--- conflicted
+++ resolved
@@ -4,14 +4,8 @@
 - To contact a member of the Go team use the "Language - Go" Teams channel, under the "Azure SDK" team.
 - To determine who owns a module, use the [CODEOWNERS file](https://github.com/Azure/azure-sdk-for-go/tree/main/.github/CODEOWNERS), and find the line that matches the module path. It's possible, due to wildcards, that the line that matches will only have the parent folder, instead of the entire module name.
 
-<<<<<<< HEAD
-## Available Task Instructions
-- [Generate Azure Go SDK from API specification](./prompts/go-sdk-generation.prompts.md): generate the Azure Go SDK from an API specification.
-- [Azure Go SDK Breaking Changes Review](./prompts/go-sdk-breaking-changes-review.prompts.md): review and resolve the Azure Go SDK breaking changes.
-=======
 ## Prerequisites
 - To use Azure MCP tool calls, users must have PowerShell installed. Provide [PowerShell installation instructions](https://learn.microsoft.com/powershell/scripting/install/installing-powershell) if not installed, and recommend restarting the IDE to start the MCP server.
->>>>>>> 61679220
 
 ## SDK release
 
@@ -35,4 +29,8 @@
 
 ### Changelog checking
 
-If the CHANGELOG.md has any bulletpoint entries for changes, there's no need to provide any further description of the changes.+If the CHANGELOG.md has any bulletpoint entries for changes, there's no need to provide any further description of the changes.
+
+## Available Task Instructions
+- [Generate Azure Go SDK from API specification](./prompts/go-sdk-generation.prompts.md): generate the Azure Go SDK from an API specification.
+- [Azure Go SDK Breaking Changes Review](./prompts/go-sdk-breaking-changes-review.prompts.md): review and resolve the Azure Go SDK breaking changes.