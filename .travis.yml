sudo: false

language: go
<<<<<<< HEAD
go:
  - 1.7.x
  - 1.8.x
  - 1.9.x
=======

go: 
  - 1.7
  - 1.8
  - 1.9
>>>>>>> 86e3d518

install:
  - go get -u github.com/golang/lint/golint
  - go get -u github.com/Masterminds/glide
  - go get -u golang.org/x/net/context
  - go get -u gopkg.in/godo.v2/cmd/godo
  - export GO15VENDOREXPERIMENT=1
  - glide install

script:
  - bash rungas.sh
  - grep -L -r --include *.go --exclude-dir vendor -P "Copyright (\d{4}|\(c\)) Microsoft" ./ | tee /dev/stderr | test -z "$(< /dev/stdin)"
  - test -z "$(gofmt -s -l $(find ./arm/* -type d -print) | tee /dev/stderr)"
  - test -z "$(gofmt -s -l -w management | tee /dev/stderr)"
  - test -z "$(gofmt -s -l -w storage | tee /dev/stderr)"
  - test -z "$(gofmt -s -l -w Gododir | tee /dev/stderr)"
  - test -z "$(gofmt -s -l -w $(find ./datalake-store/* -type d -print) | tee /dev/stderr)"
  - test -z "$(gofmt -s -l -w $(find ./services/* -type d -print) | tee /dev/stderr)"
  - test -z "$(go build $(find ./* -type d -print | grep -v '^./vendor$' | grep -v '^./storage$') | tee /dev/stderr)"
  - test -z "$(go vet $(find ./arm/* -type d -print) | tee /dev/stderr)"
  - test -z "$(golint ./arm/... | tee /dev/stderr)"
  - go build ./arm/examples/...
  - go test -v ./management/...
  - go test -v ./arm/...
  - go test -v ./storage/...
  - bash ./tools/profileBuilder/test.sh
  - go test -v ./datalake-store/...
  - go test -v ./dataplane/...
  - test -z "$(golint ./management/... |  grep -v 'should have comment' | grep -v 'stutters' | tee /dev/stderr)"
  - test -z "$(golint ./storage/... | tee /dev/stderr)"
  - go vet ./management/...
  - go vet ./storage/...
  - go vet ./datalake-store/...
  - go vet ./dataplane/...
  - test -z "$(golint ./Gododir/... | tee /dev/stderr)"
  - go vet ./Gododir/...<|MERGE_RESOLUTION|>--- conflicted
+++ resolved
@@ -1,18 +1,10 @@
 sudo: false
 
 language: go
-<<<<<<< HEAD
 go:
   - 1.7.x
   - 1.8.x
   - 1.9.x
-=======
-
-go: 
-  - 1.7
-  - 1.8
-  - 1.9
->>>>>>> 86e3d518
 
 install:
   - go get -u github.com/golang/lint/golint
