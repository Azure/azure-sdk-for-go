--- conflicted
+++ resolved
@@ -39,9 +39,5 @@
   - go vet $(go list ./... | grep -v vendor)
   - go test $(sh ./findTestedPackages.sh)
   - go run ./tools/apidiff/main.go packages ./services FETCH_HEAD~1 FETCH_HEAD --copyrepo --breakingchanges || $IGNORE_BREAKING_CHANGES
-<<<<<<< HEAD
-  #- go run ./tools/pkgchk/main.go ./services --exceptions ./tools/pkgchk/exceptions.txt
-=======
   - go run ./tools/pkgchk/main.go ./services --exceptions ./tools/pkgchk/exceptions.txt
->>>>>>> c5c1129b
   - git diff --exit-code