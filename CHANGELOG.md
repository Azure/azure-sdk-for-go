--- conflicted
+++ resolved
@@ -1,6 +1,60 @@
 # CHANGELOG
 
-<<<<<<< HEAD
+## `v39.0.0`
+
+### New Packages
+
+| Package Name | API Version |
+| -----------: | :---------: |
+| appconfiguration | 2019-11-01-preview |
+| backup | 2019-06-15 |
+| containerregistry | 2019-08-15-preview |
+| containerservice | 2020-01-01 |
+| digitaltwins | 2020-03-01-preview |
+| documentdb | 2019-12-12 |
+| frontdoor | 2020-01-01 |
+| hybridcompute | 2019-12-12 |
+| kusto | 2019-11-09 |
+| netapp | 2019-11-01 |
+| network | 2019-11-01 |
+| support | 2019-05-01-preview |
+
+### Updated Packages
+
+| Package Name | API Version |
+| -----------: | :---------: |
+| blueprint | 2018-11-01-preview |
+| compute | 2019-07-01 |
+| containerservice | 2019-11-01 |
+| eventgrid | 2020-04-01-preview |
+| hdinsight | 2015-03-01-preview<br/>2018-06-01-preview |
+| healthcareapis | 2019-09-16 |
+| keyvault | 2018-02-14 |
+| operationalinsights | 2015-11-01-preview |
+| policy | 2019-09-01 |
+| qnamaker | v4.0 |
+| search | 2015-08-19 |
+| siterecovery | 2018-07-10 |
+| sql | 2017-03-01-preview<br/>2018-06-01-preview<br/>v3.0 |
+| web | 2019-08-01 |
+
+### BreakingChanges
+
+| Package Name | API Version |
+| -----------: | :---------: |
+| apimanagement | 2019-01-01 |
+| containerservice | 2017-07-01<br/>2017-08-31<br/>2017-09-30<br/>2018-03-31 |
+| insights | 2018-03-01<br/>2018-09-01<br/>2018-11-01-preview<br/>2019-03-01<br/>2019-06-01 |
+| machinelearningservices | 2018-11-19<br/>2019-05-01<br/>2019-06-01<br/>2019-11-01<br/>2020-01-01 |
+| managedapplications | 2019-07-01 |
+| mariadb | 2018-06-01 |
+| netapp | 2019-05-01<br/>2019-06-01<br/>2019-07-01<br/>2019-08-01<br/>2019-10-01 |
+| network | 2019-09-01 |
+| security | v1.0<br/>v2.0<br/>v3.0 |
+| securityinsight | 2017-08-01-preview |
+| siterecovery | 2018-01-10 |
+| storage | 2019-06-01 |
+
 ## `v38.2.0`
 
 ### New Packages
@@ -532,593 +586,6 @@
 | Package Name | API Version |
 | -----------: | :---------: |
 | kusto | 2019-05-15 |
-=======
-## `v39.0.0`
-
-### New Packages
-
-| Package Name | API Version |
-| -----------: | :---------: |
-| appconfiguration | 2019-11-01-preview |
-| backup | 2019-06-15 |
-| containerregistry | 2019-08-15-preview |
-| containerservice | 2020-01-01 |
-| digitaltwins | 2020-03-01-preview |
-| documentdb | 2019-12-12 |
-| frontdoor | 2020-01-01 |
-| hybridcompute | 2019-12-12 |
-| kusto | 2019-11-09 |
-| netapp | 2019-11-01 |
-| network | 2019-11-01 |
-| support | 2019-05-01-preview |
-
-### Updated Packages
-
-| Package Name | API Version |
-| -----------: | :---------: |
-| blueprint | 2018-11-01-preview |
-| compute | 2019-07-01 |
-| containerservice | 2019-11-01 |
-| eventgrid | 2020-04-01-preview |
-| hdinsight | 2015-03-01-preview<br/>2018-06-01-preview |
-| healthcareapis | 2019-09-16 |
-| keyvault | 2018-02-14 |
-| operationalinsights | 2015-11-01-preview |
-| policy | 2019-09-01 |
-| qnamaker | v4.0 |
-| search | 2015-08-19 |
-| siterecovery | 2018-07-10 |
-| sql | 2017-03-01-preview<br/>2018-06-01-preview<br/>v3.0 |
-| web | 2019-08-01 |
-
-### BreakingChanges
-
-| Package Name | API Version |
-| -----------: | :---------: |
-| apimanagement | 2019-01-01 |
-| containerservice | 2017-07-01<br/>2017-08-31<br/>2017-09-30<br/>2018-03-31 |
-| insights | 2018-03-01<br/>2018-09-01<br/>2018-11-01-preview<br/>2019-03-01<br/>2019-06-01 |
-| machinelearningservices | 2018-11-19<br/>2019-05-01<br/>2019-06-01<br/>2019-11-01<br/>2020-01-01 |
-| managedapplications | 2019-07-01 |
-| mariadb | 2018-06-01 |
-| netapp | 2019-05-01<br/>2019-06-01<br/>2019-07-01<br/>2019-08-01<br/>2019-10-01 |
-| network | 2019-09-01 |
-| security | v1.0<br/>v2.0<br/>v3.0 |
-| securityinsight | 2017-08-01-preview |
-| siterecovery | 2018-01-10 |
-| storage | 2019-06-01 |
-
-## `v38.2.0`
-
-### New Packages
-
-| Package Name | API Version |
-| -----------: | :---------: |
-| attestation | 2018-09-01-preview |
-| eventgrid | 2020-04-01-preview |
-| storagesync | 2019-06-01 |
-
-## `v38.1.0`
-
-### New Packages
-
-| Package Name | API Version |
-| -----------: | :---------: |
-| frontdoor | 2019-10-01<br/>2019-11-01 |
-
-### Updated Packages
-
-| Package Name | API Version |
-| -----------: | :---------: |
-| storage | 2019-06-01 |
-
-## `v38.0.0`
-
-### New Packages
-
-| Package Name | API Version |
-| -----------: | :---------: |
-| containerregistry | 2019-12-01-preview |
-| databoxedge | 2019-08-01 |
-| machinelearningservices | 2020-01-01 |
-| netapp | 2019-10-01 |
-| windowsesu | 2019-09-16-preview |
-
-### Updated Packages
-
-| Package Name | API Version |
-| -----------: | :---------: |
-| anomalydetector | v1.0 |
-| hdinsight | 2015-03-01-preview<br/>2018-06-01-preview |
-| insights | 2015-05-01 |
-| media | 2018-07-01 |
-| personalizer | v1.0 |
-| resourcehealth | 2017-07-01 |
-| servicebus | 2018-01-01-preview |
-| siterecovery | 2018-07-10 |
-
-### BreakingChanges
-
-| Package Name | API Version |
-| -----------: | :---------: |
-| authorization | 2015-07-01<br/>2017-10-01-preview |
-| blueprint | 2018-11-01-preview |
-| compute | 2018-10-01<br/>2019-03-01<br/>2019-07-01 |
-| containerservice | 2019-11-01 |
-| customerlockbox | 2018-02-28-preview |
-| databricks | 2018-04-01 |
-| datafactory | 2018-06-01 |
-| features | 2019-07-01 |
-| managedservices | 2018-06-01<br/>2019-04-01 |
-| resources | 2015-11-01<br/>2016-02-01<br/>2016-07-01<br/>2016-09-01<br/>2017-05-10<br/>2018-02-01<br/>2018-05-01<br/>2019-03-01<br/>2019-05-01 |
-| security | v1.0<br/>v2.0<br/>v3.0 |
-| servicefabric | 2017-07-01-preview<br/>2018-02-01<br/>2019-03-01<br/>2019-03-01-preview |
-| sql | v3.0 |
-| textanalytics | v2.1 |
-
-## `v37.2.0`
-
-### New Packages
-
-| Package Name | API Version |
-| -----------: | :---------: |
-| containerservice | 2019-11-01 |
-| deploymentmanager | 2019-11-01-preview |
-
-### Updated Packages
-
-| Package Name | API Version |
-| -----------: | :---------: |
-| containerservice | 2017-07-01<br/>2017-08-31<br/>2017-09-30<br/>2018-03-31 |
-| machinelearningservices | 2019-11-01 |
-
-## `v37.1.0`
-
-### Updated Packages
-
-| Package Name | API Version |
-| -----------: | :---------: |
-| iotcentral | 2018-09-01 |
-
-## `v37.0.0`
-
-### New Packages
-
-| Package Name | API Version |
-| -----------: | :---------: |
-| azuredata | 2017-03-01-preview |
-| backup | 2019-05-13 |
-| customerlockbox | 2018-02-28-preview |
-| managedapplications | 2019-07-01 |
-| servicefabric | 7.0 |
-| siterecovery | 2018-07-10 |
-
-### Updated Packages
-
-| Package Name | API Version |
-| -----------: | :---------: |
-| azurestack | 2017-06-01 |
-| compute | 2018-04-01<br/>2018-06-01<br/>2018-10-01<br/>2019-03-01 |
-| containerregistry | 2019-06-01-preview |
-| containerservice | 2019-10-01 |
-| datashare | 2018-11-01-preview<br/>2019-11-01 |
-| hanaonazure | 2017-11-03-preview |
-| mysql | 2017-12-01<br/>2017-12-01-preview |
-| network | 2019-09-01 |
-| policyinsights | 2019-10-01 |
-| postgresql | 2017-12-01-preview |
-| qnamaker | v4.0 |
-| securityinsight | 2017-08-01-preview |
-| sql | 2015-05-01-preview<br/>2018-06-01-preview |
-| sqlvirtualmachine | 2017-03-01-preview |
-
-### BreakingChanges
-
-| Package Name | API Version |
-| -----------: | :---------: |
-| appplatform | 2019-05-01-preview |
-| backup | 2017-07-01 |
-| cdn | 2019-06-15-preview |
-| compute | 2019-07-01 |
-| datafactory | 2018-06-01 |
-| documentdb | 2019-08-01<br/>2019-08-01-preview |
-| network | 2019-08-01 |
-| resourcegraph | 2018-09-01 |
-| security | v1.0<br/>v2.0<br/>v3.0 |
-| sql | 2017-03-01-preview<br/>v3.0 |
-| storage | 2019-06-01 |
-| virtualmachineimagebuilder | 2019-05-01-preview |
-
-## `v36.2.0`
-
-### New Packages
-
-| Package Name | API Version |
-| -----------: | :---------: |
-| media | 2019-05-01-preview |
-| netapp | 2019-08-01 |
-| sql | v3.0 |
-
-### Updated Packages
-
-| Package Name | API Version |
-| -----------: | :---------: |
-| containerservice | 2019-06-01 |
-
-## `v36.1.0`
-
-### Updated Packages
-
-| Package Name | API Version |
-| -----------: | :---------: |
-| eventgrid | 2020-01-01-preview |
-
-## `v36.0.0`
-
-### New Packages
-
-| Package Name | API Version |
-| -----------: | :---------: |
-| documentdb | 2019-08-01-preview |
-| machinelearningservices | 2019-11-01 |
-| managementgroups | 2019-11-01 |
-| policy | 2019-09-01 |
-| workspaces | 2019-10-01 |
-
-### Updated Packages
-
-| Package Name | API Version |
-| -----------: | :---------: |
-| datafactory | 2018-06-01 |
-| hanaonazure | 2017-11-03-preview |
-| securityinsight | 2017-08-01-preview |
-| storage | 2019-06-01 |
-
-### BreakingChanges
-
-| Package Name | API Version |
-| -----------: | :---------: |
-| authoring | luis |
-| network | 2019-04-01<br/>2019-06-01<br/>2019-07-01<br/>2019-08-01<br/>2019-09-01 |
-| serialconsole | 2018-05-01 |
-| signalr | 2018-10-01 |
-| sql | 2018-06-01-preview |
-| timeseriesinsights | 2018-08-15-preview |
-
-### Removed Packages
-
-| Package Name | API Version |
-| -----------: | :---------: |
-| documentdb | 2019-08-01-preview |
-
-## `v35.1.0`
-
-### New Packages
-
-| Package Name | API Version |
-| -----------: | :---------: |
-| documentdb | 2019-08-01<br/>2019-08-01-preview |
-
-## `v35.0.0`
-
-### New Packages
-
-| Package Name | API Version |
-| -----------: | :---------: |
-| appconfiguration | 2019-10-01 |
-| authoring | luis |
-| containerservice | 2019-09-30-preview<br/>2019-10-01 |
-| costmanagement | 2019-10-01<br/>2019-10-01 |
-| datashare | 2019-11-01 |
-| hybridcompute | 2019-03-18-preview |
-| peering | 2019-09-01-preview |
-| policyinsights | 2019-10-01 |
-| storagecache | 2019-11-01 |
-| training | customvision |
-
-### Updated Packages
-
-| Package Name | API Version |
-| -----------: | :---------: |
-| advisor | 2017-03-31<br/>2017-04-19 |
-| apimanagement | 2019-01-01 |
-| compute | 2018-10-01 |
-| containerservice | 2019-08-01 |
-| datafactory | 2017-09-01-preview |
-| eventgrid | 2018-01-01 |
-| eventhub | 2018-01-01-preview |
-| maps | 2017-01-01-preview |
-| mysql | 2017-12-01-preview |
-| postgresql | 2017-12-01-preview |
-| qnamakerruntime | v4.0 |
-| sqlvirtualmachine | 2017-03-01-preview |
-| web | 2018-02-01 |
-
-### BreakingChanges
-
-| Package Name | API Version |
-| -----------: | :---------: |
-| aad | 2017-01-01<br/>2017-06-01 |
-| appplatform | 2019-05-01-preview |
-| backup | 2016-12-01<br/>2017-07-01 |
-| cdn | 2019-04-15 |
-| cognitiveservices | 2017-04-18 |
-| compute | 2019-03-01<br/>2019-07-01 |
-| containerregistry | 2017-10-01<br/>2018-02-01<br/>2018-09-01 |
-| datafactory | 2018-06-01 |
-| datashare | 2018-11-01-preview |
-| hdinsight | 2015-03-01-preview<br/>2018-06-01-preview |
-| operationalinsights | 2015-03-20 |
-| reservations | 2019-04-01 |
-| security | v3.0 |
-| servicebus | 2017-04-01 |
-| sql | 2014-04-01 |
-| storage | 2019-04-01 |
-| vmwarecloudsimple | 2019-04-01 |
-| web | 2019-08-01 |
-
-### Removed Packages
-
-| Package Name | API Version |
-| -----------: | :---------: |
-| sql | 2018-06-15-preview |
-
-## `v34.4.0`
-
-### New Packages
-
-| Package Name | API Version |
-| -----------: | :---------: |
-| eventgrid | 2020-01-01-preview |
-| sql | 2018-06-15-preview |
-
-## `v34.3.0`
-
-### New Packages
-
-| Package Name | API Version |
-| -----------: | :---------: |
-| network | 2019-09-01 |
-| runtime | luis |
-| storage | 2019-06-01 |
-
-### BreakingChanges
-
-| Package Name | API Version |
-| -----------: | :---------: |
-| datamigration | 2018-07-15-preview |
-
-### Removed Packages
-
-| Package Name | API Version |
-| -----------: | :---------: |
-| runtime | luis |
-
-## `v34.2.0`
-
-### New Packages
-
-| Package Name | API Version |
-| -----------: | :---------: |
-| appplatform | 2019-05-01-preview |
-| web | 2019-08-01 |
-
-## `v34.1.0`
-
-### New Packages
-
-| Package Name | API Version |
-| -----------: | :---------: |
-| features | 2019-07-01 |
-| network | 2019-08-01 |
-| affinitygroup | management |
-| auth | keyvault |
-| hostedservice | management |
-| location | management |
-| mongodb | cosmos-db |
-| networksecuritygroup | management |
-| osimage | management |
-| programmatic | luis |
-| sql | management |
-| storageservice | management |
-| testutils | management |
-| virtualmachine | management |
-| virtualmachinedisk | management |
-| virtualmachineimage | management |
-| virtualnetwork | management |
-| vmutils | management |
-
-### Updated Packages
-
-| Package Name | API Version |
-| -----------: | :---------: |
-| compute | 2019-03-01<br/>2019-07-01 |
-
-Revert deletion of packages in `classic\management` and `keyvault\auth` 
-
-## `v34.0.0`
-
-### New Packages                                                                                                                              
-| Package Name | API Version |
-| -----------: | :---------: |
-| databox | 2019-09-01 |
-| databoxedge | 2019-03-01<br/>2019-07-01 |
-| frontdoor | 2019-04-01<br/>2019-05-01 |
-| healthcareapis | 2019-09-16 |
-| kusto | 2019-09-07 |
-| logic | 2019-05-01 |
-| maintenance | 2018-06-01-preview |
-| storagedatalake | 2019-10-31 |
-| subscriptions | 2019-06-01 |
-
-### Updated Packages
-
-| Package Name | API Version |
-| -----------: | :---------: |
-| appconfiguration | 2019-02-01-preview |
-| datashare | 2018-11-01-preview |
-| eventgrid | 2018-01-01 |
-| eventhub | 2017-04-01 |
-| kusto | 2019-05-15 |
-| network | 2018-07-01<br/>2018-08-01<br/>2018-10-01<br/>2018-11-01<br/>2018-12-01<br/>2019-02-01 |
-| servicebus | 2017-04-01 |
-| sql | 2015-05-01-preview<br/>2017-03-01-preview |
-
-### BreakingChanges
-
-| Package Name | API Version |
-| -----------: | :---------: |
-| apimanagement | 2019-01-01 |
-| compute | 2016-03-30<br/>2017-03-30<br/>2017-12-01<br/>2018-04-01<br/>2018-06-01<br/>2018-10-01<br/>2019-03-01<br/>2019-07-01 |
-| containerregistry | 2019-05-01-preview<br/>2019-06-01-preview |
-| containerservice | 2019-06-01<br/>2019-08-01 |
-| datafactory | 2018-06-01 |
-| datamigration | 2018-03-31-preview<br/>2018-04-19<br/>2018-07-15-preview |
-| documentdb | 2015-04-08 |
-| frontdoor | 2018-08-01-preview |
-| machinelearningservices | 2019-06-01 |
-| managednetwork | 2019-06-01-preview |
-| network | 2019-04-01 |
-| reservations | 2019-04-01 |
-| security | v1.0<br/>v2.0<br/>v3.0 |
-| securityinsight | 2017-08-01-preview |
-| storage | 2019-04-01 |
-
-### Removed Packages
-
-| Package Name | API Version |
-| -----------: | :---------: |
-| affinitygroup | management |
-| anomalyfinder | v2.0 |
-| auth | keyvault |
-| batch | 2015-12-01.2.2<br/>2016-02-01.3.0<br/>2016-07-01.3.1<br/>2017-01-01.4.0<br/>2017-06-01.5.1<br/>2017-09-01.6.0 |
-| computervision | v1.0 |
-| devspaces | 2018-06-01-preview<br/>2019-01-01-preview |
-| edgegateway | 2019-03-01 |
-| frontdoor | preview/2019-04-01<br/>preview/2019-05-01 |
-| hostedservice | management |
-| insights | v1 |
-| location | management |
-| mobileengagement | 2014-12-01 |
-| mongodb | cosmos-db |
-| networksecuritygroup | management |
-| osimage | management |
-| peering | 2019-03-01-preview |
-| portal | 2015-11-01-preview |
-| programmatic | luis |
-| servicefabric | 2019-03-01 |
-| services | 2018-03-01-preview |
-| sql | management |
-| storageservice | management |
-| testutils | management |
-| virtualmachine | management |
-| virtualmachinedisk | management |
-| virtualmachineimage | management |
-| virtualnetwork | management |
-| vmutils | management |
-
-## `v33.4.0`
-
-### New Packages
-
-| Package Name | API Version |
-| -----------: | :---------: |
-| netapp | 2019-07-01 |
-
-## `v33.3.0`
-
-### New Packages
-
-| Package Name | API Version |
-| -----------: | :---------: |
-| network | 2019-07-01 |
-
-### Updated Packages
-
-| Package Name | API Version |
-| -----------: | :---------: |
-| network | 2019-06-01 |
-
-### BreakingChanges
-
-| Package Name | API Version |
-| -----------: | :---------: |
-| sql | 2017-10-01-preview<br/>2018-06-01-preview |
-
-## `v33.2.0`
-
-### New Packages
-
-| Package Name | API Version |
-| -----------: | :---------: |
-| sql | 2018-06-01-preview |
-
-## `v33.1.0`
-
-### New Packages
-
-| Package Name | API Version |
-| -----------: | :---------: |
-| storagecache | 2019-08-01-preview |
-
-## `v33.0.0`
-
-### New Packages
-
-| Package Name | API Version |
-| -----------: | :---------: |
-| batch | 2019-08-01<br/>2019-08-01.10.0 |
-| computervision | v2.1 |
-| containerregistry | 2019-07 |
-| containerservice | 2019-08-01 |
-| frontdoor | 2019-05-01 |
-| machinelearningservices | 2019-06-01 |
-| managednetwork | 2019-06-01-preview |
-| peering | 2019-08-01-preview |
-| policy | 2019-06-01 |
-| portal | 2018-10-01-preview |
-| servicefabric | 2019-03-01-preview |
-
-### Updated Packages
-
-| Package Name | API Version |
-| -----------: | :---------: |
-| backup | 2016-12-01<br/>2017-07-01 |
-| frontdoor | 2019-04-01 |
-| logic | 2016-06-01<br/>2018-07-01-preview |
-| network | 2018-07-01<br/>2018-08-01<br/>2018-10-01<br/>2018-11-01<br/>2018-12-01 |
-| resources | 2015-11-01<br/>2016-02-01<br/>2016-07-01<br/>2016-09-01<br/>2017-05-10<br/>2018-02-01<br/>2018-05-01<br/>2019-03-01<br/>2019-05-01 |
-| security | v2.0 |
-| sql | 2015-05-01-preview<br/>2017-03-01-preview<br/>2017-10-01-preview |
-| storage | 2019-04-01 |
-
-### BreakingChanges
-
-| Package Name | API Version |
-| -----------: | :---------: |
-| billing | 2018-11-01-preview |
-| compute | 2019-03-01<br/>2019-07-01 |
-| datafactory | 2018-06-01 |
-| datamigration | 2017-11-15-preview<br/>2018-03-31-preview<br/>2018-04-19<br/>2018-07-15-preview |
-| hanaonazure | 2017-11-03-preview |
-| healthcareapis | 2018-08-20-preview |
-| inkrecognizer | v1.0 |
-| insights | 2015-05-01 |
-| kusto | 2019-01-21 |
-| network | 2019-02-01<br/>2019-04-01<br/>2019-06-01 |
-| qnamaker | v4.0 |
-| reservations | 2019-04-01 |
-| security | v3.0 |
-| securityinsight | 2017-08-01-preview |
-| servicefabric | 2019-03-01 |
-
-## `v32.6.0`
-
-### New Packages
-
-| Package Name | API Version |
-| -----------: | :---------: |
-| kusto | 2019-05-15 |
 
 ### Updated Packages
 
@@ -1566,455 +1033,6 @@
 | resourcegraph | 2019-04-01 |
 | storagesync | 2019-02-01 |
 | virtualmachineimagebuilder | 2018-02-01-preview<br/>2019-02-01-preview |
->>>>>>> 8d7ac6eb
-
-### Updated Packages
-
-| Package Name | API Version |
-| -----------: | :---------: |
-<<<<<<< HEAD
-| datalake | 2018-06-17 |
-
-## `v32.5.0`
-
-### New Packages
-
-| Package Name | API Version |
-| -----------: | :---------: |
-| servicebus | 2018-01-01-preview |
-
-## `v32.4.0`
-
-### Updated Packages
-
-| Package Name | API Version |
-| -----------: | :---------: |
-| datamigration | 2018-07-15-preview |
-
-## `v32.3.0`
-
-### BreakingChanges
-
-| Package Name | API Version |
-| -----------: | :---------: |
-| subscription | 2018-03-01-preview |
-
-## `v32.2.0`
-
-### BreakingChanges
-
-| Package Name | API Version |
-| -----------: | :---------: |
-| hdinsight | 2015-03-01-preview<br/>2018-06-01-preview |
-
-## `v32.1.0`
-
-### New Packages
-
-| Package Name | API Version |
-| -----------: | :---------: |
-| qnamakerruntime | v4.0 |
-
-### Fixed a bug with the table query continuation token in the ./storage package.
-
-## `v32.0.0`
-
-### New Packages
-
-| Package Name | API Version |
-| -----------: | :---------: |
-| aad | 2017-04-01 |
-| compute | 2019-07-01 |
-| datashare | 2018-11-01-preview |
-| devops | 2019-07-01-preview |
-| enterpriseknowledgegraphservice | 2018-12-03 |
-| managedservices | 2019-06-01 |
-| migrate | 2018-09-01-preview |
-| mysql | 2017-12-01-preview |
-| network | 2019-06-01 |
-| policy | 2019-01-01 |
-| portal | 2015-08-01-preview<br/>2019-01-01-preview |
-| postgresql | 2017-12-01-preview |
-| windowsiot | 2019-06-01 |
-
-### Updated Packages
-
-| Package Name | API Version |
-| -----------: | :---------: |
-| alertsmanagement | 2019-05-05 |
-| authoring | luis |
-| cdn | 2019-04-15 |
-| datafactory | 2017-09-01-preview |
-| datamigration | 2018-07-15-preview |
-| devices | 2019-03-22-preview |
-| hanaonazure | 2017-11-03-preview |
-| signalr | 2018-10-01 |
-| subscriptions | 2018-06-01 |
-
-### BreakingChanges
-
-| Package Name | API Version |
-| -----------: | :---------: |
-| compute | 2019-03-01 |
-| contentmoderator | v1.0 |
-| datafactory | 2018-06-01 |
-| documentdb | 2015-04-08 |
-| dtl | 2018-09-15 |
-| healthcareapis | 2018-08-20-preview |
-| insights | 2018-03-01<br/>2018-09-01<br/>2018-11-01-preview<br/>2019-03-01<br/>2019-06-01 |
-| machinelearningservices | 2019-05-01 |
-| managedservices | 2018-06-01 |
-| network | 2019-04-01 |
-| reservations | 2019-04-01 |
-| security | v1.0<br/>v2.0<br/>v3.0 |
-| securityinsight | 2017-08-01-preview |
-| storage | 2019-04-01 |
-
-## `v31.2.0`
-
-### Updated Packages
-
-| Package Name | API Version |
-| -----------: | :---------: |
-| apimanagement | 2019-01-01 |
-
-## `v31.1.0`
-
-### New Packages
-
-| Package Name | API Version |
-| -----------: | :---------: |
-| alertsmanagement | 2019-03-01 |
-| authorization | 2018-07-01-preview |
-| batch | 2019-04-01 |
-| containerregistry | 2019-06-01-preview |
-| netapp | 2019-06-01 |
-
-### Updated Packages
-
-| Package Name | API Version |
-| -----------: | :---------: |
-| alertsmanagement | 2018-05-05-preview |
-| hdinsight | 2015-03-01-preview<br/>2018-06-01-preview |
-| sqlvirtualmachine | 2017-03-01-preview |
-
-## `v31.0.0`
-
-### New Packages
-
-| Package Name | API Version |
-| -----------: | :---------: |
-| alertsmanagement | 2019-05-05 |
-| appconfiguration | 2019-02-01-preview |
-| cdn | 2019-06-15-preview |
-| containerservice | 2019-06-01 |
-| insights | 2019-06-01 |
-| machinelearningservices | 2018-03-01-preview<br/>2018-11-19<br/>2019-05-01 |
-| network | 2019-04-01 |
-| resources | 2019-05-01 |
-| servicefabric | 6.5 |
-| softwareplan | 2019-06-01-preview |
-| vmwarecloudsimple | 2019-04-01 |
-
-### Updated Packages
-
-| Package Name | API Version |
-| -----------: | :---------: |
-| cognitiveservices | 2017-04-18 |
-| compute | 2019-03-01 |
-| containerregistry | 2019-04-01<br/>2019-05-01 |
-| hanaonazure | 2017-11-03-preview |
-| hdinsight | 2015-03-01-preview<br/>2018-06-01-preview |
-| insights | 2017-05-01-preview<br/>2018-03-01<br/>2018-09-01<br/>2018-11-01-preview<br/>2019-03-01 |
-| managementgroups | 2018-03-01-preview |
-| media | 2018-07-01 |
-
-### BreakingChanges
-
-| Package Name | API Version |
-| -----------: | :---------: |
-| alertsmanagement | 2018-05-05 |
-| authorization | 2015-07-01 |
-| billing | 2018-11-01-preview |
-| blueprint | 2018-11-01-preview |
-| computervision | v2.0 |
-| datafactory | 2017-09-01-preview<br/>2018-06-01 |
-| eventgrid | 2018-01-01 |
-| eventhub | 2015-08-01<br/>2018-01-01-preview |
-| face | v1.0 |
-| netapp | 2019-05-01 |
-| network | 2015-06-15<br/>2016-09-01<br/>2016-12-01<br/>2017-03-01<br/>2017-06-01<br/>2017-08-01<br/>2017-09-01<br/>2017-10-01<br/>2017-11-01<br/>2018-01-01<br/>2018-02-01<br/>2018-04-01<br/>2018-06-01<br/>2018-07-01<br/>2018-08-01<br/>2018-10-01<br/>2018-11-01<br/>2018-12-01<br/>2019-02-01 |
-| reservations | 2019-04-01 |
-| resourcegraph | 2019-04-01 |
-| securityinsight | 2017-08-01-preview |
-| sql | 2015-05-01-preview<br/>2017-03-01-preview |
-| storage | 2019-04-01 |
-
-## `v30.1.0`
-
-### New Packages
-
-| Package Name | API Version |
-| -----------: | :---------: |
-| batch | 2019-06-01.9.0 |
-| managedservices | 2019-04-01 |
-| personalizer | v1.0 |
-
-### Updated Packages
-
-| Package Name | API Version |
-| -----------: | :---------: |
-| authorization | 2017-10-01-preview<br/>2018-01-01-preview<br/>2018-09-01-preview |
-| automation | 2015-10-31<br/>2017-05-15-preview<br/>2018-01-15-preview<br/>2018-06-30-preview |
-| datafactory | 2018-06-01 |
-| datamigration | 2018-07-15-preview |
-| documentdb | 2015-04-08 |
-| formrecognizer | v1.0 |
-| hanaonazure | 2017-11-03-preview |
-| hdinsight | 2018-06-01-preview |
-| postgresql | 2017-12-01 |
-| qnamaker | v4.0 |
-| signalr | 2018-10-01 |
-
-## `v30.0.0`
-
-### New Packages
-
-| Package Name | API Version |
-| -----------: | :---------: |
-| blockchain | 2018-06-01-preview |
-| containerregistry | 2019-05-01<br/>2019-05-01-preview |
-| costmanagement | 2019-03-01 |
-| devices | 2019-03-22-preview |
-| devspaces | 2019-04-01 |
-| dns | 2018-05-01 |
-| eventgrid | 2019-06-01 |
-| security | v3.0 |
-| servicefabric | 2019-03-01<br/>2019-03-01 |
-
-### Updated Packages
-
-| account | 2016-11-01 |
-| advisor | 2017-04-19 |
-| billing | 2018-11-01-preview |
-| cdn | 2019-04-15 |
-| cognitiveservices | 2017-04-18 |
-| customproviders | 2018-09-01-preview |
-| datafactory | 2018-06-01 |
-| devices | 2018-12-01-preview |
-| eventgrid | 2018-01-01 |
-| hanaonazure | 2017-11-03-preview |
-| kusto | 2019-01-21 |
-| managementpartner | 2018-02-01 |
-| mariadb | 2018-06-01 |
-| mysql | 2017-12-01 |
-| network | 2019-02-01 |
-| operationsmanagement | 2015-11-01-preview |
-| postgresql | 2017-12-01 |
-| servicefabric | 2016-09-01 |
-| web | 2018-02-01 |
-
-### BreakingChanges
-
-| Package Name | API Version |
-| -----------: | :---------: |
-| analysisservices | 2017-08-01 |
-| authoring | luis |
-| automation | 2018-01-15-preview<br/>2018-06-30-preview |
-| blueprint | 2018-11-01-preview |
-| compute | 2017-12-01 |
-| computervision | v2.0 |
-| contentmoderator | v1.0 |
-| documentdb | 2015-04-08 |
-| insights | 2015-05-01 |
-| netapp | 2019-05-01 |
-| resources | 2018-05-01 |
-| security | v1.0<br/>v2.0 |
-| servicefabric | 2017-07-01-preview<br/>2018-02-01 |
-| spellcheck | v1.0 |
-| subscriptions | 2016-06-01 |
-
-## `v29.0.0`
-
-### New Packages
-
-| Package Name | API Version |
-| -----------: | :---------: |
-| cdn | 2019-04-15 |
-| customproviders | 2018-09-01-preview |
-| formrecognizer | v1.0 |
-| inkrecognizer | v1.0 |
-| portal | 2015-11-01-preview |
-| runtime | luis |
-
-### Updated Packages
-
-| Package Name | API Version |
-| -----------: | :---------: |
-| insights | 2018-03-01<br/>2018-09-01<br/>2018-11-01-preview<br/>2019-03-01 |
-| locks | 2016-09-01 |
-| sql | 2014-04-01<br/>2017-10-01-preview |
-
-### BreakingChanges
-
-| Package Name | API Version |
-| -----------: | :---------: |
-| apimanagement | 2019-01-01 |
-| containerservice | 2019-04-30 |
-| graphrbac | 1.6 |
-| sql | 2015-05-01-preview<br/>2017-03-01-preview |
-| storage | 2019-04-01 |
-
-## `v28.1.0`
-
-Fixed build issue in legacy storage package affecting some consumers.
-
-### New Packages
-
-| Package Name | API Version |
-| -----------: | :---------: |
-| resourcegraph | 2018-09-01 |
-
-### Updated Packages
-
-| Package Name | API Version |
-| -----------: | :---------: |
-| eventhub | 2018-01-01-preview |
-
-## `v28.0.0`
-
-### New Packages
-
-| Package Name | API Version |
-| -----------: | :---------: |
-| containerregistry | 2019-04-01 |
-| containerservice | 2019-04-30 |
-| hybriddata | 2016-06-01 |
-| netapp | 2019-05-01 |
-| network | 2019-02-01 |
-| resources | 2019-03-01 |
-| serialconsole | 2018-05-01 |
-| storage | 2019-04-01 |
-| subscriptions | 2018-06-01 |
-| virtualmachineimagebuilder | 2019-05-01-preview |
-
-### Updated Packages
-
-| Package Name | API Version |
-| -----------: | :---------: |
-| cognitiveservices | 2017-04-18 |
-| consumption | 2019-01-01 |
-| costmanagement | 2019-01-01 |
-| datafactory | 2018-06-01 |
-| eventgrid | 2018-01-01 |
-| iotcentral | 2018-09-01 |
-| qnamaker | v4.0 |
-| sql | 2017-10-01-preview |
-
-### BreakingChanges
-
-| Package Name | API Version |
-| -----------: | :---------: |
-| apimanagement | 2018-06-01-preview<br/>2019-01-01 |
-| billing | 2018-11-01-preview |
-| compute | 2019-03-01 |
-| cosmos-db | 2015-04-08 |
-| documentdb | 2015-04-08 |
-| hanaonazure | 2017-11-03-preview |
-| insights | 2018-03-01<br/>2018-09-01<br/>2018-11-01-preview<br/>2019-03-01 |
-| mysql | 2017-12-01 |
-| network | 2017-06-01<br/>2017-08-01<br/>2017-09-01<br/>2017-10-01<br/>2017-11-01<br/>2018-01-01<br/>2018-02-01<br/>2018-04-01<br/>2018-06-01<br/>2018-07-01<br/>2018-08-01<br/>2018-10-01<br/>2018-11-01<br/>2018-12-01 |
-| operationalinsights | 2015-11-01-preview |
-| policyinsights | 2018-07-01-preview |
-| postgresql | 2017-12-01 |
-| resources | 2018-05-01 |
-| runtime | luis |
-| sql | 2015-05-01-preview<br/>2017-03-01-preview |
-| storagedatalake | 2018-11-09 |
-| subscriptions | 2016-06-01 |
-| virtualmachineimagebuilder | 2019-02-01-preview |
-| web | 2018-02-01 |
-
-### Removed Packages (duplicates)
-
-| Package Name | API Version |
-| -----------: | :---------: |
-| automation | 2017-05-15-preview |
-| compute | 2017-06-01-preview |
-| devices | 2018-12-01-preview |
-| fabric | 2016-05-01 |
-| infrastructureinsights | 2016-05-01 |
-| mariadb | 2018-06-01-preview |
-| postgresql | 2017-04-30-preview<br/>2017-12-01-preview |
-| reservations | 2018-06-01 |
-| storagesync | 2018-10-01 |
-
-## `v27.3.0`
-
-### Updated Packages
-
-| Package Name | API Version |
-| -----------: | :---------: |
-| anomalydetector | v1.0 |
-
-### Breaking Changes - Preview Only
-
-| Package Name | API Version |
-| -----------: | :---------: |
-| hanaonazure | 2017-11-03-preview |
-
-## `v27.2.0`
-
-### New Packages
-
-| Package Name | API Version |
-| -----------: | :---------: |
-| apimanagement | 2019-01-01 |
-| reservations | 2019-04-01 |
-
-## `v27.1.0`
-
-### New Packages
-
-| Package Name | API Version |
-| -----------: | :---------: |
-| compute | 2019-03-01 |
-
-### Updated Packages
-
-| Package Name | API Version |
-| -----------: | :---------: |
-| cdn | 2017-10-12 |
-| compute | 2018-10-01 |
-| containerservice | 2018-08-01-preview<br/>2018-09-30-preview<br/>2019-02-01 |
-| datafactory | 2018-06-01 |
-| hdinsight | 2018-06-01-preview |
-| postgresql | 2017-12-01 |
-| recoveryservices | 2016-06-01 |
-| security | v1.0<br/>v2.0 |
-| securityinsight | 2017-08-01-preview |
-| storage | 2018-02-01<br/>2018-03-01-preview<br/>2018-07-01<br/>2018-11-01 |
-
-### Breaking Changes - Preview Only
-
-| Package Name | API Version |
-| -----------: | :---------: |
-| hdinsight | 2015-03-01-preview |
-
-## `v27.0.0`
-
-### New Packages
-
-| Package Name | API Version |
-| -----------: | :---------: |
-| billing | 2018-11-01-preview |
-| frontdoor | 2019-04-01 |
-| healthcareapis | 2018-08-20-preview |
-| managedservices | 2018-06-01 |
-| peering | 2019-03-01-preview |
-| resourcegraph | 2019-04-01 |
-| storagesync | 2019-02-01 |
-| virtualmachineimagebuilder | 2018-02-01-preview<br/>2019-02-01-preview |
 
 ### Updated Packages
 
@@ -2091,109 +1109,11 @@
 | anomalydetector | v1.0 |
 | containerservice | 2019-02-01 |
 | storage | 2018-11-01 |
-=======
-| adhybridhealthservice | 2014-01-01 |
-| catalog | 2016-11-01-preview |
-| containerregistry | 2017-10-01<br/>2018-02-01<br/>2018-09-01 |
-| eventgrid | 2018-01-01 |
-| eventhub | 2017-04-01 |
-| hanaonazure | 2017-11-03-preview |
-| mysql | 2017-12-01 |
-| postgresql | 2017-12-01 |
-| security | v1.0<br/>v2.0 |
-| servicebus | 2017-04-01 |
-| signalr | 2018-10-01 |
-| sql | 2017-03-01-preview |
-| storage | 2018-11-01 |
-
-### BreakingChanges
-
-| Package Name | API Version |
-| -----------: | :---------: |
-| apimanagement | 2018-06-01-preview |
-| authoring | luis |
-| blueprint | 2018-11-01-preview |
-| cdn | 2017-10-12 |
-| compute | 2018-10-01 |
-| computervision | v2.0 |
-| datafactory | 2017-09-01-preview<br/>2018-06-01 |
-| devices | 2018-12-01-preview |
-| edgegateway | 2019-03-01 |
-| face | v1.0 |
-| graphrbac | 1.6 |
-| insights | 2018-03-01 |
-| postgresqlapi | postgresql |
-| search | 2015-08-19 |
-| web | 2018-02-01 |
-| webservices | 2017-01-01 |
-
-## `v26.7.0`
-
-| Package Name | API Version |
-| -----------: | :---------: |
-| training | v3.0 |
-
-## `v26.6.0`
-
-## New Packages
-
-| Package Name | API Version |
-| -----------: | :---------: |
-| prediction | v3.0 |
-
-### Updated Packages
-
-| Package Name | API Version |
-| -----------: | :---------: |
-| marketplaceordering | 2015-06-01 |
-| media | 2018-07-01 |
-
-### Breaking Changes - Preview
-
-| Package Name | API Version |
-| -----------: | :---------: |
-| netapp | 2017-08-15 |
-
-## `v26.5.0`
-
-### New Packages
-
-| Package Name | API Version |
-| -----------: | :---------: |
-| anomalydetector | v1.0 |
-| containerservice | 2019-02-01 |
-| storage | 2018-11-01 |
-
-### Updated Packages
-
-| Package Name | API Version |
-| -----------: | :---------: |
-| network | 2018-12-01 |
-
-## `v26.4.0`
-
-### New Packages
-
-| Package Name | API Version |
-| -----------: | :---------: |
-| insights | 2019-03-01 |
-
-## `v26.3.1`
-
-Remove committed vendored content.
-
-## `v26.3.0`
-
-| Package Name | API Version |
-| -----------: | :---------: |
-| eventgrid | 2019-02-01-preview |
->>>>>>> 8d7ac6eb
-
-### Updated Packages
-
-| Package Name | API Version |
-| -----------: | :---------: |
-<<<<<<< HEAD
+
+### Updated Packages
+
+| Package Name | API Version |
+| -----------: | :---------: |
 | network | 2018-12-01 |
 
 ## `v26.4.0`
@@ -2277,67 +1197,6 @@
 ### Updated Packages
 
 | Package Name | API Version |
-=======
-| marketplaceordering | 2015-06-01 |
-
-## `v26.2.0`
-
-### New Packages
-
-| Package Name | API Version |
-| -----------: | :---------: |
-| mariadb | 2018-06-01 |
-| netapp | 2017-08-15 |
-| security | v2.0 |
-| translatortext | v3.0 |
-
-### Updated Packages
-
-| Package Name | API Version |
-| -----------: | :---------: |
-| sql | 2015-05-01-preview<br/>2017-03-01-preview |
-
-### Moved Packages
-
-| Package Name | API Version |
-| -----------: | :---------: |
-| security | 2017-08-01-preview -> v1.0 |
-
-## `v26.1.0`
-
-### New Packages
-
-| Package Name | API Version |
-| -----------: | :---------: |
-| mixedreality | 2019-02-28 |
-| trafficmanager | 2018-04-01 |
-
-### Updated Packages
-
-| Package Name | API Version |
-| -----------: | :---------: |
-| mysql | 2017-12-01 |
-| postgresql | 2017-12-01 |
-| search | 2015-08-19 |
-
-## `v26.0.0`
-
-### New Packages
-
-| Package Name | API Version |
-| -----------: | :---------: |
-| anomalyfinder | v2.0 |
-| blueprint | 2018-11-01-preview |
-| costmanagement | 2019-01-01 |
-| devspaces | 2019-01-01-preview |
-| edgegateway | 2019-03-01 |
-| network | 2018-12-01 |
-| privatedns | 2018-09-01 |
-
-### Updated Packages
-
-| Package Name | API Version |
->>>>>>> 8d7ac6eb
 | commitmentplans | 2016-05-01-preview |
 | computervision | v2.0 |
 | consumption | 2018-10-01 |
