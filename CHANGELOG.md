--- conflicted
+++ resolved
@@ -1,7 +1,5 @@
 # CHANGELOG
 
-<<<<<<< HEAD
-=======
 ## `v40.0.0`
 
 ### New Packages
@@ -82,7 +80,6 @@
 | apimanagement | 2019-12-01-preview |
 | reservations | 2019-07-19-preview |
 
->>>>>>> 090dc0ee
 ## `v39.0.0`
 
 ### New Packages
