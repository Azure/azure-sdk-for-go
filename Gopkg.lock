# This file is autogenerated, do not edit; changes may be undone by the next 'dep ensure'.


[[projects]]
<<<<<<< HEAD
  digest = "1:6b1426cad7057b717351eacf5b6fe70f053f11aac1ce254bbf2fd72c031719eb"
  name = "contrib.go.opencensus.io/exporter/ocagent"
  packages = ["."]
  pruneopts = "UT"
  revision = "dcb33c7f3b7cfe67e8a2cea10207ede1b7c40764"
  version = "v0.4.12"

[[projects]]
  digest = "1:a4431dd9598c9926ff12356c100ed73807815112de703322564f76d60c5294a4"
=======
  digest = "1:c39603b93cda6859fa04dc23bffee64dc5db6f6f4fec93539ddef9d7e628a5da"
>>>>>>> 3007ff62
  name = "github.com/Azure/go-autorest"
  packages = [
    "autorest",
    "autorest/adal",
    "autorest/azure",
    "autorest/azure/auth",
    "autorest/azure/cli",
    "autorest/date",
    "autorest/to",
    "autorest/validation",
    "logger",
    "tracing",
  ]
  pruneopts = "UT"
<<<<<<< HEAD
  revision = "2913f263500c4a5b23dada1b46ccd22ac972315f"
  version = "v12.3.0"
=======
  revision = "5e7a399d8bbf4953ab0c8e3167d7fd535fd74ce1"
  version = "v13.0.0"
>>>>>>> 3007ff62

[[projects]]
  digest = "1:55388fd080150b9a072912f97b1f5891eb0b50df43401f8b75fb4273d3fec9fc"
  name = "github.com/Masterminds/semver"
  packages = ["."]
  pruneopts = "UT"
  revision = "c7af12943936e8c39859482e61f0574c2fd7fc75"
  version = "v1.4.2"

[[projects]]
<<<<<<< HEAD
  digest = "1:8f5acd4d4462b5136af644d25101f0968a7a94ee90fcb2059cec5b7cc42e0b20"
  name = "github.com/census-instrumentation/opencensus-proto"
  packages = [
    "gen-go/agent/common/v1",
    "gen-go/agent/metrics/v1",
    "gen-go/agent/trace/v1",
    "gen-go/metrics/v1",
    "gen-go/resource/v1",
    "gen-go/trace/v1",
  ]
  pruneopts = "UT"
  revision = "d89fa54de508111353cb0b06403c00569be780d8"
  version = "v0.2.1"

[[projects]]
=======
>>>>>>> 3007ff62
  digest = "1:76dc72490af7174349349838f2fe118996381b31ea83243812a97e5a0fd5ed55"
  name = "github.com/dgrijalva/jwt-go"
  packages = ["."]
  pruneopts = "UT"
  revision = "06ea1031745cb8b3dab3f6a236daf2b0aa468b7e"
  version = "v3.2.0"

[[projects]]
  digest = "1:cf0d2e435fd4ce45b789e93ef24b5f08e86be0e9807a16beb3694e2d8c9af965"
  name = "github.com/dimchansky/utfbom"
  packages = ["."]
  pruneopts = "UT"
  revision = "d2133a1ce379ef6fa992b0514a77146c60db9d1c"
  version = "v1.1.0"

[[projects]]
  branch = "master"
  digest = "1:052aa482c25b2d76f432c16c4b404a6a3cb9cc205a95818c7680fcec501a43b7"
  name = "github.com/dnaeon/go-vcr"
  packages = [
    "cassette",
    "recorder",
  ]
  pruneopts = "UT"
  revision = "ac8906116758e03208f043a52754f16f2982f26d"

[[projects]]
  branch = "master"
  digest = "1:78102ee4d536347316bc42e818340cc50902e45dbd7fdd524c5a1fc0cb07b588"
  name = "github.com/globalsign/mgo"
  packages = [
    ".",
    "bson",
    "internal/json",
    "internal/sasl",
    "internal/scram",
  ]
  pruneopts = "UT"
  revision = "eeefdecb41b842af6dc652aaea4026e8403e62df"

[[projects]]
<<<<<<< HEAD
  digest = "1:b532ee3f683c057e797694b5bfeb3827d89e6adf41c53dbc80e549bca76364ea"
  name = "github.com/golang/protobuf"
  packages = [
    "jsonpb",
    "proto",
    "protoc-gen-go/descriptor",
    "protoc-gen-go/generator",
    "protoc-gen-go/generator/internal/remap",
    "protoc-gen-go/plugin",
    "ptypes",
    "ptypes/any",
    "ptypes/duration",
    "ptypes/struct",
    "ptypes/timestamp",
    "ptypes/wrappers",
  ]
  pruneopts = "UT"
  revision = "6c65a5562fc06764971b7c5d05c76c75e84bdbf7"
  version = "v1.3.2"

[[projects]]
  digest = "1:3b341cd71012c63aacddabfc70b9110be8e30c553349552ad3f77242843f2d03"
  name = "github.com/grpc-ecosystem/grpc-gateway"
  packages = [
    "internal",
    "runtime",
    "utilities",
  ]
  pruneopts = "UT"
  revision = "ad529a448ba494a88058f9e5be0988713174ac86"
  version = "v1.9.5"

[[projects]]
  digest = "1:7fae9ec96d10b2afce0da23c378c8b3389319b7f92fa092f2621bba3078cfb4b"
  name = "github.com/hashicorp/golang-lru"
  packages = ["simplelru"]
  pruneopts = "UT"
  revision = "7f827b33c0f158ec5dfbba01bb0b14a4541fd81d"
  version = "v0.5.3"

[[projects]]
=======
>>>>>>> 3007ff62
  digest = "1:870d441fe217b8e689d7949fef6e43efbc787e50f200cb1e70dbca9204a1d6be"
  name = "github.com/inconshreveable/mousetrap"
  packages = ["."]
  pruneopts = "UT"
  revision = "76626ae9c91c4f2a10f34cad8ce83ea42c93bb75"
  version = "v1.0"

[[projects]]
  digest = "1:ca955a9cd5b50b0f43d2cc3aeb35c951473eeca41b34eb67507f1dbcc0542394"
  name = "github.com/kr/pretty"
  packages = ["."]
  pruneopts = "UT"
  revision = "73f6ac0b30a98e433b289500d779f50c1a6f0712"
  version = "v0.1.0"

[[projects]]
  digest = "1:15b5cc79aad436d47019f814fde81a10221c740dc8ddf769221a65097fb6c2e9"
  name = "github.com/kr/text"
  packages = ["."]
  pruneopts = "UT"
  revision = "e2ffdb16a802fe2bb95e2e35ff34f0e53aeef34f"
  version = "v0.1.0"

[[projects]]
  digest = "1:5d231480e1c64a726869bc4142d270184c419749d34f167646baa21008eb0a79"
  name = "github.com/mitchellh/go-homedir"
  packages = ["."]
  pruneopts = "UT"
  revision = "af06845cf3004701891bf4fdb884bfe4920b3727"
  version = "v1.1.0"

[[projects]]
  digest = "1:cf31692c14422fa27c83a05292eb5cbe0fb2775972e8f1f8446a71549bd8980b"
  name = "github.com/pkg/errors"
  packages = ["."]
  pruneopts = "UT"
  revision = "ba968bfe8b2f7e042a574c888954fccecfa385b4"
  version = "v0.8.1"

[[projects]]
  digest = "1:274f67cb6fed9588ea2521ecdac05a6d62a8c51c074c1fccc6a49a40ba80e925"
  name = "github.com/satori/go.uuid"
  packages = ["."]
  pruneopts = "UT"
  revision = "f58768cc1a7a7e77a3bd49e98cdd21419399b6a3"
  version = "v1.2.0"

[[projects]]
  digest = "1:81e02c4edb639c80559c0650f9401d3e2dcc3256d1fa215382bb7c83c1db9126"
  name = "github.com/shopspring/decimal"
  packages = ["."]
  pruneopts = "UT"
  revision = "cd690d0c9e2447b1ef2a129a6b7b49077da89b8e"
  version = "1.1.0"

[[projects]]
  digest = "1:e096613fb7cf34743d49af87d197663cfccd61876e2219853005a57baedfa562"
  name = "github.com/spf13/cobra"
  packages = ["."]
  pruneopts = "UT"
  revision = "f2b07da1e2c38d5f12845a4f607e2e1018cbb1f5"
  version = "v0.0.5"

[[projects]]
  digest = "1:c1b1102241e7f645bc8e0c22ae352e8f0dc6484b6cb4d132fa9f24174e0119e2"
  name = "github.com/spf13/pflag"
  packages = ["."]
  pruneopts = "UT"
  revision = "298182f68c66c05229eb03ac171abe6e309ee79a"
  version = "v1.0.3"

[[projects]]
  branch = "master"
  digest = "1:994c4915a59f821705d08ea77b117ec7a3e6a46cc867fd194d887500dac1c3c2"
  name = "golang.org/x/crypto"
  packages = [
    "pkcs12",
    "pkcs12/internal/rc2",
  ]
  pruneopts = "UT"
<<<<<<< HEAD
  revision = "4def268fd1a49955bfb3dda92fe3db4f924f2285"

[[projects]]
  branch = "master"
  digest = "1:d2aa096fe6b539afe74dd6ab8e9a160304707f1477b01c637b4bbe20d262a25c"
  name = "golang.org/x/net"
  packages = [
    "context",
    "http/httpguts",
    "http2",
    "http2/hpack",
    "idna",
    "internal/timeseries",
    "trace",
  ]
  pruneopts = "UT"
  revision = "ca1201d0de80cfde86cb01aea620983605dfe99b"

[[projects]]
  branch = "master"
  digest = "1:382bb5a7fb4034db3b6a2d19e5a4a6bcf52f4750530603c01ca18a172fa3089b"
  name = "golang.org/x/sync"
  packages = ["semaphore"]
  pruneopts = "UT"
  revision = "112230192c580c3556b8cee6403af37a4fc5f28c"

[[projects]]
  branch = "master"
  digest = "1:ec99dad7924bf972656818f5d62216fb987b7e077d401deb86b3c1e5e1b1d4d6"
  name = "golang.org/x/sys"
  packages = ["unix"]
  pruneopts = "UT"
  revision = "fc99dfbffb4e5ed5758a37e31dd861afe285406b"

[[projects]]
  digest = "1:8d8faad6b12a3a4c819a3f9618cb6ee1fa1cfc33253abeeea8b55336721e3405"
  name = "golang.org/x/text"
  packages = [
    "collate",
    "collate/build",
    "internal/colltab",
    "internal/gen",
    "internal/language",
    "internal/language/compact",
    "internal/tag",
    "internal/triegen",
    "internal/ucd",
    "language",
    "secure/bidirule",
    "transform",
    "unicode/bidi",
    "unicode/cldr",
    "unicode/norm",
    "unicode/rangetable",
  ]
  pruneopts = "UT"
  revision = "342b2e1fbaa52c93f31447ad2c6abc048c63e475"
  version = "v0.3.2"

[[projects]]
  branch = "master"
  digest = "1:87f3ab7c6341b1be840c580bdf23dcce036916bf1859e8ab8667033a09ae6097"
=======
  revision = "9756ffdc24725223350eb3266ffb92590d28f278"

[[projects]]
  branch = "master"
  digest = "1:5929f6d40b149acf2a65717d276ff4a2735e5b1ce13d2c68878b4a834625228e"
>>>>>>> 3007ff62
  name = "golang.org/x/tools"
  packages = [
    "go/ast/astutil",
    "go/gcexportdata",
    "go/internal/gcimporter",
    "go/internal/packagesdriver",
    "go/packages",
    "go/types/typeutil",
    "imports",
    "internal/fastwalk",
    "internal/gopathwalk",
    "internal/imports",
    "internal/module",
    "internal/semver",
  ]
  pruneopts = "UT"
<<<<<<< HEAD
  revision = "fc6e2057e7f6701ef9b5ef49a089bff4da7f4610"

[[projects]]
  digest = "1:5f003878aabe31d7f6b842d4de32b41c46c214bb629bb485387dbcce1edf5643"
  name = "google.golang.org/api"
  packages = ["support/bundler"]
  pruneopts = "UT"
  revision = "02490b97dff7cfde1995bd77de808fd27053bc87"
  version = "v0.7.0"

[[projects]]
  branch = "master"
  digest = "1:3565a93b7692277a5dea355bc47bd6315754f3246ed07a224be6aec28972a805"
  name = "google.golang.org/genproto"
  packages = [
    "googleapis/api/httpbody",
    "googleapis/rpc/status",
    "protobuf/field_mask",
  ]
  pruneopts = "UT"
  revision = "c506a9f9061087022822e8da603a52fc387115a8"

[[projects]]
  digest = "1:581c9b0fe9354faf730ff231cf3682089e0b703073cf10e3976219609d27a9ea"
  name = "google.golang.org/grpc"
  packages = [
    ".",
    "balancer",
    "balancer/base",
    "balancer/roundrobin",
    "binarylog/grpc_binarylog_v1",
    "codes",
    "connectivity",
    "credentials",
    "credentials/internal",
    "encoding",
    "encoding/proto",
    "grpclog",
    "internal",
    "internal/backoff",
    "internal/balancerload",
    "internal/binarylog",
    "internal/channelz",
    "internal/envconfig",
    "internal/grpcrand",
    "internal/grpcsync",
    "internal/syscall",
    "internal/transport",
    "keepalive",
    "metadata",
    "naming",
    "peer",
    "resolver",
    "resolver/dns",
    "resolver/passthrough",
    "serviceconfig",
    "stats",
    "status",
    "tap",
  ]
  pruneopts = "UT"
  revision = "045159ad57f3781d409358e3ade910a018c16b30"
  version = "v1.22.1"
=======
  revision = "42f498d34c4d67145e3950193a8f23db9328e7f3"
>>>>>>> 3007ff62

[[projects]]
  branch = "v1"
  digest = "1:af715ae33cc1f5695c4b2a4e4b21d008add8802a99e15bb467ac7c32edb5000d"
  name = "gopkg.in/check.v1"
  packages = ["."]
  pruneopts = "UT"
  revision = "788fd78401277ebd861206a03c884797c6ec5541"

[[projects]]
  digest = "1:4d2e5a73dc1500038e504a8d78b986630e3626dc027bc030ba5c75da257cdb96"
  name = "gopkg.in/yaml.v2"
  packages = ["."]
  pruneopts = "UT"
  revision = "51d6538a90f86fe93ac480b35f37b2be17fef232"
  version = "v2.2.2"

[solve-meta]
  analyzer-name = "dep"
  analyzer-version = 1
  input-imports = [
    "github.com/Azure/go-autorest/autorest",
    "github.com/Azure/go-autorest/autorest/adal",
    "github.com/Azure/go-autorest/autorest/azure",
    "github.com/Azure/go-autorest/autorest/azure/auth",
    "github.com/Azure/go-autorest/autorest/date",
    "github.com/Azure/go-autorest/autorest/to",
    "github.com/Azure/go-autorest/autorest/validation",
    "github.com/Azure/go-autorest/tracing",
    "github.com/Masterminds/semver",
    "github.com/dnaeon/go-vcr/cassette",
    "github.com/dnaeon/go-vcr/recorder",
    "github.com/globalsign/mgo",
    "github.com/pkg/errors",
    "github.com/satori/go.uuid",
    "github.com/shopspring/decimal",
    "github.com/spf13/cobra",
    "golang.org/x/crypto/pkcs12",
    "golang.org/x/tools/imports",
    "gopkg.in/check.v1",
  ]
  solver-name = "gps-cdcl"
  solver-version = 1<|MERGE_RESOLUTION|>--- conflicted
+++ resolved
@@ -2,19 +2,7 @@
 
 
 [[projects]]
-<<<<<<< HEAD
-  digest = "1:6b1426cad7057b717351eacf5b6fe70f053f11aac1ce254bbf2fd72c031719eb"
-  name = "contrib.go.opencensus.io/exporter/ocagent"
-  packages = ["."]
-  pruneopts = "UT"
-  revision = "dcb33c7f3b7cfe67e8a2cea10207ede1b7c40764"
-  version = "v0.4.12"
-
-[[projects]]
-  digest = "1:a4431dd9598c9926ff12356c100ed73807815112de703322564f76d60c5294a4"
-=======
   digest = "1:c39603b93cda6859fa04dc23bffee64dc5db6f6f4fec93539ddef9d7e628a5da"
->>>>>>> 3007ff62
   name = "github.com/Azure/go-autorest"
   packages = [
     "autorest",
@@ -29,13 +17,8 @@
     "tracing",
   ]
   pruneopts = "UT"
-<<<<<<< HEAD
-  revision = "2913f263500c4a5b23dada1b46ccd22ac972315f"
-  version = "v12.3.0"
-=======
   revision = "5e7a399d8bbf4953ab0c8e3167d7fd535fd74ce1"
   version = "v13.0.0"
->>>>>>> 3007ff62
 
 [[projects]]
   digest = "1:55388fd080150b9a072912f97b1f5891eb0b50df43401f8b75fb4273d3fec9fc"
@@ -46,24 +29,6 @@
   version = "v1.4.2"
 
 [[projects]]
-<<<<<<< HEAD
-  digest = "1:8f5acd4d4462b5136af644d25101f0968a7a94ee90fcb2059cec5b7cc42e0b20"
-  name = "github.com/census-instrumentation/opencensus-proto"
-  packages = [
-    "gen-go/agent/common/v1",
-    "gen-go/agent/metrics/v1",
-    "gen-go/agent/trace/v1",
-    "gen-go/metrics/v1",
-    "gen-go/resource/v1",
-    "gen-go/trace/v1",
-  ]
-  pruneopts = "UT"
-  revision = "d89fa54de508111353cb0b06403c00569be780d8"
-  version = "v0.2.1"
-
-[[projects]]
-=======
->>>>>>> 3007ff62
   digest = "1:76dc72490af7174349349838f2fe118996381b31ea83243812a97e5a0fd5ed55"
   name = "github.com/dgrijalva/jwt-go"
   packages = ["."]
@@ -105,50 +70,6 @@
   revision = "eeefdecb41b842af6dc652aaea4026e8403e62df"
 
 [[projects]]
-<<<<<<< HEAD
-  digest = "1:b532ee3f683c057e797694b5bfeb3827d89e6adf41c53dbc80e549bca76364ea"
-  name = "github.com/golang/protobuf"
-  packages = [
-    "jsonpb",
-    "proto",
-    "protoc-gen-go/descriptor",
-    "protoc-gen-go/generator",
-    "protoc-gen-go/generator/internal/remap",
-    "protoc-gen-go/plugin",
-    "ptypes",
-    "ptypes/any",
-    "ptypes/duration",
-    "ptypes/struct",
-    "ptypes/timestamp",
-    "ptypes/wrappers",
-  ]
-  pruneopts = "UT"
-  revision = "6c65a5562fc06764971b7c5d05c76c75e84bdbf7"
-  version = "v1.3.2"
-
-[[projects]]
-  digest = "1:3b341cd71012c63aacddabfc70b9110be8e30c553349552ad3f77242843f2d03"
-  name = "github.com/grpc-ecosystem/grpc-gateway"
-  packages = [
-    "internal",
-    "runtime",
-    "utilities",
-  ]
-  pruneopts = "UT"
-  revision = "ad529a448ba494a88058f9e5be0988713174ac86"
-  version = "v1.9.5"
-
-[[projects]]
-  digest = "1:7fae9ec96d10b2afce0da23c378c8b3389319b7f92fa092f2621bba3078cfb4b"
-  name = "github.com/hashicorp/golang-lru"
-  packages = ["simplelru"]
-  pruneopts = "UT"
-  revision = "7f827b33c0f158ec5dfbba01bb0b14a4541fd81d"
-  version = "v0.5.3"
-
-[[projects]]
-=======
->>>>>>> 3007ff62
   digest = "1:870d441fe217b8e689d7949fef6e43efbc787e50f200cb1e70dbca9204a1d6be"
   name = "github.com/inconshreveable/mousetrap"
   packages = ["."]
@@ -229,76 +150,11 @@
     "pkcs12/internal/rc2",
   ]
   pruneopts = "UT"
-<<<<<<< HEAD
-  revision = "4def268fd1a49955bfb3dda92fe3db4f924f2285"
-
-[[projects]]
-  branch = "master"
-  digest = "1:d2aa096fe6b539afe74dd6ab8e9a160304707f1477b01c637b4bbe20d262a25c"
-  name = "golang.org/x/net"
-  packages = [
-    "context",
-    "http/httpguts",
-    "http2",
-    "http2/hpack",
-    "idna",
-    "internal/timeseries",
-    "trace",
-  ]
-  pruneopts = "UT"
-  revision = "ca1201d0de80cfde86cb01aea620983605dfe99b"
-
-[[projects]]
-  branch = "master"
-  digest = "1:382bb5a7fb4034db3b6a2d19e5a4a6bcf52f4750530603c01ca18a172fa3089b"
-  name = "golang.org/x/sync"
-  packages = ["semaphore"]
-  pruneopts = "UT"
-  revision = "112230192c580c3556b8cee6403af37a4fc5f28c"
-
-[[projects]]
-  branch = "master"
-  digest = "1:ec99dad7924bf972656818f5d62216fb987b7e077d401deb86b3c1e5e1b1d4d6"
-  name = "golang.org/x/sys"
-  packages = ["unix"]
-  pruneopts = "UT"
-  revision = "fc99dfbffb4e5ed5758a37e31dd861afe285406b"
-
-[[projects]]
-  digest = "1:8d8faad6b12a3a4c819a3f9618cb6ee1fa1cfc33253abeeea8b55336721e3405"
-  name = "golang.org/x/text"
-  packages = [
-    "collate",
-    "collate/build",
-    "internal/colltab",
-    "internal/gen",
-    "internal/language",
-    "internal/language/compact",
-    "internal/tag",
-    "internal/triegen",
-    "internal/ucd",
-    "language",
-    "secure/bidirule",
-    "transform",
-    "unicode/bidi",
-    "unicode/cldr",
-    "unicode/norm",
-    "unicode/rangetable",
-  ]
-  pruneopts = "UT"
-  revision = "342b2e1fbaa52c93f31447ad2c6abc048c63e475"
-  version = "v0.3.2"
-
-[[projects]]
-  branch = "master"
-  digest = "1:87f3ab7c6341b1be840c580bdf23dcce036916bf1859e8ab8667033a09ae6097"
-=======
   revision = "9756ffdc24725223350eb3266ffb92590d28f278"
 
 [[projects]]
   branch = "master"
   digest = "1:5929f6d40b149acf2a65717d276ff4a2735e5b1ce13d2c68878b4a834625228e"
->>>>>>> 3007ff62
   name = "golang.org/x/tools"
   packages = [
     "go/ast/astutil",
@@ -315,73 +171,7 @@
     "internal/semver",
   ]
   pruneopts = "UT"
-<<<<<<< HEAD
-  revision = "fc6e2057e7f6701ef9b5ef49a089bff4da7f4610"
-
-[[projects]]
-  digest = "1:5f003878aabe31d7f6b842d4de32b41c46c214bb629bb485387dbcce1edf5643"
-  name = "google.golang.org/api"
-  packages = ["support/bundler"]
-  pruneopts = "UT"
-  revision = "02490b97dff7cfde1995bd77de808fd27053bc87"
-  version = "v0.7.0"
-
-[[projects]]
-  branch = "master"
-  digest = "1:3565a93b7692277a5dea355bc47bd6315754f3246ed07a224be6aec28972a805"
-  name = "google.golang.org/genproto"
-  packages = [
-    "googleapis/api/httpbody",
-    "googleapis/rpc/status",
-    "protobuf/field_mask",
-  ]
-  pruneopts = "UT"
-  revision = "c506a9f9061087022822e8da603a52fc387115a8"
-
-[[projects]]
-  digest = "1:581c9b0fe9354faf730ff231cf3682089e0b703073cf10e3976219609d27a9ea"
-  name = "google.golang.org/grpc"
-  packages = [
-    ".",
-    "balancer",
-    "balancer/base",
-    "balancer/roundrobin",
-    "binarylog/grpc_binarylog_v1",
-    "codes",
-    "connectivity",
-    "credentials",
-    "credentials/internal",
-    "encoding",
-    "encoding/proto",
-    "grpclog",
-    "internal",
-    "internal/backoff",
-    "internal/balancerload",
-    "internal/binarylog",
-    "internal/channelz",
-    "internal/envconfig",
-    "internal/grpcrand",
-    "internal/grpcsync",
-    "internal/syscall",
-    "internal/transport",
-    "keepalive",
-    "metadata",
-    "naming",
-    "peer",
-    "resolver",
-    "resolver/dns",
-    "resolver/passthrough",
-    "serviceconfig",
-    "stats",
-    "status",
-    "tap",
-  ]
-  pruneopts = "UT"
-  revision = "045159ad57f3781d409358e3ade910a018c16b30"
-  version = "v1.22.1"
-=======
   revision = "42f498d34c4d67145e3950193a8f23db9328e7f3"
->>>>>>> 3007ff62
 
 [[projects]]
   branch = "v1"
