# Gopkg.toml example
#
# Refer to https://github.com/golang/dep/blob/master/docs/Gopkg.toml.md
# for detailed Gopkg.toml documentation.
#
# required = ["github.com/user/thing/cmd/thing"]
# ignored = ["github.com/user/project/pkgX", "bitbucket.org/user/project/pkgA/pkgY"]
#
# [[constraint]]
#   name = "github.com/user/project"
#   version = "1.0.0"
#
# [[constraint]]
#   name = "github.com/user/project2"
#   branch = "dev"
#   source = "github.com/myfork/project2"
#
# [[override]]
#  name = "github.com/x/y"
#  version = "2.4.0"

[prune]
  unused-packages = true
  go-tests = true

[[constraint]]
  branch = "master"
  name = "github.com/Azure/go-autorest"
<<<<<<< HEAD
  version = "14.0.0"
=======
>>>>>>> e6d0d5f5

[[constraint]]
  branch = "master"
  name = "github.com/dnaeon/go-vcr"

[[constraint]]
  branch = "master"
  name = "github.com/globalsign/mgo"

[[constraint]]
  name = "github.com/gofrs/uuid"
  version = "4.0.0"

[[constraint]]
  name = "github.com/shopspring/decimal"
  version = "1.0.0"

[[constraint]]
  branch = "master"
  name = "golang.org/x/crypto"

[[constraint]]
  branch = "master"
  name = "golang.org/x/tools"

[[constraint]]
  branch = "v1"
  name = "gopkg.in/check.v1"<|MERGE_RESOLUTION|>--- conflicted
+++ resolved
@@ -26,10 +26,6 @@
 [[constraint]]
   branch = "master"
   name = "github.com/Azure/go-autorest"
-<<<<<<< HEAD
-  version = "14.0.0"
-=======
->>>>>>> e6d0d5f5
 
 [[constraint]]
   branch = "master"
