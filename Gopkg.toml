--- conflicted
+++ resolved
@@ -25,11 +25,7 @@
 
 [[constraint]]
   name = "github.com/Azure/go-autorest"
-<<<<<<< HEAD
-  version = "13.0.2"
-=======
-  version = "13.0.0"
->>>>>>> 77354a70
+  version = "13.3.0"
 
 [[constraint]]
   branch = "master"
