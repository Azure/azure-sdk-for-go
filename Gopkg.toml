# Gopkg.toml example
#
# Refer to https://github.com/golang/dep/blob/master/docs/Gopkg.toml.md
# for detailed Gopkg.toml documentation.
#
# required = ["github.com/user/thing/cmd/thing"]
# ignored = ["github.com/user/project/pkgX", "bitbucket.org/user/project/pkgA/pkgY"]
#
# [[constraint]]
#   name = "github.com/user/project"
#   version = "1.0.0"
#
# [[constraint]]
#   name = "github.com/user/project2"
#   branch = "dev"
#   source = "github.com/myfork/project2"
#
# [[override]]
#  name = "github.com/x/y"
#  version = "2.4.0"

[prune]
  unused-packages = true
  go-tests = true

[[constraint]]
  name = "github.com/Azure/go-autorest"
<<<<<<< HEAD
  version = "13.3.0"
=======
  version = "13.0.0"
>>>>>>> 837bd40f

[[constraint]]
  branch = "master"
  name = "github.com/dnaeon/go-vcr"

[[constraint]]
  branch = "master"
  name = "github.com/globalsign/mgo"

[[constraint]]
  name = "github.com/satori/go.uuid"
  version = "1.2.0"

[[constraint]]
  name = "github.com/shopspring/decimal"
  version = "1.0.0"

[[constraint]]
  branch = "master"
  name = "golang.org/x/crypto"

[[constraint]]
  branch = "master"
  name = "golang.org/x/tools"

[[constraint]]
  branch = "v1"
  name = "gopkg.in/check.v1"<|MERGE_RESOLUTION|>--- conflicted
+++ resolved
@@ -25,11 +25,7 @@
 
 [[constraint]]
   name = "github.com/Azure/go-autorest"
-<<<<<<< HEAD
-  version = "13.3.0"
-=======
   version = "13.0.0"
->>>>>>> 837bd40f
 
 [[constraint]]
   branch = "master"
