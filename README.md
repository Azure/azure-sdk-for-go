--- conflicted
+++ resolved
@@ -89,12 +89,12 @@
 authentication and the `Authorizer` interface see [the next
 section](#authentication).
 
-1.  Import a package from the [services][services_dir] directory.
-2.  Create and authenticate a client with a `New*Client` func, e.g.
-    `c := compute.NewVirtualMachinesClient(...)`.
-3.  Invoke API methods using the client, e.g.
-    `res, err := c.CreateOrUpdate(...)`.
-4.  Handle responses and errors.
+1. Import a package from the [services][services_dir] directory.
+2. Create and authenticate a client with a `New*Client` func, e.g.
+   `c := compute.NewVirtualMachinesClient(...)`.
+3. Invoke API methods using the client, e.g.
+   `res, err := c.CreateOrUpdate(...)`.
+4. Handle responses and errors.
 
 [services_dir]: https://github.com/Azure/azure-sdk-for-go/tree/master/services
 
@@ -455,19 +455,11 @@
 By default, no tracing provider will be compiled into your program, and the legacy approach of setting `AZURE_SDK_TRACING_ENABLED` environment variable will no longer take effect.
 
 To enable tracing, you must now add the following include to your source file.
-<<<<<<< HEAD
 
 ``` go
     include _ "github.com/Azure/go-autorest/tracing/opencensus"
 ```
 
-=======
-
-``` go
-    include _ "github.com/Azure/go-autorest/tracing/opencensus"
-```
-
->>>>>>> b1965220
 To hook up a tracer simply call `tracing.Register()` passing in a type that satisfies the `tracing.Tracer` interface.
 
 **Note**: In future major releases of the SDK, tracing may become enabled by default.
@@ -522,21 +514,13 @@
 The default policy is to call `autorest.DoRetryForStatusCodes()` from an API's `Sender` method.  Example:
 ```go
 func (client OperationsClient) ListSender(req *http.Request) (*http.Response, error) {
-<<<<<<< HEAD
-    return autorest.SendWithSender(client, req,
-        autorest.DoRetryForStatusCodes(client.RetryAttempts, client.RetryDuration, autorest.StatusCodesForRetry...))
-=======
 	sd := autorest.GetSendDecorators(req.Context(), autorest.DoRetryForStatusCodes(client.RetryAttempts, client.RetryDuration, autorest.StatusCodesForRetry...))
 	return autorest.SendWithSender(client, req, sd...)
->>>>>>> b1965220
 }
 ```
 
 Details on how `autorest.DoRetryforStatusCodes()` works can be found in the [documentation](https://godoc.org/github.com/Azure/go-autorest/autorest#DoRetryForStatusCodes).
 
-<<<<<<< HEAD
-It is not possible to change the invoked retry policy without writing a custom `Sender` and its calling code.
-=======
 The slice of `SendDecorators` used in a `Sender` method can be customized per API call by smuggling them in the context.  Here's an example.
 
 ```go
@@ -549,7 +533,6 @@
 ```
 
 This will replace the default slice of `SendDecorators` with the provided slice.
->>>>>>> b1965220
 
 The `PollingDelay` and `PollingDuration` values are used exclusively by [WaitForCompletionRef()](https://godoc.org/github.com/Azure/go-autorest/autorest/azure#Future.WaitForCompletionRef) when blocking on an async call until it completes.
 
