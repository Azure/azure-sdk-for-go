# Azure SDK for Go

[![godoc](https://godoc.org/github.com/Azure/azure-sdk-for-go?status.svg)](https://godoc.org/github.com/Azure/azure-sdk-for-go)
[![Build Status](https://dev.azure.com/azure-sdk/public/_apis/build/status/go/Azure.azure-sdk-for-go?branchName=main)](https://dev.azure.com/azure-sdk/public/_build/latest?definitionId=640&branchName=main)

This repository is for active development of the Azure SDK for Go. For consumers of the SDK you can follow the links below to visit the documentation you are interested in
* [Overview of Azure SDK for Go](https://docs.microsoft.com/azure/developer/go/)
* [SDK Reference](https://pkg.go.dev/github.com/Azure/azure-sdk-for-go)
* [Code Samples for Azure Go SDK](https://github.com/azure-samples/azure-sdk-for-go-samples)
* [Azure REST API Docs](https://docs.microsoft.com/rest/api/)
* [General Azure Docs](https://docs.microsoft.com/azure)


## New Releases

A new set of management libraries for Go that follow the [Azure SDK Design Guidelines for Go](https://azure.github.io/azure-sdk/golang_introduction.html) are now available. These new libraries provide a number of core capabilities that are shared amongst all Azure SDKs, including the intuitive Azure Identity library, an HTTP Pipeline with custom policies, error-handling, distributed tracing, and much more.
To get started, please follow the [quickstart guide] here (https://aka.ms/azsdk/go/mgmt). 
To see the benefits of migrating to the new libraries, please visit this migration guideIn addition, a migration guide that shows how to transition from older versions of libraries is located [here](todo-addthislink).
Those new libraries can be identified by locating them under the [/sdk folder](https://pkg.go.dev/github.com/Azure/azure-sdk-for-go/sdk) in the repo

You can find the most up to date list of all of the new packages [on this page](https://pkg.go.dev/github.com/Azure/azure-sdk-for-go/sdk) as well as our [official releases page](https://azure.github.io/azure-sdk/releases/latest/go.html)

## Previous Versions

Previous Go SDK packages are located under [/services folder](https://github.com/Azure/azure-sdk-for-go/tree/master/services), and you can see the full list [on this page](https://pkg.go.dev/github.com/Azure/azure-sdk-for-go/services). They might not have the same feature set as the new releases but they do offer wider coverage of services.


## Getting Started

<<<<<<< HEAD
For instructions and documentation on how to use our Azure SDK for Go, we have provided quickstart tutorials for both new and previous releases. 

* [Quickstart tutorial for new releases](https://github.com/Azure/azure-sdk-for-go/blob/master/documentation/previous-versions-quickstart.md). Documentation is also available at each readme file of the individual module (Example: [Readme for Compute Module](https://github.com/Azure/azure-sdk-for-go/tree/master/sdk/compute/armcompute))
* [Quickstart tutorial for previous versions](https://github.com/Azure/azure-sdk-for-go/blob/master/documentation/previous-versions-quickstart.md)
=======
Packages that are still in public preview can be found under the `services/preview` directory. Please be aware that since these packages are in preview they are subject to change, including breaking changes, outside of a major semver bump.
>>>>>>> e6396ce0

## Other Azure Go Packages

Azure provides several other packages for using services from Go, listed below.
If a package you need isn't available please open an issue and let us know.

| Service              | Import Path/Repo                                                                                   |
| -------------------- | -------------------------------------------------------------------------------------------------- |
| Storage - Blobs      | [github.com/Azure/azure-storage-blob-go](https://github.com/Azure/azure-storage-blob-go)           |
| Storage - Files      | [github.com/Azure/azure-storage-file-go](https://github.com/Azure/azure-storage-file-go)           |
| Storage - Queues     | [github.com/Azure/azure-storage-queue-go](https://github.com/Azure/azure-storage-queue-go)         |
| Service Bus          | [github.com/Azure/azure-service-bus-go](https://github.com/Azure/azure-service-bus-go)             |
| Event Hubs           | [github.com/Azure/azure-event-hubs-go](https://github.com/Azure/azure-event-hubs-go)               |
| Application Insights | [github.com/Microsoft/ApplicationInsights-go](https://github.com/Microsoft/ApplicationInsights-go) |

<<<<<<< HEAD
=======
# Install and Use:

## Install

```sh
$ go get -u github.com/Azure/azure-sdk-for-go/...
```

and you should also make sure to include the minimum version of [`go-autorest`](https://github.com/Azure/go-autorest) that is specified in `Gopkg.toml` file.


If you need to install Go, follow [the official instructions](https://golang.org/dl/).

## Use

For many more scenarios and examples see
[Azure-Samples/azure-sdk-for-go-samples][samples_repo].

Apply the following general steps to use packages in this repo. For more on
authentication and the `Authorizer` interface see [the next
section](#authentication).

1. Import a package from the [services][services_dir] directory.
2. Create and authenticate a client with a `New*Client` func, e.g.
   `c := compute.NewVirtualMachinesClient(...)`.
3. Invoke API methods using the client, e.g.
   `res, err := c.CreateOrUpdate(...)`.
4. Handle responses and errors.

[services_dir]: https://github.com/Azure/azure-sdk-for-go/tree/main/services

For example, to create a new virtual network (substitute your own values for
strings in angle brackets):

```go
package main

import (
	"context"

	"github.com/Azure/azure-sdk-for-go/services/network/mgmt/2017-09-01/network"

	"github.com/Azure/go-autorest/autorest/azure/auth"
	"github.com/Azure/go-autorest/autorest/to"
)

func main() {
	// create a VirtualNetworks client
	vnetClient := network.NewVirtualNetworksClient("<subscriptionID>")

	// create an authorizer from env vars or Azure Managed Service Idenity
	authorizer, err := auth.NewAuthorizerFromEnvironment()
	if err == nil {
		vnetClient.Authorizer = authorizer
	}

	// call the VirtualNetworks CreateOrUpdate API
	vnetClient.CreateOrUpdate(context.Background(),
		"<resourceGroupName>",
		"<vnetName>",
		network.VirtualNetwork{
			Location: to.StringPtr("<azureRegion>"),
			VirtualNetworkPropertiesFormat: &network.VirtualNetworkPropertiesFormat{
				AddressSpace: &network.AddressSpace{
					AddressPrefixes: &[]string{"10.0.0.0/8"},
				},
				Subnets: &[]network.Subnet{
					{
						Name: to.StringPtr("<subnet1Name>"),
						SubnetPropertiesFormat: &network.SubnetPropertiesFormat{
							AddressPrefix: to.StringPtr("10.0.0.0/16"),
						},
					},
					{
						Name: to.StringPtr("<subnet2Name>"),
						SubnetPropertiesFormat: &network.SubnetPropertiesFormat{
							AddressPrefix: to.StringPtr("10.1.0.0/16"),
						},
					},
				},
			},
		})
}
```

## Authentication

Typical SDK operations must be authenticated and authorized. The _Authorizer_
interface allows use of any auth style in requests, such as inserting an OAuth2
Authorization header and bearer token received from Azure AD.

The SDK itself provides a simple way to get an authorizer which first checks
for OAuth client credentials in environment variables and then falls back to
Azure's [Managed Service Identity](https://github.com/Azure/azure-sdk-for-go/) when available, e.g. when on an Azure
VM. The following snippet from [the previous section](#use) demonstrates
this helper.

```go
import "github.com/Azure/go-autorest/autorest/azure/auth"

// create a VirtualNetworks client
vnetClient := network.NewVirtualNetworksClient("<subscriptionID>")

// create an authorizer from env vars or Azure Managed Service Idenity
authorizer, err := auth.NewAuthorizerFromEnvironment()
if err == nil {
    vnetClient.Authorizer = authorizer
}

// call the VirtualNetworks CreateOrUpdate API
vnetClient.CreateOrUpdate(context.Background(),
// ...
```

The following environment variables help determine authentication configuration:

- `AZURE_ENVIRONMENT`: Specifies the Azure Environment to use. If not set, it
  defaults to `AzurePublicCloud`. Not applicable to authentication with Managed
  Service Identity (MSI).
- `AZURE_AD_RESOURCE`: Specifies the AAD resource ID to use. If not set, it
  defaults to `ResourceManagerEndpoint` for operations with Azure Resource
  Manager. You can also choose an alternate resource programmatically with
  `auth.NewAuthorizerFromEnvironmentWithResource(resource string)`.

### More Authentication Details

The previous is the first and most recommended of several authentication
options offered by the SDK because it allows seamless use of both service
principals and [Azure Managed Service Identity][]. Other options are listed
below.

> Note: If you need to create a new service principal, run `az ad sp create-for-rbac -n "<app_name>"` in the
> [azure-cli](https://github.com/Azure/azure-cli). See [these
> docs](https://docs.microsoft.com/cli/azure/create-an-azure-service-principal-azure-cli?view=azure-cli-latest)
> for more info. Copy the new principal's ID, secret, and tenant ID for use in
> your app, or consider the `--sdk-auth` parameter for serialized output.

[azure managed service identity]: https://docs.microsoft.com/azure/active-directory/msi-overview

- The `auth.NewAuthorizerFromEnvironment()` described above creates an authorizer
  from the first available of the following configuration:

      1. **Client Credentials**: Azure AD Application ID and Secret.

          - `AZURE_TENANT_ID`: Specifies the Tenant to which to authenticate.
          - `AZURE_CLIENT_ID`: Specifies the app client ID to use.
          - `AZURE_CLIENT_SECRET`: Specifies the app secret to use.

      2. **Client Certificate**: Azure AD Application ID and X.509 Certificate.

          - `AZURE_TENANT_ID`: Specifies the Tenant to which to authenticate.
          - `AZURE_CLIENT_ID`: Specifies the app client ID to use.
          - `AZURE_CERTIFICATE_PATH`: Specifies the certificate Path to use.
          - `AZURE_CERTIFICATE_PASSWORD`: Specifies the certificate password to use.

      3. **Resource Owner Password**: Azure AD User and Password. This grant type is *not
         recommended*, use device login instead if you need interactive login.

          - `AZURE_TENANT_ID`: Specifies the Tenant to which to authenticate.
          - `AZURE_CLIENT_ID`: Specifies the app client ID to use.
          - `AZURE_USERNAME`: Specifies the username to use.
          - `AZURE_PASSWORD`: Specifies the password to use.

      4. **Azure Managed Service Identity**: Delegate credential management to the
         platform. Requires that code is running in Azure, e.g. on a VM. All
         configuration is handled by Azure. See [Azure Managed Service
         Identity](https://docs.microsoft.com/azure/active-directory/msi-overview)
         for more details.

- The `auth.NewAuthorizerFromFile()` method creates an authorizer using
  credentials from an auth file created by the [Azure CLI][]. Follow these
  steps to utilize:

  1. Create a service principal and output an auth file using `az ad sp create-for-rbac --sdk-auth > client_credentials.json`.
  2. Set environment variable `AZURE_AUTH_LOCATION` to the path of the saved
     output file.
  3. Use the authorizer returned by `auth.NewAuthorizerFromFile()` in your
     client as described above.

- The `auth.NewAuthorizerFromCLI()` method creates an authorizer which
  uses [Azure CLI][] to obtain its credentials.

  The default audience being requested is `https://management.azure.com` (Azure ARM API).
  To specify your own audience, export `AZURE_AD_RESOURCE` as an evironment variable.
  This is read by `auth.NewAuthorizerFromCLI()` and passed to Azure CLI to acquire the access token.

  For example, to request an access token for Azure Key Vault, export
  ```
  AZURE_AD_RESOURCE="https://vault.azure.net"
  ```

- `auth.NewAuthorizerFromCLIWithResource(AUDIENCE_URL_OR_APPLICATION_ID)` - this method is self contained and does
  not require exporting environment variables. For example, to request an access token for Azure Key Vault:
  ```
  auth.NewAuthorizerFromCLIWithResource("https://vault.azure.net")
  ```

  To use `NewAuthorizerFromCLI()` or `NewAuthorizerFromCLIWithResource()`, follow these steps:

  1. Install [Azure CLI v2.0.12](https://docs.microsoft.com/cli/azure/install-azure-cli) or later. Upgrade earlier versions.
  2. Use `az login` to sign in to Azure.

  If you receive an error, use `az account get-access-token` to verify access.

  If Azure CLI is not installed to the default directory, you may receive an error
  reporting that `az` cannot be found.
  Use the `AzureCLIPath` environment variable to define the Azure CLI installation folder.

  If you are signed in to Azure CLI using multiple accounts or your account has
  access to multiple subscriptions, you need to specify the specific subscription
  to be used. To do so, use:

  ```
  az account set --subscription <subscription-id>
  ```

  To verify the current account settings, use:

  ```
  az account list
  ```

[azure cli]: https://github.com/Azure/azure-cli

- Finally, you can use OAuth's [Device Flow][] by calling
  `auth.NewDeviceFlowConfig()` and extracting the Authorizer as follows:

  ```go
  config := auth.NewDeviceFlowConfig(clientID, tenantID)
  a, err := config.Authorizer()
  ```

[device flow]: https://oauth.net/2/device-flow/

# Versioning

azure-sdk-for-go provides at least a basic Go binding for every Azure API. To
provide maximum flexibility to users, the SDK even includes previous versions of
Azure APIs which are still in use. This enables us to support users of the
most updated Azure datacenters, regional datacenters with earlier APIs, and
even on-premises installations of Azure Stack.

**SDK versions** apply globally and are tracked by git
[tags](https://github.com/Azure/azure-sdk-for-go/tags). These are in x.y.z form
and generally adhere to [semantic versioning](https://semver.org) specifications.

**Service API versions** are generally represented by a date string and are
tracked by offering separate packages for each version. For example, to choose the
latest API versions for Compute and Network, use the following imports:

```go
import (
    "github.com/Azure/azure-sdk-for-go/services/compute/mgmt/2017-12-01/compute"
    "github.com/Azure/azure-sdk-for-go/services/network/mgmt/2017-09-01/network"
)
```

Occasionally service-side changes require major changes to existing versions.
These cases are noted in the changelog, and for this reason `Service API versions`
cannot be used alone to ensure backwards compatibility.

All available services and versions are listed under the `services/` path in
this repo and in [GoDoc][services_godoc]. Run `find ./services -type d -mindepth 3` to list all available service packages.

[services_godoc]: https://godoc.org/github.com/Azure/azure-sdk-for-go/services

### Profiles

Azure **API profiles** specify subsets of Azure APIs and versions. Profiles can provide:

- **stability** for your application by locking to specific API versions; and/or
- **compatibility** for your application with Azure Stack and regional Azure datacenters.

In the Go SDK, profiles are available under the `profiles/` path and their
component API versions are aliases to the true service package under
`services/`. You can use them as follows:

```go
import "github.com/Azure/azure-sdk-for-go/profiles/2017-03-09/compute/mgmt/compute"
import "github.com/Azure/azure-sdk-for-go/profiles/2017-03-09/network/mgmt/network"
import "github.com/Azure/azure-sdk-for-go/profiles/2017-03-09/storage/mgmt/storage"
```

The following profiles are available for hybrid Azure and Azure Stack environments.
- 2017-03-09
- 2018-03-01

In addition to versioned profiles, we also provide two special profiles
`latest` and `preview`. The `latest` profile contains the latest API version
of each service, excluding any preview versions and/or content.  The `preview`
profile is similar to the `latest` profile but includes preview API versions.

The `latest` and `preview` profiles can help you stay up to date with API
updates as you build applications. Since they are by definition not stable,
however, they **should not** be used in production apps. Instead, choose the
latest specific API version (or an older one if necessary) from the `services/`
path.

As an example, to automatically use the most recent Compute APIs, use one of
the following imports:

```go
import "github.com/Azure/azure-sdk-for-go/profiles/latest/compute/mgmt/compute"
import "github.com/Azure/azure-sdk-for-go/profiles/preview/compute/mgmt/compute"
```

### Avoiding Breaking Changes

To avoid breaking changes, when specifying imports you should specify a `Service API Version` or `Profile`, as well as lock (using [dep](https://github.com/golang/dep) and soon with [Go Modules](https://github.com/golang/go/wiki/Modules)) to a specific SDK version.

For example, in your source code imports, use a `Service API Version` (`2017-12-01`):

```go
import "github.com/Azure/azure-sdk-for-go/services/compute/mgmt/2017-12-01/compute"
```

or `Profile` version (`2017-03-09`):

```go
import "github.com/Azure/azure-sdk-for-go/profiles/2017-03-09/compute/mgmt/compute"
```

## Inspecting and Debugging

### Built-in Basic Request/Response Logging

Starting with `go-autorest v10.15.0` you can enable basic logging of requests and responses through setting environment variables.
Setting `AZURE_GO_SDK_LOG_LEVEL` to `INFO` will log request/response without their bodies. To include the bodies set the log level to `DEBUG`.

By default the logger writes to stderr, however it can also write to stdout or a file
if specified in `AZURE_GO_SDK_LOG_FILE`. Note that if the specified file already exists it will be truncated.

**IMPORTANT:** by default the logger will redact the Authorization and Ocp-Apim-Subscription-Key
headers. Any other secrets will _not_ be redacted.

### Writing Custom Request/Response Inspectors

All clients implement some handy hooks to help inspect the underlying requests being made to Azure.

- `RequestInspector`: View and manipulate the go `http.Request` before it's sent
- `ResponseInspector`: View the `http.Response` received

Here is an example of how these can be used with `net/http/httputil` to see requests and responses.

```go
vnetClient := network.NewVirtualNetworksClient("<subscriptionID>")
vnetClient.RequestInspector = LogRequest()
vnetClient.ResponseInspector = LogResponse()

// ...

func LogRequest() autorest.PrepareDecorator {
	return func(p autorest.Preparer) autorest.Preparer {
		return autorest.PreparerFunc(func(r *http.Request) (*http.Request, error) {
			r, err := p.Prepare(r)
			if err != nil {
				log.Println(err)
			}
			dump, _ := httputil.DumpRequestOut(r, true)
			log.Println(string(dump))
			return r, err
		})
	}
}

func LogResponse() autorest.RespondDecorator {
	return func(p autorest.Responder) autorest.Responder {
		return autorest.ResponderFunc(func(r *http.Response) error {
			err := p.Respond(r)
			if err != nil {
				log.Println(err)
			}
			dump, _ := httputil.DumpResponse(r, true)
			log.Println(string(dump))
			return err
		})
	}
}
```

## Tracing and Metrics

All packages and the runtime are instrumented using [OpenCensus](https://opencensus.io/).

### Enable

By default, no tracing provider will be compiled into your program, and the legacy approach of setting `AZURE_SDK_TRACING_ENABLED` environment variable will no longer take effect.

To enable tracing, you must now add the following include to your source file.

``` go
import _ "github.com/Azure/go-autorest/tracing/opencensus"
```

To hook up a tracer simply call `tracing.Register()` passing in a type that satisfies the `tracing.Tracer` interface.

**Note**: In future major releases of the SDK, tracing may become enabled by default.

### Usage

Once enabled, all SDK calls will emit traces and metrics and the traces will correlate the SDK calls with the raw http calls made to Azure API's. To consume those traces, if are not doing it yet, you need to register an exporter of your choice such as [Azure App Insights](https://docs.microsoft.com/azure/application-insights/opencensus-local-forwarder) or [Zipkin](https://opencensus.io/quickstart/go/tracing/#exporting-traces).

To correlate the SDK calls between them and with the rest of your code, pass in a context that has a span initiated using the [opencensus-go library](https://github.com/census-instrumentation/opencensus-go) using the `trace.Startspan(ctx context.Context, name string, o ...StartOption)` function. Here is an example:

```go
func doAzureCalls() {
	// The resulting context will be initialized with a root span as the context passed to
	// trace.StartSpan() has no existing span.
	ctx, span := trace.StartSpan(context.Background(), "doAzureCalls", trace.WithSampler(trace.AlwaysSample()))
	defer span.End()

	// The traces from the SDK calls will be correlated under the span inside the context that is passed in.
	zone, _ := zonesClient.CreateOrUpdate(ctx, rg, zoneName, dns.Zone{Location: to.StringPtr("global")}, "", "")
	zone, _ = zonesClient.Get(ctx, rg, *zone.Name)
	for i := 0; i < rrCount; i++ {
		rr, _ := recordsClient.CreateOrUpdate(ctx, rg, zoneName, fmt.Sprintf("rr%d", i), dns.CNAME, rdSet{
			RecordSetProperties: &dns.RecordSetProperties{
				TTL: to.Int64Ptr(3600),
				CnameRecord: &dns.CnameRecord{
					Cname: to.StringPtr("vladdbCname"),
				},
			},
		},
			"",
			"",
		)
	}
}
```

## Request Retry Policy

The SDK provides a baked in retry policy for failed requests with default values that can be configured.
Each [client](https://godoc.org/github.com/Azure/go-autorest/autorest#Client) object contains the follow fields.
- `RetryAttempts` - the number of times to retry a failed request
- `RetryDuration` - the duration to wait between retries

For async operations the follow values are also used.
- `PollingDelay` - the duration to wait between polling requests
- `PollingDuration` - the total time to poll an async request before timing out

Please see the [documentation](https://godoc.org/github.com/Azure/go-autorest/autorest#pkg-constants) for the default values used.

Changing one or more values will affect all subsequet API calls.

The default policy is to call `autorest.DoRetryForStatusCodes()` from an API's `Sender` method.  Example:
```go
func (client OperationsClient) ListSender(req *http.Request) (*http.Response, error) {
	sd := autorest.GetSendDecorators(req.Context(), autorest.DoRetryForStatusCodes(client.RetryAttempts, client.RetryDuration, autorest.StatusCodesForRetry...))
	return autorest.SendWithSender(client, req, sd...)
}
```

Details on how `autorest.DoRetryforStatusCodes()` works can be found in the [documentation](https://godoc.org/github.com/Azure/go-autorest/autorest#DoRetryForStatusCodes).

The slice of `SendDecorators` used in a `Sender` method can be customized per API call by smuggling them in the context.  Here's an example.

```go
ctx := context.Background()
autorest.WithSendDecorators(ctx, []autorest.SendDecorator{
	autorest.DoRetryForStatusCodesWithCap(client.RetryAttempts,
		client.RetryDuration, time.Duration(0),
		autorest.StatusCodesForRetry...)})
client.List(ctx)
```

This will replace the default slice of `SendDecorators` with the provided slice.

The `PollingDelay` and `PollingDuration` values are used exclusively by [WaitForCompletionRef()](https://godoc.org/github.com/Azure/go-autorest/autorest/azure#Future.WaitForCompletionRef) when blocking on an async call until it completes.

# Resources

- SDK docs are at [godoc.org](https://godoc.org/github.com/Azure/azure-sdk-for-go/).
- SDK samples are at [Azure-Samples/azure-sdk-for-go-samples](https://github.com/Azure-Samples/azure-sdk-for-go-samples).
- SDK notifications are published via the [Azure update feed](https://azure.microsoft.com/updates/).
- Azure API docs are at [docs.microsoft.com/rest/api](https://docs.microsoft.com/rest/api/).
- General Azure docs are at [docs.microsoft.com/azure](https://docs.microsoft.com/azure).

>>>>>>> e6396ce0
## Reporting security issues and security bugs

Security issues and bugs should be reported privately, via email, to the Microsoft Security Response Center (MSRC) <secure@microsoft.com>. You should receive a response within 24 hours. If for some reason you do not, please follow up via email to ensure we received your original message. Further information, including the MSRC PGP key, can be found in the [Security TechCenter](https://www.microsoft.com/msrc/faqs-report-an-issue).

## Need help?

* File an issue via [Github Issues](https://github.com/Azure/azure-sdk-for-go/issues)
* Check [previous questions](https://stackoverflow.com/questions/tagged/azure+go) or ask new ones on StackOverflow using `azure` and `go` tags.

## Community

* Chat with us in the **[#Azure SDK
channel](https://gophers.slack.com/messages/CA7HK8EEP)** on the [Gophers
Slack](https://gophers.slack.com/). Sign up
[here](https://invite.slack.golangbridge.org) first if necessary.

## Contributing

For details on contributing to this repository, see the [contributing guide](https://github.com/Azure/azure-sdk-for-go/blob/master/CONTRIBUTING.md).

This project welcomes contributions and suggestions. Most contributions require you to agree to a Contributor License Agreement (CLA) declaring that you have the right to, and actually do, grant us the rights to use your contribution. For details, visit
https://cla.microsoft.com.

When you submit a pull request, a CLA-bot will automatically determine whether you need to provide a CLA and decorate the PR appropriately (e.g., label, comment). Simply follow the instructions provided by the bot. You will only need to do this once across all repositories using our CLA.

<<<<<<< HEAD
This project has adopted the [Microsoft Open Source Code of Conduct](https://opensource.microsoft.com/codeofconduct/).
For more information see the [Code of Conduct FAQ](https://opensource.microsoft.com/codeofconduct/faq/)
or contact [opencode@microsoft.com](mailto:opencode@microsoft.com) with any additional questions or comments.
=======
See [CONTRIBUTING.md](https://github.com/Azure/azure-sdk-for-go/blob/main/CONTRIBUTING.md).
>>>>>>> e6396ce0

[samples_repo]: https://github.com/Azure-Samples/azure-sdk-for-go-samples<|MERGE_RESOLUTION|>--- conflicted
+++ resolved
@@ -27,14 +27,10 @@
 
 ## Getting Started
 
-<<<<<<< HEAD
 For instructions and documentation on how to use our Azure SDK for Go, we have provided quickstart tutorials for both new and previous releases. 
 
 * [Quickstart tutorial for new releases](https://github.com/Azure/azure-sdk-for-go/blob/master/documentation/previous-versions-quickstart.md). Documentation is also available at each readme file of the individual module (Example: [Readme for Compute Module](https://github.com/Azure/azure-sdk-for-go/tree/master/sdk/compute/armcompute))
 * [Quickstart tutorial for previous versions](https://github.com/Azure/azure-sdk-for-go/blob/master/documentation/previous-versions-quickstart.md)
-=======
-Packages that are still in public preview can be found under the `services/preview` directory. Please be aware that since these packages are in preview they are subject to change, including breaking changes, outside of a major semver bump.
->>>>>>> e6396ce0
 
 ## Other Azure Go Packages
 
@@ -50,487 +46,11 @@
 | Event Hubs           | [github.com/Azure/azure-event-hubs-go](https://github.com/Azure/azure-event-hubs-go)               |
 | Application Insights | [github.com/Microsoft/ApplicationInsights-go](https://github.com/Microsoft/ApplicationInsights-go) |
 
-<<<<<<< HEAD
-=======
-# Install and Use:
+Packages that are still in public preview can be found under the `services/preview` directory. Please be aware that since these packages are in preview they are subject to change, including breaking changes, outside of a major semver bump.
 
-## Install
+## Samples
+[Samples_repo]: https://github.com/Azure-Samples/azure-sdk-for-go-samples
 
-```sh
-$ go get -u github.com/Azure/azure-sdk-for-go/...
-```
-
-and you should also make sure to include the minimum version of [`go-autorest`](https://github.com/Azure/go-autorest) that is specified in `Gopkg.toml` file.
-
-
-If you need to install Go, follow [the official instructions](https://golang.org/dl/).
-
-## Use
-
-For many more scenarios and examples see
-[Azure-Samples/azure-sdk-for-go-samples][samples_repo].
-
-Apply the following general steps to use packages in this repo. For more on
-authentication and the `Authorizer` interface see [the next
-section](#authentication).
-
-1. Import a package from the [services][services_dir] directory.
-2. Create and authenticate a client with a `New*Client` func, e.g.
-   `c := compute.NewVirtualMachinesClient(...)`.
-3. Invoke API methods using the client, e.g.
-   `res, err := c.CreateOrUpdate(...)`.
-4. Handle responses and errors.
-
-[services_dir]: https://github.com/Azure/azure-sdk-for-go/tree/main/services
-
-For example, to create a new virtual network (substitute your own values for
-strings in angle brackets):
-
-```go
-package main
-
-import (
-	"context"
-
-	"github.com/Azure/azure-sdk-for-go/services/network/mgmt/2017-09-01/network"
-
-	"github.com/Azure/go-autorest/autorest/azure/auth"
-	"github.com/Azure/go-autorest/autorest/to"
-)
-
-func main() {
-	// create a VirtualNetworks client
-	vnetClient := network.NewVirtualNetworksClient("<subscriptionID>")
-
-	// create an authorizer from env vars or Azure Managed Service Idenity
-	authorizer, err := auth.NewAuthorizerFromEnvironment()
-	if err == nil {
-		vnetClient.Authorizer = authorizer
-	}
-
-	// call the VirtualNetworks CreateOrUpdate API
-	vnetClient.CreateOrUpdate(context.Background(),
-		"<resourceGroupName>",
-		"<vnetName>",
-		network.VirtualNetwork{
-			Location: to.StringPtr("<azureRegion>"),
-			VirtualNetworkPropertiesFormat: &network.VirtualNetworkPropertiesFormat{
-				AddressSpace: &network.AddressSpace{
-					AddressPrefixes: &[]string{"10.0.0.0/8"},
-				},
-				Subnets: &[]network.Subnet{
-					{
-						Name: to.StringPtr("<subnet1Name>"),
-						SubnetPropertiesFormat: &network.SubnetPropertiesFormat{
-							AddressPrefix: to.StringPtr("10.0.0.0/16"),
-						},
-					},
-					{
-						Name: to.StringPtr("<subnet2Name>"),
-						SubnetPropertiesFormat: &network.SubnetPropertiesFormat{
-							AddressPrefix: to.StringPtr("10.1.0.0/16"),
-						},
-					},
-				},
-			},
-		})
-}
-```
-
-## Authentication
-
-Typical SDK operations must be authenticated and authorized. The _Authorizer_
-interface allows use of any auth style in requests, such as inserting an OAuth2
-Authorization header and bearer token received from Azure AD.
-
-The SDK itself provides a simple way to get an authorizer which first checks
-for OAuth client credentials in environment variables and then falls back to
-Azure's [Managed Service Identity](https://github.com/Azure/azure-sdk-for-go/) when available, e.g. when on an Azure
-VM. The following snippet from [the previous section](#use) demonstrates
-this helper.
-
-```go
-import "github.com/Azure/go-autorest/autorest/azure/auth"
-
-// create a VirtualNetworks client
-vnetClient := network.NewVirtualNetworksClient("<subscriptionID>")
-
-// create an authorizer from env vars or Azure Managed Service Idenity
-authorizer, err := auth.NewAuthorizerFromEnvironment()
-if err == nil {
-    vnetClient.Authorizer = authorizer
-}
-
-// call the VirtualNetworks CreateOrUpdate API
-vnetClient.CreateOrUpdate(context.Background(),
-// ...
-```
-
-The following environment variables help determine authentication configuration:
-
-- `AZURE_ENVIRONMENT`: Specifies the Azure Environment to use. If not set, it
-  defaults to `AzurePublicCloud`. Not applicable to authentication with Managed
-  Service Identity (MSI).
-- `AZURE_AD_RESOURCE`: Specifies the AAD resource ID to use. If not set, it
-  defaults to `ResourceManagerEndpoint` for operations with Azure Resource
-  Manager. You can also choose an alternate resource programmatically with
-  `auth.NewAuthorizerFromEnvironmentWithResource(resource string)`.
-
-### More Authentication Details
-
-The previous is the first and most recommended of several authentication
-options offered by the SDK because it allows seamless use of both service
-principals and [Azure Managed Service Identity][]. Other options are listed
-below.
-
-> Note: If you need to create a new service principal, run `az ad sp create-for-rbac -n "<app_name>"` in the
-> [azure-cli](https://github.com/Azure/azure-cli). See [these
-> docs](https://docs.microsoft.com/cli/azure/create-an-azure-service-principal-azure-cli?view=azure-cli-latest)
-> for more info. Copy the new principal's ID, secret, and tenant ID for use in
-> your app, or consider the `--sdk-auth` parameter for serialized output.
-
-[azure managed service identity]: https://docs.microsoft.com/azure/active-directory/msi-overview
-
-- The `auth.NewAuthorizerFromEnvironment()` described above creates an authorizer
-  from the first available of the following configuration:
-
-      1. **Client Credentials**: Azure AD Application ID and Secret.
-
-          - `AZURE_TENANT_ID`: Specifies the Tenant to which to authenticate.
-          - `AZURE_CLIENT_ID`: Specifies the app client ID to use.
-          - `AZURE_CLIENT_SECRET`: Specifies the app secret to use.
-
-      2. **Client Certificate**: Azure AD Application ID and X.509 Certificate.
-
-          - `AZURE_TENANT_ID`: Specifies the Tenant to which to authenticate.
-          - `AZURE_CLIENT_ID`: Specifies the app client ID to use.
-          - `AZURE_CERTIFICATE_PATH`: Specifies the certificate Path to use.
-          - `AZURE_CERTIFICATE_PASSWORD`: Specifies the certificate password to use.
-
-      3. **Resource Owner Password**: Azure AD User and Password. This grant type is *not
-         recommended*, use device login instead if you need interactive login.
-
-          - `AZURE_TENANT_ID`: Specifies the Tenant to which to authenticate.
-          - `AZURE_CLIENT_ID`: Specifies the app client ID to use.
-          - `AZURE_USERNAME`: Specifies the username to use.
-          - `AZURE_PASSWORD`: Specifies the password to use.
-
-      4. **Azure Managed Service Identity**: Delegate credential management to the
-         platform. Requires that code is running in Azure, e.g. on a VM. All
-         configuration is handled by Azure. See [Azure Managed Service
-         Identity](https://docs.microsoft.com/azure/active-directory/msi-overview)
-         for more details.
-
-- The `auth.NewAuthorizerFromFile()` method creates an authorizer using
-  credentials from an auth file created by the [Azure CLI][]. Follow these
-  steps to utilize:
-
-  1. Create a service principal and output an auth file using `az ad sp create-for-rbac --sdk-auth > client_credentials.json`.
-  2. Set environment variable `AZURE_AUTH_LOCATION` to the path of the saved
-     output file.
-  3. Use the authorizer returned by `auth.NewAuthorizerFromFile()` in your
-     client as described above.
-
-- The `auth.NewAuthorizerFromCLI()` method creates an authorizer which
-  uses [Azure CLI][] to obtain its credentials.
-
-  The default audience being requested is `https://management.azure.com` (Azure ARM API).
-  To specify your own audience, export `AZURE_AD_RESOURCE` as an evironment variable.
-  This is read by `auth.NewAuthorizerFromCLI()` and passed to Azure CLI to acquire the access token.
-
-  For example, to request an access token for Azure Key Vault, export
-  ```
-  AZURE_AD_RESOURCE="https://vault.azure.net"
-  ```
-
-- `auth.NewAuthorizerFromCLIWithResource(AUDIENCE_URL_OR_APPLICATION_ID)` - this method is self contained and does
-  not require exporting environment variables. For example, to request an access token for Azure Key Vault:
-  ```
-  auth.NewAuthorizerFromCLIWithResource("https://vault.azure.net")
-  ```
-
-  To use `NewAuthorizerFromCLI()` or `NewAuthorizerFromCLIWithResource()`, follow these steps:
-
-  1. Install [Azure CLI v2.0.12](https://docs.microsoft.com/cli/azure/install-azure-cli) or later. Upgrade earlier versions.
-  2. Use `az login` to sign in to Azure.
-
-  If you receive an error, use `az account get-access-token` to verify access.
-
-  If Azure CLI is not installed to the default directory, you may receive an error
-  reporting that `az` cannot be found.
-  Use the `AzureCLIPath` environment variable to define the Azure CLI installation folder.
-
-  If you are signed in to Azure CLI using multiple accounts or your account has
-  access to multiple subscriptions, you need to specify the specific subscription
-  to be used. To do so, use:
-
-  ```
-  az account set --subscription <subscription-id>
-  ```
-
-  To verify the current account settings, use:
-
-  ```
-  az account list
-  ```
-
-[azure cli]: https://github.com/Azure/azure-cli
-
-- Finally, you can use OAuth's [Device Flow][] by calling
-  `auth.NewDeviceFlowConfig()` and extracting the Authorizer as follows:
-
-  ```go
-  config := auth.NewDeviceFlowConfig(clientID, tenantID)
-  a, err := config.Authorizer()
-  ```
-
-[device flow]: https://oauth.net/2/device-flow/
-
-# Versioning
-
-azure-sdk-for-go provides at least a basic Go binding for every Azure API. To
-provide maximum flexibility to users, the SDK even includes previous versions of
-Azure APIs which are still in use. This enables us to support users of the
-most updated Azure datacenters, regional datacenters with earlier APIs, and
-even on-premises installations of Azure Stack.
-
-**SDK versions** apply globally and are tracked by git
-[tags](https://github.com/Azure/azure-sdk-for-go/tags). These are in x.y.z form
-and generally adhere to [semantic versioning](https://semver.org) specifications.
-
-**Service API versions** are generally represented by a date string and are
-tracked by offering separate packages for each version. For example, to choose the
-latest API versions for Compute and Network, use the following imports:
-
-```go
-import (
-    "github.com/Azure/azure-sdk-for-go/services/compute/mgmt/2017-12-01/compute"
-    "github.com/Azure/azure-sdk-for-go/services/network/mgmt/2017-09-01/network"
-)
-```
-
-Occasionally service-side changes require major changes to existing versions.
-These cases are noted in the changelog, and for this reason `Service API versions`
-cannot be used alone to ensure backwards compatibility.
-
-All available services and versions are listed under the `services/` path in
-this repo and in [GoDoc][services_godoc]. Run `find ./services -type d -mindepth 3` to list all available service packages.
-
-[services_godoc]: https://godoc.org/github.com/Azure/azure-sdk-for-go/services
-
-### Profiles
-
-Azure **API profiles** specify subsets of Azure APIs and versions. Profiles can provide:
-
-- **stability** for your application by locking to specific API versions; and/or
-- **compatibility** for your application with Azure Stack and regional Azure datacenters.
-
-In the Go SDK, profiles are available under the `profiles/` path and their
-component API versions are aliases to the true service package under
-`services/`. You can use them as follows:
-
-```go
-import "github.com/Azure/azure-sdk-for-go/profiles/2017-03-09/compute/mgmt/compute"
-import "github.com/Azure/azure-sdk-for-go/profiles/2017-03-09/network/mgmt/network"
-import "github.com/Azure/azure-sdk-for-go/profiles/2017-03-09/storage/mgmt/storage"
-```
-
-The following profiles are available for hybrid Azure and Azure Stack environments.
-- 2017-03-09
-- 2018-03-01
-
-In addition to versioned profiles, we also provide two special profiles
-`latest` and `preview`. The `latest` profile contains the latest API version
-of each service, excluding any preview versions and/or content.  The `preview`
-profile is similar to the `latest` profile but includes preview API versions.
-
-The `latest` and `preview` profiles can help you stay up to date with API
-updates as you build applications. Since they are by definition not stable,
-however, they **should not** be used in production apps. Instead, choose the
-latest specific API version (or an older one if necessary) from the `services/`
-path.
-
-As an example, to automatically use the most recent Compute APIs, use one of
-the following imports:
-
-```go
-import "github.com/Azure/azure-sdk-for-go/profiles/latest/compute/mgmt/compute"
-import "github.com/Azure/azure-sdk-for-go/profiles/preview/compute/mgmt/compute"
-```
-
-### Avoiding Breaking Changes
-
-To avoid breaking changes, when specifying imports you should specify a `Service API Version` or `Profile`, as well as lock (using [dep](https://github.com/golang/dep) and soon with [Go Modules](https://github.com/golang/go/wiki/Modules)) to a specific SDK version.
-
-For example, in your source code imports, use a `Service API Version` (`2017-12-01`):
-
-```go
-import "github.com/Azure/azure-sdk-for-go/services/compute/mgmt/2017-12-01/compute"
-```
-
-or `Profile` version (`2017-03-09`):
-
-```go
-import "github.com/Azure/azure-sdk-for-go/profiles/2017-03-09/compute/mgmt/compute"
-```
-
-## Inspecting and Debugging
-
-### Built-in Basic Request/Response Logging
-
-Starting with `go-autorest v10.15.0` you can enable basic logging of requests and responses through setting environment variables.
-Setting `AZURE_GO_SDK_LOG_LEVEL` to `INFO` will log request/response without their bodies. To include the bodies set the log level to `DEBUG`.
-
-By default the logger writes to stderr, however it can also write to stdout or a file
-if specified in `AZURE_GO_SDK_LOG_FILE`. Note that if the specified file already exists it will be truncated.
-
-**IMPORTANT:** by default the logger will redact the Authorization and Ocp-Apim-Subscription-Key
-headers. Any other secrets will _not_ be redacted.
-
-### Writing Custom Request/Response Inspectors
-
-All clients implement some handy hooks to help inspect the underlying requests being made to Azure.
-
-- `RequestInspector`: View and manipulate the go `http.Request` before it's sent
-- `ResponseInspector`: View the `http.Response` received
-
-Here is an example of how these can be used with `net/http/httputil` to see requests and responses.
-
-```go
-vnetClient := network.NewVirtualNetworksClient("<subscriptionID>")
-vnetClient.RequestInspector = LogRequest()
-vnetClient.ResponseInspector = LogResponse()
-
-// ...
-
-func LogRequest() autorest.PrepareDecorator {
-	return func(p autorest.Preparer) autorest.Preparer {
-		return autorest.PreparerFunc(func(r *http.Request) (*http.Request, error) {
-			r, err := p.Prepare(r)
-			if err != nil {
-				log.Println(err)
-			}
-			dump, _ := httputil.DumpRequestOut(r, true)
-			log.Println(string(dump))
-			return r, err
-		})
-	}
-}
-
-func LogResponse() autorest.RespondDecorator {
-	return func(p autorest.Responder) autorest.Responder {
-		return autorest.ResponderFunc(func(r *http.Response) error {
-			err := p.Respond(r)
-			if err != nil {
-				log.Println(err)
-			}
-			dump, _ := httputil.DumpResponse(r, true)
-			log.Println(string(dump))
-			return err
-		})
-	}
-}
-```
-
-## Tracing and Metrics
-
-All packages and the runtime are instrumented using [OpenCensus](https://opencensus.io/).
-
-### Enable
-
-By default, no tracing provider will be compiled into your program, and the legacy approach of setting `AZURE_SDK_TRACING_ENABLED` environment variable will no longer take effect.
-
-To enable tracing, you must now add the following include to your source file.
-
-``` go
-import _ "github.com/Azure/go-autorest/tracing/opencensus"
-```
-
-To hook up a tracer simply call `tracing.Register()` passing in a type that satisfies the `tracing.Tracer` interface.
-
-**Note**: In future major releases of the SDK, tracing may become enabled by default.
-
-### Usage
-
-Once enabled, all SDK calls will emit traces and metrics and the traces will correlate the SDK calls with the raw http calls made to Azure API's. To consume those traces, if are not doing it yet, you need to register an exporter of your choice such as [Azure App Insights](https://docs.microsoft.com/azure/application-insights/opencensus-local-forwarder) or [Zipkin](https://opencensus.io/quickstart/go/tracing/#exporting-traces).
-
-To correlate the SDK calls between them and with the rest of your code, pass in a context that has a span initiated using the [opencensus-go library](https://github.com/census-instrumentation/opencensus-go) using the `trace.Startspan(ctx context.Context, name string, o ...StartOption)` function. Here is an example:
-
-```go
-func doAzureCalls() {
-	// The resulting context will be initialized with a root span as the context passed to
-	// trace.StartSpan() has no existing span.
-	ctx, span := trace.StartSpan(context.Background(), "doAzureCalls", trace.WithSampler(trace.AlwaysSample()))
-	defer span.End()
-
-	// The traces from the SDK calls will be correlated under the span inside the context that is passed in.
-	zone, _ := zonesClient.CreateOrUpdate(ctx, rg, zoneName, dns.Zone{Location: to.StringPtr("global")}, "", "")
-	zone, _ = zonesClient.Get(ctx, rg, *zone.Name)
-	for i := 0; i < rrCount; i++ {
-		rr, _ := recordsClient.CreateOrUpdate(ctx, rg, zoneName, fmt.Sprintf("rr%d", i), dns.CNAME, rdSet{
-			RecordSetProperties: &dns.RecordSetProperties{
-				TTL: to.Int64Ptr(3600),
-				CnameRecord: &dns.CnameRecord{
-					Cname: to.StringPtr("vladdbCname"),
-				},
-			},
-		},
-			"",
-			"",
-		)
-	}
-}
-```
-
-## Request Retry Policy
-
-The SDK provides a baked in retry policy for failed requests with default values that can be configured.
-Each [client](https://godoc.org/github.com/Azure/go-autorest/autorest#Client) object contains the follow fields.
-- `RetryAttempts` - the number of times to retry a failed request
-- `RetryDuration` - the duration to wait between retries
-
-For async operations the follow values are also used.
-- `PollingDelay` - the duration to wait between polling requests
-- `PollingDuration` - the total time to poll an async request before timing out
-
-Please see the [documentation](https://godoc.org/github.com/Azure/go-autorest/autorest#pkg-constants) for the default values used.
-
-Changing one or more values will affect all subsequet API calls.
-
-The default policy is to call `autorest.DoRetryForStatusCodes()` from an API's `Sender` method.  Example:
-```go
-func (client OperationsClient) ListSender(req *http.Request) (*http.Response, error) {
-	sd := autorest.GetSendDecorators(req.Context(), autorest.DoRetryForStatusCodes(client.RetryAttempts, client.RetryDuration, autorest.StatusCodesForRetry...))
-	return autorest.SendWithSender(client, req, sd...)
-}
-```
-
-Details on how `autorest.DoRetryforStatusCodes()` works can be found in the [documentation](https://godoc.org/github.com/Azure/go-autorest/autorest#DoRetryForStatusCodes).
-
-The slice of `SendDecorators` used in a `Sender` method can be customized per API call by smuggling them in the context.  Here's an example.
-
-```go
-ctx := context.Background()
-autorest.WithSendDecorators(ctx, []autorest.SendDecorator{
-	autorest.DoRetryForStatusCodesWithCap(client.RetryAttempts,
-		client.RetryDuration, time.Duration(0),
-		autorest.StatusCodesForRetry...)})
-client.List(ctx)
-```
-
-This will replace the default slice of `SendDecorators` with the provided slice.
-
-The `PollingDelay` and `PollingDuration` values are used exclusively by [WaitForCompletionRef()](https://godoc.org/github.com/Azure/go-autorest/autorest/azure#Future.WaitForCompletionRef) when blocking on an async call until it completes.
-
-# Resources
-
-- SDK docs are at [godoc.org](https://godoc.org/github.com/Azure/azure-sdk-for-go/).
-- SDK samples are at [Azure-Samples/azure-sdk-for-go-samples](https://github.com/Azure-Samples/azure-sdk-for-go-samples).
-- SDK notifications are published via the [Azure update feed](https://azure.microsoft.com/updates/).
-- Azure API docs are at [docs.microsoft.com/rest/api](https://docs.microsoft.com/rest/api/).
-- General Azure docs are at [docs.microsoft.com/azure](https://docs.microsoft.com/azure).
-
->>>>>>> e6396ce0
 ## Reporting security issues and security bugs
 
 Security issues and bugs should be reported privately, via email, to the Microsoft Security Response Center (MSRC) <secure@microsoft.com>. You should receive a response within 24 hours. If for some reason you do not, please follow up via email to ensure we received your original message. Further information, including the MSRC PGP key, can be found in the [Security TechCenter](https://www.microsoft.com/msrc/faqs-report-an-issue).
@@ -547,21 +67,7 @@
 Slack](https://gophers.slack.com/). Sign up
 [here](https://invite.slack.golangbridge.org) first if necessary.
 
-## Contributing
+## Contribute
 
-For details on contributing to this repository, see the [contributing guide](https://github.com/Azure/azure-sdk-for-go/blob/master/CONTRIBUTING.md).
+See [CONTRIBUTING.md](https://github.com/Azure/azure-sdk-for-go/blob/main/CONTRIBUTING.md).
 
-This project welcomes contributions and suggestions. Most contributions require you to agree to a Contributor License Agreement (CLA) declaring that you have the right to, and actually do, grant us the rights to use your contribution. For details, visit
-https://cla.microsoft.com.
-
-When you submit a pull request, a CLA-bot will automatically determine whether you need to provide a CLA and decorate the PR appropriately (e.g., label, comment). Simply follow the instructions provided by the bot. You will only need to do this once across all repositories using our CLA.
-
-<<<<<<< HEAD
-This project has adopted the [Microsoft Open Source Code of Conduct](https://opensource.microsoft.com/codeofconduct/).
-For more information see the [Code of Conduct FAQ](https://opensource.microsoft.com/codeofconduct/faq/)
-or contact [opencode@microsoft.com](mailto:opencode@microsoft.com) with any additional questions or comments.
-=======
-See [CONTRIBUTING.md](https://github.com/Azure/azure-sdk-for-go/blob/main/CONTRIBUTING.md).
->>>>>>> e6396ce0
-
-[samples_repo]: https://github.com/Azure-Samples/azure-sdk-for-go-samples