--- conflicted
+++ resolved
@@ -2,11 +2,7 @@
 
 This document is intended for users that are familiar with an older version of the Azure SDK For Go for management modules (`services/**/mgmt/**`) and wish to migrate their application to the next version of Azure resource management libraries (`sdk/**/arm**`)
 
-<<<<<<< HEAD
-**For users new to the Azure SDK For Go for resource management modules, please see the [README for 'sdk/armcore`](https://github.com/Azure/azure-sdk-for-go/tree/main/sdk/armcore) and the README for every individual package.**
-=======
 **For users new to the Azure SDK For Go for resource management modules, please see the [README for 'sdk/azcore`](https://github.com/Azure/azure-sdk-for-go/tree/main/sdk/azcore) and the README for every individual package.**
->>>>>>> cdca98af
 
 ## Table of contents
 
@@ -44,7 +40,7 @@
 authorizer, err := adal.NewServicePrincipalToken(oAuthToken, "<ClientId>", "<ClientSecret>", endpoint)
 client := resources.NewGroupsClient("<SubscriptionId>")
 client.Authorizer = authorizer
-```        
+```
 
 **Equivalent in new version (`sdk/**/arm**`)**
 
@@ -58,7 +54,7 @@
 
 ### Error Handling
 
-There are some minor changes in the error handling. 
+There are some minor changes in the error handling.
 
 - When there is an error in the SDK request, in the old version (`services/**/mgmt/**`), the return value will all be non-nil, and you can get the raw HTTP response from the response value. In the new version (`sdk/**/arm**`), the first return value will be empty and you need to cast the error to `HTTPResponse` interface to get the raw HTTP response. When the request is successful and there is no error returned, you will need to get the raw HTTP response in `RawResponse` property of the first return value.
 
@@ -184,7 +180,7 @@
 
 Similar to the customized policy, there are changes regarding how the custom HTTP client is configured as well. You can now use the `(armcore.ConnectionOptions).HTTPClient` option in `github.com/Azure/azure-sdk-for-go/sdk/armcore` module to use your own implementation of HTTP client and plug in what they need into the configuration.
 
-**In old version (`services/**/mgmt/**`)** 
+**In old version (`services/**/mgmt/**`)**
 ```go
 httpClient := NewYourOwnHTTPClient{}
 client := resources.NewGroupsClient("<SubscriptionId>")
