--- conflicted
+++ resolved
@@ -56,16 +56,11 @@
     [string] $Location = '',
 
     [Parameter()]
-<<<<<<< HEAD
-    [ValidateNotNullOrEmpty()]
-    [string] $Environment = 'AzureCloud',
-=======
     [ValidateSet('AzureCloud', 'AzureUSGovernment', 'AzureChinaCloud', 'Dogfood')]
     [string] $Environment = 'AzureCloud',
 
     [Parameter()]
     [hashtable] $ArmTemplateParameters,
->>>>>>> e6d0d5f5
 
     [Parameter()]
     [hashtable] $AdditionalParameters,
@@ -152,42 +147,6 @@
     Get-ChildItem -Path $root -Filter $templateFileName -Recurse | ForEach-Object {
         $templateFile = $_.FullName
 
-<<<<<<< HEAD
-if (!$templateFiles) {
-    Write-Warning -Message "No template files found under '$root'"
-    exit
-}
-
-# If no location is specified use safe default locations for the given
-# environment. If no matching environment is found $Location remains an empty
-# string.
-if (!$Location) {
-    $defaultLocations = @{
-        'AzureCloud' = 'westus2';
-        'AzureUSGovernment' = 'usgovvirginia';
-        'AzureChinaCloud' = 'chinaeast2';
-    }
-
-    if ($defaultLocations.ContainsKey($Environment)) {
-        $Location = $defaultLocations[$Environment]
-    } else {
-        Write-Error "Location cannot be empty and there is no default location for Environment: '$Environment'"
-    }
-
-    Write-Verbose "Location was not set. Using default location for environment: '$Location'"
-}
-
-# Log in if requested; otherwise, the user is expected to already be authenticated via Connect-AzAccount.
-if ($ProvisionerApplicationId) {
-    $null = Disable-AzContextAutosave -Scope Process
-
-    Log "Logging into service principal '$ProvisionerApplicationId'"
-    $provisionerSecret = ConvertTo-SecureString -String $ProvisionerApplicationSecret -AsPlainText -Force
-    $provisionerCredential = [System.Management.Automation.PSCredential]::new($ProvisionerApplicationId, $provisionerSecret)
-
-    $provisionerAccount = Retry {
-        Connect-AzAccount -Tenant $TenantId -Credential $provisionerCredential -ServicePrincipal -Environment $Environment
-=======
         Write-Verbose "Found template '$templateFile'"
         $templateFiles += $templateFile
     }
@@ -195,7 +154,6 @@
     if (!$templateFiles) {
         Write-Warning -Message "No template files found under '$root'"
         exit
->>>>>>> e6d0d5f5
     }
 
     $UserName =  if ($env:USER) { $env:USER } else { "${env:USERNAME}" }
@@ -239,27 +197,12 @@
 
     if (!$CI) {
 
-<<<<<<< HEAD
-    # If the ServiceDirectory is an absolute path use the last directory name
-    # (e.g. D:\foo\bar\ -> bar)
-    $serviceName = if (Split-Path -IsAbsolute  $ServiceDirectory) {
-        Split-Path -Leaf $ServiceDirectory
-    } else {
-        $ServiceDirectory
-    }
-
-    "rg-{0}-$BaseName" -f ($serviceName -replace '[\\\/:]', '-').Substring(0, [Math]::Min($serviceName.Length, 90 - $BaseName.Length - 4)).Trim('-')
-} else {
-    "rg-$BaseName"
-}
-=======
         # Make sure the user is logged in to create a service principal.
         $context = Get-AzContext;
         if (!$context) {
             Log 'User not logged in. Logging in now...'
             $context = (Connect-AzAccount).Context
         }
->>>>>>> e6d0d5f5
 
         $currentSubcriptionId = $context.Subscription.Id
 
@@ -747,14 +690,8 @@
 .PARAMETER ArmTemplateParameters
 Optional key-value pairs of parameters to pass to the ARM template(s).
 
-<<<<<<< HEAD
-.PARAMETER Environment
-Name of the cloud environment. The default is the Azure Public Cloud
-('PublicCloud')
-=======
 .PARAMETER EnvironmentVariables
 Optional key-value pairs of parameters to set as environment variables to the shell.
->>>>>>> e6d0d5f5
 
 .PARAMETER CI
 Indicates the script is run as part of a Continuous Integration / Continuous
