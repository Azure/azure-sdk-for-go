parameters:
  Directory: 'not-specified'
  IgnoreLinksFile: "$(Build.SourcesDirectory)/eng/ignore-links.txt"
<<<<<<< HEAD
  UrlLinks: $(dir -r -i *.md)
  WorkingSpace: $(Build.SourcesDirectory)/${{ parameters.Directory }}
=======
  

>>>>>>> 1c753d8c
steps:
  - task: PowerShell@2
    displayName: Link verification check
    inputs:
      pwsh: true
      workingDirectory: $(WorkingSpace)
      filePath: eng/common/scripts/Verify-Links.ps1 
      arguments: >
<<<<<<< HEAD
        -urls ${{UrlLinks}} -rootUrl "file://${{ parameters.WorkingSpace }}" -recursive:$false -ignoreLinksFile ${{ parameters.IgnoreLinksFile }}
=======
        -urls $(dir -r -i *.md) -rootUrl "file://$(Build.SourcesDirectory)/${{ parameters.Directory }}" -recursive:$false -ignoreLinksFile ${{ parameters.IgnoreLinksFile }}
>>>>>>> 1c753d8c
<|MERGE_RESOLUTION|>--- conflicted
+++ resolved
@@ -1,13 +1,9 @@
 parameters:
   Directory: 'not-specified'
   IgnoreLinksFile: "$(Build.SourcesDirectory)/eng/ignore-links.txt"
-<<<<<<< HEAD
   UrlLinks: $(dir -r -i *.md)
   WorkingSpace: $(Build.SourcesDirectory)/${{ parameters.Directory }}
-=======
-  
 
->>>>>>> 1c753d8c
 steps:
   - task: PowerShell@2
     displayName: Link verification check
@@ -16,8 +12,4 @@
       workingDirectory: $(WorkingSpace)
       filePath: eng/common/scripts/Verify-Links.ps1 
       arguments: >
-<<<<<<< HEAD
-        -urls ${{UrlLinks}} -rootUrl "file://${{ parameters.WorkingSpace }}" -recursive:$false -ignoreLinksFile ${{ parameters.IgnoreLinksFile }}
-=======
-        -urls $(dir -r -i *.md) -rootUrl "file://$(Build.SourcesDirectory)/${{ parameters.Directory }}" -recursive:$false -ignoreLinksFile ${{ parameters.IgnoreLinksFile }}
->>>>>>> 1c753d8c
+        -urls ${{UrlLinks}} -rootUrl "file://${{ parameters.WorkingSpace }}" -recursive:$false -ignoreLinksFile ${{ parameters.IgnoreLinksFile }}