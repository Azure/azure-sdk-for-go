--- conflicted
+++ resolved
@@ -3,11 +3,7 @@
 . "${PSScriptRoot}\SemVer.ps1"
 
 $RELEASE_TITLE_REGEX = "(?<releaseNoteTitle>^\#+\s+(?<version>$([AzureEngSemanticVersion]::SEMVER_REGEX))(\s+(?<releaseStatus>\(.+\))))"
-<<<<<<< HEAD
-$SECTIONS_HEADER_REGEX = "^###+\s(?<sectionName>.*)"
-=======
 $SECTION_HEADER_REGEX_SUFFIX = "##\s(?<sectionName>.*)"
->>>>>>> 4f444f04
 $CHANGELOG_UNRELEASED_STATUS = "(Unreleased)"
 $CHANGELOG_DATE_FORMAT = "yyyy-MM-dd"
 $RecommendedSectionHeaders = @("Features Added", "Breaking Changes", "Bugs Fixed", "Other Changes")
@@ -53,10 +49,7 @@
     $initialAtxHeader = $matches["HeaderLevel"]
   }
 
-<<<<<<< HEAD
-=======
   $sectionHeaderRegex = "^${initialAtxHeader}${SECTION_HEADER_REGEX_SUFFIX}"
->>>>>>> 4f444f04
   $changeLogEntries | Add-Member -NotePropertyName "InitialAtxHeader" -NotePropertyValue $initialAtxHeader
   $releaseTitleAtxHeader = $initialAtxHeader + "#"
 
@@ -75,11 +68,7 @@
       }
       else {
         if ($changeLogEntry) {
-<<<<<<< HEAD
-          if ($line.Trim() -match $SECTIONS_HEADER_REGEX)
-=======
           if ($line.Trim() -match $sectionHeaderRegex)
->>>>>>> 4f444f04
           {
             $sectionName = $matches["sectionName"].Trim()
             $changeLogEntry.Sections[$sectionName] = @()
@@ -328,17 +317,11 @@
 function Remove-EmptySections {
   param (
     [Parameter(Mandatory = $true)]
-<<<<<<< HEAD
-    $ChangeLogEntry
-  )
-
-=======
     $ChangeLogEntry,
     $InitialAtxHeader = "#"
   )
 
   $sectionHeaderRegex = "^${InitialAtxHeader}${SECTION_HEADER_REGEX_SUFFIX}"
->>>>>>> 4f444f04
   $releaseContent = $ChangeLogEntry.ReleaseContent
 
   if ($releaseContent.Count -gt 0)
@@ -346,22 +329,14 @@
     $parsedSections = $ChangeLogEntry.Sections
     $sanitizedReleaseContent = New-Object System.Collections.ArrayList(,$releaseContent)
   
-<<<<<<< HEAD
-    foreach ($key in @($parsedSections.Key)) 
-=======
     foreach ($key in @($parsedSections.Keys)) 
->>>>>>> 4f444f04
     {
       if ([System.String]::IsNullOrWhiteSpace($parsedSections[$key]))
       {
         for ($i = 0; $i -lt $sanitizedReleaseContent.Count; $i++)
         {
           $line = $sanitizedReleaseContent[$i]
-<<<<<<< HEAD
-          if ($line -match $SECTIONS_HEADER_REGEX -and $matches["sectionName"].Trim() -eq $key)
-=======
           if ($line -match $sectionHeaderRegex -and $matches["sectionName"].Trim() -eq $key)
->>>>>>> 4f444f04
           {
             $sanitizedReleaseContent.RemoveAt($i)
             while($i -lt $sanitizedReleaseContent.Count -and [System.String]::IsNullOrWhiteSpace($sanitizedReleaseContent[$i]))
@@ -376,8 +351,4 @@
     }
     $ChangeLogEntry.ReleaseContent = $sanitizedReleaseContent.ToArray()
   }
-<<<<<<< HEAD
-  return $changeLogEntry
-=======
->>>>>>> 4f444f04
 }