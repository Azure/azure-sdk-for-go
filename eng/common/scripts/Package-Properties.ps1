--- conflicted
+++ resolved
@@ -77,7 +77,6 @@
         $this.ArtifactName = $artifactName
         $this.Initialize($name, $version, $directoryPath, $serviceDirectory)
     }
-<<<<<<< HEAD
 
     hidden [PSCustomObject]ParseYmlForArtifact([string]$ymlPath, [bool]$soleCIYml = $false) {
         $content = LoadFrom-Yaml $ymlPath
@@ -85,13 +84,6 @@
             $artifacts = GetValueSafelyFrom-Yaml $content @("extends", "parameters", "Artifacts")
             $artifactForCurrentPackage = @{}
 
-=======
-    hidden [PSCustomObject]ParseYmlForArtifact([string]$ymlPath) {
-        $content = LoadFrom-Yaml $ymlPath
-        if ($content) {
-            $artifacts = GetValueSafelyFrom-Yaml $content @("extends", "parameters", "Artifacts")
-            $artifactForCurrentPackage = $null
->>>>>>> 3b377dfb
             if ($artifacts) {
                 # If there's an artifactName match that to the name field from the yml
                 if ($this.ArtifactName) {
