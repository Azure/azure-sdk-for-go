--- conflicted
+++ resolved
@@ -109,16 +109,7 @@
 
 if ($ReplaceLatestEntryTitle)
 {
-<<<<<<< HEAD
-    $entryToBeUpdated = $ChangeLogEntries[$LatestVersion]
-    if ($SanitizeEntry)
-    {
-        $entryToBeUpdated = Remove-EmptySections -ChangeLogEntry $entryToBeUpdated
-    }
-    $newChangeLogEntry = New-ChangeLogEntry -Version $Version -Status $ReleaseStatus -InitialAtxHeader $ChangeLogEntries.InitialAtxHeader -Content $entryToBeUpdated
-=======
     $newChangeLogEntry = New-ChangeLogEntry -Version $Version -Status $ReleaseStatus -InitialAtxHeader $ChangeLogEntries.InitialAtxHeader -Content $ChangeLogEntries[$LatestVersion].ReleaseContent
->>>>>>> 4f444f04
     LogDebug "Resetting latest entry title to [$($newChangeLogEntry.ReleaseTitle)]"
     $ChangeLogEntries.Remove($LatestVersion)
     if ($newChangeLogEntry) {
@@ -134,13 +125,6 @@
     LogDebug "Updating ReleaseStatus for Version [$Version] to [$($ReleaseStatus)]"
     $ChangeLogEntries[$Version].ReleaseStatus = $ReleaseStatus
     $ChangeLogEntries[$Version].ReleaseTitle = "$($ChangeLogEntries.InitialAtxHeader)# $Version $ReleaseStatus"
-<<<<<<< HEAD
-    if ($SanitizeEntry)
-    {
-        $ChangeLogEntries[$Version] = Remove-EmptySections -ChangeLogEntry $ChangeLogEntries[$Version]
-    }
-=======
->>>>>>> 4f444f04
 }
 else
 {
