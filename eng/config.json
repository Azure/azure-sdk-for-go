--- conflicted
+++ resolved
@@ -17,6 +17,10 @@
             "CoverageGoal": 0.68
         },
         {
+            "Name": "azkeys",
+            "CoverageGoal": 0.72
+        },
+        {
             "Name": "azsecrets",
             "CoverageGoal": 0.76
         },
@@ -29,21 +33,8 @@
             "CoverageGoal": 0.0
         },
         {
-<<<<<<< HEAD
-            "Name": "messaging",
-            "CoverageGoal": 0.10
-        },
-        {
-            "Name": "azsecrets",
-            "CoverageGoal": 0.76
-=======
             "Name": "internal",
             "CoverageGoal": 0.70
->>>>>>> 47db7e29
-        },
-        {
-            "Name": "azkeys",
-            "CoverageGoal": 0.72
         }
     ]
 }