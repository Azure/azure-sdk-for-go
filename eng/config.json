{
    "Packages": [
        {
            "Name": "azblob",
            "CoverageGoal": 0.45
        },
        {
            "Name": "azcore",
            "CoverageGoal": 0.85
        },
        {
            "Name": "azcosmos",
            "CoverageGoal": 0.40
        },
        {
            "Name": "azidentity",
            "CoverageGoal": 0.68
        },
        {
<<<<<<< HEAD
=======
            "Name": "keyvault/azkeys",
            "CoverageGoal": 0.71
        },
        {
            "Name": "azsecrets",
            "CoverageGoal": 0.86
        },
        {
>>>>>>> 3d11d484
            "Name": "data",
            "CoverageGoal": 0.62,
            "EnvironmentVariables": {
                "TABLES_STORAGE_ACCOUNT_NAME": "fakeaccount",
                "TABLES_PRIMARY_STORAGE_ACCOUNT_KEY": "Eby8vdM02xNOcqFlqUwJPLlmEtlCDXJ1OUzFT50uSRZ6IFsuFq2UVErCz4I6tq/K1SZFPTOtr/KBHBeksoGMGw==",
                "TABLES_SHARED_ACCESS_SIGNATURE": "?sig=Eby8vdM02xNOcqFlqUwJPLlmEtlCDXJ1OUzFT50uSRZ6IFsuFq2UVErCz4I6tq/K1SZFPTOtr/KBHBeksoGMGw=="
            }
        },
        {
            "Name": "eng/tools",
            "CoverageGoal": 0.0
        },
        {
            "Name": "keyvault/azcertificates",
            "CoverageGoal": 0.01
        },
        {
            "Name": "keyvault/azkeys",
            "CoverageGoal": 0.84
        },
        {
            "Name": "keyvault/azsecrets",
            "CoverageGoal": 0.86
        },
        {
            "Name": "keyvault/internal",
            "CoverageGoal": 0.40
        },
        {
            "Name": "internal",
            "CoverageGoal": 0.70
        },
        {
            "Name": "messaging",
            "CoverageGoal": 0.10
        },
        {
            "Name": "messaging/internal",
            "CoverageGoal": 0.40
        }
    ]
}<|MERGE_RESOLUTION|>--- conflicted
+++ resolved
@@ -17,17 +17,6 @@
             "CoverageGoal": 0.68
         },
         {
-<<<<<<< HEAD
-=======
-            "Name": "keyvault/azkeys",
-            "CoverageGoal": 0.71
-        },
-        {
-            "Name": "azsecrets",
-            "CoverageGoal": 0.86
-        },
-        {
->>>>>>> 3d11d484
             "Name": "data",
             "CoverageGoal": 0.62,
             "EnvironmentVariables": {
@@ -46,10 +35,10 @@
         },
         {
             "Name": "keyvault/azkeys",
-            "CoverageGoal": 0.84
+            "CoverageGoal": 0.71
         },
         {
-            "Name": "keyvault/azsecrets",
+            "Name": "azsecrets",
             "CoverageGoal": 0.86
         },
         {
