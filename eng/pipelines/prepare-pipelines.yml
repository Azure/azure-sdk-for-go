trigger: none

extends:
  template: /eng/common/pipelines/templates/steps/prepare-pipelines.yml
  parameters:
    Repository: $(Build.Repository.Name)
    Prefix: go
    CIConventionOptions: ''
<<<<<<< HEAD
    # Includes live test variable group 52 for unified pipeline (ci+live tests)
    UPConventionOptions: '--variablegroup 58 --variablegroup 76 --variablegroup 56 --variablegroup 93 --variablegroup 52'
=======
    # Includes live test variable group 64 for unified pipeline (ci+live tests)
    UPConventionOptions: '--variablegroup 58 --variablegroup 76 --variablegroup 56 --variablegroup 93 --variablegroup 64'
>>>>>>> 4f444f04
<|MERGE_RESOLUTION|>--- conflicted
+++ resolved
@@ -6,10 +6,5 @@
     Repository: $(Build.Repository.Name)
     Prefix: go
     CIConventionOptions: ''
-<<<<<<< HEAD
-    # Includes live test variable group 52 for unified pipeline (ci+live tests)
-    UPConventionOptions: '--variablegroup 58 --variablegroup 76 --variablegroup 56 --variablegroup 93 --variablegroup 52'
-=======
     # Includes live test variable group 64 for unified pipeline (ci+live tests)
-    UPConventionOptions: '--variablegroup 58 --variablegroup 76 --variablegroup 56 --variablegroup 93 --variablegroup 64'
->>>>>>> 4f444f04
+    UPConventionOptions: '--variablegroup 58 --variablegroup 76 --variablegroup 56 --variablegroup 93 --variablegroup 64'