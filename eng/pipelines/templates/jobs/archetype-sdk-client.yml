parameters:
  - name: ServiceDirectory
    type: string
    default: ''
<<<<<<< HEAD
  - name:  RunLiveTests
    type: string
=======
  - name: RunTests
    type: boolean
    default: false
  - name: RunLiveTests
    type: boolean
    default: false
  - name: NonShipping
    type: boolean
>>>>>>> 9b685ca2
    default: false
  - name: Clouds
    type: string
    default: 'Public'
  - name: SupportedClouds
    type: string
    default: 'Public,UsGov,China'
  - name: UnsupportedClouds
    type: string
    default: ''
  - name: PreSteps
    type: object
    default: []
  - name: PostSteps
    type: object
    default: []
  - name: TimeoutInMinutes
    type: number
    default: 60
  - name: Location
    type: string
    default: ''
  - name: CloudConfig
    type: object
    default:
      Public:
        SubscriptionConfiguration: $(sub-config-azure-cloud-test-resources)
      Preview:
        SubscriptionConfiguration: $(sub-config-azure-cloud-test-resources-preview)
      Canary:
        SubscriptionConfiguration: $(sub-config-azure-cloud-test-resources)
        Location: 'centraluseuap'
      UsGov:
        SubscriptionConfiguration: $(sub-config-gov-test-resources)
      China:
        SubscriptionConfiguration: $(sub-config-cn-test-resources)
  - name: MatrixConfigs
    type: object
    default:
      - Name: Go_live_test_base
        Path: eng/pipelines/templates/stages/platform-matrix.json
        Selection: all
        GenerateVMJobs: true
  - name: AdditionalMatrixConfigs
    type: object
    default: []
  - name: MatrixFilters
    type: object
    default: []
  - name: MatrixReplace
    type: object
    default: []


stages:
  - stage: Build
    jobs:
    - job: Test
      displayName: Build and Test on
      variables:
        - template: ../variables/globals.yml
      strategy:
        matrix:
          Linux_Go117:
            pool.name: azsdk-pool-mms-ubuntu-2004-general
            image.name: MMSUbuntu20.04
            go.version: '1.17'
          Windows_Go117:
            pool.name: azsdk-pool-mms-win-2019-general
            image.name: MMS2019
            go.version: '1.17'
          Linux_Go116:
            pool.name: azsdk-pool-mms-ubuntu-2004-general
            image.name: MMSUbuntu20.04
            go.version: '1.16.7'
          Windows_Go116:
            pool.name: azsdk-pool-mms-win-2019-general
            image.name: MMS2019
            go.version: '1.16.7'
      pool:
        name: $(pool.name)
        vmImage: $(image.name)
      steps:
      - template: /eng/common/pipelines/templates/steps/verify-agent-os.yml
        parameters:
          AgentImage: $(image.name)

      - task: GoTool@0
        inputs:
          version: '$(go.version)'
        displayName: "Select Go Version"

      - template: ../steps/create-go-workspace.yml

      - template: ../steps/build-test.yml
        parameters:
          ServiceDirectory: ${{ parameters.ServiceDirectory }}
          GoWorkspace: $(GO_WORKSPACE_PATH)
          Image: $(vm.image)
          GoVersion: $(go.version)
          EnvVars:
            AZURE_RECORD_MODE: 'playback'

    - job: Analyze
      displayName: Analyze
      variables:
        - template: ../variables/globals.yml
      pool:
        name: azsdk-pool-mms-ubuntu-2004-general

      steps:
      - task: GoTool@0
        inputs:
          version: '1.17'
        displayName: "Select Go Version"

      - template: ../steps/create-go-workspace.yml

      - template: ../steps/analyze.yml
        parameters:
          ServiceDirectory: ${{ parameters.ServiceDirectory }}
          GoWorkspace: $(GO_WORKSPACE_PATH)
          LintVersion: $(GoLintCLIVersion)
          NonShipping: ${{ parameters.NonShipping }}

  # Run live tests for internal only, not public CI builds. This can be triggered manually for via an `/azp run` comment.
  - ${{if and(eq(variables['System.TeamProject'], 'internal'), eq(parameters.RunLiveTests, 'true'))}}:
    - ${{ each cloud in parameters.CloudConfig }}:
      # Run all clouds by default for weekly test pipeline, except for clouds specifically unsupported by the calling pipeline
      - ${{ if or(contains(parameters.Clouds, cloud.key), and(contains(variables['Build.DefinitionName'], 'tests-weekly'), contains(parameters.SupportedClouds, cloud.key))) }}:
        - ${{ if not(contains(parameters.UnsupportedClouds, cloud.key)) }}:
          - stage: ${{ cloud.key }}
            displayName: Live Test ${{ cloud.key }}
            dependsOn: []
            jobs:
            - template: /eng/common/pipelines/templates/jobs/archetype-sdk-tests-generate.yml
              parameters:
                JobTemplatePath: /eng/pipelines/templates/jobs/live.tests.yml
                AdditionalParameters:
                  ServiceDirectory: ${{ parameters.ServiceDirectory }}
                  EnvVars: ${{ parameters.EnvVars }}
                  TimeoutInMinutes: ${{ parameters.TimeoutInMinutes }}
                  Location: ${{ parameters.Location }}
                  PreSteps:
                    - ${{ parameters.PreSteps }}
                  PostSteps:
                    - ${{ parameters.PostSteps }}
                MatrixConfigs:
                  # Enumerate platforms and additional platforms based on supported clouds (sparse platform<-->cloud matrix).
                  - ${{ each config in parameters.MatrixConfigs }}:
                    -  ${{ config }}
                  - ${{ each config in parameters.AdditionalMatrixConfigs }}:
                    -  ${{ config }}
                MatrixFilters:
                  - ${{ each cloudFilter in cloud.value.MatrixFilters }}:
                    - ${{ cloudFilter }}
                  - ${{ parameters.MatrixFilters }}
                MatrixReplace:
                  - ${{ each cloudReplace in cloud.value.MatrixReplace }}:
                    - ${{ cloudReplace }}
                  - ${{ parameters.MatrixReplace }}
                CloudConfig:
                  SubscriptionConfiguration: ${{ cloud.value.SubscriptionConfiguration }}
                  SubscriptionConfigurations: ${{ cloud.value.SubscriptionConfigurations }}
                  Location: ${{ coalesce(parameters.Location, cloud.value.Location) }}
                  Cloud: ${{ cloud.key }}

  # The Prerelease and Release stages are conditioned on whether we are building a pull request and the branch.
  - ${{if and(ne(variables['Build.Reason'], 'PullRequest'), eq(variables['System.TeamProject'], 'internal'))}}:
    - template: archetype-go-release.yml
      parameters:
        DependsOn:
          - Build
          # Copy cloud conditional logic from live test stage
          - ${{if and(eq(variables['System.TeamProject'], 'internal'), eq(parameters.RunLiveTests, 'true'))}}:
            - ${{ each cloud in parameters.CloudConfig }}:
              - ${{ if or(contains(parameters.Clouds, cloud.key), and(contains(variables['Build.DefinitionName'], 'tests-weekly'), contains(parameters.SupportedClouds, cloud.key))) }}:
                - ${{ if not(contains(parameters.UnsupportedClouds, cloud.key)) }}:
                  - ${{ cloud.key }}
        ServiceDirectory: ${{ parameters.ServiceDirectory }}<|MERGE_RESOLUTION|>--- conflicted
+++ resolved
@@ -2,10 +2,6 @@
   - name: ServiceDirectory
     type: string
     default: ''
-<<<<<<< HEAD
-  - name:  RunLiveTests
-    type: string
-=======
   - name: RunTests
     type: boolean
     default: false
@@ -14,7 +10,6 @@
     default: false
   - name: NonShipping
     type: boolean
->>>>>>> 9b685ca2
     default: false
   - name: Clouds
     type: string
