parameters:
  - name: ServiceDirectory
    type: string
    default: ''
  - name: RunTests
    type: boolean
    default: false
  - name: RunLiveTests
    type: boolean
    default: false
  - name: NonShipping
    type: boolean
    default: false
<<<<<<< HEAD
  - name: EnvVars
    type: object
    default: {}
=======
  - name: Clouds
    type: string
    default: 'Public'
  - name: SupportedClouds
    type: string
    default: 'Public,UsGov,China'
  - name: UnsupportedClouds
    type: string
    default: ''
  - name: PreSteps
    type: object
    default: []
  - name: PostSteps
    type: object
    default: []
  - name: TimeoutInMinutes
    type: number
    default: 60
  - name: Location
    type: string
    default: ''
  - name: CloudConfig
    type: object
    default:
      Public:
        SubscriptionConfiguration: $(sub-config-azure-cloud-test-resources)
      Preview:
        SubscriptionConfiguration: $(sub-config-azure-cloud-test-resources-preview)
      Canary:
        SubscriptionConfiguration: $(sub-config-azure-cloud-test-resources)
        Location: 'centraluseuap'
      UsGov:
        SubscriptionConfiguration: $(sub-config-gov-test-resources)
      China:
        SubscriptionConfiguration: $(sub-config-cn-test-resources)
  - name: MatrixConfigs
    type: object
    default:
      - Name: Go_live_test_base
        Path: eng/pipelines/templates/stages/platform-matrix.json
        Selection: all
        GenerateVMJobs: true
  - name: AdditionalMatrixConfigs
    type: object
    default: []
  - name: MatrixFilters
    type: object
    default: []
  - name: MatrixReplace
    type: object
    default: []

>>>>>>> ec2ed6d8

stages:
  - stage: Build
    jobs:
    - job: Test
      displayName: Build and Test on
      variables:
        - template: ../variables/globals.yml
      strategy:
        matrix:
          Linux_Go117:
            pool.name: azsdk-pool-mms-ubuntu-2004-general
            image.name: MMSUbuntu20.04
            go.version: '1.17'
          Windows_Go117:
            pool.name: azsdk-pool-mms-win-2019-general
            image.name: MMS2019
            go.version: '1.17'
          Linux_Go116:
            pool.name: azsdk-pool-mms-ubuntu-2004-general
            image.name: MMSUbuntu20.04
            go.version: '1.16.7'
          Windows_Go116:
            pool.name: azsdk-pool-mms-win-2019-general
            image.name: MMS2019
            go.version: '1.16.7'
      pool:
        name: $(pool.name)
        vmImage: $(image.name)
      steps:
      - template: /eng/common/pipelines/templates/steps/verify-agent-os.yml
        parameters:
          AgentImage: $(image.name)

      - task: GoTool@0
        inputs:
          version: '$(go.version)'
        displayName: "Select Go Version"

      - template: ../steps/create-go-workspace.yml

      - template: ../steps/build-test.yml
        parameters:
          ServiceDirectory: ${{ parameters.ServiceDirectory }}
          GoWorkspace: $(GO_WORKSPACE_PATH)
          Image: $(vm.image)
          GoVersion: $(go.version)
          RunTests: ${{ parameters.RunTests }}
<<<<<<< HEAD
          EnvVars: ${{ parameters.EnvVars }}
=======
          EnvVars:
            AZURE_RECORD_MODE: 'playback'
>>>>>>> ec2ed6d8

    - job: Analyze
      displayName: Analyze
      variables:
        - template: ../variables/globals.yml
      pool:
        name: azsdk-pool-mms-ubuntu-2004-general

      steps:
      - task: GoTool@0
        inputs:
          version: '1.17'
        displayName: "Select Go Version"

      - template: ../steps/create-go-workspace.yml

      - template: ../steps/analyze.yml
        parameters:
          ServiceDirectory: ${{ parameters.ServiceDirectory }}
          GoWorkspace: $(GO_WORKSPACE_PATH)
          LintVersion: $(GoLintCLIVersion)
          NonShipping: ${{ parameters.NonShipping }}

  # Run live tests for internal only, not public CI builds. This can be triggered manually for via an `/azp run` comment.
  - ${{if and(eq(variables['System.TeamProject'], 'internal'), eq(parameters.RunLiveTests, 'true'))}}:
    - ${{ each cloud in parameters.CloudConfig }}:
      # Run all clouds by default for weekly test pipeline, except for clouds specifically unsupported by the calling pipeline
      - ${{ if or(contains(parameters.Clouds, cloud.key), and(contains(variables['Build.DefinitionName'], 'tests-weekly'), contains(parameters.SupportedClouds, cloud.key))) }}:
        - ${{ if not(contains(parameters.UnsupportedClouds, cloud.key)) }}:
          - stage: ${{ cloud.key }}
            displayName: Live Test ${{ cloud.key }}
            dependsOn: []
            jobs:
            - template: /eng/common/pipelines/templates/jobs/archetype-sdk-tests-generate.yml
              parameters:
                JobTemplatePath: /eng/pipelines/templates/jobs/live.tests.yml
                AdditionalParameters:
                  ServiceDirectory: ${{ parameters.ServiceDirectory }}
                  EnvVars: ${{ parameters.EnvVars }}
                  TimeoutInMinutes: ${{ parameters.TimeoutInMinutes }}
                  Location: ${{ parameters.Location }}
                  PreSteps:
                    - ${{ parameters.PreSteps }}
                  PostSteps:
                    - ${{ parameters.PostSteps }}
                MatrixConfigs:
                  # Enumerate platforms and additional platforms based on supported clouds (sparse platform<-->cloud matrix).
                  - ${{ each config in parameters.MatrixConfigs }}:
                    -  ${{ config }}
                  - ${{ each config in parameters.AdditionalMatrixConfigs }}:
                    -  ${{ config }}
                MatrixFilters:
                  - ${{ each cloudFilter in cloud.value.MatrixFilters }}:
                    - ${{ cloudFilter }}
                  - ${{ parameters.MatrixFilters }}
                MatrixReplace:
                  - ${{ each cloudReplace in cloud.value.MatrixReplace }}:
                    - ${{ cloudReplace }}
                  - ${{ parameters.MatrixReplace }}
                CloudConfig:
                  SubscriptionConfiguration: ${{ cloud.value.SubscriptionConfiguration }}
                  SubscriptionConfigurations: ${{ cloud.value.SubscriptionConfigurations }}
                  Location: ${{ coalesce(parameters.Location, cloud.value.Location) }}
                  Cloud: ${{ cloud.key }}

  # The Prerelease and Release stages are conditioned on whether we are building a pull request and the branch.
  - ${{if and(ne(variables['Build.Reason'], 'PullRequest'), eq(variables['System.TeamProject'], 'internal'))}}:
    - template: archetype-go-release.yml
      parameters:
        DependsOn:
          - Build
          # Copy cloud conditional logic from live test stage
          - ${{if and(eq(variables['System.TeamProject'], 'internal'), eq(parameters.RunLiveTests, 'true'))}}:
            - ${{ each cloud in parameters.CloudConfig }}:
              - ${{ if or(contains(parameters.Clouds, cloud.key), and(contains(variables['Build.DefinitionName'], 'tests-weekly'), contains(parameters.SupportedClouds, cloud.key))) }}:
                - ${{ if not(contains(parameters.UnsupportedClouds, cloud.key)) }}:
                  - ${{ cloud.key }}
        ServiceDirectory: ${{ parameters.ServiceDirectory }}<|MERGE_RESOLUTION|>--- conflicted
+++ resolved
@@ -11,11 +11,6 @@
   - name: NonShipping
     type: boolean
     default: false
-<<<<<<< HEAD
-  - name: EnvVars
-    type: object
-    default: {}
-=======
   - name: Clouds
     type: string
     default: 'Public'
@@ -67,8 +62,10 @@
   - name: MatrixReplace
     type: object
     default: []
+  - name: EnvVars
+    type: object
+    default: {}
 
->>>>>>> ec2ed6d8
 
 stages:
   - stage: Build
@@ -117,12 +114,9 @@
           Image: $(vm.image)
           GoVersion: $(go.version)
           RunTests: ${{ parameters.RunTests }}
-<<<<<<< HEAD
-          EnvVars: ${{ parameters.EnvVars }}
-=======
+          # EnvVars: ${{ parameters.EnvVars }}
           EnvVars:
             AZURE_RECORD_MODE: 'playback'
->>>>>>> ec2ed6d8
 
     - job: Analyze
       displayName: Analyze
