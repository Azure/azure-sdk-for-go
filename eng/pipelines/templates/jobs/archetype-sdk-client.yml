parameters:
  ServiceDirectory: ''
<<<<<<< HEAD
  CoverageGoal: 0.95
=======
  RunTests: false
>>>>>>> 1af91d46

stages:
  - stage: Build
    jobs:
    - job: Test
      displayName: Build and Test on
      variables:
        - template: ../variables/globals.yml
      strategy:
        matrix:
          Linux_Go115:
            pool.name: azsdk-pool-mms-ubuntu-2004-general
            image.name: MMSUbuntu20.04
            go.version: '1.15'
          Windows_Go115:
            pool.name: azsdk-pool-mms-win-2019-general
            image.name: MMS2019
            go.version: '1.15'
          Linux_Go114:
            pool.name: azsdk-pool-mms-ubuntu-2004-general
            image.name: MMSUbuntu20.04
            go.version: '1.14'
          Windows_Go114:
            pool.name: azsdk-pool-mms-win-2019-general
            image.name: MMS2019
            go.version: '1.14'
      pool:
        name: $(pool.name)
        vmImage: $(image.name)
      steps:
      - template: /eng/common/pipelines/templates/steps/verify-agent-os.yml
        parameters:
          AgentImage: $(image.name)

      - task: GoTool@0
        inputs:
          version: '$(go.version)'
        displayName: "Select Go Version"

      - template: ../steps/create-go-workspace.yml

      - template: ../steps/set-scope.yml
        parameters:
          ServiceDirectory: ${{ parameters.ServiceDirectory }}
          GoWorkspace: $(GO_WORKSPACE_PATH)

      - template: ../steps/build-test.yml
        parameters:
          ServiceDirectory: ${{ parameters.ServiceDirectory }}
          GoWorkspace: $(GO_WORKSPACE_PATH)
          Scope: $(SCOPE)
          Image: $(vm.image)
          GoVersion: $(go.version)
<<<<<<< HEAD
          CoverageGoal: ${{ parameters.CoverageGoal }}
=======
          RunTests: ${{ parameters.RunTests }}
>>>>>>> 1af91d46

    - job: Analyze
      displayName: Analyze
      variables:
        - template: ../variables/globals.yml
      pool:
        name: azsdk-pool-mms-ubuntu-2004-general

      steps:
      - task: GoTool@0
        inputs:
          version: '1.15'
        displayName: "Select Go Version"

      - template: ../steps/create-go-workspace.yml

      - template: ../steps/set-scope.yml
        parameters:
          ServiceDirectory: ${{ parameters.ServiceDirectory }}
          GoWorkspace: $(GO_WORKSPACE_PATH)

      - template: ../steps/analyze.yml
        parameters:
          ServiceDirectory: ${{ parameters.ServiceDirectory }}
          GoWorkspace: $(GO_WORKSPACE_PATH)
          Scope: $(SCOPE)
          LintVersion: $(GoLintCLIVersion)

# Below stage won't work until the release stage is added/necessary.
# "Releasing" is just the package in the repository on github, but there may be some other metadata related
# tasks that become necessary later on.

  # The Prerelease and Release stages are conditioned on whether we are building a pull request and the branch.
  # - ${{if and(ne(variables['Build.Reason'], 'PullRequest'), eq(variables['System.TeamProject'], 'internal'))}}:
  #   - template: archetype-go-release.yml
  #     parameters:
  #       DependsOn: Build
  #       ServiceDirectory: ${{parameters.ServiceDirectory}}
  #       Artifacts: ${{parameters.Artifacts}}
  #       ArtifactName: packages
  #       DocArtifact: documentation<|MERGE_RESOLUTION|>--- conflicted
+++ resolved
@@ -1,10 +1,7 @@
 parameters:
   ServiceDirectory: ''
-<<<<<<< HEAD
   CoverageGoal: 0.95
-=======
   RunTests: false
->>>>>>> 1af91d46
 
 stages:
   - stage: Build
@@ -58,11 +55,8 @@
           Scope: $(SCOPE)
           Image: $(vm.image)
           GoVersion: $(go.version)
-<<<<<<< HEAD
           CoverageGoal: ${{ parameters.CoverageGoal }}
-=======
           RunTests: ${{ parameters.RunTests }}
->>>>>>> 1af91d46
 
     - job: Analyze
       displayName: Analyze
