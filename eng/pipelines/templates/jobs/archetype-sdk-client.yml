--- conflicted
+++ resolved
@@ -1,16 +1,10 @@
 parameters:
-<<<<<<< HEAD
-  ServiceDirectory: ''
-  CoverageGoal: 0.95
-  RunTests: false
-=======
   - name:  ServiceDirectory
     type: string
     default: ''
   - name:  RunTests
     type: string
     default: false
->>>>>>> 19f00c32
 
 stages:
   - stage: Build
@@ -64,10 +58,6 @@
           Scope: $(SCOPE)
           Image: $(vm.image)
           GoVersion: $(go.version)
-<<<<<<< HEAD
-          CoverageGoal: ${{ parameters.CoverageGoal }}
-=======
->>>>>>> 19f00c32
           RunTests: ${{ parameters.RunTests }}
 
     - job: Analyze
