--- conflicted
+++ resolved
@@ -55,20 +55,11 @@
           }
         } else {
           Write-Host "Could not find a LICENSE.txt file"
+          exit 1
         }
-<<<<<<< HEAD
       displayName: 'LICENSE.txt Check'
       condition: succeededOrFailed()
       workingDirectory: 'sdk/${{parameters.ServiceDirectory}}'
-=======
-      } else {
-        Write-Host "Could not find a LICENSE.txt file"
-        exit 1
-      }
-    displayName: 'LICENSE.txt Check'
-    condition: succeededOrFailed()
-    workingDirectory: 'sdk/${{parameters.ServiceDirectory}}'
->>>>>>> c3fef44a
 
   - script: |
       echo Check source file formatting in $(pwd)
