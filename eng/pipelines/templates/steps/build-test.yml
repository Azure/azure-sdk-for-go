parameters:
  - name:  ServiceDirectory
    type: string
    default: ''
  - name:  GoWorkspace
    type: string
    default: ''
  - name:  Scope
    type: string
    default: 'sdk/...'
  - name:  Image
    type: string
    default: ''
  - name:  GoVersion
    type: string
    default: ''
  - name:  RunTests
    type: boolean
    default: false
  - name: EnvVars
    type: object
    default: {}

steps:
  - pwsh: ./eng/scripts/build.ps1
    displayName: 'Build'
    workingDirectory: '${{parameters.GoWorkspace}}'
    env:
      GO111MODULE: 'on'

  - pwsh: ./eng/scripts/build.ps1 -vet -skipBuild
    displayName: 'Vet'
    workingDirectory: '${{parameters.GoWorkspace}}'
    env:
      GO111MODULE: 'on'

  - ${{ if eq(parameters.RunTests, 'true') }}:
    - pwsh: |
        go get github.com/jstemmer/go-junit-report
        go get github.com/axw/gocov/gocov
        go get github.com/AlekSi/gocov-xml
        go get github.com/matm/gocov-html
        go get -u github.com/wadey/gocovmerge
      displayName: "Install Coverage and Junit Dependencies"
      workingDirectory: '${{parameters.GoWorkspace}}'

    - template: /eng/common/testproxy/test-proxy-docker.yml

    - pwsh: |
        $testDirs = (./eng/scripts/get_test_dirs.ps1 -serviceDir $(SCOPE))
        foreach ($td in $testDirs) {
          pushd $td
          Write-Host "##[command]Executing 'go test -run "^Test" -v -coverprofile coverage.txt .' in $td"
          go test -run "^Test" -v -coverprofile coverage.txt . | Tee-Object -FilePath outfile.txt
          if ($LASTEXITCODE) { exit $LASTEXITCODE }
          cat outfile.txt | go-junit-report > report.xml
          # if no tests were actually run (e.g. examples) delete the coverage file so it's omitted from the coverage report
          if (Select-String -path ./report.xml -pattern '<testsuites></testsuites>' -simplematch -quiet) {
            Write-Host "##[command]Deleting empty coverage file"
            rm coverage.txt
          }
        }
      displayName: 'Run Tests'
      workingDirectory: '${{parameters.GoWorkspace}}'
      env:
        GO111MODULE: 'on'
        AZURE_RECORD_MODE: 'playback'
        PROXY_CERT: $(Build.SourcesDirectory)/eng/common/testproxy/dotnet-devcert.crt
<<<<<<< HEAD
=======
        ${{ insert }}: ${{ parameters.EnvVars }}
>>>>>>> 6fd8cebb

    - pwsh: ../eng/scripts/create_coverage.ps1 ${{parameters.ServiceDirectory}}
      displayName: 'Generate Coverage XML'
      workingDirectory: '${{parameters.GoWorkspace}}sdk'
      env:
        GO111MODULE: 'off'

    - task: PublishTestResults@2
      condition: succeededOrFailed()
      inputs:
        testRunner: JUnit
        testResultsFiles: '${{parameters.GoWorkspace}}sdk/${{parameters.ServiceDirectory}}/**/report.xml'
        testRunTitle: 'Go ${{ parameters.GoVersion }} on ${{ parameters.Image }}'
        failTaskOnFailedTests: true

    - task: PublishCodeCoverageResults@1
      condition: succeededOrFailed()
      inputs:
        codeCoverageTool: Cobertura
        summaryFileLocation: '${{parameters.GoWorkspace}}sdk/${{parameters.ServiceDirectory}}/coverage.xml'
        additionalCodeCoverageFiles: '${{parameters.GoWorkspace}}sdk/${{parameters.ServiceDirectory}}/coverage.html'
        failIfCoverageEmpty: true<|MERGE_RESOLUTION|>--- conflicted
+++ resolved
@@ -66,10 +66,7 @@
         GO111MODULE: 'on'
         AZURE_RECORD_MODE: 'playback'
         PROXY_CERT: $(Build.SourcesDirectory)/eng/common/testproxy/dotnet-devcert.crt
-<<<<<<< HEAD
-=======
         ${{ insert }}: ${{ parameters.EnvVars }}
->>>>>>> 6fd8cebb
 
     - pwsh: ../eng/scripts/create_coverage.ps1 ${{parameters.ServiceDirectory}}
       displayName: 'Generate Coverage XML'
