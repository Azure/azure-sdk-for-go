parameters:
  ServiceDirectory: ''
  GoWorkspace: ''
  Scope: 'sdk/...'
  Image: ''
  GoVersion: ''

steps:

  - pwsh: |
      go get github.com/jstemmer/go-junit-report
      go get github.com/axw/gocov/gocov
      go get github.com/AlekSi/gocov-xml
      go get github.com/matm/gocov-html
      go get -u github.com/wadey/gocovmerge
    displayName: "Install Coverage and Junit Dependencies"
    workingDirectory: '${{parameters.GoWorkspace}}'

  - pwsh: |
      $modDirs = (./eng/scripts/get_module_dirs.ps1 -serviceDir $(SCOPE))
      foreach ($md in $modDirs) {
        pushd $md
        Write-Host "##[command]Executing go build -v ./... in $md"
        go build -v ./...
      }
    displayName: 'Build'
    workingDirectory: '${{parameters.GoWorkspace}}'
    env:
      GO111MODULE: 'on'

  - pwsh: |
      $modDirs = (./eng/scripts/get_module_dirs.ps1 -serviceDir $(SCOPE))
      foreach ($md in $modDirs) {
        pushd $md
        Write-Host "##[command]Executing go vet ./... in $md"
        go vet ./...
      }
    displayName: 'Vet'
    workingDirectory: '${{parameters.GoWorkspace}}'
    env:
      GO111MODULE: 'on'

  - template: configure-proxy.yml
    parameters:
      ServiceDirectory: ${{ parameters.ServiceDirectory }}

<<<<<<< HEAD
  - pwsh: |
      $testDirs = (./eng/scripts/get_test_dirs.ps1 -serviceDir $(SCOPE))
      foreach ($td in $testDirs) {
        pushd $td
        $(Build.SourcesDirectory)/eng/scripts/start-server.ps1 start
        Write-Host "##[command]Executing go test -run "^Test" -v -coverprofile coverage.txt $td"
        go test -run "^Test" -v -coverprofile coverage.txt . > temp.txt
        cat temp.txt
        cat temp.txt | go-junit-report -set-exit-code > report.xml
        # if no tests were actually run (e.g. examples) delete the coverage file so it's omitted from the coverage report
        if (Select-String -path ./report.xml -pattern '<testsuites></testsuites>' -simplematch -quiet) {
          Write-Host "##[command]Deleting empty coverage file"
          rm coverage.txt
=======
    - pwsh: |
        $testDirs = (./eng/scripts/get_test_dirs.ps1 -serviceDir $(SCOPE))
        foreach ($td in $testDirs) {
          pushd $td
          Write-Host "##[command]Executing 'go test -run "^Test" -v -coverprofile coverage.txt .' in $td"
          go test -run "^Test" -v -coverprofile coverage.txt . | Tee-Object -FilePath outfile.txt
          if ($LASTEXITCODE) { exit $LASTEXITCODE }
          cat outfile.txt | go-junit-report > report.xml
          # if no tests were actually run (e.g. examples) delete the coverage file so it's omitted from the coverage report
          if (Select-String -path ./report.xml -pattern '<testsuites></testsuites>' -simplematch -quiet) {
            Write-Host "##[command]Deleting empty coverage file"
            rm coverage.txt
          }
>>>>>>> 9c980161
        }
        $(Build.SourcesDirectory)/eng/scripts/start-server.ps1 stop
      }
    displayName: 'Run Tests'
    workingDirectory: '${{parameters.GoWorkspace}}'
    env:
      GO111MODULE: 'on'
      AZURE_RECORD_MODE: 'playback'

  - pwsh: |
      $coverageFiles = [Collections.Generic.List[String]]@()
      Get-Childitem -recurse -path $(SCOPE) -filter coverage.txt | foreach-object {
        $covFile = $_.FullName
        Write-Host "Adding $covFile to the list of code coverage files"
        $coverageFiles.Add($covFile)
      }
      gocovmerge $coverageFiles > mergedCoverage.txt
      gocov convert ./mergedCoverage.txt > ./coverage.json
      # gocov converts rely on standard input
      Get-Content ./coverage.json | gocov-xml > ./coverage.xml
      Get-Content ./coverage.json | gocov-html > ./coverage.html
    displayName: 'Generate Coverage XML'
    workingDirectory: '${{parameters.GoWorkspace}}sdk'
  - task: PublishTestResults@2
    condition: succeededOrFailed()
    inputs:
      testRunner: JUnit
      testResultsFiles: '${{parameters.GoWorkspace}}sdk/**/report.xml'
      testRunTitle: 'Go ${{ parameters.GoVersion }} on ${{ parameters.Image }}'
      failTaskOnFailedTests: true

  - task: PublishCodeCoverageResults@1
    condition: succeededOrFailed()
    inputs:
      codeCoverageTool: Cobertura
      summaryFileLocation: '${{parameters.GoWorkspace}}sdk/coverage.xml'
      additionalCodeCoverageFiles: '${{parameters.GoWorkspace}}sdk/coverage.html'
      failIfCoverageEmpty: true<|MERGE_RESOLUTION|>--- conflicted
+++ resolved
@@ -44,38 +44,22 @@
     parameters:
       ServiceDirectory: ${{ parameters.ServiceDirectory }}
 
-<<<<<<< HEAD
   - pwsh: |
       $testDirs = (./eng/scripts/get_test_dirs.ps1 -serviceDir $(SCOPE))
       foreach ($td in $testDirs) {
         pushd $td
         $(Build.SourcesDirectory)/eng/scripts/start-server.ps1 start
-        Write-Host "##[command]Executing go test -run "^Test" -v -coverprofile coverage.txt $td"
-        go test -run "^Test" -v -coverprofile coverage.txt . > temp.txt
-        cat temp.txt
-        cat temp.txt | go-junit-report -set-exit-code > report.xml
+        Write-Host "##[command]Executing 'go test -run "^Test" -v -coverprofile coverage.txt .' in $td"
+        go test -run "^Test" -v -coverprofile coverage.txt . | Tee-Object -FilePath outfile.txt
+        if ($LASTEXITCODE) { exit $LASTEXITCODE }
+        cat outfile.txt | go-junit-report > report.xml
         # if no tests were actually run (e.g. examples) delete the coverage file so it's omitted from the coverage report
         if (Select-String -path ./report.xml -pattern '<testsuites></testsuites>' -simplematch -quiet) {
           Write-Host "##[command]Deleting empty coverage file"
           rm coverage.txt
-=======
-    - pwsh: |
-        $testDirs = (./eng/scripts/get_test_dirs.ps1 -serviceDir $(SCOPE))
-        foreach ($td in $testDirs) {
-          pushd $td
-          Write-Host "##[command]Executing 'go test -run "^Test" -v -coverprofile coverage.txt .' in $td"
-          go test -run "^Test" -v -coverprofile coverage.txt . | Tee-Object -FilePath outfile.txt
-          if ($LASTEXITCODE) { exit $LASTEXITCODE }
-          cat outfile.txt | go-junit-report > report.xml
-          # if no tests were actually run (e.g. examples) delete the coverage file so it's omitted from the coverage report
-          if (Select-String -path ./report.xml -pattern '<testsuites></testsuites>' -simplematch -quiet) {
-            Write-Host "##[command]Deleting empty coverage file"
-            rm coverage.txt
-          }
->>>>>>> 9c980161
         }
-        $(Build.SourcesDirectory)/eng/scripts/start-server.ps1 stop
       }
+      $(Build.SourcesDirectory)/eng/scripts/start-server.ps1 stop
     displayName: 'Run Tests'
     workingDirectory: '${{parameters.GoWorkspace}}'
     env:
