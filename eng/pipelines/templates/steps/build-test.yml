--- conflicted
+++ resolved
@@ -54,7 +54,6 @@
       $testDirs = (./eng/scripts/get_test_dirs.ps1 -serviceDir $(SCOPE))
       foreach ($td in $testDirs) {
         pushd $td
-<<<<<<< HEAD
 
         if ($IsWindows) {
           Start-Process $(Build.BinariesDirectory)/test-proxy/test-proxy.exe -ArgumentList "--storage-location '$(Build.SourcesDirectory)'" -NoNewWindow -PassThru
@@ -64,13 +63,9 @@
           $(Build.BinariesDirectory)/test-proxy/test-proxy --storage-location "$(Build.SourcesDirectory)" &
         }
 
-        Write-Host "##[command]Executing go test -run "^Test" -race -v -coverprofile coverage.txt -covermode atomic $td | go-junit-report -set-exit-code > report.xml"
-        go test -run "^Test" -race -v -coverprofile coverage.txt -covermode atomic .
+        Write-Host "##[command]Executing go test -run "^Test" -v -coverprofile coverage.txt $td | go-junit-report -set-exit-code > report.xml"
+        go test -run "^Test" -v -coverprofile coverage.txt .
         # | go-junit-report -set-exit-code > report.xml
-=======
-        Write-Host "##[command]Executing go test -run "^Test" -v -coverprofile coverage.txt $td | go-junit-report -set-exit-code > report.xml"
-        go test -run "^Test" -v -coverprofile coverage.txt . | go-junit-report -set-exit-code > report.xml
->>>>>>> 4723b6dd
         # if no tests were actually run (e.g. examples) delete the coverage file so it's omitted from the coverage report
         if (Select-String -path ./report.xml -pattern '<testsuites></testsuites>' -simplematch -quiet) {
           Write-Host "##[command]Deleting empty coverage file"
