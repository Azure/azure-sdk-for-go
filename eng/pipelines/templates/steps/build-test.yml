parameters:
  ServiceDirectory: ''
  GoWorkspace: ''
  Scope: 'sdk/...'
  Image: ''
  GoVersion: ''
<<<<<<< HEAD
  CoverageGoal: 0.95
=======
  RunTests: false
>>>>>>> 1af91d46

steps:

  - pwsh: ./eng/scripts/build.ps1
    displayName: 'Build'
    workingDirectory: '${{parameters.GoWorkspace}}'
    env:
      GO111MODULE: 'on'

  - pwsh: ./eng/scripts/build.ps1 -vet -skipBuild
    displayName: 'Vet'
    workingDirectory: '${{parameters.GoWorkspace}}'
    env:
      GO111MODULE: 'on'

  - ${{ if eq(parameters.RunTests, 'true') }}:
    - pwsh: |
        go get github.com/jstemmer/go-junit-report
        go get github.com/axw/gocov/gocov
        go get github.com/AlekSi/gocov-xml
        go get github.com/matm/gocov-html
        go get -u github.com/wadey/gocovmerge
      displayName: "Install Coverage and Junit Dependencies"
      workingDirectory: '${{parameters.GoWorkspace}}'

    - pwsh: |
        $testDirs = (./eng/scripts/get_test_dirs.ps1 -serviceDir $(SCOPE))
        foreach ($td in $testDirs) {
          pushd $td
          Write-Host "##[command]Executing go test -run "^Test" -race -v -coverprofile coverage.txt -covermode atomic $td | go-junit-report -set-exit-code > report.xml"
          go test -run "^Test" -race -v -coverprofile coverage.txt -covermode atomic . | go-junit-report -set-exit-code > report.xml
          # if no tests were actually run (e.g. examples) delete the coverage file so it's omitted from the coverage report
          if (Select-String -path ./report.xml -pattern '<testsuites></testsuites>' -simplematch -quiet) {
            Write-Host "##[command]Deleting empty coverage file"
            rm coverage.txt
          }
        }
      displayName: 'Run Tests'
      workingDirectory: '${{parameters.GoWorkspace}}'
      env:
        GO111MODULE: 'on'

<<<<<<< HEAD
  - pwsh: |
      $coverageFiles = [Collections.Generic.List[String]]@()
      Get-Childitem -recurse -path $(SCOPE) -filter coverage.txt | foreach-object {
        $covFile = $_.FullName
        Write-Host "Adding $covFile to the list of code coverage files"
        $coverageFiles.Add($covFile)
      }
      gocovmerge $coverageFiles > mergedCoverage.txt
      gocov convert ./mergedCoverage.txt > ./coverage.json
      # gocov converts rely on standard input
      Get-Content ./coverage.json | gocov-xml > ./coverage.xml
      Get-Content ./coverage.json | gocov-html > ./coverage.html
      # use internal tool to fail if coverage is too low
      go run ../tools/internal/coverage/main.go --coverage-goal=${{ parameters.CoverageGoal}}
    displayName: 'Generate Coverage XML'
    workingDirectory: '${{parameters.GoWorkspace}}sdk'
=======
    - pwsh: |
        $coverageFiles = [Collections.Generic.List[String]]@()
        Get-Childitem -recurse -path $(SCOPE) -filter coverage.txt | foreach-object {
          $covFile = $_.FullName
          Write-Host "Adding $covFile to the list of code coverage files"
          $coverageFiles.Add($covFile)
        }
        gocovmerge $coverageFiles > mergedCoverage.txt
        gocov convert ./mergedCoverage.txt > ./coverage.json
        # gocov converts rely on standard input
        Get-Content ./coverage.json | gocov-xml > ./coverage.xml
        Get-Content ./coverage.json | gocov-html > ./coverage.html
      displayName: 'Generate Coverage XML'
      workingDirectory: '${{parameters.GoWorkspace}}sdk'
>>>>>>> 1af91d46

    - task: PublishTestResults@2
      condition: succeededOrFailed()
      inputs:
        testRunner: JUnit
        testResultsFiles: '${{parameters.GoWorkspace}}sdk/**/report.xml'
        testRunTitle: 'Go ${{ parameters.GoVersion }} on ${{ parameters.Image }}'
        failTaskOnFailedTests: true

    - task: PublishCodeCoverageResults@1
      condition: succeededOrFailed()
      inputs:
        codeCoverageTool: Cobertura
        summaryFileLocation: '${{parameters.GoWorkspace}}sdk/coverage.xml'
        additionalCodeCoverageFiles: '${{parameters.GoWorkspace}}sdk/coverage.html'
        failIfCoverageEmpty: true<|MERGE_RESOLUTION|>--- conflicted
+++ resolved
@@ -4,11 +4,7 @@
   Scope: 'sdk/...'
   Image: ''
   GoVersion: ''
-<<<<<<< HEAD
-  CoverageGoal: 0.95
-=======
   RunTests: false
->>>>>>> 1af91d46
 
 steps:
 
@@ -51,24 +47,6 @@
       env:
         GO111MODULE: 'on'
 
-<<<<<<< HEAD
-  - pwsh: |
-      $coverageFiles = [Collections.Generic.List[String]]@()
-      Get-Childitem -recurse -path $(SCOPE) -filter coverage.txt | foreach-object {
-        $covFile = $_.FullName
-        Write-Host "Adding $covFile to the list of code coverage files"
-        $coverageFiles.Add($covFile)
-      }
-      gocovmerge $coverageFiles > mergedCoverage.txt
-      gocov convert ./mergedCoverage.txt > ./coverage.json
-      # gocov converts rely on standard input
-      Get-Content ./coverage.json | gocov-xml > ./coverage.xml
-      Get-Content ./coverage.json | gocov-html > ./coverage.html
-      # use internal tool to fail if coverage is too low
-      go run ../tools/internal/coverage/main.go --coverage-goal=${{ parameters.CoverageGoal}}
-    displayName: 'Generate Coverage XML'
-    workingDirectory: '${{parameters.GoWorkspace}}sdk'
-=======
     - pwsh: |
         $coverageFiles = [Collections.Generic.List[String]]@()
         Get-Childitem -recurse -path $(SCOPE) -filter coverage.txt | foreach-object {
@@ -81,9 +59,10 @@
         # gocov converts rely on standard input
         Get-Content ./coverage.json | gocov-xml > ./coverage.xml
         Get-Content ./coverage.json | gocov-html > ./coverage.html
+        # use internal tool to fail if coverage is too low
+        go run ../tools/internal/coverage/main.go --coverage-goal=${{ parameters.CoverageGoal}}
       displayName: 'Generate Coverage XML'
       workingDirectory: '${{parameters.GoWorkspace}}sdk'
->>>>>>> 1af91d46
 
     - task: PublishTestResults@2
       condition: succeededOrFailed()
