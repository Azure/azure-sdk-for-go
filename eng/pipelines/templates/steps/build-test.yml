--- conflicted
+++ resolved
@@ -36,16 +36,6 @@
       filePath: eng/scripts/build.ps1
       arguments: -vet -skipBuild -filter '${{ parameters.ServiceDirectory }}'
 
-<<<<<<< HEAD
-  - ${{ if eq(parameters.RunTests, 'true') }}:
-    - pwsh: |
-        go install github.com/jstemmer/go-junit-report@v0.9.1
-        go install github.com/axw/gocov/gocov@v1.0.0
-        go install github.com/AlekSi/gocov-xml@v1.0.0
-        go install github.com/matm/gocov-html@v0.0.0-20200509184451-71874e2e203b
-        go install github.com/wadey/gocovmerge@v0.0.0-20160331181800-b5bfa59ec0ad
-      displayName: "Install Coverage and Junit Dependencies"
-=======
   - pwsh: |
       go install github.com/jstemmer/go-junit-report@v0.9.1
       go install github.com/axw/gocov/gocov@v1.0.0
@@ -53,7 +43,6 @@
       go install github.com/matm/gocov-html@v0.0.0-20200509184451-71874e2e203b
     displayName: "Install Coverage and Junit Dependencies"
     workingDirectory: '${{parameters.GoWorkspace}}'
->>>>>>> 4f2fa729
 
   - ${{ if eq(parameters.TestProxy, true) }}:
     - template: /eng/common/testproxy/test-proxy-docker.yml
@@ -78,20 +67,6 @@
       displayName: 'Dump Test Proxy logs'
       condition: succeededOrFailed()
 
-<<<<<<< HEAD
-    - pwsh: ./eng/scripts/create_coverage.ps1 ${{parameters.ServiceDirectory}}
-      displayName: 'Generate Coverage XML'
-      env:
-        GO111MODULE: 'off'
-
-    - task: PublishTestResults@2
-      condition: succeededOrFailed()
-      inputs:
-        testRunner: JUnit
-        testResultsFiles: '$(System.DefaultWorkingDirectory)/sdk/${{parameters.ServiceDirectory}}/**/report.xml'
-        testRunTitle: 'Go ${{ parameters.GoVersion }} on ${{ parameters.Image }}'
-        failTaskOnFailedTests: true
-=======
   - task: PublishTestResults@2
     condition: succeededOrFailed()
     inputs:
@@ -99,7 +74,6 @@
       testResultsFiles: '${{parameters.GoWorkspace}}sdk/${{parameters.ServiceDirectory}}/**/report.xml'
       testRunTitle: 'Go ${{ parameters.GoVersion }} on ${{ parameters.Image }}'
       failTaskOnFailedTests: true
->>>>>>> 4f2fa729
 
   - task: PublishCodeCoverageResults@1
     condition: succeededOrFailed()
