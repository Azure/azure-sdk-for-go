parameters:
<<<<<<< HEAD
  ServiceDirectory: ''
  GoWorkspace: ''
  Scope: 'sdk/...'
  Image: ''
  GoVersion: ''
  RunTests: false

steps:

=======
  - name:  ServiceDirectory
    type: string
    default: ''
  - name:  GoWorkspace
    type: string
    default: ''
  - name:  Scope
    type: string
    default: 'sdk/...'
  - name:  Image
    type: string
    default: ''
  - name:  GoVersion
    type: string
    default: ''
  - name:  RunTests
    type: boolean
    default: false
  - name: EnvVars
    type: object
    default: {}

steps:
>>>>>>> 19f00c32
  - pwsh: ./eng/scripts/build.ps1
    displayName: 'Build'
    workingDirectory: '${{parameters.GoWorkspace}}'
    env:
      GO111MODULE: 'on'

  - pwsh: ./eng/scripts/build.ps1 -vet -skipBuild
    displayName: 'Vet'
    workingDirectory: '${{parameters.GoWorkspace}}'
    env:
      GO111MODULE: 'on'

  - ${{ if eq(parameters.RunTests, 'true') }}:
    - pwsh: |
        go get github.com/jstemmer/go-junit-report
        go get github.com/axw/gocov/gocov
        go get github.com/AlekSi/gocov-xml
        go get github.com/matm/gocov-html
        go get -u github.com/wadey/gocovmerge
      displayName: "Install Coverage and Junit Dependencies"
      workingDirectory: '${{parameters.GoWorkspace}}'

<<<<<<< HEAD
=======
    - template: /eng/common/testproxy/test-proxy-docker.yml

>>>>>>> 19f00c32
    - pwsh: |
        $testDirs = (./eng/scripts/get_test_dirs.ps1 -serviceDir $(SCOPE))
        foreach ($td in $testDirs) {
          pushd $td
          Write-Host "##[command]Executing 'go test -run "^Test" -v -coverprofile coverage.txt .' in $td"
          go test -run "^Test" -v -coverprofile coverage.txt . | Tee-Object -FilePath outfile.txt
          if ($LASTEXITCODE) { exit $LASTEXITCODE }
          cat outfile.txt | go-junit-report > report.xml
          # if no tests were actually run (e.g. examples) delete the coverage file so it's omitted from the coverage report
          if (Select-String -path ./report.xml -pattern '<testsuites></testsuites>' -simplematch -quiet) {
            Write-Host "##[command]Deleting empty coverage file"
            rm coverage.txt
          }
        }
      displayName: 'Run Tests'
      workingDirectory: '${{parameters.GoWorkspace}}'
      env:
        GO111MODULE: 'on'
<<<<<<< HEAD
=======
        AZURE_RECORD_MODE: 'playback'
        PROXY_CERT: $(Build.SourcesDirectory)/eng/common/testproxy/dotnet-devcert.crt
        ${{ insert }}: ${{ parameters.EnvVars }}
>>>>>>> 19f00c32

    - pwsh: ../eng/scripts/create_coverage.ps1 ${{parameters.ServiceDirectory}}
      displayName: 'Generate Coverage XML'
      workingDirectory: '${{parameters.GoWorkspace}}sdk'

    - task: PublishTestResults@2
      condition: succeededOrFailed()
      inputs:
        testRunner: JUnit
        testResultsFiles: '${{parameters.GoWorkspace}}sdk/${{parameters.ServiceDirectory}}/**/report.xml'
        testRunTitle: 'Go ${{ parameters.GoVersion }} on ${{ parameters.Image }}'
        failTaskOnFailedTests: true

    - task: PublishCodeCoverageResults@1
      condition: succeededOrFailed()
      inputs:
        codeCoverageTool: Cobertura
        summaryFileLocation: '${{parameters.GoWorkspace}}sdk/${{parameters.ServiceDirectory}}/coverage.xml'
        additionalCodeCoverageFiles: '${{parameters.GoWorkspace}}sdk/${{parameters.ServiceDirectory}}/coverage.html'
        failIfCoverageEmpty: true<|MERGE_RESOLUTION|>--- conflicted
+++ resolved
@@ -1,15 +1,4 @@
 parameters:
-<<<<<<< HEAD
-  ServiceDirectory: ''
-  GoWorkspace: ''
-  Scope: 'sdk/...'
-  Image: ''
-  GoVersion: ''
-  RunTests: false
-
-steps:
-
-=======
   - name:  ServiceDirectory
     type: string
     default: ''
@@ -33,7 +22,6 @@
     default: {}
 
 steps:
->>>>>>> 19f00c32
   - pwsh: ./eng/scripts/build.ps1
     displayName: 'Build'
     workingDirectory: '${{parameters.GoWorkspace}}'
@@ -56,11 +44,8 @@
       displayName: "Install Coverage and Junit Dependencies"
       workingDirectory: '${{parameters.GoWorkspace}}'
 
-<<<<<<< HEAD
-=======
     - template: /eng/common/testproxy/test-proxy-docker.yml
 
->>>>>>> 19f00c32
     - pwsh: |
         $testDirs = (./eng/scripts/get_test_dirs.ps1 -serviceDir $(SCOPE))
         foreach ($td in $testDirs) {
@@ -79,12 +64,9 @@
       workingDirectory: '${{parameters.GoWorkspace}}'
       env:
         GO111MODULE: 'on'
-<<<<<<< HEAD
-=======
         AZURE_RECORD_MODE: 'playback'
         PROXY_CERT: $(Build.SourcesDirectory)/eng/common/testproxy/dotnet-devcert.crt
         ${{ insert }}: ${{ parameters.EnvVars }}
->>>>>>> 19f00c32
 
     - pwsh: ../eng/scripts/create_coverage.ps1 ${{parameters.ServiceDirectory}}
       displayName: 'Generate Coverage XML'
