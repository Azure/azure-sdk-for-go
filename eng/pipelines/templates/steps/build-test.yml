parameters:
  - name:  ServiceDirectory
    type: string
    default: ''
  - name:  GoWorkspace
    type: string
    default: ''
  - name:  Image
    type: string
    default: ''
  - name:  GoVersion
    type: string
    default: ''
  - name: EnvVars
    type: object
    default: {}

steps:
  - task: Powershell@2
    displayName: Build
    env:
      GO111MODULE: 'on'
    inputs:
      targetType: filePath
      pwsh: true
      filePath: eng/scripts/build.ps1
      arguments: -filter '${{ parameters.ServiceDirectory }}'
      workingDirectory: '${{ parameters.GoWorkspace }}'

  - task: Powershell@2
    displayName: Vet
    env:
      GO111MODULE: 'on'
    inputs:
      targetType: filePath
      pwsh: true
      filePath: eng/scripts/build.ps1
      arguments: -vet -skipBuild -filter '${{ parameters.ServiceDirectory }}'
      workingDirectory: '${{ parameters.GoWorkspace }}'

  - template: /eng/common/testproxy/test-proxy-docker.yml

<<<<<<< HEAD
  - task: PowerShell@2
    displayName: 'Run Tests'
    inputs:
      targetType: 'filePath'
      filePath: ./eng/scripts/run_tests.ps1
=======
    - pwsh: |
        $testDirs = ./eng/scripts/get_test_dirs.ps1 '${{ parameters.ServiceDirectory }}'
        foreach ($td in $testDirs) {
          pushd $td
          Write-Host "##[command]Executing 'go test -run "^Test" -v -coverprofile coverage.txt .' in $td"
          go test -run "^Test" -v -coverprofile coverage.txt . | Tee-Object -FilePath outfile.txt
          if ($LASTEXITCODE) { exit $LASTEXITCODE }
          cat outfile.txt | go-junit-report > report.xml
          # if no tests were actually run (e.g. examples) delete the coverage file so it's omitted from the coverage report
          if (Select-String -path ./report.xml -pattern '<testsuites></testsuites>' -simplematch -quiet) {
            Write-Host "##[command]Deleting empty coverage file"
            rm coverage.txt
          }
        }
      displayName: 'Run Tests'
>>>>>>> 165408cc
      workingDirectory: '${{parameters.GoWorkspace}}'
      arguments: '${{parameters.ServiceDirectory}}'
      pwsh: true
    env:
      GO111MODULE: 'on'
      PROXY_CERT: $(Build.SourcesDirectory)/eng/common/testproxy/dotnet-devcert.crt
      ${{ insert }}: ${{ parameters.EnvVars }}

  - pwsh: ./eng/scripts/create_coverage.ps1 ${{parameters.ServiceDirectory}}
    workingDirectory: '${{parameters.GoWorkspace}}'
    displayName: 'Create Coverage'
    env:
      GO111MODULE: 'off'

  - task: PublishTestResults@2
    condition: succeededOrFailed()
    inputs:
      testRunner: JUnit
      testResultsFiles: '${{parameters.GoWorkspace}}sdk/${{parameters.ServiceDirectory}}/**/report.xml'
      testRunTitle: 'Go ${{ parameters.GoVersion }} on ${{ parameters.Image }}'
      failTaskOnFailedTests: true

  - task: PublishCodeCoverageResults@1
    condition: succeededOrFailed()
    inputs:
      codeCoverageTool: Cobertura
      summaryFileLocation: '${{parameters.GoWorkspace}}coverage.xml'
      additionalCodeCoverageFiles: '${{parameters.GoWorkspace}}coverage.html'
      failIfCoverageEmpty: true<|MERGE_RESOLUTION|>--- conflicted
+++ resolved
@@ -40,29 +40,11 @@
 
   - template: /eng/common/testproxy/test-proxy-docker.yml
 
-<<<<<<< HEAD
   - task: PowerShell@2
     displayName: 'Run Tests'
     inputs:
       targetType: 'filePath'
       filePath: ./eng/scripts/run_tests.ps1
-=======
-    - pwsh: |
-        $testDirs = ./eng/scripts/get_test_dirs.ps1 '${{ parameters.ServiceDirectory }}'
-        foreach ($td in $testDirs) {
-          pushd $td
-          Write-Host "##[command]Executing 'go test -run "^Test" -v -coverprofile coverage.txt .' in $td"
-          go test -run "^Test" -v -coverprofile coverage.txt . | Tee-Object -FilePath outfile.txt
-          if ($LASTEXITCODE) { exit $LASTEXITCODE }
-          cat outfile.txt | go-junit-report > report.xml
-          # if no tests were actually run (e.g. examples) delete the coverage file so it's omitted from the coverage report
-          if (Select-String -path ./report.xml -pattern '<testsuites></testsuites>' -simplematch -quiet) {
-            Write-Host "##[command]Deleting empty coverage file"
-            rm coverage.txt
-          }
-        }
-      displayName: 'Run Tests'
->>>>>>> 165408cc
       workingDirectory: '${{parameters.GoWorkspace}}'
       arguments: '${{parameters.ServiceDirectory}}'
       pwsh: true
