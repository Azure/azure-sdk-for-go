parameters:
  - name:  ServiceDirectory
    type: string
    default: ''
  - name:  GoWorkspace
    type: string
    default: ''
  - name:  Scope
    type: string
    default: 'sdk/...'
  - name:  Image
    type: string
    default: ''
  - name:  GoVersion
    type: string
    default: ''
  - name:  RunTests
    type: boolean
    default: false
  - name: EnvVars
    type: object
    default: {}

steps:
  - pwsh: ./eng/scripts/build.ps1
    displayName: 'Build'
    workingDirectory: '${{parameters.GoWorkspace}}'
    env:
      GO111MODULE: 'on'

  - pwsh: ./eng/scripts/build.ps1 -vet -skipBuild
    displayName: 'Vet'
    workingDirectory: '${{parameters.GoWorkspace}}'
    env:
      GO111MODULE: 'on'

  - ${{ if eq(parameters.RunTests, 'true') }}:
    - pwsh: |
        go get github.com/jstemmer/go-junit-report
        go get github.com/axw/gocov/gocov
        go get github.com/AlekSi/gocov-xml
        go get github.com/matm/gocov-html
        go get -u github.com/wadey/gocovmerge
      displayName: "Install Coverage and Junit Dependencies"
      workingDirectory: '${{parameters.GoWorkspace}}'

    - template: /eng/common/testproxy/test-proxy-docker.yml

    - pwsh: |
        $testDirs = (./eng/scripts/get_test_dirs.ps1 -serviceDir $(SCOPE))
        foreach ($td in $testDirs) {
          pushd $td
          Write-Host "##[command]Executing 'go test -run "^Test" -v -coverprofile coverage.txt .' in $td"
          go test -run "^Test" -v -coverprofile coverage.txt . | Tee-Object -FilePath outfile.txt
          if ($LASTEXITCODE) { exit $LASTEXITCODE }
          cat outfile.txt | go-junit-report > report.xml
          # if no tests were actually run (e.g. examples) delete the coverage file so it's omitted from the coverage report
          if (Select-String -path ./report.xml -pattern '<testsuites></testsuites>' -simplematch -quiet) {
            Write-Host "##[command]Deleting empty coverage file"
            rm coverage.txt
          }
        }
      displayName: 'Run Tests'
      workingDirectory: '${{parameters.GoWorkspace}}'
      env:
        GO111MODULE: 'on'
        AZURE_RECORD_MODE: 'playback'
        PROXY_CERT: $(Build.SourcesDirectory)/eng/common/testproxy/dotnet-devcert.crt
        ${{ insert }}: ${{ parameters.EnvVars }}

    - pwsh: ../eng/scripts/create_coverage.ps1 ${{parameters.ServiceDirectory}}
      displayName: 'Generate Coverage XML'
      workingDirectory: '${{parameters.GoWorkspace}}sdk'
<<<<<<< HEAD
=======
      env:
        GO111MODULE: 'off'
>>>>>>> 6fd8cebb

    - task: PublishTestResults@2
      condition: succeededOrFailed()
      inputs:
        testRunner: JUnit
        testResultsFiles: '${{parameters.GoWorkspace}}sdk/${{parameters.ServiceDirectory}}/**/report.xml'
        testRunTitle: 'Go ${{ parameters.GoVersion }} on ${{ parameters.Image }}'
        failTaskOnFailedTests: true

    - task: PublishCodeCoverageResults@1
      condition: succeededOrFailed()
      inputs:
        codeCoverageTool: Cobertura
        summaryFileLocation: '${{parameters.GoWorkspace}}sdk/${{parameters.ServiceDirectory}}/coverage.xml'
        additionalCodeCoverageFiles: '${{parameters.GoWorkspace}}sdk/${{parameters.ServiceDirectory}}/coverage.html'
        failIfCoverageEmpty: true<|MERGE_RESOLUTION|>--- conflicted
+++ resolved
@@ -71,11 +71,8 @@
     - pwsh: ../eng/scripts/create_coverage.ps1 ${{parameters.ServiceDirectory}}
       displayName: 'Generate Coverage XML'
       workingDirectory: '${{parameters.GoWorkspace}}sdk'
-<<<<<<< HEAD
-=======
       env:
         GO111MODULE: 'off'
->>>>>>> 6fd8cebb
 
     - task: PublishTestResults@2
       condition: succeededOrFailed()
