$Language = "go"
$packagePattern = "go.mod"
<<<<<<< HEAD
=======
$LanguageDisplayName = "go"
>>>>>>> 5bea6709

# get version from specific files (*constants.go, *version.go)
function Get-GoModuleVersionInfo ($modPath)
{
  $VERSION_LINE_REGEX = ".+\s*=\s*`".*v(?<version>$([AzureEngSemanticVersion]::SEMVER_REGEX))`""

  $versionFiles = Get-ChildItem -Recurse -Path $modPath -Filter *.go

  # for each version file, use regex to search go version num
  foreach ($versionFile in $versionFiles)
  {
    # limit the search to constant and version file
    if (!$versionFile.Name.Contains("constant") -and !$versionFile.Name.Contains("version")) {
      continue
    }
    $content = Get-Content $versionFile -Raw
    # finding where the version number are
    if ($content -match $VERSION_LINE_REGEX) {
        return "$($matches["version"])", $versionFile
    }
  }

  LogWarning "Unable to find version for $modPath"
  return $null
}

function Get-GoModuleProperties($goModPath)
{
    if ($goModPath -match "(?<modPath>sdk[\\/](?:(?<modGroup>[^\\/]+)[\\/])?(?<modName>[^\\/]+$))")
    {
      $modPath = $matches["modPath"] -replace "\\", "/"
      $modName = $matches["modName"] # We may need to start readong this from the go.mod file if the path and mod config start to differ
      $modGroup = $matches["modGroup"]
      $sdkType = "client"
      if ($modName.StartsWith("arm")) { $sdkType = "mgmt" }

      $modVersion, $versionFile = Get-GoModuleVersionInfo $goModPath

      if (!$modVersion) {
        return $null
      }

      $pkgProp = [PackageProps]::new($modPath, $modVersion, $goModPath, $modGroup)
      $pkgProp.IsNewSdk = $true
      $pkgProp.SdkType = $sdkType

      $pkgProp | Add-Member -NotePropertyName "VersionFile" -NotePropertyValue $versionFile
      $pkgProp | Add-Member -NotePropertyName "ModuleName" -NotePropertyValue $modName

      return $pkgProp
    }
    return $null
}

# rewrite from artifact-metadata-parsing.ps1 used in RetrievePackages for fetch go single module info
function Get-go-PackageInfoFromPackageFile($pkg, $workingDirectory)
{
    $releaseNotes = ""
    $packageProperties = Get-GoModuleProperties $pkg.Directory

    if ($packageProperties.ChangeLogPath -and $packageProperties.Version)
    {
      $releaseNotes = Get-ChangeLogEntryAsString -ChangeLogLocation $packageProperties.ChangeLogPath `
        -VersionString $packageProperties.Version
    }

    $resultObj = New-Object PSObject -Property @{
      PackageId      = $packageProperties.Name
      PackageVersion = $packageProperties.Version
      ReleaseTag     = "$($packageProperties.Name)/v$($packageProperties.Version)"
      Deployable     = $true
      ReleaseNotes   = $releaseNotes

    }

    return $resultObj
}

function Get-AllPackageInfoFromRepo ($serviceDirectory, $pkgDirectory)
{
<<<<<<< HEAD
    # find any file with suffix
    $versionFiles = @()
    $version_file_suffixs = "*constants.go", "*version.go"
    foreach ($versionFileSuffix in $version_file_suffixs)
    {
        Get-ChildItem -Recurse -Path $pkgPath -Filter $versionFileSuffix | ForEach-Object {
            Write-Host "Adding $_ to list of version files"
            $versionFiles += $_
        }
    }

    # for each version file, use regex to search go version num
    $go_version_regex = ".+\s*=\s*`".*v?(?<version>$([AzureEngSemanticVersion]::SEMVER_REGEX))`""
    foreach ($versionFile in $versionFiles)
    {
        try
        {
            $content = Get-Content $versionFile -Raw
            # finding where the version number are
            if ($content -match $go_version_regex)
            {
                return $matches["version"]
            }
        }
        catch
        {
            Write-Error "Error parsing version."
            Write-Error $_
        }
=======
  $allPackageProps = @()
  $searchPath = Join-Path $RepoRoot "sdk"
  if ($serviceDirectory) {
    $searchPath = Join-Path $searchPath $serviceDirectory
  }

  if ($pkgDirectory) {
    $searchPath = Join-Path $searchPath $pkgDirectory
  }

  $pkgFiles = Get-ChildItem -Path $searchPath -Include "go.mod" -Recurse

  foreach ($pkgFile in $pkgFiles)
  {
    $modPropertes = Get-GoModuleProperties $pkgFile.DirectoryName

    if ($modPropertes) {
      $allPackageProps += $modPropertes
>>>>>>> 5bea6709
    }
  }
  return $allPackageProps
}

function SetPackageVersion ($PackageName, $Version, $ReleaseDate, $PackageProperties)
{
  if(!$ReleaseDate) {
    $ReleaseDate = Get-Date -Format "yyyy-MM-dd"
  }

  if (!$PackageProperties) {
    $PackageProperties = Get-PkgProperties -PackageName $PackageName
  }

  # Update version in version file.
  $versionFileContent = Get-Content -Path $PackageProperties.VersionFile -Raw
  $newVersionFileContent = $versionFileContent -replace $PackageProperties.Version, $Version
  $newVersionFileContent | Set-Content -Path $PackageProperties.VersionFile -NoNewline

  # Update content in change log
  & "${EngCommonScriptsDir}/Update-ChangeLog.ps1" -Version $Version `
      -ChangelogPath $PackageProperties.ChangeLogPath -Unreleased $False `
      -ReplaceLatestEntryTitle $True -ReleaseDate $ReleaseDate
}<|MERGE_RESOLUTION|>--- conflicted
+++ resolved
@@ -1,9 +1,6 @@
 $Language = "go"
 $packagePattern = "go.mod"
-<<<<<<< HEAD
-=======
 $LanguageDisplayName = "go"
->>>>>>> 5bea6709
 
 # get version from specific files (*constants.go, *version.go)
 function Get-GoModuleVersionInfo ($modPath)
@@ -84,37 +81,6 @@
 
 function Get-AllPackageInfoFromRepo ($serviceDirectory, $pkgDirectory)
 {
-<<<<<<< HEAD
-    # find any file with suffix
-    $versionFiles = @()
-    $version_file_suffixs = "*constants.go", "*version.go"
-    foreach ($versionFileSuffix in $version_file_suffixs)
-    {
-        Get-ChildItem -Recurse -Path $pkgPath -Filter $versionFileSuffix | ForEach-Object {
-            Write-Host "Adding $_ to list of version files"
-            $versionFiles += $_
-        }
-    }
-
-    # for each version file, use regex to search go version num
-    $go_version_regex = ".+\s*=\s*`".*v?(?<version>$([AzureEngSemanticVersion]::SEMVER_REGEX))`""
-    foreach ($versionFile in $versionFiles)
-    {
-        try
-        {
-            $content = Get-Content $versionFile -Raw
-            # finding where the version number are
-            if ($content -match $go_version_regex)
-            {
-                return $matches["version"]
-            }
-        }
-        catch
-        {
-            Write-Error "Error parsing version."
-            Write-Error $_
-        }
-=======
   $allPackageProps = @()
   $searchPath = Join-Path $RepoRoot "sdk"
   if ($serviceDirectory) {
@@ -133,7 +99,6 @@
 
     if ($modPropertes) {
       $allPackageProps += $modPropertes
->>>>>>> 5bea6709
     }
   }
   return $allPackageProps
