#Requires -Version 7.0
param([string]$filter, [switch]$clean, [switch]$vet, [switch]$generate, [switch]$skipBuild, [switch]$cleanGenerated, [switch]$format, [switch]$tidy, [string]$config = "autorest.md", [string]$outputFolder)

. (Join-Path $PSScriptRoot .. common scripts common.ps1)

<<<<<<< HEAD

=======
>>>>>>> 4f444f04
function Process-Sdk () {
    $currentDirectory = Get-Location
    if ($clean) {
        Write-Host "##[command]Executing go clean -v ./... in " $currentDirectory
        go clean -v ./...
        if ($LASTEXITCODE) { exit $LASTEXITCODE }
    }

    if ($cleanGenerated) {
        Write-Host "##[command]Cleaning auto-generated files in" $currentDirectory
        Remove-Item "zz_generated_*"
    }

    if ($generate) {
        Write-Host "##[command]Executing autorest.go in " $currentDirectory
        $autorestPath = "./" + $config

        if (ShouldGenerate-AutorestConfig $autorestPath) {
            Generate-AutorestConfig $autorestPath
            $removeAutorestFile = $true
        }

        $autorestVersion = "@autorest/go@4.0.0-preview.27"
        if ($outputFolder -eq '') {
            $outputFolder = $currentDirectory
        }
        autorest --use=$autorestVersion --go --track2 --go-sdk-folder=$root --output-folder=$outputFolder --file-prefix="zz_generated_" --clear-output-folder=false $autorestPath
        if ($LASTEXITCODE) {
            Write-Host "##[error]Error running autorest.go"
            exit $LASTEXITCODE
        }
        if ($removeAutorestFile) {
            Remove-Item $autorestPath
        }
    }

    if ($format) {
        Write-Host "##[command]Executing gofmt -s -w . in " $currentDirectory
        gofmt -s -w .
        if ($LASTEXITCODE) {exit $LASTEXITCODE}
    }

    if ($tidy) {
        Write-Host "##[command]Executing go mod tidy in " $currentDirectory
        go mod tidy
        if ($LASTEXITCODE) {exit $LASTEXITCODE}
    }

    if (!$skipBuild) {
        Write-Host "##[command]Executing go build -x -v ./... in " $currentDirectory
        go build -x -v ./...
        Write-Host "##[command]Build Complete!"
        if ($LASTEXITCODE) {exit $LASTEXITCODE}
    }

    if ($vet) {
        Write-Host "##[command]Executing go vet ./... in " $currentDirectory
        go vet ./...
    }
}

<<<<<<< HEAD
$startingDirectory = Get-Location
$root = Resolve-Path ($PSScriptRoot + "/../..")
Set-Location $root
$sdks = @{};

foreach ($sdk in (Get-ModuleDirs 'sdk/')) {
    $name = $sdk | split-path -leaf
    $sdks[$name] = @{
        'path' = $sdk;
    }
}
=======
try {
    $startingDirectory = Get-Location
>>>>>>> 4f444f04

    $sdks = Get-AllPackageInfoFromRepo $filter

<<<<<<< HEAD
try {
    $keys | ForEach-Object { $sdks[$_] } | ForEach-Object {
        Push-Location $_.path
=======
    foreach ($sdk in $sdks) {
        Push-Location $sdk.DirectoryPath
>>>>>>> 4f444f04
        Process-Sdk
        Pop-Location
    }
}
finally {
    Set-Location $startingDirectory
}<|MERGE_RESOLUTION|>--- conflicted
+++ resolved
@@ -3,10 +3,6 @@
 
 . (Join-Path $PSScriptRoot .. common scripts common.ps1)
 
-<<<<<<< HEAD
-
-=======
->>>>>>> 4f444f04
 function Process-Sdk () {
     $currentDirectory = Get-Location
     if ($clean) {
@@ -68,33 +64,13 @@
     }
 }
 
-<<<<<<< HEAD
-$startingDirectory = Get-Location
-$root = Resolve-Path ($PSScriptRoot + "/../..")
-Set-Location $root
-$sdks = @{};
-
-foreach ($sdk in (Get-ModuleDirs 'sdk/')) {
-    $name = $sdk | split-path -leaf
-    $sdks[$name] = @{
-        'path' = $sdk;
-    }
-}
-=======
 try {
     $startingDirectory = Get-Location
->>>>>>> 4f444f04
 
     $sdks = Get-AllPackageInfoFromRepo $filter
 
-<<<<<<< HEAD
-try {
-    $keys | ForEach-Object { $sdks[$_] } | ForEach-Object {
-        Push-Location $_.path
-=======
     foreach ($sdk in $sdks) {
         Push-Location $sdk.DirectoryPath
->>>>>>> 4f444f04
         Process-Sdk
         Pop-Location
     }
