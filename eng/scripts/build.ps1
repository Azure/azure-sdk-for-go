--- conflicted
+++ resolved
@@ -20,16 +20,10 @@
             $removeAutorestFile = $true
         }
 
-<<<<<<< HEAD
-        $autorestVersion = "@autorest/go@4.0.0-preview.24"
-        $outputFolder = $_.path
-        $root = $_.root
-=======
         $autorestVersion = "@autorest/go@4.0.0-preview.23"
         if ($outputFolder -eq '') {
             $outputFolder = $path
         }
->>>>>>> 31c62999
         autorest --use=$autorestVersion --go --track2 --go-sdk-folder=$root --output-folder=$outputFolder --file-prefix="zz_generated_" --clear-output-folder=false $autorestPath
         if ($LASTEXITCODE) {
             Write-Host "##[error]Error running autorest.go"
