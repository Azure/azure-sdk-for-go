# Release History

## 0.3.2 (unreleased)

<<<<<<< HEAD
### Features Added

- Support detecting parameter renaming as breaking change in changelog generation.
=======
### Other Changes

- Upgrade Go version to 1.24.0 for dependency management.
>>>>>>> 3641a779

## 0.3.1 (2025-11-13)

### Bugs Fixed

- Fix wrong parsing logic for module name config for swagger with major version suffix.

## 0.3.0 (2025-11-11)

### Features Added

- Add `build` command to build the SDK package.
- Add back `force-stable-version` flag to `release-v2` command to support generating stable version even if input-files contains preview version.

## 0.2.2 (2025-10-14)

### Other Changes

- Fixed Go version and prevented toolchain upgrade in `go get` commands by adding `toolchain@none go@1.23.0` parameters.

## 0.2.1 (2025-09-25)

### Other Changes

- Secure tsp-client usage by using pinned tsp-client versions from `eng/common/tsp-client`.

### Bugs Fixed

- Fixed `FuncFilter` to be compatible with unchanged parameter signatures.

## 0.2.0 (2025-09-18)

### Features Added

- Add `environment` command to check and validate environment prerequisites for Azure Go SDK generation.
- Add `generate` command to generate Azure Go SDK packages from TypeSpec specifications.
- Support major version suffix in the `module` flag to specify the major version of the generated module.

### Bugs Fixed

- Use module as the root of API view generation path.

### Breaking Changes

- Remove `go-version` flag from all commands. It is useless since the code generator could handle it.
- Remove `version-number` flag from all commands. It is no longer supported since the version is now configured in the `module` flag.

### Bugs Fixed

- Refined dependency upgrade logic to explicitly upgrade `azcore` and `azidentity` dependencies instead of using generic `go get -u ./... toolchain@none`

## 0.1.0 (2025-07-21)
- Publish versioning package for generator.<|MERGE_RESOLUTION|>--- conflicted
+++ resolved
@@ -1,16 +1,14 @@
 # Release History
 
-## 0.3.2 (unreleased)
+## 0.4.0 (unreleased)
 
-<<<<<<< HEAD
 ### Features Added
 
 - Support detecting parameter renaming as breaking change in changelog generation.
-=======
+
 ### Other Changes
 
 - Upgrade Go version to 1.24.0 for dependency management.
->>>>>>> 3641a779
 
 ## 0.3.1 (2025-11-13)
 
