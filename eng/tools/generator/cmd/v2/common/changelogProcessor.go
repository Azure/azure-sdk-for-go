// Copyright (c) Microsoft Corporation. All rights reserved.
// Licensed under the MIT License. See License.txt in the project root for license information.

package common

import (
	"encoding/json"
	"fmt"
	"go/ast"
	"io"
	"log"
	"net/http"
	"os"
	"path/filepath"
	"regexp"
	"sort"
	"strings"

	"github.com/Azure/azure-sdk-for-go/eng/tools/generator/repo"
	"github.com/Azure/azure-sdk-for-go/eng/tools/internal/delta"
	"github.com/Azure/azure-sdk-for-go/eng/tools/internal/exports"
	"github.com/Azure/azure-sdk-for-go/eng/tools/internal/report"
	"github.com/Masterminds/semver"
	"github.com/go-git/go-git/v5"
	"github.com/go-git/go-git/v5/config"
	"github.com/go-git/go-git/v5/plumbing"
)

const (
	sdk_tag_fetch_url = "https://api.github.com/repos/Azure/azure-sdk-for-go/git/refs/tags"
	sdk_remote_url    = "https://github.com/Azure/azure-sdk-for-go.git"
)

func GetAllVersionTags(moduleRelativePath string) ([]string, error) {
	arr := strings.Split(moduleRelativePath, "/")
	log.Printf("Fetching all release tags from GitHub for RP: '%s' Package: '%s' ...", arr[len(arr)-2], arr[len(arr)-1])
	client := http.Client{}
	res, err := client.Get(sdk_tag_fetch_url)
	if err != nil {
		return nil, err
	}
	body, err := io.ReadAll(res.Body)
	if err != nil {
		return nil, err
	}
	result := []map[string]interface{}{}
	err = json.Unmarshal(body, &result)
	if err != nil {
		log.Printf("Failed to unmarshal response body: %s, error: %v", string(body), err)
		return nil, err
	}
	var tags []string
	var versions []string
	versionTag := make(map[string]string)
	for _, tag := range result {
		tagName := tag["ref"].(string)
		if strings.Contains(tagName, moduleRelativePath+"/v") {
			m := regexp.MustCompile(semver.SemVerRegex).FindString(tagName)
			versions = append(versions, m)
			versionTag[m] = tagName
		}
	}

	vs := make([]*semver.Version, len(versions))
	for i, r := range versions {
		v, err := semver.NewVersion(r)
		if err != nil {
			return nil, err
		}

		vs[i] = v
	}
	sort.Sort(sort.Reverse(semver.Collection(vs)))

	for _, v := range vs {
		tags = append(tags, versionTag[v.Original()])
	}

	return tags, nil
}

func GetAllVersionTagsV2(moduleRelativePath string, sdkRepo repo.SDKRepository) ([]string, error) {
	arr := strings.Split(moduleRelativePath, "/")
	log.Printf("Fetching all release tags from GitHub for RP: '%s' Package: '%s' ...", arr[len(arr)-2], arr[len(arr)-1])

	remoteName := "release_remote"
	fetchOpts := &git.FetchOptions{
		RemoteName: remoteName,
		RefSpecs:   []config.RefSpec{"refs/tags/*:refs/tags/*"},
		Tags:       git.AllTags,
	}

	err := FetchTagsFromRemote(sdkRepo, remoteName, fetchOpts)
	if err != nil {
		return nil, err
	}

	// Get all tags
	tags, err := sdkRepo.Tags()
	if err != nil {
		return nil, fmt.Errorf("failed to get tags: %v", err)
	}

	var versions []string
	var result []string
	versionTag := make(map[string]string)
	semverRegex := regexp.MustCompile(semver.SemVerRegex) // Precompile the regex
	err = tags.ForEach(func(ref *plumbing.Reference) error {
		tagName := ref.Name().String()
		if strings.Contains(tagName, moduleRelativePath+"/v") {
			matchedVersion := semverRegex.FindString(tagName)
			if matchedVersion != "" {
				versions = append(versions, matchedVersion)
				versionTag[matchedVersion] = tagName
			}
		}
		return nil
	})
	if err != nil {
		return nil, fmt.Errorf("failed to process tags: %v", err)
	}

	// Sort versions in descending order
	vs := make([]*semver.Version, len(versions))
	for i, r := range versions {
		v, err := semver.NewVersion(r)
		if err != nil {
			return nil, fmt.Errorf("failed to parse version %s: %v", r, err)
		}
		vs[i] = v
	}
	sort.Sort(sort.Reverse(semver.Collection(vs)))

	// Build final result
	for _, v := range vs {
		result = append(result, versionTag[v.Original()])
	}
	if err := cleanupRemote(sdkRepo, remoteName); err != nil {
		return nil, err
	}

	return result, nil
}

func ContainsPreviewAPIVersion(packagePath string) (bool, error) {
	log.Printf("Judge whether contains preview API version from '%s' ...", packagePath)

	files, err := os.ReadDir(packagePath)
	if err != nil {
		return false, err
	}

	for _, file := range files {
		if filepath.Ext(file.Name()) == ".go" {
			b, err := os.ReadFile(filepath.Join(packagePath, file.Name()))
			if err != nil {
				return false, err
			}

			lines := strings.Split(string(b), "\n")
			for _, line := range lines {
				if strings.Contains(line, "\"api-version\"") {
					parts := strings.Split(line, "\"")
					if len(parts) == 5 && strings.Contains(parts[3], "preview") {
						return true, nil
					}
				}
			}
		}
	}

	return false, nil
}

func GetPreviousVersionTag(isCurrentPreview bool, allReleases []string) string {
	if isCurrentPreview {
		// for preview api, always compare with latest release
		return allReleases[0]
	} else {
		// for stable api, always compare with previous stable, if no stable, then latest release
		for _, release := range allReleases {
			if !strings.Contains(release, "beta") {
				return release
			}
		}
		return allReleases[0]
	}
}

func GetExportsFromTag(sdkRepo repo.SDKRepository, packagePath, tag string) (*exports.Content, error) {
	log.Printf("Get exports from specific tag '%s' ...", tag)

	// get current head branch name
	currentRef, err := sdkRepo.Head()
	if err != nil {
		return nil, err
	}

	// add package change
	err = sdkRepo.Add(packagePath)
	if err != nil {
		return nil, err
	}

	// stash current change
	err = sdkRepo.Stash()
	if err != nil {
		return nil, err
	}

	remoteName := "release_remote"
	fetchOpts := &git.FetchOptions{
		RemoteName: remoteName,
		RefSpecs:   []config.RefSpec{config.RefSpec(tag + ":" + tag)},
	}

	err = FetchTagsFromRemote(sdkRepo, remoteName, fetchOpts)
	if err != nil {
		return nil, err
	}

	// checkout to the specific tag
	err = sdkRepo.CheckoutTag(strings.TrimPrefix(tag, "ref/tags/"))
	if err != nil {
		return nil, err
	}

	// get exports
	result, err := exports.Get(packagePath)
	// bypass the error if the package doesn't contain any exports, return nil
	if err != nil && !strings.Contains(err.Error(), "doesn't contain any exports") {
		return nil, err
	}

	// checkout back to head branch
	err = sdkRepo.Checkout(&repo.CheckoutOptions{
		Branch: plumbing.ReferenceName(currentRef.Name()),
	})
	if err != nil {
		return nil, err
	}
	if err := cleanupRemote(sdkRepo, remoteName); err != nil {
		return nil, err
	}

	// restore current change
	err = sdkRepo.StashPop()
	if err != nil {
		return nil, err
	}

	return &result, nil
}

func MarshalUnmarshalFilter(changelog *Changelog) {
	if changelog.Modified != nil {
		if changelog.Modified.AdditiveChanges != nil {
			removeMarshalUnmarshalFunc(changelog.Modified.AdditiveChanges.Added.Funcs)
		}
		if changelog.Modified.BreakingChanges != nil && changelog.Modified.BreakingChanges.Removed != nil {
			removeMarshalUnmarshalFunc(changelog.Modified.BreakingChanges.Removed.Funcs)
		}
	}
}

func removeMarshalUnmarshalFunc(funcs map[string]exports.Func) {
	for k := range funcs {
		if strings.HasSuffix(k, ".MarshalJSON") || strings.HasSuffix(k, ".UnmarshalJSON") {
			delete(funcs, k)
		}
	}
}

func FilterChangelog(changelog *Changelog, opts ...func(changelog *Changelog)) {
	if changelog.Modified != nil {
		for _, opt := range opts {
			opt(changelog)
		}
	}
}

func EnumFilter(changelog *Changelog) {
	if changelog.Modified.HasAdditiveChanges() {
		if changelog.Modified.AdditiveChanges != nil && changelog.Modified.AdditiveChanges.Added.TypeAliases != nil {
			for typeAliases := range changelog.Modified.AdditiveChanges.Added.TypeAliases {
				funcKeys, funcExist := searchKey(changelog.Modified.AdditiveChanges.Added.Funcs, typeAliases, "Possible")
				if funcExist && len(funcKeys) == 1 {
					for _, f := range funcKeys {
						delete(changelog.Modified.AdditiveChanges.Added.Funcs, f)
					}
				}
			}
		}
	}

	if changelog.Modified.HasBreakingChanges() {
		enumOperation(changelog.Modified.BreakingChanges.Removed)
	}
}

func enumOperation(content *delta.Content) {
	if content != nil && content.TypeAliases != nil {
		for typeAliases := range content.TypeAliases {
			constKeys, constExist := searchKey(content.Consts, typeAliases, "")
			funcKeys, funcExist := searchKey(content.Funcs, typeAliases, "Possible")

			if constExist && funcExist && len(funcKeys) == 1 {
				for _, c := range constKeys {
					delete(content.Consts, c)
				}
				for _, f := range funcKeys {
					delete(content.Funcs, f)
				}
			}
		}
	}
}

func searchKey[T exports.Const | exports.Func | exports.Struct](m map[string]T, key1, prefix string) ([]string, bool) {
	keys := make([]string, 0)
	for k := range m {
		if regexp.MustCompile(fmt.Sprintf("^%s%s\\w*", prefix, key1)).MatchString(k) {
			keys = append(keys, k)
		}
	}
	if len(keys) != 0 {
		return keys, true
	}
	return nil, false
}

func FuncFilter(changelog *Changelog) {
	if changelog.Modified.HasAdditiveChanges() {
		funcOperation(changelog.Modified.AdditiveChanges.Added)
	}

	if changelog.Modified.HasBreakingChanges() {
		funcOperation(changelog.Modified.BreakingChanges.Removed)

		// function operation parameters from interface{} to any is not a breaking change
		for f, v := range changelog.Modified.BreakingChanges.Funcs {
			from := strings.Split(v.Params.From, ",")
			to := strings.Split(v.Params.To, ",")
			if len(from) != len(to) {
				continue
			}

			flag := false
			for i := range from {
				if strings.TrimSpace(from[i]) != strings.TrimSpace(to[i]) {
					if strings.TrimSpace(from[i]) == "interface{}" && strings.TrimSpace(to[i]) == "any" {
						flag = true
					} else {
						flag = false
						break
					}
				}
			}

			if flag {
				delete(changelog.Modified.BreakingChanges.Funcs, f)
			}
		}
	}
}

func funcOperation(content *delta.Content) {
	if content != nil && content.Funcs != nil {
		for funcName, funcValue := range content.Funcs {
			clientFunc := strings.Split(funcName, ".")
			if len(clientFunc) == 2 {
				// the last parameter
				if funcValue.Params != nil {
					ps := strings.Split(*funcValue.Params, ",")
					clientFuncOptions := ps[len(ps)-1]
					clientFuncOptions = strings.TrimLeft(strings.TrimSpace(clientFuncOptions), "*")
					if clientFuncOptions != "" && content.CompleteStructs != nil {
						delete(content.Structs, clientFuncOptions)
						for i, v := range content.CompleteStructs {
							if v == clientFuncOptions {
								content.CompleteStructs = append(content.CompleteStructs[:i],
									content.CompleteStructs[i+1:]...)
								break
							}
						}
					}
				}

				// the first return value
				if funcValue.Returns != nil {
					rs := strings.Split(*funcValue.Returns, ",")
					clientFuncResponse := rs[0]
					if strings.Contains(clientFuncResponse, "runtime") {
						re := regexp.MustCompile(`\[(?P<response>.*)\]`)
						clientFuncResponse = re.FindString(clientFuncResponse)
						clientFuncResponse = re.ReplaceAllString(clientFuncResponse, "${response}")
					} else {
						clientFuncResponse = strings.TrimLeft(clientFuncResponse, "*")
					}
					if clientFuncResponse != "" && content.CompleteStructs != nil {
						delete(content.Structs, clientFuncResponse)
						for i, v := range content.CompleteStructs {
							if v == clientFuncResponse {
								content.CompleteStructs = append(content.CompleteStructs[:i],
									content.CompleteStructs[i+1:]...)
								break
							}
						}
					}
				}
			}
		}
	}
}

// LROFilter LROFilter after OperationFilter
func LROFilter(changelog *Changelog) {
	if changelog.Modified.HasBreakingChanges() && changelog.Modified.HasAdditiveChanges() && changelog.Modified.BreakingChanges.Removed != nil && changelog.Modified.BreakingChanges.Removed.Funcs != nil {
		removedContent := changelog.Modified.BreakingChanges.Removed
		for bFunc, v := range removedContent.Funcs {
			var beginFunc string
			clientFunc := strings.Split(bFunc, ".")
			if len(clientFunc) == 2 {
				if strings.Contains(clientFunc[1], "Begin") {
					clientFunc[1] = strings.TrimPrefix(clientFunc[1], "Begin")
					beginFunc = fmt.Sprintf("%s.%s", clientFunc[0], clientFunc[1])
				} else {
					beginFunc = fmt.Sprintf("%s.Begin%s", clientFunc[0], clientFunc[1])
				}
				if _, ok := changelog.Modified.AdditiveChanges.Added.Funcs[beginFunc]; ok {
					delete(changelog.Modified.AdditiveChanges.Added.Funcs, beginFunc)
					v.ReplacedBy = &beginFunc
					removedContent.Funcs[bFunc] = v
				}
			}
		}
	}
}

// PageableFilter PageableFilter after OperationFilter
func PageableFilter(changelog *Changelog) {
	if changelog.Modified.HasBreakingChanges() && changelog.Modified.HasAdditiveChanges() && changelog.Modified.BreakingChanges.Removed != nil && changelog.Modified.BreakingChanges.Removed.Funcs != nil {
		removedContent := changelog.Modified.BreakingChanges.Removed
		for bFunc, v := range removedContent.Funcs {
			var pagination string
			clientFunc := strings.Split(bFunc, ".")
			if len(clientFunc) == 2 {
				if strings.Contains(clientFunc[1], "New") && strings.Contains(clientFunc[1], "Pager") {
					clientFunc[1] = strings.TrimPrefix(strings.TrimSuffix(clientFunc[1], "Pager"), "New")
					pagination = fmt.Sprintf("%s.%s", clientFunc[0], clientFunc[1])
				} else {
					pagination = fmt.Sprintf("%s.New%sPager", clientFunc[0], clientFunc[1])
				}
				if _, ok := changelog.Modified.AdditiveChanges.Added.Funcs[pagination]; ok {
					delete(changelog.Modified.AdditiveChanges.Added.Funcs, pagination)
					v.ReplacedBy = &pagination
					removedContent.Funcs[bFunc] = v
				}
			}
		}
	}
}

func InterfaceToAnyFilter(changelog *Changelog) {
	if changelog.HasBreakingChanges() {
		for structName, s := range changelog.Modified.BreakingChanges.Structs {
			for k, v := range s.Fields {
				if strings.Contains(v.From, "interface{}") && strings.Contains(v.To, "any") {
					delete(s.Fields, k)
				}
			}

			if len(s.Fields) == 0 {
				delete(changelog.Modified.BreakingChanges.Structs, structName)
			}
		}
	}
}

func NonExportedFilter(changelog *Changelog) {
	if !changelog.Modified.IsEmpty() {
		if changelog.Modified.HasAdditiveChanges() {
			nonExportOperation(changelog.Modified.AdditiveChanges.Added)
		}

		if changelog.Modified.HasBreakingChanges() {
			breakingChanges := changelog.Modified.BreakingChanges
			for fName := range breakingChanges.Funcs {
				before, after, _ := strings.Cut(fName, ".")
				if !ast.IsExported(strings.TrimLeft(before, "*")) || (after != "" && !ast.IsExported(after)) {
					delete(changelog.Modified.BreakingChanges.Funcs, fName)
				}
			}

			for sName := range breakingChanges.Structs {
				if !ast.IsExported(sName) {
					delete(changelog.Modified.BreakingChanges.Structs, sName)
				}
			}

			if breakingChanges.Removed != nil && !breakingChanges.Removed.IsEmpty() {
				nonExportOperation(breakingChanges.Removed)
			}

		}
	}
}

func nonExportOperation(content *delta.Content) {
	if content.IsEmpty() {
		return
	}

	for fName := range content.Funcs {
		before, after, _ := strings.Cut(fName, ".")
		if !ast.IsExported(strings.TrimLeft(before, "*")) || (after != "" && !ast.IsExported(after)) {
			delete(content.Funcs, fName)
		}
	}

	for sName := range content.Structs {
		if !ast.IsExported(sName) {
			delete(content.Structs, sName)
		}
	}
}

<<<<<<< HEAD
func TypeToAnyFilter(changelog *Changelog) {
	if changelog.Modified.HasBreakingChanges() {
		for structName, s := range changelog.Modified.BreakingChanges.Changes.Structs {
			for k, v := range s.Fields {
				if v.To == "any" {
					delete(s.Fields, k)
					if changelog.Modified.AdditiveChanges == nil {
						changelog.Modified.AdditiveChanges = &report.AdditiveChanges{}
					}
					if changelog.Modified.AdditiveChanges.Changes.Structs == nil {
						changelog.Modified.AdditiveChanges.Changes.Structs = map[string]delta.StructDef{}
					}
					if _, ok := changelog.Modified.AdditiveChanges.Changes.Structs[structName]; !ok {
						changelog.Modified.AdditiveChanges.Changes.Structs[structName] = delta.StructDef{
							Fields: make(map[string]delta.Signature),
						}
					}
					changelog.Modified.AdditiveChanges.Changes.Structs[structName].Fields[k] = v
				}
			}
			if len(s.Fields) == 0 {
				delete(changelog.Modified.BreakingChanges.Structs, structName)
			}
		}
	}
=======
func FetchTagsFromRemote(sdkRepo repo.SDKRepository, remoteName string, fetchOpts *git.FetchOptions) error {
	// Create remote with center sdk repo if it doesn't exist
	_, err := sdkRepo.CreateRemote(&config.RemoteConfig{Name: remoteName, URLs: []string{sdk_remote_url}})
	if err != nil && err != git.ErrRemoteExists {
		return fmt.Errorf("failed to create remote: %v", err)
	}

	// Fetch tags from remote
	err = sdkRepo.Fetch(fetchOpts)
	// It's normal to get "already up-to-date" error if tags are already fetched
	if err != nil && err != git.NoErrAlreadyUpToDate && err.Error() != "already up-to-date" {
		return fmt.Errorf("failed to fetch: %v", err)
	}

	return nil
}

func cleanupRemote(sdkRepo repo.SDKRepository, remoteName string) error {
	// remove remote
	err := sdkRepo.DeleteRemote(remoteName)
	if err != nil {
		return fmt.Errorf("failed to delete remote: %v", err)
	}
	return nil
>>>>>>> a5862193
}<|MERGE_RESOLUTION|>--- conflicted
+++ resolved
@@ -525,7 +525,6 @@
 	}
 }
 
-<<<<<<< HEAD
 func TypeToAnyFilter(changelog *Changelog) {
 	if changelog.Modified.HasBreakingChanges() {
 		for structName, s := range changelog.Modified.BreakingChanges.Changes.Structs {
@@ -551,7 +550,8 @@
 			}
 		}
 	}
-=======
+}
+
 func FetchTagsFromRemote(sdkRepo repo.SDKRepository, remoteName string, fetchOpts *git.FetchOptions) error {
 	// Create remote with center sdk repo if it doesn't exist
 	_, err := sdkRepo.CreateRemote(&config.RemoteConfig{Name: remoteName, URLs: []string{sdk_remote_url}})
@@ -576,5 +576,4 @@
 		return fmt.Errorf("failed to delete remote: %v", err)
 	}
 	return nil
->>>>>>> a5862193
 }