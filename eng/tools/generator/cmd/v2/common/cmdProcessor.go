--- conflicted
+++ resolved
@@ -52,14 +52,6 @@
 	fmt.Println(stderrBuffer.String())
 
 	if stdoutBuffer.Len() > 0 {
-<<<<<<< HEAD
-		// find generated successuly flag
-		infoRegex := regexp.MustCompile(`info\s+\|\s+Autorest completed`)
-		if infoRegex.MatchString(stdoutBuffer.String()) {
-			return nil
-		}
-=======
->>>>>>> a5862193
 		if strings.Contains(stdoutBuffer.String(), "error   |") {
 			// find first error message until last
 			errMsgs := stdoutBuffer.Bytes()
