--- conflicted
+++ resolved
@@ -41,16 +41,10 @@
 	github.com/sergi/go-diff v1.3.2-0.20230802210424-5b0b94c5c0d3 // indirect
 	github.com/skeema/knownhosts v1.3.0 // indirect
 	github.com/xanzy/ssh-agent v0.3.3 // indirect
-<<<<<<< HEAD
-	golang.org/x/crypto v0.24.0 // indirect
-	golang.org/x/net v0.26.0 // indirect
-	golang.org/x/sys v0.21.0 // indirect
-	golang.org/x/xerrors v0.0.0-20200804184101-5ec99f83aff1 // indirect
-=======
 	golang.org/x/crypto v0.25.0 // indirect
 	golang.org/x/net v0.27.0 // indirect
 	golang.org/x/sys v0.22.0 // indirect
->>>>>>> f2468eee
+	golang.org/x/xerrors v0.0.0-20200804184101-5ec99f83aff1 // indirect
 	gopkg.in/warnings.v0 v0.1.2 // indirect
 	gopkg.in/yaml.v3 v3.0.1 // indirect
 )