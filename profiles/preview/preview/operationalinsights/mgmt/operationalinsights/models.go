--- conflicted
+++ resolved
@@ -83,43 +83,6 @@
 	WindowsEvent                                         DataSourceKind = original.WindowsEvent
 	WindowsPerformanceCounter                            DataSourceKind = original.WindowsPerformanceCounter
 	WindowsTelemetry                                     DataSourceKind = original.WindowsTelemetry
-<<<<<<< HEAD
-)
-
-type DataSourceType = original.DataSourceType
-
-const (
-	AzureWatson DataSourceType = original.AzureWatson
-	CustomLogs  DataSourceType = original.CustomLogs
-)
-
-type IdentityType = original.IdentityType
-
-const (
-	None           IdentityType = original.None
-	SystemAssigned IdentityType = original.SystemAssigned
-)
-
-type LinkedServiceEntityStatus = original.LinkedServiceEntityStatus
-
-const (
-	LinkedServiceEntityStatusDeleting            LinkedServiceEntityStatus = original.LinkedServiceEntityStatusDeleting
-	LinkedServiceEntityStatusProvisioningAccount LinkedServiceEntityStatus = original.LinkedServiceEntityStatusProvisioningAccount
-	LinkedServiceEntityStatusSucceeded           LinkedServiceEntityStatus = original.LinkedServiceEntityStatusSucceeded
-	LinkedServiceEntityStatusUpdating            LinkedServiceEntityStatus = original.LinkedServiceEntityStatusUpdating
-)
-
-type PublicNetworkAccessType = original.PublicNetworkAccessType
-
-const (
-	Disabled PublicNetworkAccessType = original.Disabled
-	Enabled  PublicNetworkAccessType = original.Enabled
-)
-
-type PurgeState = original.PurgeState
-
-const (
-=======
 )
 
 type DataSourceType = original.DataSourceType
@@ -158,7 +121,6 @@
 type PurgeState = original.PurgeState
 
 const (
->>>>>>> e6d0d5f5
 	Completed PurgeState = original.Completed
 	Pending   PurgeState = original.Pending
 )
@@ -206,7 +168,6 @@
 	WorkspaceEntityStatusProvisioningAccount WorkspaceEntityStatus = original.WorkspaceEntityStatusProvisioningAccount
 	WorkspaceEntityStatusSucceeded           WorkspaceEntityStatus = original.WorkspaceEntityStatusSucceeded
 	WorkspaceEntityStatusUpdating            WorkspaceEntityStatus = original.WorkspaceEntityStatusUpdating
-<<<<<<< HEAD
 )
 
 type WorkspaceSkuNameEnum = original.WorkspaceSkuNameEnum
@@ -221,22 +182,6 @@
 	WorkspaceSkuNameEnumStandard            WorkspaceSkuNameEnum = original.WorkspaceSkuNameEnumStandard
 )
 
-=======
-)
-
-type WorkspaceSkuNameEnum = original.WorkspaceSkuNameEnum
-
-const (
-	WorkspaceSkuNameEnumCapacityReservation WorkspaceSkuNameEnum = original.WorkspaceSkuNameEnumCapacityReservation
-	WorkspaceSkuNameEnumFree                WorkspaceSkuNameEnum = original.WorkspaceSkuNameEnumFree
-	WorkspaceSkuNameEnumPerGB2018           WorkspaceSkuNameEnum = original.WorkspaceSkuNameEnumPerGB2018
-	WorkspaceSkuNameEnumPerNode             WorkspaceSkuNameEnum = original.WorkspaceSkuNameEnumPerNode
-	WorkspaceSkuNameEnumPremium             WorkspaceSkuNameEnum = original.WorkspaceSkuNameEnumPremium
-	WorkspaceSkuNameEnumStandalone          WorkspaceSkuNameEnum = original.WorkspaceSkuNameEnumStandalone
-	WorkspaceSkuNameEnumStandard            WorkspaceSkuNameEnum = original.WorkspaceSkuNameEnumStandard
-)
-
->>>>>>> e6d0d5f5
 type AvailableServiceTier = original.AvailableServiceTier
 type AvailableServiceTiersClient = original.AvailableServiceTiersClient
 type AzureEntityResource = original.AzureEntityResource
@@ -254,22 +199,15 @@
 type ClustersCreateOrUpdateFuture = original.ClustersCreateOrUpdateFuture
 type ClustersDeleteFuture = original.ClustersDeleteFuture
 type CoreSummary = original.CoreSummary
-<<<<<<< HEAD
-=======
 type DataCollectorLog = original.DataCollectorLog
 type DataCollectorLogProperties = original.DataCollectorLogProperties
 type DataCollectorLogsClient = original.DataCollectorLogsClient
 type DataCollectorLogsListResult = original.DataCollectorLogsListResult
->>>>>>> e6d0d5f5
 type DataExport = original.DataExport
 type DataExportErrorResponse = original.DataExportErrorResponse
 type DataExportListResult = original.DataExportListResult
 type DataExportProperties = original.DataExportProperties
 type DataExportsClient = original.DataExportsClient
-<<<<<<< HEAD
-type DataExportsCreateOrUpdateFuture = original.DataExportsCreateOrUpdateFuture
-=======
->>>>>>> e6d0d5f5
 type DataSource = original.DataSource
 type DataSourceFilter = original.DataSourceFilter
 type DataSourceListResult = original.DataSourceListResult
@@ -371,13 +309,8 @@
 func NewClusterListResultIterator(page ClusterListResultPage) ClusterListResultIterator {
 	return original.NewClusterListResultIterator(page)
 }
-<<<<<<< HEAD
-func NewClusterListResultPage(getNextPage func(context.Context, ClusterListResult) (ClusterListResult, error)) ClusterListResultPage {
-	return original.NewClusterListResultPage(getNextPage)
-=======
 func NewClusterListResultPage(cur ClusterListResult, getNextPage func(context.Context, ClusterListResult) (ClusterListResult, error)) ClusterListResultPage {
 	return original.NewClusterListResultPage(cur, getNextPage)
->>>>>>> e6d0d5f5
 }
 func NewClustersClient(subscriptionID string) ClustersClient {
 	return original.NewClustersClient(subscriptionID)
@@ -385,15 +318,12 @@
 func NewClustersClientWithBaseURI(baseURI string, subscriptionID string) ClustersClient {
 	return original.NewClustersClientWithBaseURI(baseURI, subscriptionID)
 }
-<<<<<<< HEAD
-=======
 func NewDataCollectorLogsClient(subscriptionID string) DataCollectorLogsClient {
 	return original.NewDataCollectorLogsClient(subscriptionID)
 }
 func NewDataCollectorLogsClientWithBaseURI(baseURI string, subscriptionID string) DataCollectorLogsClient {
 	return original.NewDataCollectorLogsClientWithBaseURI(baseURI, subscriptionID)
 }
->>>>>>> e6d0d5f5
 func NewDataExportsClient(subscriptionID string) DataExportsClient {
 	return original.NewDataExportsClient(subscriptionID)
 }
@@ -460,12 +390,6 @@
 func NewOperationStatusesClientWithBaseURI(baseURI string, subscriptionID string) OperationStatusesClient {
 	return original.NewOperationStatusesClientWithBaseURI(baseURI, subscriptionID)
 }
-func NewOperationStatusesClient(subscriptionID string) OperationStatusesClient {
-	return original.NewOperationStatusesClient(subscriptionID)
-}
-func NewOperationStatusesClientWithBaseURI(baseURI string, subscriptionID string) OperationStatusesClient {
-	return original.NewOperationStatusesClientWithBaseURI(baseURI, subscriptionID)
-}
 func NewOperationsClient(subscriptionID string) OperationsClient {
 	return original.NewOperationsClient(subscriptionID)
 }
@@ -499,13 +423,8 @@
 func NewStorageInsightListResultIterator(page StorageInsightListResultPage) StorageInsightListResultIterator {
 	return original.NewStorageInsightListResultIterator(page)
 }
-<<<<<<< HEAD
-func NewStorageInsightListResultPage(getNextPage func(context.Context, StorageInsightListResult) (StorageInsightListResult, error)) StorageInsightListResultPage {
-	return original.NewStorageInsightListResultPage(getNextPage)
-=======
 func NewStorageInsightListResultPage(cur StorageInsightListResult, getNextPage func(context.Context, StorageInsightListResult) (StorageInsightListResult, error)) StorageInsightListResultPage {
 	return original.NewStorageInsightListResultPage(cur, getNextPage)
->>>>>>> e6d0d5f5
 }
 func NewTablesClient(subscriptionID string) TablesClient {
 	return original.NewTablesClient(subscriptionID)
