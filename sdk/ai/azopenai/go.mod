--- conflicted
+++ resolved
@@ -19,15 +19,9 @@
 	github.com/kylelemons/godebug v1.1.0 // indirect
 	github.com/pkg/browser v0.0.0-20210911075715-681adbf594b8 // indirect
 	github.com/pmezard/go-difflib v1.0.0 // indirect
-<<<<<<< HEAD
 	golang.org/x/crypto v0.22.0 // indirect
 	golang.org/x/net v0.24.0 // indirect
 	golang.org/x/sys v0.19.0 // indirect
-=======
-	golang.org/x/crypto v0.21.0 // indirect
-	golang.org/x/net v0.22.0 // indirect
-	golang.org/x/sys v0.18.0 // indirect
->>>>>>> a51db257
 	golang.org/x/text v0.14.0 // indirect
 	gopkg.in/yaml.v2 v2.4.0 // indirect
 	gopkg.in/yaml.v3 v3.0.1 // indirect
