--- conflicted
+++ resolved
@@ -1,7 +1,6 @@
 # Release History
 
-<<<<<<< HEAD
-## 0.1.2 (Unreleased)
+## 0.2.1 (Unreleased)
 
 ### Features Added
 
@@ -10,7 +9,7 @@
 ### Bugs Fixed
 
 ### Other Changes
-=======
+
 ## 0.2.0 (2024-06-25)
 
 ### Features Added
@@ -21,7 +20,6 @@
 
 - Assistants V1 is no longer supported in this library. For information about how to migrate between V1 and V2, see OpenAI's migration documentation: [(link)](https://platform.openai.com/docs/assistants/migration).
 - Types that were suffixed with `Options` have been changed, if their name would conflict with the options for a method. For example: `AssistantsThreadCreationOptions`, the main argument for `CreateThread()`, has been changed to `CreateThreadBody`.
->>>>>>> 3a7fc1c5
 
 ## 0.1.1 (2024-05-07)
 
