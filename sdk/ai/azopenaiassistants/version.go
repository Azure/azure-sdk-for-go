//go:build go1.18
// +build go1.18

// Copyright (c) Microsoft Corporation. All rights reserved.
// Licensed under the MIT License. See License.txt in the project root for license information.

package azopenaiassistants

const (
<<<<<<< HEAD
	version = "v0.1.2"
=======
	version = "v0.2.0"
>>>>>>> 3a7fc1c5
)<|MERGE_RESOLUTION|>--- conflicted
+++ resolved
@@ -7,9 +7,5 @@
 package azopenaiassistants
 
 const (
-<<<<<<< HEAD
-	version = "v0.1.2"
-=======
-	version = "v0.2.0"
->>>>>>> 3a7fc1c5
+	version = "v0.2.1"
 )