--- conflicted
+++ resolved
@@ -1,10 +1,6 @@
 # Release History
 
-<<<<<<< HEAD
 ## 0.24.0 (Unreleased)
-=======
-## 0.23.2 (Unreleased)
->>>>>>> 2ac677fd
 
 ### Features Added
 
