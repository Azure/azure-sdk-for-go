--- conflicted
+++ resolved
@@ -1,22 +1,16 @@
 # Release History
 
-<<<<<<< HEAD
-## 1.20.1 (Unreleased)
+## 1.20.1-beta.1 (Unreleased)
+
+### Features Added
+
+### Breaking Changes
 
 ### Bugs Fixed
 
 * Fixed `cloud.AzureGovernment` and `cloud.AzureChina` audience values so they align with Azure CLI and other SDKs.
-=======
-## 1.20.1-beta.1 (Unreleased)
-
-### Features Added
-
-### Breaking Changes
-
-### Bugs Fixed
-
-### Other Changes
->>>>>>> 58133d15
+
+### Other Changes
 
 ## 1.20.0 (2025-11-06)
 
