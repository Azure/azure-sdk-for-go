--- conflicted
+++ resolved
@@ -40,13 +40,7 @@
 
 ### Bugs Fixed
 * Retry policy always clones the underlying `*http.Request` before invoking the next policy.
-<<<<<<< HEAD
-* Added `MissingRegistrationForResourceProvider` to the list of error codes for unregistered resource providers.
-
-### Other Changes
-=======
 * Added some non-standard error codes to the list of error codes for unregistered resource providers.
->>>>>>> a98f12ec
 
 ## 1.6.0 (2023-05-04)
 
