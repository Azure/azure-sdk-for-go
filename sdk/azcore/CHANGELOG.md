# Release History

## 0.20.0 (Unreleased)

### Breaking Changes
<<<<<<< HEAD
* Removed `azcore.Credential` and `.NewAnonymousCredential()`
  * `NewRPRegistrationPolicy` now requires an `azcore.TokenCredential`
=======
* The endpoint parameter for `arm/Connection` constructors has changed to a string typedef in order to provide a hint for applicable values.
>>>>>>> 7580e1cb

### Features Added
* Updating Documentation

### Bug Fixes
* Fixed a potential panic when creating the default Transporter.
* Close LRO initial response body when creating a poller.

## 0.19.0 (2021-08-25)

### Breaking Changes
* Split content out of `azcore` into various packages.  The intent is to separate content based on its usage (common, uncommon, SDK authors).
  * `azcore` has all core functionality.
  * `log` contains facilities for configuring in-box logging.
  * `policy` is used for configuring pipeline options and creating custom pipeline policies.
  * `runtime` contains various helpers used by SDK authors and generated content.
  * `streaming` has helpers for streaming IO operations.
* `NewTelemetryPolicy()` now requires module and version parameters and the `Value` option has been removed.
  * As a result, the `Request.Telemetry()` method has been removed.
* The telemetry policy now includes the SDK prefix `azsdk-go-` so callers no longer need to provide it.
* The `*http.Request` in `runtime.Request` is no longer anonymously embedded.  Use the `Raw()` method to access it.
* The `UserAgent` and `Version` constants have been made internal, `Module` and `Version` respectively.

### Bug Fixes
* Fixed an issue in the retry policy where the request body could be overwritten after a rewind.

### Other Changes
* Moved modules `armcore` and `to` content into `arm` and `to` packages respectively.
  * The `Pipeline()` method on `armcore.Connection` has been replaced by `NewPipeline()` in `arm.Connection`.  It takes module and version parameters used by the telemetry policy.
* Poller logic has been consolidated across ARM and core implementations.
  * This required some changes to the internal interfaces for core pollers.
* The core poller types have been improved, including more logging and test coverage.

## 0.18.1 (2021-08-20)

### Features Added
* Adds an `ETag` type for comparing etags and handling etags on requests
* Simplifies the `requestBodyProgess` and `responseBodyProgress` into a single `progress` object

### Bugs Fixed
* `JoinPaths` will preserve query parameters encoded in the `root` url.

### Other Changes
* Bumps dependency on `internal` module to the latest version (v0.7.0)

## 0.18.0 (2021-07-29)
### Features Added
* Replaces methods from Logger type with two package methods for interacting with the logging functionality.
* `azcore.SetClassifications` replaces `azcore.Logger().SetClassifications`
* `azcore.SetListener` replaces `azcore.Logger().SetListener`

### Breaking Changes
* Removes `Logger` type from `azcore`


## 0.17.0 (2021-07-27)
### Features Added
* Adding TenantID to TokenRequestOptions (https://github.com/Azure/azure-sdk-for-go/pull/14879)
* Adding AuxiliaryTenants to AuthenticationOptions (https://github.com/Azure/azure-sdk-for-go/pull/15123)

### Breaking Changes
* Rename `AnonymousCredential` to `NewAnonymousCredential` (https://github.com/Azure/azure-sdk-for-go/pull/15104)
* rename `AuthenticationPolicyOptions` to `AuthenticationOptions` (https://github.com/Azure/azure-sdk-for-go/pull/15103)
* Make Header constants private (https://github.com/Azure/azure-sdk-for-go/pull/15038)


## 0.16.2 (2021-05-26)
### Features Added
* Improved support for byte arrays [#14715](https://github.com/Azure/azure-sdk-for-go/pull/14715)


## 0.16.1 (2021-05-19)
### Features Added
* Add license.txt to azcore module [#14682](https://github.com/Azure/azure-sdk-for-go/pull/14682)


## 0.16.0 (2021-05-07)
### Features Added
* Remove extra `*` in UnmarshalAsByteArray() [#14642](https://github.com/Azure/azure-sdk-for-go/pull/14642)


## 0.15.1 (2021-05-06)
### Features Added
* Cache the original request body on Request [#14634](https://github.com/Azure/azure-sdk-for-go/pull/14634)


## 0.15.0 (2021-05-05)
### Features Added
* Add support for null map and slice
* Export `Response.Payload` method

### Breaking Changes
* remove `Response.UnmarshalError` as it's no longer required


## 0.14.5 (2021-04-23)
### Features Added
* Add `UnmarshalError()` on `azcore.Response`


## 0.14.4 (2021-04-22)
### Features Added
* Support for basic LRO polling
* Added type `LROPoller` and supporting types for basic polling on long running operations.
* rename poller param and added doc comment

### Bugs Fixed
* Fixed content type detection bug in logging.


## 0.14.3 (2021-03-29)
### Features Added
* Add support for multi-part form data
* Added method `WriteMultipartFormData()` to Request.


## 0.14.2 (2021-03-17)
### Features Added
* Add support for encoding JSON null values
* Adds `NullValue()` and `IsNullValue()` functions for setting and detecting sentinel values used for encoding a JSON null.
* Documentation fixes

### Bugs Fixed
* Fixed improper error wrapping


## 0.14.1 (2021-02-08)
### Features Added
* Add `Pager` and `Poller` interfaces to azcore


## 0.14.0 (2021-01-12)
### Features Added
* Accept zero-value options for default values
* Specify zero-value options structs to accept default values.
* Remove `DefaultXxxOptions()` methods.
* Do not silently change TryTimeout on negative values
* make per-try timeout opt-in


## 0.13.4 (2020-11-20)
### Features Added
* Include telemetry string in User Agent


## 0.13.3 (2020-11-20)
### Features Added
* Updating response body handling on `azcore.Response`


## 0.13.2 (2020-11-13)
### Features Added
* Remove implementation of stateless policies as first-class functions.


## 0.13.1 (2020-11-05)
### Features Added
* Add `Telemetry()` method to `azcore.Request()`


## 0.13.0 (2020-10-14)
### Features Added
* Rename `log` to `logger` to avoid name collision with the log package.
* Documentation improvements
* Simplified `DefaultHTTPClientTransport()` implementation


## 0.12.1 (2020-10-13)
### Features Added
* Update `internal` module dependence to `v0.5.0`


## 0.12.0 (2020-10-08)
### Features Added
* Removed storage specific content
* Removed internal content to prevent API clutter
* Refactored various policy options to conform with our options pattern


## 0.11.0 (2020-09-22)
### Features Added

* Removed `LogError` and `LogSlowResponse`.
* Renamed `options` in `RequestLogOptions`.
* Updated `NewRequestLogPolicy()` to follow standard pattern for options.
* Refactored `requestLogPolicy.Do()` per above changes.
* Cleaned up/added logging in retry policy.
* Export `NewResponseError()`
* Fix `RequestLogOptions` comment


## 0.10.1 (2020-09-17)
### Features Added
* Add default console logger
* Default console logger writes to stderr. To enable it, set env var `AZURE_SDK_GO_LOGGING` to the value 'all'.
* Added `Logger.Writef()` to reduce the need for `ShouldLog()` checks.
* Add `LogLongRunningOperation`


## 0.10.0 (2020-09-10)
### Features Added
* The `request` and `transport` interfaces have been refactored to align with the patterns in the standard library.
* `NewRequest()` now uses `http.NewRequestWithContext()` and performs additional validation, it also requires a context parameter.
* The `Policy` and `Transport` interfaces have had their context parameter removed as the context is associated with the underlying `http.Request`.
* `Pipeline.Do()` will validate the HTTP request before sending it through the pipeline, avoiding retries on a malformed request.
* The `Retrier` interface has been replaced with the `NonRetriableError` interface, and the retry policy updated to test for this.
* `Request.SetBody()` now requires a content type parameter for setting the request's MIME type.
* moved path concatenation into `JoinPaths()` func


## 0.9.6 (2020-08-18)
### Features Added
* Improvements to body download policy
* Always download the response body for error responses, i.e. HTTP status codes >= 400.
* Simplify variable declarations


## 0.9.5 (2020-08-11)
### Features Added
* Set the Content-Length header in `Request.SetBody`


## 0.9.4 (2020-08-03)
### Features Added
* Fix cancellation of per try timeout
* Per try timeout is used to ensure that an HTTP operation doesn't take too long, e.g. that a GET on some URL doesn't take an inordinant amount of time.
* Once the HTTP request returns, the per try timeout should be cancelled, not when the response has been read to completion.
* Do not drain response body if there are no more retries
* Do not retry non-idempotent operations when body download fails


## 0.9.3 (2020-07-28)
### Features Added
* Add support for custom HTTP request headers
* Inserts an internal policy into the pipeline that can extract HTTP header values from the caller's context, adding them to the request.
* Use `azcore.WithHTTPHeader` to add HTTP headers to a context.
* Remove method specific to Go 1.14


## 0.9.2 (2020-07-28)
### Features Added
* Omit read-only content from request payloads
* If any field in a payload's object graph contains `azure:"ro"`, make a clone of the object graph, omitting all fields with this annotation.
* Verify no fields were dropped
* Handle embedded struct types
* Added test for cloning by value
* Add messages to failures


## 0.9.1 (2020-07-22)
### Features Added
* Updated dependency on internal module to fix race condition.


## 0.9.0 (2020-07-09)
### Features Added
* Add `HTTPResponse` interface to be used by callers to access the raw HTTP response from an error in the event of an API call failure.
* Updated `sdk/internal` dependency to latest version.
* Rename package alias


## 0.8.2 (2020-06-29)
### Features Added
* Added missing documentation comments

### Bugs Fixed
* Fixed a bug in body download policy.


## 0.8.1 (2020-06-26)
### Features Added
* Miscellaneous clean-up reported by linters


## 0.8.0 (2020-06-01)
### Features Added
* Differentiate between standard and URL encoding.


## 0.7.1 (2020-05-27)
### Features Added
* Add support for for base64 encoding and decoding of payloads.


## 0.7.0 (2020-05-12)
### Features Added
* Change `RetryAfter()` to a function.


## 0.6.0 (2020-04-29)
### Features Added
* Updating `RetryAfter` to only return the detaion in the RetryAfter header


## 0.5.0 (2020-03-23)
### Features Added
* Export `TransportFunc`

### Breaking Changes
* Removed `IterationDone`


## 0.4.1 (2020-02-25)
### Features Added
* Ensure per-try timeout is properly cancelled
* Explicitly call cancel the per-try timeout when the response body has been read/closed by the body download policy.
* When the response body is returned to the caller for reading/closing, wrap it in a `responseBodyReader` that will cancel the timeout when the body is closed.
* `Logger.Should()` will return false if no listener is set.


## 0.4.0 (2020-02-18)
### Features Added
* Enable custom `RetryOptions` to be specified per API call
* Added `WithRetryOptions()` that adds a custom `RetryOptions` to the provided context, allowing custom settings per API call.
* Remove 429 from the list of default HTTP status codes for retry.
* Change StatusCodesForRetry to a slice so consumers can append to it.
* Added support for retry-after in HTTP-date format.
* Cleaned up some comments specific to storage.
* Remove `Request.SetQueryParam()`
* Renamed `MaxTries` to `MaxRetries`

## 0.3.0 (2020-01-16)
### Features Added
* Added `DefaultRetryOptions` to create initialized default options.

### Breaking Changes
* Removed `Response.CheckStatusCode()`


## 0.2.0 (2020-01-15)
### Features Added
* Add support for marshalling and unmarshalling JSON
* Removed `Response.Payload` field
* Exit early when unmarsahlling if there is no payload


## 0.1.0 (2020-01-10)
### Features Added
* Initial release<|MERGE_RESOLUTION|>--- conflicted
+++ resolved
@@ -3,12 +3,9 @@
 ## 0.20.0 (Unreleased)
 
 ### Breaking Changes
-<<<<<<< HEAD
+* The endpoint parameter for `arm/Connection` constructors has changed to a string typedef in order to provide a hint for applicable values.
 * Removed `azcore.Credential` and `.NewAnonymousCredential()`
   * `NewRPRegistrationPolicy` now requires an `azcore.TokenCredential`
-=======
-* The endpoint parameter for `arm/Connection` constructors has changed to a string typedef in order to provide a hint for applicable values.
->>>>>>> 7580e1cb
 
 ### Features Added
 * Updating Documentation
