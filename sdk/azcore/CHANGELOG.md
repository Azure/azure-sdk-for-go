# Release History

<<<<<<< HEAD
## 1.5.0-beta.2 (Unreleased)
=======
## 1.4.1 (Unreleased)
>>>>>>> c18acc02

### Features Added

### Breaking Changes

### Bugs Fixed
<<<<<<< HEAD

### Other Changes

## 1.5.0-beta.1 (2023-03-02)

### Features Added
* This release includes the features added in v1.4.0-beta.1

=======
* Added non-conformant LRO terminal states `Cancelled` and `Completed`.

### Other Changes

>>>>>>> c18acc02
## 1.4.0 (2023-03-02)
> This release doesn't include features added in v1.4.0-beta.1. They will return in v1.5.0-beta.1.

### Features Added
* Add `Clone()` method for `arm/policy.ClientOptions`.

### Bugs Fixed
* ARM's RP registration policy will no longer swallow unrecognized errors.
* Fixed an issue in `runtime.NewPollerFromResumeToken()` when resuming a `Poller` with a custom `PollingHandler`.
* Fixed wrong policy copy in `arm/runtime.NewPipeline()`.

## 1.4.0-beta.1 (2023-02-02)

### Features Added
* Added support for ARM cross-tenant authentication. Set the `AuxiliaryTenants` field of `arm.ClientOptions` to enable.
* Added `Claims` and `TenantID` fields to `policy.TokenRequestOptions`.
* ARM bearer token policy handles CAE challenges.

## 1.3.1 (2023-02-02)

### Other Changes
* Update dependencies to latest versions.

## 1.3.0 (2023-01-06)

### Features Added
* Added `BearerTokenOptions.AuthorizationHandler` to enable extending `runtime.BearerTokenPolicy`
  with custom authorization logic
* Added `Client` types and matching constructors to the `azcore` and `arm` packages.  These represent a basic client for HTTP and ARM respectively.

### Other Changes
* Updated `internal` module to latest version.
* `policy/Request.SetBody()` allows replacing a request's body with an empty one

## 1.2.0 (2022-11-04)

### Features Added
* Added `ClientOptions.APIVersion` field, which overrides the default version a client
  requests of the service, if the client supports this (all ARM clients do).
* Added package `tracing` that contains the building blocks for distributed tracing.
* Added field `TracingProvider` to type `policy.ClientOptions` that will be used to set the per-client tracing implementation.

### Bugs Fixed
* Fixed an issue in `runtime.SetMultipartFormData` to properly handle slices of `io.ReadSeekCloser`.
* Fixed the MaxRetryDelay default to be 60s.
* Failure to poll the state of an LRO will now return an `*azcore.ResponseError` for poller types that require this behavior.
* Fixed a bug in `runtime.NewPipeline` that would cause pipeline-specified allowed headers and query parameters to be lost.

### Other Changes
* Retain contents of read-only fields when sending requests.

## 1.1.4 (2022-10-06)

### Bugs Fixed
* Don't retry a request if the `Retry-After` delay is greater than the configured `RetryOptions.MaxRetryDelay`.
* `runtime.JoinPaths`: do not unconditionally add a forward slash before the query string

### Other Changes
* Removed logging URL from retry policy as it's redundant.
* Retry policy logs when it exits due to a non-retriable status code.

## 1.1.3 (2022-09-01)

### Bugs Fixed
* Adjusted the initial retry delay to 800ms per the Azure SDK guidelines.

## 1.1.2 (2022-08-09)

### Other Changes
* Fixed various doc bugs.

## 1.1.1 (2022-06-30)

### Bugs Fixed
* Avoid polling when a RELO LRO synchronously terminates.

## 1.1.0 (2022-06-03)

### Other Changes
* The one-second floor for `Frequency` when calling `PollUntilDone()` has been removed when running tests.

## 1.0.0 (2022-05-12)

### Features Added
* Added interface `runtime.PollingHandler` to support custom poller implementations.
  * Added field `PollingHandler` of this type to `runtime.NewPollerOptions[T]` and `runtime.NewPollerFromResumeTokenOptions[T]`.

### Breaking Changes
* Renamed `cloud.Configuration.LoginEndpoint` to `.ActiveDirectoryAuthorityHost`
* Renamed `cloud.AzurePublicCloud` to `cloud.AzurePublic`
* Removed `AuxiliaryTenants` field from `arm/ClientOptions` and `arm/policy/BearerTokenOptions`
* Removed `TokenRequestOptions.TenantID`
* `Poller[T].PollUntilDone()` now takes an `options *PollUntilDoneOptions` param instead of `freq time.Duration`
* Removed `arm/runtime.Poller[T]`, `arm/runtime.NewPoller[T]()` and `arm/runtime.NewPollerFromResumeToken[T]()`
* Removed `arm/runtime.FinalStateVia` and related `const` values
* Renamed `runtime.PageProcessor` to `runtime.PagingHandler`
* The `arm/runtime.ProviderRepsonse` and `arm/runtime.Provider` types are no longer exported.
* Renamed `NewRequestIdPolicy()` to `NewRequestIDPolicy()`
* `TokenCredential.GetToken` now returns `AccessToken` by value.

### Bugs Fixed
* When per-try timeouts are enabled, only cancel the context after the body has been read and closed.
* The `Operation-Location` poller now properly handles `final-state-via` values.
* Improvements in `runtime.Poller[T]`
  * `Poll()` shouldn't cache errors, allowing for additional retries when in a non-terminal state.
  * `Result()` will cache the terminal result or error but not transient errors, allowing for additional retries.

### Other Changes
* Updated to latest `internal` module and absorbed breaking changes.
  * Use `temporal.Resource` and deleted copy.
* The internal poller implementation has been refactored.
  * The implementation in `internal/pollers/poller.go` has been merged into `runtime/poller.go` with some slight modification.
  * The internal poller types had their methods updated to conform to the `runtime.PollingHandler` interface.
  * The creation of resume tokens has been refactored so that implementers of `runtime.PollingHandler` don't need to know about it.
* `NewPipeline()` places policies from `ClientOptions` after policies from `PipelineOptions`
* Default User-Agent headers no longer include `azcore` version information

## 0.23.1 (2022-04-14)

### Bugs Fixed
* Include XML header when marshalling XML content.
* Handle XML namespaces when searching for error code.
* Handle `odata.error` when searching for error code.

## 0.23.0 (2022-04-04)

### Features Added
* Added `runtime.Pager[T any]` and `runtime.Poller[T any]` supporting types for central, generic, implementations.
* Added `cloud` package with a new API for cloud configuration
* Added `FinalStateVia` field to `runtime.NewPollerOptions[T any]` type.

### Breaking Changes
* Removed the `Poller` type-alias to the internal poller implementation.
* Added `Ptr[T any]` and `SliceOfPtrs[T any]` in the `to` package and removed all non-generic implementations.
* `NullValue` and `IsNullValue` now take a generic type parameter instead of an interface func parameter.
* Replaced `arm.Endpoint` with `cloud` API
  * Removed the `endpoint` parameter from `NewRPRegistrationPolicy()`
  * `arm/runtime.NewPipeline()` and `.NewRPRegistrationPolicy()` now return an `error`
* Refactored `NewPoller` and `NewPollerFromResumeToken` funcs in `arm/runtime` and `runtime` packages.
  * Removed the `pollerID` parameter as it's no longer required.
  * Created optional parameter structs and moved optional parameters into them.
* Changed `FinalStateVia` field to a `const` type.

### Other Changes
* Converted expiring resource and dependent types to use generics.

## 0.22.0 (2022-03-03)

### Features Added
* Added header `WWW-Authenticate` to the default allow-list of headers for logging.
* Added a pipeline policy that enables the retrieval of HTTP responses from API calls.
  * Added `runtime.WithCaptureResponse` to enable the policy at the API level (off by default).

### Breaking Changes
* Moved `WithHTTPHeader` and `WithRetryOptions` from the `policy` package to the `runtime` package.

## 0.21.1 (2022-02-04)

### Bugs Fixed
* Restore response body after reading in `Poller.FinalResponse()`. (#16911)
* Fixed bug in `NullValue` that could lead to incorrect comparisons for empty maps/slices (#16969)

### Other Changes
* `BearerTokenPolicy` is more resilient to transient authentication failures. (#16789)

## 0.21.0 (2022-01-11)

### Features Added
* Added `AllowedHeaders` and `AllowedQueryParams` to `policy.LogOptions` to control which headers and query parameters are written to the logger.
* Added `azcore.ResponseError` type which is returned from APIs when a non-success HTTP status code is received.

### Breaking Changes
* Moved `[]policy.Policy` parameters of `arm/runtime.NewPipeline` and `runtime.NewPipeline` into a new struct, `runtime.PipelineOptions`
* Renamed `arm/ClientOptions.Host` to `.Endpoint`
* Moved `Request.SkipBodyDownload` method to function `runtime.SkipBodyDownload`
* Removed `azcore.HTTPResponse` interface type
* `arm.NewPoller()` and `runtime.NewPoller()` no longer require an `eu` parameter
* `runtime.NewResponseError()` no longer requires an `error` parameter

## 0.20.0 (2021-10-22)

### Breaking Changes
* Removed `arm.Connection`
* Removed `azcore.Credential` and `.NewAnonymousCredential()`
  * `NewRPRegistrationPolicy` now requires an `azcore.TokenCredential`
* `runtime.NewPipeline` has a new signature that simplifies implementing custom authentication
* `arm/runtime.RegistrationOptions` embeds `policy.ClientOptions`
* Contents in the `log` package have been slightly renamed.
* Removed `AuthenticationOptions` in favor of `policy.BearerTokenOptions`
* Changed parameters for `NewBearerTokenPolicy()`
* Moved policy config options out of `arm/runtime` and into `arm/policy`

### Features Added
* Updating Documentation
* Added string typdef `arm.Endpoint` to provide a hint toward expected ARM client endpoints
* `azcore.ClientOptions` contains common pipeline configuration settings
* Added support for multi-tenant authorization in `arm/runtime`
* Require one second minimum when calling `PollUntilDone()`

### Bug Fixes
* Fixed a potential panic when creating the default Transporter.
* Close LRO initial response body when creating a poller.
* Fixed a panic when recursively cloning structs that contain time.Time.

## 0.19.0 (2021-08-25)

### Breaking Changes
* Split content out of `azcore` into various packages.  The intent is to separate content based on its usage (common, uncommon, SDK authors).
  * `azcore` has all core functionality.
  * `log` contains facilities for configuring in-box logging.
  * `policy` is used for configuring pipeline options and creating custom pipeline policies.
  * `runtime` contains various helpers used by SDK authors and generated content.
  * `streaming` has helpers for streaming IO operations.
* `NewTelemetryPolicy()` now requires module and version parameters and the `Value` option has been removed.
  * As a result, the `Request.Telemetry()` method has been removed.
* The telemetry policy now includes the SDK prefix `azsdk-go-` so callers no longer need to provide it.
* The `*http.Request` in `runtime.Request` is no longer anonymously embedded.  Use the `Raw()` method to access it.
* The `UserAgent` and `Version` constants have been made internal, `Module` and `Version` respectively.

### Bug Fixes
* Fixed an issue in the retry policy where the request body could be overwritten after a rewind.

### Other Changes
* Moved modules `armcore` and `to` content into `arm` and `to` packages respectively.
  * The `Pipeline()` method on `armcore.Connection` has been replaced by `NewPipeline()` in `arm.Connection`.  It takes module and version parameters used by the telemetry policy.
* Poller logic has been consolidated across ARM and core implementations.
  * This required some changes to the internal interfaces for core pollers.
* The core poller types have been improved, including more logging and test coverage.

## 0.18.1 (2021-08-20)

### Features Added
* Adds an `ETag` type for comparing etags and handling etags on requests
* Simplifies the `requestBodyProgess` and `responseBodyProgress` into a single `progress` object

### Bugs Fixed
* `JoinPaths` will preserve query parameters encoded in the `root` url.

### Other Changes
* Bumps dependency on `internal` module to the latest version (v0.7.0)

## 0.18.0 (2021-07-29)
### Features Added
* Replaces methods from Logger type with two package methods for interacting with the logging functionality.
* `azcore.SetClassifications` replaces `azcore.Logger().SetClassifications`
* `azcore.SetListener` replaces `azcore.Logger().SetListener`

### Breaking Changes
* Removes `Logger` type from `azcore`


## 0.17.0 (2021-07-27)
### Features Added
* Adding TenantID to TokenRequestOptions (https://github.com/Azure/azure-sdk-for-go/pull/14879)
* Adding AuxiliaryTenants to AuthenticationOptions (https://github.com/Azure/azure-sdk-for-go/pull/15123)

### Breaking Changes
* Rename `AnonymousCredential` to `NewAnonymousCredential` (https://github.com/Azure/azure-sdk-for-go/pull/15104)
* rename `AuthenticationPolicyOptions` to `AuthenticationOptions` (https://github.com/Azure/azure-sdk-for-go/pull/15103)
* Make Header constants private (https://github.com/Azure/azure-sdk-for-go/pull/15038)


## 0.16.2 (2021-05-26)
### Features Added
* Improved support for byte arrays [#14715](https://github.com/Azure/azure-sdk-for-go/pull/14715)


## 0.16.1 (2021-05-19)
### Features Added
* Add license.txt to azcore module [#14682](https://github.com/Azure/azure-sdk-for-go/pull/14682)


## 0.16.0 (2021-05-07)
### Features Added
* Remove extra `*` in UnmarshalAsByteArray() [#14642](https://github.com/Azure/azure-sdk-for-go/pull/14642)


## 0.15.1 (2021-05-06)
### Features Added
* Cache the original request body on Request [#14634](https://github.com/Azure/azure-sdk-for-go/pull/14634)


## 0.15.0 (2021-05-05)
### Features Added
* Add support for null map and slice
* Export `Response.Payload` method

### Breaking Changes
* remove `Response.UnmarshalError` as it's no longer required


## 0.14.5 (2021-04-23)
### Features Added
* Add `UnmarshalError()` on `azcore.Response`


## 0.14.4 (2021-04-22)
### Features Added
* Support for basic LRO polling
* Added type `LROPoller` and supporting types for basic polling on long running operations.
* rename poller param and added doc comment

### Bugs Fixed
* Fixed content type detection bug in logging.


## 0.14.3 (2021-03-29)
### Features Added
* Add support for multi-part form data
* Added method `WriteMultipartFormData()` to Request.


## 0.14.2 (2021-03-17)
### Features Added
* Add support for encoding JSON null values
* Adds `NullValue()` and `IsNullValue()` functions for setting and detecting sentinel values used for encoding a JSON null.
* Documentation fixes

### Bugs Fixed
* Fixed improper error wrapping


## 0.14.1 (2021-02-08)
### Features Added
* Add `Pager` and `Poller` interfaces to azcore


## 0.14.0 (2021-01-12)
### Features Added
* Accept zero-value options for default values
* Specify zero-value options structs to accept default values.
* Remove `DefaultXxxOptions()` methods.
* Do not silently change TryTimeout on negative values
* make per-try timeout opt-in


## 0.13.4 (2020-11-20)
### Features Added
* Include telemetry string in User Agent


## 0.13.3 (2020-11-20)
### Features Added
* Updating response body handling on `azcore.Response`


## 0.13.2 (2020-11-13)
### Features Added
* Remove implementation of stateless policies as first-class functions.


## 0.13.1 (2020-11-05)
### Features Added
* Add `Telemetry()` method to `azcore.Request()`


## 0.13.0 (2020-10-14)
### Features Added
* Rename `log` to `logger` to avoid name collision with the log package.
* Documentation improvements
* Simplified `DefaultHTTPClientTransport()` implementation


## 0.12.1 (2020-10-13)
### Features Added
* Update `internal` module dependence to `v0.5.0`


## 0.12.0 (2020-10-08)
### Features Added
* Removed storage specific content
* Removed internal content to prevent API clutter
* Refactored various policy options to conform with our options pattern


## 0.11.0 (2020-09-22)
### Features Added

* Removed `LogError` and `LogSlowResponse`.
* Renamed `options` in `RequestLogOptions`.
* Updated `NewRequestLogPolicy()` to follow standard pattern for options.
* Refactored `requestLogPolicy.Do()` per above changes.
* Cleaned up/added logging in retry policy.
* Export `NewResponseError()`
* Fix `RequestLogOptions` comment


## 0.10.1 (2020-09-17)
### Features Added
* Add default console logger
* Default console logger writes to stderr. To enable it, set env var `AZURE_SDK_GO_LOGGING` to the value 'all'.
* Added `Logger.Writef()` to reduce the need for `ShouldLog()` checks.
* Add `LogLongRunningOperation`


## 0.10.0 (2020-09-10)
### Features Added
* The `request` and `transport` interfaces have been refactored to align with the patterns in the standard library.
* `NewRequest()` now uses `http.NewRequestWithContext()` and performs additional validation, it also requires a context parameter.
* The `Policy` and `Transport` interfaces have had their context parameter removed as the context is associated with the underlying `http.Request`.
* `Pipeline.Do()` will validate the HTTP request before sending it through the pipeline, avoiding retries on a malformed request.
* The `Retrier` interface has been replaced with the `NonRetriableError` interface, and the retry policy updated to test for this.
* `Request.SetBody()` now requires a content type parameter for setting the request's MIME type.
* moved path concatenation into `JoinPaths()` func


## 0.9.6 (2020-08-18)
### Features Added
* Improvements to body download policy
* Always download the response body for error responses, i.e. HTTP status codes >= 400.
* Simplify variable declarations


## 0.9.5 (2020-08-11)
### Features Added
* Set the Content-Length header in `Request.SetBody`


## 0.9.4 (2020-08-03)
### Features Added
* Fix cancellation of per try timeout
* Per try timeout is used to ensure that an HTTP operation doesn't take too long, e.g. that a GET on some URL doesn't take an inordinant amount of time.
* Once the HTTP request returns, the per try timeout should be cancelled, not when the response has been read to completion.
* Do not drain response body if there are no more retries
* Do not retry non-idempotent operations when body download fails


## 0.9.3 (2020-07-28)
### Features Added
* Add support for custom HTTP request headers
* Inserts an internal policy into the pipeline that can extract HTTP header values from the caller's context, adding them to the request.
* Use `azcore.WithHTTPHeader` to add HTTP headers to a context.
* Remove method specific to Go 1.14


## 0.9.2 (2020-07-28)
### Features Added
* Omit read-only content from request payloads
* If any field in a payload's object graph contains `azure:"ro"`, make a clone of the object graph, omitting all fields with this annotation.
* Verify no fields were dropped
* Handle embedded struct types
* Added test for cloning by value
* Add messages to failures


## 0.9.1 (2020-07-22)
### Features Added
* Updated dependency on internal module to fix race condition.


## 0.9.0 (2020-07-09)
### Features Added
* Add `HTTPResponse` interface to be used by callers to access the raw HTTP response from an error in the event of an API call failure.
* Updated `sdk/internal` dependency to latest version.
* Rename package alias


## 0.8.2 (2020-06-29)
### Features Added
* Added missing documentation comments

### Bugs Fixed
* Fixed a bug in body download policy.


## 0.8.1 (2020-06-26)
### Features Added
* Miscellaneous clean-up reported by linters


## 0.8.0 (2020-06-01)
### Features Added
* Differentiate between standard and URL encoding.


## 0.7.1 (2020-05-27)
### Features Added
* Add support for for base64 encoding and decoding of payloads.


## 0.7.0 (2020-05-12)
### Features Added
* Change `RetryAfter()` to a function.


## 0.6.0 (2020-04-29)
### Features Added
* Updating `RetryAfter` to only return the detaion in the RetryAfter header


## 0.5.0 (2020-03-23)
### Features Added
* Export `TransportFunc`

### Breaking Changes
* Removed `IterationDone`


## 0.4.1 (2020-02-25)
### Features Added
* Ensure per-try timeout is properly cancelled
* Explicitly call cancel the per-try timeout when the response body has been read/closed by the body download policy.
* When the response body is returned to the caller for reading/closing, wrap it in a `responseBodyReader` that will cancel the timeout when the body is closed.
* `Logger.Should()` will return false if no listener is set.


## 0.4.0 (2020-02-18)
### Features Added
* Enable custom `RetryOptions` to be specified per API call
* Added `WithRetryOptions()` that adds a custom `RetryOptions` to the provided context, allowing custom settings per API call.
* Remove 429 from the list of default HTTP status codes for retry.
* Change StatusCodesForRetry to a slice so consumers can append to it.
* Added support for retry-after in HTTP-date format.
* Cleaned up some comments specific to storage.
* Remove `Request.SetQueryParam()`
* Renamed `MaxTries` to `MaxRetries`

## 0.3.0 (2020-01-16)
### Features Added
* Added `DefaultRetryOptions` to create initialized default options.

### Breaking Changes
* Removed `Response.CheckStatusCode()`


## 0.2.0 (2020-01-15)
### Features Added
* Add support for marshalling and unmarshalling JSON
* Removed `Response.Payload` field
* Exit early when unmarsahlling if there is no payload


## 0.1.0 (2020-01-10)
### Features Added
* Initial release<|MERGE_RESOLUTION|>--- conflicted
+++ resolved
@@ -1,17 +1,13 @@
 # Release History
 
-<<<<<<< HEAD
-## 1.5.0-beta.2 (Unreleased)
-=======
-## 1.4.1 (Unreleased)
->>>>>>> c18acc02
-
-### Features Added
-
-### Breaking Changes
-
-### Bugs Fixed
-<<<<<<< HEAD
+## 1.5.0 (Unreleased)
+
+### Features Added
+
+### Breaking Changes
+
+### Bugs Fixed
+* Added non-conformant LRO terminal states `Cancelled` and `Completed`.
 
 ### Other Changes
 
@@ -20,12 +16,6 @@
 ### Features Added
 * This release includes the features added in v1.4.0-beta.1
 
-=======
-* Added non-conformant LRO terminal states `Cancelled` and `Completed`.
-
-### Other Changes
-
->>>>>>> c18acc02
 ## 1.4.0 (2023-03-02)
 > This release doesn't include features added in v1.4.0-beta.1. They will return in v1.5.0-beta.1.
 
