//go:build go1.16
// +build go1.16

// Copyright (c) Microsoft Corporation. All rights reserved.
// Licensed under the MIT License.

package arm

import (
	"github.com/Azure/azure-sdk-for-go/sdk/azcore"
	armruntime "github.com/Azure/azure-sdk-for-go/sdk/azcore/arm/runtime"
	"github.com/Azure/azure-sdk-for-go/sdk/azcore/internal/pipeline"
	"github.com/Azure/azure-sdk-for-go/sdk/azcore/internal/shared"
	"github.com/Azure/azure-sdk-for-go/sdk/azcore/policy"
	azruntime "github.com/Azure/azure-sdk-for-go/sdk/azcore/runtime"
)

// Endpoint is the base URL for Azure Resource Manager.
type Endpoint string

const (
	// AzureChina is the Azure Resource Manager China cloud endpoint.
	AzureChina Endpoint = "https://management.chinacloudapi.cn/"
	// AzureGermany is the Azure Resource Manager Germany cloud endpoint.
	AzureGermany Endpoint = "https://management.microsoftazure.de/"
	// AzureGovernment is the Azure Resource Manager US government cloud endpoint.
	AzureGovernment Endpoint = "https://management.usgovcloudapi.net/"
	// AzurePublicCloud is the Azure Resource Manager public cloud endpoint.
	AzurePublicCloud Endpoint = "https://management.azure.com/"
)

// ConnectionOptions contains configuration settings for the connection's pipeline.
// All zero-value fields will be initialized with their default values.
type ConnectionOptions struct {
	// AuxiliaryTenants contains a list of additional tenants to be used to authenticate
	// across multiple tenants.
	AuxiliaryTenants []string

	// HTTPClient sets the transport for making HTTP requests.
	HTTPClient policy.Transporter

	// Retry configures the built-in retry policy behavior.
	Retry policy.RetryOptions

	// Telemetry configures the built-in telemetry policy behavior.
	Telemetry policy.TelemetryOptions

	// Logging configures the built-in logging policy behavior.
	Logging policy.LogOptions

	// DisableRPRegistration disables the auto-RP registration policy.
	// The default value is false.
	DisableRPRegistration bool

	// PerCallPolicies contains custom policies to inject into the pipeline.
	// Each policy is executed once per request.
	PerCallPolicies []policy.Policy

	// PerRetryPolicies contains custom policies to inject into the pipeline.
	// Each policy is executed once per request, and for each retry request.
	PerRetryPolicies []policy.Policy
}

// Connection is a connection to an Azure Resource Manager endpoint.
// It contains the base ARM endpoint and a pipeline for making requests.
type Connection struct {
	ep   Endpoint
	cred azcore.TokenCredential
	opt  ConnectionOptions
}

// NewDefaultConnection creates an instance of the Connection type using the AzurePublicCloud.
// Pass nil to accept the default options; this is the same as passing a zero-value options.
func NewDefaultConnection(cred azcore.TokenCredential, options *ConnectionOptions) *Connection {
	return NewConnection(AzurePublicCloud, cred, options)
}

// NewConnection creates an instance of the Connection type with the specified endpoint.
// Use this when connecting to clouds other than the Azure public cloud (stack/sovereign clouds).
// Pass nil to accept the default options; this is the same as passing a zero-value options.
func NewConnection(endpoint Endpoint, cred azcore.TokenCredential, options *ConnectionOptions) *Connection {
	if options == nil {
		options = &ConnectionOptions{}
	}
	return &Connection{ep: endpoint, cred: cred, opt: *options}
}

// Endpoint returns the connection's ARM endpoint.
func (con *Connection) Endpoint() Endpoint {
	return con.ep
}

// NewPipeline creates a pipeline from the connection's options.
// The telemetry policy, when enabled, will use the specified module and version info.
func (con *Connection) NewPipeline(module, version string) pipeline.Pipeline {
	policies := []policy.Policy{}
	if !con.opt.Telemetry.Disabled {
		policies = append(policies, azruntime.NewTelemetryPolicy(module, version, &con.opt.Telemetry))
	}
	if !con.opt.DisableRPRegistration {
		regRPOpts := armruntime.RegistrationOptions{
			HTTPClient: con.opt.HTTPClient,
			Logging:    con.opt.Logging,
			Retry:      con.opt.Retry,
			Telemetry:  con.opt.Telemetry,
		}
		policies = append(policies, armruntime.NewRPRegistrationPolicy(string(con.ep), con.cred, &regRPOpts))
	}
	policies = append(policies, con.opt.PerCallPolicies...)
	policies = append(policies, azruntime.NewRetryPolicy(&con.opt.Retry))
	policies = append(policies, con.opt.PerRetryPolicies...)
	policies = append(policies,
<<<<<<< HEAD
		azruntime.NewBearerTokenPolicy(con.cred, azruntime.AuthenticationOptions{
			TokenRequest: policy.TokenRequestOptions{
				Scopes: []string{shared.EndpointToScope(con.ep)},
=======
		con.cred.NewAuthenticationPolicy(
			azruntime.AuthenticationOptions{
				TokenRequest: policy.TokenRequestOptions{
					Scopes: []string{shared.EndpointToScope(string(con.ep))},
				},
				AuxiliaryTenants: con.opt.AuxiliaryTenants,
>>>>>>> 7580e1cb
			},
			AuxiliaryTenants: con.opt.AuxiliaryTenants,
		},
		),
		azruntime.NewLogPolicy(&con.opt.Logging))
	return azruntime.NewPipeline(con.opt.HTTPClient, policies...)
}<|MERGE_RESOLUTION|>--- conflicted
+++ resolved
@@ -110,18 +110,9 @@
 	policies = append(policies, azruntime.NewRetryPolicy(&con.opt.Retry))
 	policies = append(policies, con.opt.PerRetryPolicies...)
 	policies = append(policies,
-<<<<<<< HEAD
 		azruntime.NewBearerTokenPolicy(con.cred, azruntime.AuthenticationOptions{
 			TokenRequest: policy.TokenRequestOptions{
-				Scopes: []string{shared.EndpointToScope(con.ep)},
-=======
-		con.cred.NewAuthenticationPolicy(
-			azruntime.AuthenticationOptions{
-				TokenRequest: policy.TokenRequestOptions{
-					Scopes: []string{shared.EndpointToScope(string(con.ep))},
-				},
-				AuxiliaryTenants: con.opt.AuxiliaryTenants,
->>>>>>> 7580e1cb
+				Scopes: []string{shared.EndpointToScope(string(con.ep))},
 			},
 			AuxiliaryTenants: con.opt.AuxiliaryTenants,
 		},
