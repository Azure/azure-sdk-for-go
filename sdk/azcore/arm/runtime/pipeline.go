//go:build go1.18
// +build go1.18

// Copyright (c) Microsoft Corporation. All rights reserved.
// Licensed under the MIT License.

package runtime

import (
	"errors"
	"reflect"

	"github.com/Azure/azure-sdk-for-go/sdk/azcore"
	armpolicy "github.com/Azure/azure-sdk-for-go/sdk/azcore/arm/policy"
	"github.com/Azure/azure-sdk-for-go/sdk/azcore/cloud"
	azpolicy "github.com/Azure/azure-sdk-for-go/sdk/azcore/policy"
	azruntime "github.com/Azure/azure-sdk-for-go/sdk/azcore/runtime"
)

// NewPipeline creates a pipeline from connection options. Policies from ClientOptions are
// placed after policies from PipelineOptions. The telemetry policy, when enabled, will
// use the specified module and version info.
func NewPipeline(module, version string, cred azcore.TokenCredential, plOpts azruntime.PipelineOptions, options *armpolicy.ClientOptions) (azruntime.Pipeline, error) {
	if options == nil {
		options = &armpolicy.ClientOptions{}
	}
	conf, err := getConfiguration(&options.ClientOptions)
	if err != nil {
		return azruntime.Pipeline{}, err
	}
<<<<<<< HEAD
	authPolicy := NewBearerTokenPolicy(cred, &armpolicy.BearerTokenOptions{
		AuxiliaryTenants: options.AuxiliaryTenants,
		Scopes:           []string{conf.Audience + "/.default"},
	})
	perRetry := make([]azpolicy.Policy, 0, len(plOpts.PerRetry)+1)
=======
	authPolicy := NewBearerTokenPolicy(cred, &armpolicy.BearerTokenOptions{Scopes: []string{conf.Audience + "/.default"}})
	perRetry := make([]azpolicy.Policy, len(plOpts.PerRetry), len(plOpts.PerRetry)+1)
>>>>>>> 988beb5e
	copy(perRetry, plOpts.PerRetry)
	plOpts.PerRetry = append(perRetry, authPolicy)
	if !options.DisableRPRegistration {
		regRPOpts := armpolicy.RegistrationOptions{ClientOptions: options.ClientOptions}
		regPolicy, err := NewRPRegistrationPolicy(cred, &regRPOpts)
		if err != nil {
			return azruntime.Pipeline{}, err
		}
		perCall := make([]azpolicy.Policy, len(plOpts.PerCall), len(plOpts.PerCall)+1)
		copy(perCall, plOpts.PerCall)
		plOpts.PerCall = append(perCall, regPolicy)
	}
	if plOpts.APIVersion.Name == "" {
		plOpts.APIVersion.Name = "api-version"
	}
	return azruntime.NewPipeline(module, version, plOpts, &options.ClientOptions), nil
}

func getConfiguration(o *azpolicy.ClientOptions) (cloud.ServiceConfiguration, error) {
	c := cloud.AzurePublic
	if !reflect.ValueOf(o.Cloud).IsZero() {
		c = o.Cloud
	}
	if conf, ok := c.Services[cloud.ResourceManager]; ok && conf.Endpoint != "" && conf.Audience != "" {
		return conf, nil
	} else {
		return conf, errors.New("provided Cloud field is missing Azure Resource Manager configuration")
	}
}<|MERGE_RESOLUTION|>--- conflicted
+++ resolved
@@ -28,16 +28,11 @@
 	if err != nil {
 		return azruntime.Pipeline{}, err
 	}
-<<<<<<< HEAD
 	authPolicy := NewBearerTokenPolicy(cred, &armpolicy.BearerTokenOptions{
 		AuxiliaryTenants: options.AuxiliaryTenants,
 		Scopes:           []string{conf.Audience + "/.default"},
 	})
-	perRetry := make([]azpolicy.Policy, 0, len(plOpts.PerRetry)+1)
-=======
-	authPolicy := NewBearerTokenPolicy(cred, &armpolicy.BearerTokenOptions{Scopes: []string{conf.Audience + "/.default"}})
 	perRetry := make([]azpolicy.Policy, len(plOpts.PerRetry), len(plOpts.PerRetry)+1)
->>>>>>> 988beb5e
 	copy(perRetry, plOpts.PerRetry)
 	plOpts.PerRetry = append(perRetry, authPolicy)
 	if !options.DisableRPRegistration {
