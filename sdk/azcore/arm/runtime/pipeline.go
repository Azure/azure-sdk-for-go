--- conflicted
+++ resolved
@@ -32,11 +32,7 @@
 		AuxiliaryTenants: options.AuxiliaryTenants,
 		Scopes:           []string{conf.Audience + "/.default"},
 	})
-<<<<<<< HEAD
-	perRetry := make([]azpolicy.Policy, 0, len(plOpts.PerRetry)+1)
-=======
 	perRetry := make([]azpolicy.Policy, len(plOpts.PerRetry), len(plOpts.PerRetry)+1)
->>>>>>> d732f7cc
 	copy(perRetry, plOpts.PerRetry)
 	plOpts.PerRetry = append(perRetry, authPolicy)
 	if !options.DisableRPRegistration {
