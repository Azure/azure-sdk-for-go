--- conflicted
+++ resolved
@@ -14,9 +14,4 @@
 stages:
 - template: /eng/pipelines/templates/jobs/archetype-sdk-client.yml
   parameters:
-<<<<<<< HEAD
-    ServiceDirectory: 'azcore'
-=======
-    ServiceDirectory: azcore
-    RunTests: true
->>>>>>> 165408cc
+    ServiceDirectory: azcore