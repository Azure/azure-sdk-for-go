//go:build go1.16
// +build go1.16

// Copyright (c) Microsoft Corporation. All rights reserved.
// Licensed under the MIT License.

package azcore

import (
<<<<<<< HEAD
	"errors"
	"io"
	"net/http"
	"reflect"
)

const (
	headerContentLength     = "Content-Length"
	headerContentType       = "Content-Type"
	headerOperationLocation = "Operation-Location"
	headerLocation          = "Location"
	headerRetryAfter        = "Retry-After"
	headerUserAgent         = "User-Agent"
)

// Policy represents an extensibility point for the Pipeline that can mutate the specified
// Request and react to the received Response.
type Policy interface {
	// Do applies the policy to the specified Request.  When implementing a Policy, mutate the
	// request before calling req.Next() to move on to the next policy, and respond to the result
	// before returning to the caller.
	Do(req *Request) (*http.Response, error)
}

// policyFunc is a type that implements the Policy interface.
// Use this type when implementing a stateless policy as a first-class function.
type policyFunc func(*Request) (*http.Response, error)

// Do implements the Policy interface on PolicyFunc.
func (pf policyFunc) Do(req *Request) (*http.Response, error) {
	return pf(req)
}

// Transporter represents an HTTP pipeline transport used to send HTTP requests and receive responses.
type Transporter interface {
	// Do sends the HTTP request and returns the HTTP response or error.
	Do(req *http.Request) (*http.Response, error)
}

// used to adapt a TransportPolicy to a Policy
type transportPolicy struct {
	trans Transporter
}

func (tp transportPolicy) Do(req *Request) (*http.Response, error) {
	resp, err := tp.trans.Do(req.Request)
	if err != nil {
		return nil, err
	} else if resp == nil {
		// there was no response and no error (rare but can happen)
		// this ensures the retry policy will retry the request
		return nil, errors.New("received nil response")
	}
	return resp, nil
}

// Pipeline represents a primitive for sending HTTP requests and receiving responses.
// Its behavior can be extended by specifying policies during construction.
type Pipeline struct {
	policies []Policy
}

// NewPipeline creates a new Pipeline object from the specified Transport and Policies.
// If no transport is provided then the default *http.Client transport will be used.
func NewPipeline(transport Transporter, policies ...Policy) Pipeline {
	if transport == nil {
		transport = defaultHTTPClient
	}
	// transport policy must always be the last in the slice
	policies = append(policies, policyFunc(httpHeaderPolicy), policyFunc(bodyDownloadPolicy), transportPolicy{trans: transport})
	return Pipeline{
		policies: policies,
	}
}

// Do is called for each and every HTTP request. It passes the request through all
// the Policy objects (which can transform the Request's URL/query parameters/headers)
// and ultimately sends the transformed HTTP request over the network.
func (p Pipeline) Do(req *Request) (*http.Response, error) {
	if err := req.valid(); err != nil {
		return nil, err
	}
	req.policies = p.policies
	return req.Next()
}

// ReadSeekCloser is the interface that groups the io.ReadCloser and io.Seeker interfaces.
type ReadSeekCloser interface {
	io.ReadCloser
	io.Seeker
}

type nopCloser struct {
	io.ReadSeeker
}

func (n nopCloser) Close() error {
	return nil
}

// NopCloser returns a ReadSeekCloser with a no-op close method wrapping the provided io.ReadSeeker.
func NopCloser(rs io.ReadSeeker) ReadSeekCloser {
	return nopCloser{rs}
}
=======
	"reflect"

	"github.com/Azure/azure-sdk-for-go/sdk/azcore/internal/pollers"
)
>>>>>>> 19f00c32

// holds sentinel values used to send nulls
var nullables map[reflect.Type]interface{} = map[reflect.Type]interface{}{}

// NullValue is used to send an explicit 'null' within a request.
// This is typically used in JSON-MERGE-PATCH operations to delete a value.
func NullValue(v interface{}) interface{} {
	t := reflect.TypeOf(v)
	if k := t.Kind(); k != reflect.Ptr && k != reflect.Slice && k != reflect.Map {
		// t is not of pointer type, make it be of pointer type
		t = reflect.PtrTo(t)
	}
	v, found := nullables[t]
	if !found {
		var o reflect.Value
		if k := t.Kind(); k == reflect.Slice || k == reflect.Map {
			o = reflect.New(t) // *[]type / *map[]
			o = o.Elem()       // []type / map[]
		} else {
			o = reflect.New(t.Elem())
		}
		v = o.Interface()
		nullables[t] = v
	}
	// return the sentinel object
	return v
}

// IsNullValue returns true if the field contains a null sentinel value.
// This is used by custom marshallers to properly encode a null value.
func IsNullValue(v interface{}) bool {
	// see if our map has a sentinel object for this *T
	t := reflect.TypeOf(v)
	if k := t.Kind(); k != reflect.Ptr && k != reflect.Slice && k != reflect.Map {
		// v isn't a pointer type so it can never be a null
		return false
	}
	if o, found := nullables[t]; found {
		o1 := reflect.ValueOf(o)
		v1 := reflect.ValueOf(v)
		// we found it; return true if v points to the sentinel object.
		// NOTE: maps and slices can only be compared to nil, else you get
		// a runtime panic.  so we compare addresses instead.
		return o1.Pointer() == v1.Pointer()
	}
	// no sentinel object for this *t
	return false
}

// Poller encapsulates state and logic for polling on long-running operations.
type Poller = pollers.Poller<|MERGE_RESOLUTION|>--- conflicted
+++ resolved
@@ -7,117 +7,10 @@
 package azcore
 
 import (
-<<<<<<< HEAD
-	"errors"
-	"io"
-	"net/http"
-	"reflect"
-)
-
-const (
-	headerContentLength     = "Content-Length"
-	headerContentType       = "Content-Type"
-	headerOperationLocation = "Operation-Location"
-	headerLocation          = "Location"
-	headerRetryAfter        = "Retry-After"
-	headerUserAgent         = "User-Agent"
-)
-
-// Policy represents an extensibility point for the Pipeline that can mutate the specified
-// Request and react to the received Response.
-type Policy interface {
-	// Do applies the policy to the specified Request.  When implementing a Policy, mutate the
-	// request before calling req.Next() to move on to the next policy, and respond to the result
-	// before returning to the caller.
-	Do(req *Request) (*http.Response, error)
-}
-
-// policyFunc is a type that implements the Policy interface.
-// Use this type when implementing a stateless policy as a first-class function.
-type policyFunc func(*Request) (*http.Response, error)
-
-// Do implements the Policy interface on PolicyFunc.
-func (pf policyFunc) Do(req *Request) (*http.Response, error) {
-	return pf(req)
-}
-
-// Transporter represents an HTTP pipeline transport used to send HTTP requests and receive responses.
-type Transporter interface {
-	// Do sends the HTTP request and returns the HTTP response or error.
-	Do(req *http.Request) (*http.Response, error)
-}
-
-// used to adapt a TransportPolicy to a Policy
-type transportPolicy struct {
-	trans Transporter
-}
-
-func (tp transportPolicy) Do(req *Request) (*http.Response, error) {
-	resp, err := tp.trans.Do(req.Request)
-	if err != nil {
-		return nil, err
-	} else if resp == nil {
-		// there was no response and no error (rare but can happen)
-		// this ensures the retry policy will retry the request
-		return nil, errors.New("received nil response")
-	}
-	return resp, nil
-}
-
-// Pipeline represents a primitive for sending HTTP requests and receiving responses.
-// Its behavior can be extended by specifying policies during construction.
-type Pipeline struct {
-	policies []Policy
-}
-
-// NewPipeline creates a new Pipeline object from the specified Transport and Policies.
-// If no transport is provided then the default *http.Client transport will be used.
-func NewPipeline(transport Transporter, policies ...Policy) Pipeline {
-	if transport == nil {
-		transport = defaultHTTPClient
-	}
-	// transport policy must always be the last in the slice
-	policies = append(policies, policyFunc(httpHeaderPolicy), policyFunc(bodyDownloadPolicy), transportPolicy{trans: transport})
-	return Pipeline{
-		policies: policies,
-	}
-}
-
-// Do is called for each and every HTTP request. It passes the request through all
-// the Policy objects (which can transform the Request's URL/query parameters/headers)
-// and ultimately sends the transformed HTTP request over the network.
-func (p Pipeline) Do(req *Request) (*http.Response, error) {
-	if err := req.valid(); err != nil {
-		return nil, err
-	}
-	req.policies = p.policies
-	return req.Next()
-}
-
-// ReadSeekCloser is the interface that groups the io.ReadCloser and io.Seeker interfaces.
-type ReadSeekCloser interface {
-	io.ReadCloser
-	io.Seeker
-}
-
-type nopCloser struct {
-	io.ReadSeeker
-}
-
-func (n nopCloser) Close() error {
-	return nil
-}
-
-// NopCloser returns a ReadSeekCloser with a no-op close method wrapping the provided io.ReadSeeker.
-func NopCloser(rs io.ReadSeeker) ReadSeekCloser {
-	return nopCloser{rs}
-}
-=======
 	"reflect"
 
 	"github.com/Azure/azure-sdk-for-go/sdk/azcore/internal/pollers"
 )
->>>>>>> 19f00c32
 
 // holds sentinel values used to send nulls
 var nullables map[reflect.Type]interface{} = map[reflect.Type]interface{}{}
