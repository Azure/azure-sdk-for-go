//go:build go1.16
// +build go1.16

// Copyright (c) Microsoft Corporation. All rights reserved.
// Licensed under the MIT License.

package azcore

import (
	"context"
	"time"

<<<<<<< HEAD
// AuthenticationOptions contains various options used to create a credential policy.
type AuthenticationOptions struct {
	// TokenRequest is a TokenRequestOptions that includes a scopes field which contains
	// the list of OAuth2 authentication scopes used when requesting a token.
	// This field is ignored for other forms of authentication (e.g. shared key).
	TokenRequest TokenRequestOptions
	// AuxiliaryTenants contains a list of additional tenant IDs to be used to authenticate
	// in cross-tenant applications.
	AuxiliaryTenants []string
}
=======
	"github.com/Azure/azure-sdk-for-go/sdk/azcore/policy"
	"github.com/Azure/azure-sdk-for-go/sdk/azcore/runtime"
)
>>>>>>> 19f00c32

// Credential represents any credential type.
type Credential interface {
	// AuthenticationPolicy returns a policy that requests the credential and applies it to the HTTP request.
<<<<<<< HEAD
	NewAuthenticationPolicy(options AuthenticationOptions) Policy
=======
	NewAuthenticationPolicy(options runtime.AuthenticationOptions) policy.Policy
>>>>>>> 19f00c32
}

// credentialFunc is a type that implements the Credential interface.
// Use this type when implementing a stateless credential as a first-class function.
<<<<<<< HEAD
type credentialFunc func(options AuthenticationOptions) Policy

// AuthenticationPolicy implements the Credential interface on credentialFunc.
func (cf credentialFunc) NewAuthenticationPolicy(options AuthenticationOptions) Policy {
=======
type credentialFunc func(options runtime.AuthenticationOptions) policy.Policy

// AuthenticationPolicy implements the Credential interface on credentialFunc.
func (cf credentialFunc) NewAuthenticationPolicy(options runtime.AuthenticationOptions) policy.Policy {
>>>>>>> 19f00c32
	return cf(options)
}

// TokenCredential represents a credential capable of providing an OAuth token.
type TokenCredential interface {
	Credential
	// GetToken requests an access token for the specified set of scopes.
	GetToken(ctx context.Context, options policy.TokenRequestOptions) (*AccessToken, error)
}

// AccessToken represents an Azure service bearer access token with expiry information.
type AccessToken struct {
	Token     string
	ExpiresOn time.Time
<<<<<<< HEAD
}

// TokenRequestOptions contain specific parameter that may be used by credentials types when attempting to get a token.
type TokenRequestOptions struct {
	// Scopes contains the list of permission scopes required for the token.
	Scopes []string
	// TenantID contains the tenant ID to use in a multi-tenant authentication scenario, if TenantID is set
	// it will override the tenant ID that was added at credential creation time.
	TenantID string
=======
>>>>>>> 19f00c32
}<|MERGE_RESOLUTION|>--- conflicted
+++ resolved
@@ -10,46 +10,22 @@
 	"context"
 	"time"
 
-<<<<<<< HEAD
-// AuthenticationOptions contains various options used to create a credential policy.
-type AuthenticationOptions struct {
-	// TokenRequest is a TokenRequestOptions that includes a scopes field which contains
-	// the list of OAuth2 authentication scopes used when requesting a token.
-	// This field is ignored for other forms of authentication (e.g. shared key).
-	TokenRequest TokenRequestOptions
-	// AuxiliaryTenants contains a list of additional tenant IDs to be used to authenticate
-	// in cross-tenant applications.
-	AuxiliaryTenants []string
-}
-=======
 	"github.com/Azure/azure-sdk-for-go/sdk/azcore/policy"
 	"github.com/Azure/azure-sdk-for-go/sdk/azcore/runtime"
 )
->>>>>>> 19f00c32
 
 // Credential represents any credential type.
 type Credential interface {
 	// AuthenticationPolicy returns a policy that requests the credential and applies it to the HTTP request.
-<<<<<<< HEAD
-	NewAuthenticationPolicy(options AuthenticationOptions) Policy
-=======
 	NewAuthenticationPolicy(options runtime.AuthenticationOptions) policy.Policy
->>>>>>> 19f00c32
 }
 
 // credentialFunc is a type that implements the Credential interface.
 // Use this type when implementing a stateless credential as a first-class function.
-<<<<<<< HEAD
-type credentialFunc func(options AuthenticationOptions) Policy
-
-// AuthenticationPolicy implements the Credential interface on credentialFunc.
-func (cf credentialFunc) NewAuthenticationPolicy(options AuthenticationOptions) Policy {
-=======
 type credentialFunc func(options runtime.AuthenticationOptions) policy.Policy
 
 // AuthenticationPolicy implements the Credential interface on credentialFunc.
 func (cf credentialFunc) NewAuthenticationPolicy(options runtime.AuthenticationOptions) policy.Policy {
->>>>>>> 19f00c32
 	return cf(options)
 }
 
@@ -64,16 +40,4 @@
 type AccessToken struct {
 	Token     string
 	ExpiresOn time.Time
-<<<<<<< HEAD
-}
-
-// TokenRequestOptions contain specific parameter that may be used by credentials types when attempting to get a token.
-type TokenRequestOptions struct {
-	// Scopes contains the list of permission scopes required for the token.
-	Scopes []string
-	// TenantID contains the tenant ID to use in a multi-tenant authentication scenario, if TenantID is set
-	// it will override the tenant ID that was added at credential creation time.
-	TenantID string
-=======
->>>>>>> 19f00c32
 }