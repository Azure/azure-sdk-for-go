// +build go1.13

// Copyright (c) Microsoft Corporation. All rights reserved.
// Licensed under the MIT License.

package azcore

import (
	"context"
	"time"
)

// AuthenticationOptions contains various options used to create a credential policy.
type AuthenticationOptions struct {
	// Options contains the TokenRequestOptions that includes a scopes field which contains
	// the list of OAuth2 authentication scopes used when requesting a token.
	// This field is ignored for other forms of authentication (e.g. shared key).
	TokenRequest TokenRequestOptions
}

// Credential represents any credential type.
type Credential interface {
	// AuthenticationPolicy returns a policy that requests the credential and applies it to the HTTP request.
<<<<<<< HEAD
	AuthenticationPolicy(options AuthenticationOptions) Policy
=======
	NewAuthenticationPolicy(options AuthenticationOptions) Policy
>>>>>>> 1cf49c0d
}

// credentialFunc is a type that implements the Credential interface.
// Use this type when implementing a stateless credential as a first-class function.
type credentialFunc func(options AuthenticationOptions) Policy

// AuthenticationPolicy implements the Credential interface on credentialFunc.
<<<<<<< HEAD
func (cf credentialFunc) AuthenticationPolicy(options AuthenticationOptions) Policy {
=======
func (cf credentialFunc) NewAuthenticationPolicy(options AuthenticationOptions) Policy {
>>>>>>> 1cf49c0d
	return cf(options)
}

// TokenCredential represents a credential capable of providing an OAuth token.
type TokenCredential interface {
	Credential
	// GetToken requests an access token for the specified set of scopes.
	GetToken(ctx context.Context, options TokenRequestOptions) (*AccessToken, error)
}

// AccessToken represents an Azure service bearer access token with expiry information.
type AccessToken struct {
	Token     string
	ExpiresOn time.Time
}

// TokenRequestOptions contain specific parameter that may be used by credentials types when attempting to get a token.
type TokenRequestOptions struct {
	// Scopes contains the list of permission scopes required for the token.
	Scopes []string
	// TenantID contains the tenant ID to use in a multi-tenant authentication scenario, if TenantID is set
	// it will override the tenant ID that was added at credential creation time.
	TenantID string
}<|MERGE_RESOLUTION|>--- conflicted
+++ resolved
@@ -21,11 +21,7 @@
 // Credential represents any credential type.
 type Credential interface {
 	// AuthenticationPolicy returns a policy that requests the credential and applies it to the HTTP request.
-<<<<<<< HEAD
-	AuthenticationPolicy(options AuthenticationOptions) Policy
-=======
 	NewAuthenticationPolicy(options AuthenticationOptions) Policy
->>>>>>> 1cf49c0d
 }
 
 // credentialFunc is a type that implements the Credential interface.
@@ -33,11 +29,7 @@
 type credentialFunc func(options AuthenticationOptions) Policy
 
 // AuthenticationPolicy implements the Credential interface on credentialFunc.
-<<<<<<< HEAD
-func (cf credentialFunc) AuthenticationPolicy(options AuthenticationOptions) Policy {
-=======
 func (cf credentialFunc) NewAuthenticationPolicy(options AuthenticationOptions) Policy {
->>>>>>> 1cf49c0d
 	return cf(options)
 }
 
