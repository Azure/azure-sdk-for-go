//go:build go1.16
// +build go1.16

// Copyright 2017 Microsoft Corporation. All rights reserved.
// Use of this source code is governed by an MIT
// license that can be found in the LICENSE file.

package azcore_test

import (
	"encoding/json"
	"fmt"

	"github.com/Azure/azure-sdk-for-go/sdk/azcore"
<<<<<<< HEAD
	azlog "github.com/Azure/azure-sdk-for-go/sdk/azcore/log"
)

func ExamplePipeline_Do() {
	req, err := azcore.NewRequest(context.Background(), http.MethodGet, "https://github.com/robots.txt")
	if err != nil {
		log.Fatal(err)
	}
	pipeline := azcore.NewPipeline(nil)
	resp, err := pipeline.Do(req)
	if err != nil {
		log.Fatal(err)
	}
	robots, err := ioutil.ReadAll(resp.Body)
	resp.Body.Close()
	if err != nil {
		log.Fatal(err)
	}
	fmt.Printf("%s", robots)
}

func ExampleRequest_SetBody() {
	req, err := azcore.NewRequest(context.Background(), http.MethodPut, "https://contoso.com/some/endpoint")
	if err != nil {
		log.Fatal(err)
	}
	body := strings.NewReader("this is seekable content to be uploaded")
	err = req.SetBody(azcore.NopCloser(body), "text/plain")
	if err != nil {
		log.Fatal(err)
	}
}

// false positive by linter
func ExampleSetClassifications() { //nolint:govet
	// only log HTTP requests and responses
	azlog.SetClassifications(azlog.Request, azlog.Response)
=======
	"github.com/Azure/azure-sdk-for-go/sdk/azcore/log"
)

// false positive by linter
func ExampleSetClassifications() { //nolint:govet
	// only log HTTP requests and responses
	log.SetClassifications(log.Request, log.Response)
>>>>>>> 19f00c32
}

// false positive by linter
func ExampleSetListener() { //nolint:govet
	// a simple logger that writes to stdout
<<<<<<< HEAD
	azlog.SetListener(func(cls azlog.Classification, msg string) {
=======
	log.SetListener(func(cls log.Classification, msg string) {
>>>>>>> 19f00c32
		fmt.Printf("%s: %s\n", cls, msg)
	})
}

type Widget struct {
	Name  *string `json:",omitempty"`
	Count *int    `json:",omitempty"`
}

func (w Widget) MarshalJSON() ([]byte, error) {
	msg := map[string]interface{}{}
	if azcore.IsNullValue(w.Name) {
		msg["name"] = nil
	} else if w.Name != nil {
		msg["name"] = w.Name
	}
	if azcore.IsNullValue(w.Count) {
		msg["count"] = nil
	} else if w.Count != nil {
		msg["count"] = w.Count
	}
	return json.Marshal(msg)
}

func ExampleNullValue() {
	w := Widget{
		Count: azcore.NullValue(0).(*int),
	}
	b, _ := json.Marshal(w)
	fmt.Println(string(b))
	// Output:
	// {"count":null}
}<|MERGE_RESOLUTION|>--- conflicted
+++ resolved
@@ -12,45 +12,6 @@
 	"fmt"
 
 	"github.com/Azure/azure-sdk-for-go/sdk/azcore"
-<<<<<<< HEAD
-	azlog "github.com/Azure/azure-sdk-for-go/sdk/azcore/log"
-)
-
-func ExamplePipeline_Do() {
-	req, err := azcore.NewRequest(context.Background(), http.MethodGet, "https://github.com/robots.txt")
-	if err != nil {
-		log.Fatal(err)
-	}
-	pipeline := azcore.NewPipeline(nil)
-	resp, err := pipeline.Do(req)
-	if err != nil {
-		log.Fatal(err)
-	}
-	robots, err := ioutil.ReadAll(resp.Body)
-	resp.Body.Close()
-	if err != nil {
-		log.Fatal(err)
-	}
-	fmt.Printf("%s", robots)
-}
-
-func ExampleRequest_SetBody() {
-	req, err := azcore.NewRequest(context.Background(), http.MethodPut, "https://contoso.com/some/endpoint")
-	if err != nil {
-		log.Fatal(err)
-	}
-	body := strings.NewReader("this is seekable content to be uploaded")
-	err = req.SetBody(azcore.NopCloser(body), "text/plain")
-	if err != nil {
-		log.Fatal(err)
-	}
-}
-
-// false positive by linter
-func ExampleSetClassifications() { //nolint:govet
-	// only log HTTP requests and responses
-	azlog.SetClassifications(azlog.Request, azlog.Response)
-=======
 	"github.com/Azure/azure-sdk-for-go/sdk/azcore/log"
 )
 
@@ -58,17 +19,12 @@
 func ExampleSetClassifications() { //nolint:govet
 	// only log HTTP requests and responses
 	log.SetClassifications(log.Request, log.Response)
->>>>>>> 19f00c32
 }
 
 // false positive by linter
 func ExampleSetListener() { //nolint:govet
 	// a simple logger that writes to stdout
-<<<<<<< HEAD
-	azlog.SetListener(func(cls azlog.Classification, msg string) {
-=======
 	log.SetListener(func(cls log.Classification, msg string) {
->>>>>>> 19f00c32
 		fmt.Printf("%s: %s\n", cls, msg)
 	})
 }
