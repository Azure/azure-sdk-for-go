//go:build go1.18
// +build go1.18

// Copyright (c) Microsoft Corporation. All rights reserved.
// Licensed under the MIT License.

package shared

const (
	ContentTypeAppJSON = "application/json"
	ContentTypeAppXML  = "application/xml"
)

const (
	HeaderAuthorization          = "Authorization"
	HeaderAuxiliaryAuthorization = "x-ms-authorization-auxiliary"
	HeaderAzureAsync             = "Azure-AsyncOperation"
	HeaderContentLength          = "Content-Length"
	HeaderContentType            = "Content-Type"
	HeaderLocation               = "Location"
	HeaderOperationLocation      = "Operation-Location"
	HeaderRetryAfter             = "Retry-After"
	HeaderUserAgent              = "User-Agent"
)

const BearerTokenPrefix = "Bearer "

const (
	// Module is the name of the calling module used in telemetry data.
	Module = "azcore"

	// Version is the semantic version (see http://semver.org) of this module.
<<<<<<< HEAD
	Version = "v0.24.0"
=======
	Version = "v0.23.2"
>>>>>>> 2ac677fd
)<|MERGE_RESOLUTION|>--- conflicted
+++ resolved
@@ -30,9 +30,5 @@
 	Module = "azcore"
 
 	// Version is the semantic version (see http://semver.org) of this module.
-<<<<<<< HEAD
 	Version = "v0.24.0"
-=======
-	Version = "v0.23.2"
->>>>>>> 2ac677fd
 )