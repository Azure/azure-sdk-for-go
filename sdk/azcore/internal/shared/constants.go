--- conflicted
+++ resolved
@@ -22,10 +22,7 @@
 	HeaderRetryAfter             = "Retry-After"
 	HeaderUserAgent              = "User-Agent"
 	HeaderWWWAuthenticate        = "WWW-Authenticate"
-<<<<<<< HEAD
-=======
 	HeaderXMSClientRequestID     = "x-ms-client-request-id"
->>>>>>> d732f7cc
 )
 
 const BearerTokenPrefix = "Bearer "
@@ -35,9 +32,5 @@
 	Module = "azcore"
 
 	// Version is the semantic version (see http://semver.org) of this module.
-<<<<<<< HEAD
-	Version = "v1.4.0-beta.2"
-=======
 	Version = "v1.5.0"
->>>>>>> d732f7cc
 )