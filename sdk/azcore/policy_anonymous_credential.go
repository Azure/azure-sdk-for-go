--- conflicted
+++ resolved
@@ -6,15 +6,6 @@
 
 package azcore
 
-<<<<<<< HEAD
-import "net/http"
-
-func anonCredAuthPolicyFunc(AuthenticationOptions) Policy {
-	return policyFunc(anonCredPolicyFunc)
-}
-
-func anonCredPolicyFunc(req *Request) (*http.Response, error) {
-=======
 import (
 	"net/http"
 
@@ -28,7 +19,6 @@
 }
 
 func anonCredPolicyFunc(req *policy.Request) (*http.Response, error) {
->>>>>>> 19f00c32
 	return req.Next()
 }
 
