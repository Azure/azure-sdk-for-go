// Copyright (c) Microsoft Corporation. All rights reserved.
// Licensed under the MIT License.

package azcore

import (
	"context"
	"io"
	"math/rand"
	"net/http"
	"time"
)

// RetryPolicy tells the pipeline what kind of retry policy to use. See the RetryPolicy* constants.
type RetryPolicy int32

const (
	// RetryPolicyExponential tells the pipeline to use an exponential back-off retry policy
	RetryPolicyExponential RetryPolicy = 0

	// RetryPolicyFixed tells the pipeline to use a fixed back-off retry policy
	RetryPolicyFixed RetryPolicy = 1
)

const (
	defaultMaxTries = 4
)

// RetryOptions configures the retry policy's behavior.
type RetryOptions struct {
	// Policy tells the pipeline what kind of retry policy to use. See the RetryPolicy* constants.\
	// A value of zero means that you accept our default policy.
	Policy RetryPolicy

	// MaxTries specifies the maximum number of attempts an operation will be tried before producing an error (0=default).
	// A value of zero means that you accept our default policy. A value of 1 means 1 try and no retries.
	MaxTries int32

	// TryTimeout indicates the maximum time allowed for any single try of an HTTP request.
	// A value of zero means that you accept our default timeout. NOTE: When transferring large amounts
	// of data, the default TryTimeout will probably not be sufficient. You should override this value
	// based on the bandwidth available to the host machine and proximity to the Storage service. A good
	// starting point may be something like (60 seconds per MB of anticipated-payload-size).
	TryTimeout time.Duration

	// RetryDelay specifies the amount of delay to use before retrying an operation (0=default).
	// When RetryPolicy is specified as RetryPolicyExponential, the delay increases exponentially
	// with each retry up to a maximum specified by MaxRetryDelay.
	// If you specify 0, then you must also specify 0 for MaxRetryDelay.
	// If you specify RetryDelay, then you must also specify MaxRetryDelay, and MaxRetryDelay should be
	// equal to or greater than RetryDelay.
	RetryDelay time.Duration

	// MaxRetryDelay specifies the maximum delay allowed before retrying an operation (0=default).
	// If you specify 0, then you must also specify 0 for RetryDelay.
	MaxRetryDelay time.Duration

	// StatusCodes specifies the HTTP status codes that indicate the operation should be retried.
	// If unspecified it will default to the status codes in StatusCodesForRetry.
	StatusCodes []int
}

var (
	// StatusCodesForRetry is the default set of HTTP status code for which the policy will retry.
	StatusCodesForRetry = [6]int{
		http.StatusRequestTimeout,      // 408
		http.StatusTooManyRequests,     // 429
		http.StatusInternalServerError, // 500
		http.StatusBadGateway,          // 502
		http.StatusServiceUnavailable,  // 503
		http.StatusGatewayTimeout,      // 504
	}
)

func (o RetryOptions) defaults() RetryOptions {
	// We assume the following:
	// 1. o.Policy should either be RetryPolicyExponential or RetryPolicyFixed
	// 2. o.MaxTries >= 0
	// 3. o.TryTimeout, o.RetryDelay, and o.MaxRetryDelay >=0
	// 4. o.RetryDelay <= o.MaxRetryDelay
	// 5. Both o.RetryDelay and o.MaxRetryDelay must be 0 or neither can be 0

	if len(o.StatusCodes) == 0 {
		o.StatusCodes = StatusCodesForRetry[:]
	}

	IfDefault := func(current *time.Duration, desired time.Duration) {
		if *current == time.Duration(0) {
			*current = desired
		}
	}

	// Set defaults if unspecified
	if o.MaxTries == 0 {
		o.MaxTries = defaultMaxTries
	}
	switch o.Policy {
	default:
		fallthrough
	case RetryPolicyExponential:
		IfDefault(&o.TryTimeout, 1*time.Minute)
		IfDefault(&o.RetryDelay, 4*time.Second)
		IfDefault(&o.MaxRetryDelay, 120*time.Second)

	case RetryPolicyFixed:
		IfDefault(&o.TryTimeout, 1*time.Minute)
		IfDefault(&o.RetryDelay, 30*time.Second)
		IfDefault(&o.MaxRetryDelay, 120*time.Second)
	}
	return o
}

func (o RetryOptions) calcDelay(try int32) time.Duration { // try is >=1; never 0
	pow := func(number int64, exponent int32) int64 { // pow is nested helper function
		var result int64 = 1
		for n := int32(0); n < exponent; n++ {
			result *= number
		}
		return result
	}

	delay := time.Duration(0)
	switch o.Policy {
	default:
		fallthrough
	case RetryPolicyExponential:
		delay = time.Duration(pow(2, try)-1) * o.RetryDelay

	case RetryPolicyFixed:
		delay = o.RetryDelay
	}

	// Introduce some jitter:  [0.0, 1.0) / 2 = [0.0, 0.5) + 0.8 = [0.8, 1.3)
	delay = time.Duration(delay.Seconds() * (rand.Float64()/2 + 0.8) * float64(time.Second)) // NOTE: We want math/rand; not crypto/rand
	if delay > o.MaxRetryDelay {
		delay = o.MaxRetryDelay
	}
	return delay
}

// NewRetryPolicy creates a policy object configured using the specified options.
func NewRetryPolicy(o RetryOptions) Policy {
	return &retryPolicy{options: o.defaults()} // Force defaults to be calculated
}

type retryPolicy struct {
	options RetryOptions
}

func (p *retryPolicy) Do(ctx context.Context, req *Request) (resp *Response, err error) {
	// Exponential retry algorithm: ((2 ^ attempt) - 1) * delay * random(0.8, 1.2)
	// When to retry: connection failure or temporary/timeout.
	if req.Body != nil {
		// wrap the body so we control when it's actually closed
		rwbody := &retryableRequestBody{body: req.Body.(ReadSeekCloser)}
		req.Body = rwbody
		req.Request.GetBody = func() (io.ReadCloser, error) {
			_, err := rwbody.Seek(0, io.SeekStart) // Seek back to the beginning of the stream
			return rwbody, err
		}
		defer rwbody.realClose()
	}
	for try := int32(1); try <= p.options.MaxTries; try++ {
		resp = nil // reset
		logf("\n=====> Try=%d\n", try)

		// For each try, seek to the beginning of the Body stream. We do this even for the 1st try because
		// the stream may not be at offset 0 when we first get it and we want the same behavior for the
		// 1st try as for additional tries.
		err = req.RewindBody()
		if err != nil {
			return
		}

		// Set the time for this particular retry operation and then Do the operation.
		tryCtx, tryCancel := context.WithTimeout(ctx, p.options.TryTimeout)
		resp, err = req.Do(tryCtx) // Make the request
		tryCancel()
		logf("Err=%v, response=%v\n", err, resp)

<<<<<<< HEAD
		// if there is no error and the response code isn't in the list of retry codes then we're done
		// TODO: if this is a failure to get an access token don't retry
		if err == nil && !resp.HasStatusCode(p.options.StatusCodes...) {
=======
		if err == nil && !resp.hasStatusCode(p.options.StatusCodes...) {
			// if there is no error and the response code isn't in the list of retry codes then we're done.
			return
		} else if ctx.Err() != nil {
			// don't retry if the parent context has been cancelled or its deadline exceeded
			return
		} else if retrier, ok := err.(Retrier); ok && retrier.IsNotRetriable() {
			// the error says it's not retriable so don't retry
>>>>>>> 41d45fd4
			return
		}

		// drain before retrying so nothing is leaked
		resp.Drain()

		// use the delay from retry-after if available
		delay, ok := resp.RetryAfter()
		if !ok {
			delay = p.options.calcDelay(try)
		}
		logf("Try=%d, Delay=%v\n", try, delay)
		select {
		case <-time.After(delay):
			// no-op
		case <-ctx.Done():
			err = ctx.Err()
			return
		}
	}
	return // Not retryable or too many retries; return the last response/error
}

// ********** The following type/methods implement the retryableRequestBody (a ReadSeekCloser)

// This struct is used when sending a body to the network
type retryableRequestBody struct {
	body io.ReadSeeker // Seeking is required to support retries
}

// Read reads a block of data from an inner stream and reports progress
func (b *retryableRequestBody) Read(p []byte) (n int, err error) {
	return b.body.Read(p)
}

func (b *retryableRequestBody) Seek(offset int64, whence int) (offsetFromStart int64, err error) {
	return b.body.Seek(offset, whence)
}

func (b *retryableRequestBody) Close() error {
	// We don't want the underlying transport to close the request body on transient failures so this is a nop.
	// The retry policy closes the request body upon success.
	return nil
}

func (b *retryableRequestBody) realClose() error {
	if c, ok := b.body.(io.Closer); ok {
		return c.Close()
	}
	return nil
}

// According to https://github.com/golang/go/wiki/CompilerOptimizations, the compiler will inline this method and hopefully optimize all calls to it away
var logf = func(format string, a ...interface{}) {}<|MERGE_RESOLUTION|>--- conflicted
+++ resolved
@@ -178,12 +178,7 @@
 		tryCancel()
 		logf("Err=%v, response=%v\n", err, resp)
 
-<<<<<<< HEAD
-		// if there is no error and the response code isn't in the list of retry codes then we're done
-		// TODO: if this is a failure to get an access token don't retry
 		if err == nil && !resp.HasStatusCode(p.options.StatusCodes...) {
-=======
-		if err == nil && !resp.hasStatusCode(p.options.StatusCodes...) {
 			// if there is no error and the response code isn't in the list of retry codes then we're done.
 			return
 		} else if ctx.Err() != nil {
@@ -191,7 +186,6 @@
 			return
 		} else if retrier, ok := err.(Retrier); ok && retrier.IsNotRetriable() {
 			// the error says it's not retriable so don't retry
->>>>>>> 41d45fd4
 			return
 		}
 
