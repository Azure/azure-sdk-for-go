--- conflicted
+++ resolved
@@ -34,14 +34,10 @@
 type Base64Encoding int
 
 const (
-<<<<<<< HEAD
-	Base64StdFormat Base64Encoding = 0
-=======
 	// Base64StdFormat uses base64.StdEncoding for encoding and decoding payloads.
 	Base64StdFormat Base64Encoding = 0
 
 	// Base64URLFormat uses base64.RawURLEncoding for encoding and decoding payloads.
->>>>>>> e6d0d5f5
 	Base64URLFormat Base64Encoding = 1
 )
 
@@ -133,25 +129,6 @@
 	// send as a JSON string
 	encode = fmt.Sprintf("\"%s\"", encode)
 	return req.SetBody(NopCloser(strings.NewReader(encode)), contentTypeAppJSON)
-}
-
-// MarshalAsByteArray will base-64 encode the byte slice v, then calls SetBody.
-// The encoded value is treated as a JSON string.
-func (req *Request) MarshalAsByteArray(v []byte, format Base64Encoding) error {
-	var encode string
-	switch format {
-	case Base64StdFormat:
-		encode = base64.StdEncoding.EncodeToString(v)
-	case Base64URLFormat:
-		// use raw encoding so that '=' characters are omitted as they have special meaning in URLs
-		encode = base64.RawURLEncoding.EncodeToString(v)
-	default:
-		return fmt.Errorf("unrecognized byte array format: %d", format)
-	}
-	// send as a JSON string
-	encode = fmt.Sprintf("\"%s\"", encode)
-	req.Header.Set(HeaderContentType, contentTypeAppJSON)
-	return req.SetBody(NopCloser(strings.NewReader(encode)))
 }
 
 // MarshalAsJSON calls json.Marshal() to get the JSON encoding of v then calls SetBody.
