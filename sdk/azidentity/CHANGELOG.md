--- conflicted
+++ resolved
@@ -14,12 +14,9 @@
 ### Other Changes
 * `AzureCLICredential` imposes its default timeout only when the `Context`
   passed to `GetToken()` has no deadline
-<<<<<<< HEAD
 * Added `NewCredentialUnavailableError()`. This function constructs an error indicating
   a credential can't authenticate and an encompassing `ChainedTokenCredential` should
   try its next credential, if any.
-=======
->>>>>>> c4442285
 
 ## 1.3.0-beta.1 (2022-12-13)
 
