# Release History

<<<<<<< HEAD
## 0.12.0 (Unreleased)
### Breaking Changes
* The `AuthorityHost` field in credential options structs is now a custom type,
  `AzureAuthorityHost`, with underlying type `string`


## v0.11.0 (2021-09-08)
=======
## 0.11.0 (2021-09-08)
>>>>>>> 165408cc
### Breaking Changes
* Unexported `AzureCLICredentialOptions.TokenProvider` and its type,
  `AzureCLITokenProvider`

### Bug Fixes
* `ManagedIdentityCredential.GetToken` returns `CredentialUnavailableError`
  when IMDS has no assigned identity, signaling `DefaultAzureCredential` to
  try other credentials


## 0.10.0 (2021-08-30)
### Breaking Changes
* Update based on `azcore` refactor [#15383](https://github.com/Azure/azure-sdk-for-go/pull/15383)

## 0.9.3 (2021-08-20)

### Bugs Fixed
* `ManagedIdentityCredential.GetToken` no longer mutates its `opts.Scopes`

### Other Changes
* Bumps version of `azcore` to `v0.18.1`


## 0.9.2 (2021-07-23)
### Features Added
* Adding support for Service Fabric environment in `ManagedIdentityCredential`
* Adding an option for using a resource ID instead of client ID in `ManagedIdentityCredential`


## 0.9.1 (2021-05-24)
### Features Added
* Add LICENSE.txt and bump version information


## 0.9.0 (2021-05-21)
### Features Added
* Add support for authenticating in Azure Stack environments
* Enable user assigned identities for the IMDS scenario in `ManagedIdentityCredential`
* Add scope to resource conversion in `GetToken()` on `ManagedIdentityCredential`


## 0.8.0 (2021-01-20)
### Features Added
* Updating documentation


## 0.7.1 (2021-01-04)
### Features Added
* Adding port option to `InteractiveBrowserCredential`


## 0.7.0 (2020-12-11)
### Features Added
* Add `redirectURI` parameter back to authentication code flow


## 0.6.1 (2020-12-09)
### Features Added
* Updating query parameter in `ManagedIdentityCredential` and updating datetime string for parsing managed identity access tokens.


## 0.6.0 (2020-11-16)
### Features Added
* Remove `RedirectURL` parameter from auth code flow to align with the MSAL implementation which relies on the native client redirect URL.


## 0.5.0 (2020-10-30)
### Features Added
* Flattening credential options


## 0.4.3 (2020-10-21)
### Features Added
* Adding Azure Arc support in `ManagedIdentityCredential`


## 0.4.2 (2020-10-16)
### Features Added
* Typo fixes


## 0.4.1 (2020-10-16)
### Features Added
* Ensure authority hosts are only HTTPs


## 0.4.0 (2020-10-16)
### Features Added
* Adding options structs for credentials


## 0.3.0 (2020-10-09)
### Features Added
* Update `DeviceCodeCredential` callback


## 0.2.2 (2020-10-09)
### Features Added
* Add `AuthorizationCodeCredential`


## 0.2.1 (2020-10-06)
### Features Added
* Add `InteractiveBrowserCredential`


## 0.2.0 (2020-09-11)
### Features Added
* Refactor `azidentity` on top of `azcore` refactor
* Updated policies to conform to `policy.Policy` interface changes.
* Updated non-retriable errors to conform to `azcore.NonRetriableError`.
* Fixed calls to `Request.SetBody()` to include content type.
* Switched endpoints to string types and removed extra parsing code.


## 0.1.1 (2020-09-02)
### Features Added
* Add `AzureCLICredential` to `DefaultAzureCredential` chain


## 0.1.0 (2020-07-23)
### Features Added
* Initial Release. Azure Identity library that provides Azure Active Directory token authentication support for the SDK.<|MERGE_RESOLUTION|>--- conflicted
+++ resolved
@@ -1,16 +1,12 @@
 # Release History
 
-<<<<<<< HEAD
 ## 0.12.0 (Unreleased)
 ### Breaking Changes
 * The `AuthorityHost` field in credential options structs is now a custom type,
   `AzureAuthorityHost`, with underlying type `string`
 
 
-## v0.11.0 (2021-09-08)
-=======
 ## 0.11.0 (2021-09-08)
->>>>>>> 165408cc
 ### Breaking Changes
 * Unexported `AzureCLICredentialOptions.TokenProvider` and its type,
   `AzureCLITokenProvider`
