--- conflicted
+++ resolved
@@ -6,13 +6,12 @@
 
 ### Breaking Changes
 > These changes affect only code written against a beta version such as v1.3.0-beta.4
-<<<<<<< HEAD
 * Moved `NewWorkloadIdentityCredential()` parameters into `WorkloadIdentityCredentialOptions`.
   The constructor now reads default configuration from environment variables set by the Azure
   workload identity webhook by default.
-=======
+  ([#20478](https://github.com/Azure/azure-sdk-for-go/pull/20478))
 * Removed CAE support. It will return in the next beta release.
->>>>>>> 063592ec
+  ([#20479](https://github.com/Azure/azure-sdk-for-go/pull/20479))
 
 ### Bugs Fixed
 * Fixed an issue in `DefaultAzureCredential` that could cause the managed identity endpoint check to fail in rare circumstances.
