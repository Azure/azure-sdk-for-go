# Release History

## 1.12.1-beta.1 (Unreleased)

### Features Added
<<<<<<< HEAD
- Added `DefaultAzureCredentialOptions.RequireAzureTokenCredentials`. `NewDefaultAzureCredential` returns an
  error when this option is true and the environment variable `AZURE_TOKEN_CREDENTIALS` has no value.
- Added `AzurePowerShellCredential` to `azidentity` package.
=======
>>>>>>> bbed08cf

### Breaking Changes

### Bugs Fixed

### Other Changes

## 1.12.0 (2025-09-16)

### Features Added
- Added `DefaultAzureCredentialOptions.RequireAzureTokenCredentials`. `NewDefaultAzureCredential` returns an
  error when this option is true and the environment variable `AZURE_TOKEN_CREDENTIALS` has no value.

### Other Changes
- `AzureDeveloperCLICredential` no longer hangs when AZD_DEBUG is set
- `GetToken` methods of `AzureCLICredential` and `AzureDeveloperCLICredential` return an error when
  `TokenRequestOptions.Claims` has a value because these credentials can't acquire a token in that
  case. The error messages describe the action required to get a token.

## 1.11.0 (2025-08-05)

### Other Changes
- `DefaultAzureCredential` tries its next credential when a dev tool credential such as
  `AzureCLICredential` returns an error

## 1.11.0-beta.1 (2025-07-15)

### Features Added
- `DefaultAzureCredential` allows selecting one of its credential types by name via environment variable
  `AZURE_TOKEN_CREDENTIALS`. It will use only the selected type at runtime. For example, set
  `AZURE_TOKEN_CREDENTIALS=WorkloadIdentityCredential` to have `DefaultAzureCredential` use only
  `WorkloadIdentityCredential`.

### Other Changes
- By default, `ManagedIdentityCredential` retries IMDS requests for a maximum of ~70 seconds as recommended
  in IMDS documentation. In previous versions, it would stop retrying after ~54 seconds by default.

## 1.10.1 (2025-06-10)

### Bugs Fixed
- `AzureCLICredential` and `AzureDeveloperCLICredential` could wait indefinitely for subprocess output

## 1.10.0 (2025-05-14)

### Features Added
- `DefaultAzureCredential` reads environment variable `AZURE_TOKEN_CREDENTIALS` to enable a subset of its credentials:
  - `dev` selects `AzureCLICredential` and `AzureDeveloperCLICredential`
  - `prod` selects `EnvironmentCredential`, `WorkloadIdentityCredential` and `ManagedIdentityCredential`

## 1.9.0 (2025-04-08)

### Features Added
* `GetToken()` sets `AccessToken.RefreshOn` when the token provider specifies a value

### Other Changes
* `NewManagedIdentityCredential` logs the configured user-assigned identity, if any
* Deprecated `UsernamePasswordCredential` because it can't support multifactor
  authentication (MFA), which Microsoft Entra ID requires for most tenants. See
  https://aka.ms/azsdk/identity/mfa for migration guidance.
* Updated dependencies

## 1.8.2 (2025-02-12)

### Other Changes
* Upgraded dependencies

## 1.8.1 (2025-01-15)

### Bugs Fixed
* User credential types inconsistently log access token scopes
* `DefaultAzureCredential` skips managed identity in Azure Container Instances
* Credentials having optional tenant IDs such as `AzureCLICredential` and
  `InteractiveBrowserCredential` require setting `AdditionallyAllowedTenants`
  when used with some clients

### Other Changes
* `ChainedTokenCredential` and `DefaultAzureCredential` continue to their next
  credential after `ManagedIdentityCredential` receives an unexpected response
  from IMDS, indicating the response is from something else such as a proxy

## 1.8.0 (2024-10-08)

### Other Changes
* `AzurePipelinesCredential` sets an additional OIDC request header so that it
  receives a 401 instead of a 302 after presenting an invalid system access token
* Allow logging of debugging headers for `AzurePipelinesCredential` and include
  them in error messages

## 1.8.0-beta.3 (2024-09-17)

### Features Added
* Added `ObjectID` type for `ManagedIdentityCredentialOptions.ID`

### Other Changes
* Removed redundant content from error messages

## 1.8.0-beta.2 (2024-08-06)

### Breaking Changes
* `NewManagedIdentityCredential` now returns an error when a user-assigned identity
  is specified on a platform whose managed identity API doesn't support that.
  `ManagedIdentityCredential.GetToken()` formerly logged a warning in these cases.
  Returning an error instead prevents the credential authenticating an unexpected
  identity, causing a client to act with unexpected privileges. The affected
  platforms are:
  * Azure Arc
  * Azure ML (when a resource ID is specified; client IDs are supported)
  * Cloud Shell
  * Service Fabric

### Other Changes
* If `DefaultAzureCredential` receives a non-JSON response when probing IMDS before
  attempting to authenticate a managed identity, it continues to the next credential
  in the chain instead of immediately returning an error.

## 1.8.0-beta.1 (2024-07-17)

### Features Added
* Restored persistent token caching feature

### Breaking Changes
> These changes affect only code written against a beta version such as v1.7.0-beta.1
* Redesigned the persistent caching API. Encryption is now required in all cases
  and persistent cache construction is separate from credential construction.
  The `PersistentUserAuthentication` example in the package docs has been updated
  to demonstrate the new API.

## 1.7.0 (2024-06-20)

### Features Added
* `AzurePipelinesCredential` authenticates an Azure Pipelines service connection with
  workload identity federation

### Breaking Changes
> These changes affect only code written against a beta version such as v1.7.0-beta.1
* Removed the persistent token caching API. It will return in v1.8.0-beta.1

## 1.7.0-beta.1 (2024-06-10)

### Features Added
* Restored `AzurePipelinesCredential` and persistent token caching API

## Breaking Changes
> These changes affect only code written against a beta version such as v1.6.0-beta.4
* Values which `NewAzurePipelinesCredential` read from environment variables in
  prior versions are now parameters
* Renamed `AzurePipelinesServiceConnectionCredentialOptions` to `AzurePipelinesCredentialOptions`

### Bugs Fixed
* Managed identity bug fixes

## 1.6.0 (2024-06-10)

### Features Added
* `NewOnBehalfOfCredentialWithClientAssertions` creates an on-behalf-of credential
  that authenticates with client assertions such as federated credentials

### Breaking Changes
> These changes affect only code written against a beta version such as v1.6.0-beta.4
* Removed `AzurePipelinesCredential` and the persistent token caching API.
  They will return in v1.7.0-beta.1

### Bugs Fixed
* Managed identity bug fixes

## 1.6.0-beta.4 (2024-05-14)

### Features Added
* `AzurePipelinesCredential` authenticates an Azure Pipeline service connection with
  workload identity federation

## 1.6.0-beta.3 (2024-04-09)

### Breaking Changes
* `DefaultAzureCredential` now sends a probe request with no retries for IMDS managed identity
  environments to avoid excessive retry delays when the IMDS endpoint is not available. This
  should improve credential chain resolution for local development scenarios.

### Bugs Fixed
* `ManagedIdentityCredential` now specifies resource IDs correctly for Azure Container Instances

## 1.5.2 (2024-04-09)

### Bugs Fixed
* `ManagedIdentityCredential` now specifies resource IDs correctly for Azure Container Instances

### Other Changes
* Restored v1.4.0 error behavior for empty tenant IDs
* Upgraded dependencies

## 1.6.0-beta.2 (2024-02-06)

### Breaking Changes
> These changes affect only code written against a beta version such as v1.6.0-beta.1
* Replaced `ErrAuthenticationRequired` with `AuthenticationRequiredError`, a struct
  type that carries the `TokenRequestOptions` passed to the `GetToken` call which
  returned the error.

### Bugs Fixed
* Fixed more cases in which credential chains like `DefaultAzureCredential`
  should try their next credential after attempting managed identity
  authentication in a Docker Desktop container

### Other Changes
* `AzureCLICredential` uses the CLI's `expires_on` value for token expiration

## 1.6.0-beta.1 (2024-01-17)

### Features Added
* Restored persistent token caching API first added in v1.5.0-beta.1
* Added `AzureCLICredentialOptions.Subscription`

## 1.5.1 (2024-01-17)

### Bugs Fixed
* `InteractiveBrowserCredential` handles `AdditionallyAllowedTenants` correctly

## 1.5.0 (2024-01-16)

### Breaking Changes
> These changes affect only code written against a beta version such as v1.5.0-beta.1
* Removed persistent token caching. It will return in v1.6.0-beta.1

### Bugs Fixed
* Credentials now preserve MSAL headers e.g. X-Client-Sku

### Other Changes
* Upgraded dependencies

## 1.5.0-beta.2 (2023-11-07)

### Features Added
* `DefaultAzureCredential` and `ManagedIdentityCredential` support Azure ML managed identity
* Added spans for distributed tracing.

## 1.5.0-beta.1 (2023-10-10)

### Features Added
* Optional persistent token caching for most credentials. Set `TokenCachePersistenceOptions`
  on a credential's options to enable and configure this. See the package documentation for
  this version and [TOKEN_CACHING.md](https://aka.ms/azsdk/go/identity/caching) for more
  details.
* `AzureDeveloperCLICredential` authenticates with the Azure Developer CLI (`azd`). This
  credential is also part of the `DefaultAzureCredential` authentication flow.

## 1.4.0 (2023-10-10)

### Bugs Fixed
* `ManagedIdentityCredential` will now retry when IMDS responds 410 or 503

## 1.4.0-beta.5 (2023-09-12)

### Features Added
* Service principal credentials can request CAE tokens

### Breaking Changes
> These changes affect only code written against a beta version such as v1.4.0-beta.4
* Whether `GetToken` requests a CAE token is now determined by `TokenRequestOptions.EnableCAE`. Azure
  SDK clients which support CAE will set this option automatically. Credentials no longer request CAE
  tokens by default or observe the environment variable "AZURE_IDENTITY_DISABLE_CP1".

### Bugs Fixed
* Credential chains such as `DefaultAzureCredential` now try their next credential, if any, when
  managed identity authentication fails in a Docker Desktop container
  ([#21417](https://github.com/Azure/azure-sdk-for-go/issues/21417))

## 1.4.0-beta.4 (2023-08-16)

### Other Changes
* Upgraded dependencies

## 1.3.1 (2023-08-16)

### Other Changes
* Upgraded dependencies

## 1.4.0-beta.3 (2023-08-08)

### Bugs Fixed
* One invocation of `AzureCLICredential.GetToken()` and `OnBehalfOfCredential.GetToken()`
  can no longer make two authentication attempts

## 1.4.0-beta.2 (2023-07-14)

### Other Changes
* `DefaultAzureCredentialOptions.TenantID` applies to workload identity authentication
* Upgraded dependencies

## 1.4.0-beta.1 (2023-06-06)

### Other Changes
* Re-enabled CAE support as in v1.3.0-beta.3

## 1.3.0 (2023-05-09)

### Breaking Changes
> These changes affect only code written against a beta version such as v1.3.0-beta.5
* Renamed `NewOnBehalfOfCredentialFromCertificate` to `NewOnBehalfOfCredentialWithCertificate`
* Renamed `NewOnBehalfOfCredentialFromSecret` to `NewOnBehalfOfCredentialWithSecret`

### Other Changes
* Upgraded to MSAL v1.0.0

## 1.3.0-beta.5 (2023-04-11)

### Breaking Changes
> These changes affect only code written against a beta version such as v1.3.0-beta.4
* Moved `NewWorkloadIdentityCredential()` parameters into `WorkloadIdentityCredentialOptions`.
  The constructor now reads default configuration from environment variables set by the Azure
  workload identity webhook by default.
  ([#20478](https://github.com/Azure/azure-sdk-for-go/pull/20478))
* Removed CAE support. It will return in v1.4.0-beta.1
  ([#20479](https://github.com/Azure/azure-sdk-for-go/pull/20479))

### Bugs Fixed
* Fixed an issue in `DefaultAzureCredential` that could cause the managed identity endpoint check to fail in rare circumstances.

## 1.3.0-beta.4 (2023-03-08)

### Features Added
* Added `WorkloadIdentityCredentialOptions.AdditionallyAllowedTenants` and `.DisableInstanceDiscovery`

### Bugs Fixed
* Credentials now synchronize within `GetToken()` so a single instance can be shared among goroutines
  ([#20044](https://github.com/Azure/azure-sdk-for-go/issues/20044))

### Other Changes
* Upgraded dependencies

## 1.2.2 (2023-03-07)

### Other Changes
* Upgraded dependencies

## 1.3.0-beta.3 (2023-02-07)

### Features Added
* By default, credentials set client capability "CP1" to enable support for
  [Continuous Access Evaluation (CAE)](https://learn.microsoft.com/entra/identity-platform/app-resilience-continuous-access-evaluation).
  This indicates to Microsoft Entra ID that your application can handle CAE claims challenges.
  You can disable this behavior by setting the environment variable "AZURE_IDENTITY_DISABLE_CP1" to "true".
* `InteractiveBrowserCredentialOptions.LoginHint` enables pre-populating the login
  prompt with a username ([#15599](https://github.com/Azure/azure-sdk-for-go/pull/15599))
* Service principal and user credentials support ADFS authentication on Azure Stack.
  Specify "adfs" as the credential's tenant.
* Applications running in private or disconnected clouds can prevent credentials from
  requesting Microsoft Entra instance metadata by setting the `DisableInstanceDiscovery`
  field on credential options.
* Many credentials can now be configured to authenticate in multiple tenants. The
  options types for these credentials have an `AdditionallyAllowedTenants` field
  that specifies additional tenants in which the credential may authenticate.

## 1.3.0-beta.2 (2023-01-10)

### Features Added
* Added `OnBehalfOfCredential` to support the on-behalf-of flow
  ([#16642](https://github.com/Azure/azure-sdk-for-go/issues/16642))

### Bugs Fixed
* `AzureCLICredential` reports token expiration in local time (should be UTC)

### Other Changes
* `AzureCLICredential` imposes its default timeout only when the `Context`
  passed to `GetToken()` has no deadline
* Added `NewCredentialUnavailableError()`. This function constructs an error indicating
  a credential can't authenticate and an encompassing `ChainedTokenCredential` should
  try its next credential, if any.

## 1.3.0-beta.1 (2022-12-13)

### Features Added
* `WorkloadIdentityCredential` and `DefaultAzureCredential` support
  Workload Identity Federation on Kubernetes. `DefaultAzureCredential`
  support requires environment variable configuration as set by the
  Workload Identity webhook.
  ([#15615](https://github.com/Azure/azure-sdk-for-go/issues/15615))

## 1.2.0 (2022-11-08)

### Other Changes
* This version includes all fixes and features from 1.2.0-beta.*

## 1.2.0-beta.3 (2022-10-11)

### Features Added
* `ManagedIdentityCredential` caches tokens in memory

### Bugs Fixed
* `ClientCertificateCredential` sends only the leaf cert for SNI authentication

## 1.2.0-beta.2 (2022-08-10)

### Features Added
* Added `ClientAssertionCredential` to enable applications to authenticate
  with custom client assertions

### Other Changes
* Updated AuthenticationFailedError with links to TROUBLESHOOTING.md for relevant errors
* Upgraded `microsoft-authentication-library-for-go` requirement to v0.6.0

## 1.2.0-beta.1 (2022-06-07)

### Features Added
* `EnvironmentCredential` reads certificate passwords from `AZURE_CLIENT_CERTIFICATE_PASSWORD`
  ([#17099](https://github.com/Azure/azure-sdk-for-go/pull/17099))

## 1.1.0 (2022-06-07)

### Features Added
* `ClientCertificateCredential` and `ClientSecretCredential` support ESTS-R. First-party
  applications can set environment variable `AZURE_REGIONAL_AUTHORITY_NAME` with a
  region name.
  ([#15605](https://github.com/Azure/azure-sdk-for-go/issues/15605))

## 1.0.1 (2022-06-07)

### Other Changes
* Upgrade `microsoft-authentication-library-for-go` requirement to v0.5.1
  ([#18176](https://github.com/Azure/azure-sdk-for-go/issues/18176))

## 1.0.0 (2022-05-12)

### Features Added
* `DefaultAzureCredential` reads environment variable `AZURE_CLIENT_ID` for the
  client ID of a user-assigned managed identity
  ([#17293](https://github.com/Azure/azure-sdk-for-go/pull/17293))

### Breaking Changes
* Removed `AuthorizationCodeCredential`. Use `InteractiveBrowserCredential` instead
  to authenticate a user with the authorization code flow.
* Instances of `AuthenticationFailedError` are now returned by pointer.
* `GetToken()` returns `azcore.AccessToken` by value

### Bugs Fixed
* `AzureCLICredential` panics after receiving an unexpected error type
  ([#17490](https://github.com/Azure/azure-sdk-for-go/issues/17490))

### Other Changes
* `GetToken()` returns an error when the caller specifies no scope
* Updated to the latest versions of `golang.org/x/crypto`, `azcore` and `internal`

## 0.14.0 (2022-04-05)

### Breaking Changes
* This module now requires Go 1.18
* Removed `AuthorityHost`. Credentials are now configured for sovereign or private
  clouds with the API in `azcore/cloud`, for example:
  ```go
  // before
  opts := azidentity.ClientSecretCredentialOptions{AuthorityHost: azidentity.AzureGovernment}
  cred, err := azidentity.NewClientSecretCredential(tenantID, clientID, secret, &opts)

  // after
  import "github.com/Azure/azure-sdk-for-go/sdk/azcore/cloud"

  opts := azidentity.ClientSecretCredentialOptions{}
  opts.Cloud = cloud.AzureGovernment
  cred, err := azidentity.NewClientSecretCredential(tenantID, clientID, secret, &opts)
  ```

## 0.13.2 (2022-03-08)

### Bugs Fixed
* Prevented a data race in `DefaultAzureCredential` and `ChainedTokenCredential`
  ([#17144](https://github.com/Azure/azure-sdk-for-go/issues/17144))

### Other Changes
* Upgraded App Service managed identity version from 2017-09-01 to 2019-08-01
  ([#17086](https://github.com/Azure/azure-sdk-for-go/pull/17086))

## 0.13.1 (2022-02-08)

### Features Added
* `EnvironmentCredential` supports certificate SNI authentication when
  `AZURE_CLIENT_SEND_CERTIFICATE_CHAIN` is "true".
  ([#16851](https://github.com/Azure/azure-sdk-for-go/pull/16851))

### Bugs Fixed
* `ManagedIdentityCredential.GetToken()` now returns an error when configured for
   a user assigned identity in Azure Cloud Shell (which doesn't support such identities)
   ([#16946](https://github.com/Azure/azure-sdk-for-go/pull/16946))

### Other Changes
* `NewDefaultAzureCredential()` logs non-fatal errors. These errors are also included in the
  error returned by `DefaultAzureCredential.GetToken()` when it's unable to acquire a token
  from any source. ([#15923](https://github.com/Azure/azure-sdk-for-go/issues/15923))

## 0.13.0 (2022-01-11)

### Breaking Changes
* Replaced `AuthenticationFailedError.RawResponse()` with a field having the same name
* Unexported `CredentialUnavailableError`
* Instances of `ChainedTokenCredential` will now skip looping through the list of source credentials and re-use the first successful credential on subsequent calls to `GetToken`.
  * If `ChainedTokenCredentialOptions.RetrySources` is true, `ChainedTokenCredential` will continue to try all of the originally provided credentials each time the `GetToken` method is called.
  * `ChainedTokenCredential.successfulCredential` will contain a reference to the last successful credential.
  * `DefaultAzureCredenial` will also re-use the first successful credential on subsequent calls to `GetToken`.
  * `DefaultAzureCredential.chain.successfulCredential` will also contain a reference to the last successful credential.

### Other Changes
* `ManagedIdentityCredential` no longer probes IMDS before requesting a token
  from it. Also, an error response from IMDS no longer disables a credential
  instance. Following an error, a credential instance will continue to send
  requests to IMDS as necessary.
* Adopted MSAL for user and service principal authentication
* Updated `azcore` requirement to 0.21.0

## 0.12.0 (2021-11-02)
### Breaking Changes
* Raised minimum go version to 1.16
* Removed `NewAuthenticationPolicy()` from credentials. Clients should instead use azcore's
 `runtime.NewBearerTokenPolicy()` to construct a bearer token authorization policy.
* The `AuthorityHost` field in credential options structs is now a custom type,
  `AuthorityHost`, with underlying type `string`
* `NewChainedTokenCredential` has a new signature to accommodate a placeholder
  options struct:
  ```go
  // before
  cred, err := NewChainedTokenCredential(credA, credB)

  // after
  cred, err := NewChainedTokenCredential([]azcore.TokenCredential{credA, credB}, nil)
  ```
* Removed `ExcludeAzureCLICredential`, `ExcludeEnvironmentCredential`, and `ExcludeMSICredential`
  from `DefaultAzureCredentialOptions`
* `NewClientCertificateCredential` requires a `[]*x509.Certificate` and `crypto.PrivateKey` instead of
  a path to a certificate file. Added `ParseCertificates` to simplify getting these in common cases:
  ```go
  // before
  cred, err := NewClientCertificateCredential("tenant", "client-id", "/cert.pem", nil)

  // after
  certData, err := os.ReadFile("/cert.pem")
  certs, key, err := ParseCertificates(certData, password)
  cred, err := NewClientCertificateCredential(tenantID, clientID, certs, key, nil)
  ```
* Removed `InteractiveBrowserCredentialOptions.ClientSecret` and `.Port`
* Removed `AADAuthenticationFailedError`
* Removed `id` parameter of `NewManagedIdentityCredential()`. User assigned identities are now
  specified by `ManagedIdentityCredentialOptions.ID`:
  ```go
  // before
  cred, err := NewManagedIdentityCredential("client-id", nil)
  // or, for a resource ID
  opts := &ManagedIdentityCredentialOptions{ID: ResourceID}
  cred, err := NewManagedIdentityCredential("/subscriptions/...", opts)

  // after
  clientID := ClientID("7cf7db0d-...")
  opts := &ManagedIdentityCredentialOptions{ID: clientID}
  // or, for a resource ID
  resID: ResourceID("/subscriptions/...")
  opts := &ManagedIdentityCredentialOptions{ID: resID}
  cred, err := NewManagedIdentityCredential(opts)
  ```
* `DeviceCodeCredentialOptions.UserPrompt` has a new type: `func(context.Context, DeviceCodeMessage) error`
* Credential options structs now embed `azcore.ClientOptions`. In addition to changing literal initialization
  syntax, this change renames `HTTPClient` fields to `Transport`.
* Renamed `LogCredential` to `EventCredential`
* `AzureCLICredential` no longer reads the environment variable `AZURE_CLI_PATH`
* `NewManagedIdentityCredential` no longer reads environment variables `AZURE_CLIENT_ID` and
  `AZURE_RESOURCE_ID`. Use `ManagedIdentityCredentialOptions.ID` instead.
* Unexported `AuthenticationFailedError` and `CredentialUnavailableError` structs. In their place are two
  interfaces having the same names.

### Bugs Fixed
* `AzureCLICredential.GetToken` no longer mutates its `opts.Scopes`

### Features Added
* Added connection configuration options to `DefaultAzureCredentialOptions`
* `AuthenticationFailedError.RawResponse()` returns the HTTP response motivating the error,
  if available

### Other Changes
* `NewDefaultAzureCredential()` returns `*DefaultAzureCredential` instead of `*ChainedTokenCredential`
* Added `TenantID` field to `DefaultAzureCredentialOptions` and `AzureCLICredentialOptions`

## 0.11.0 (2021-09-08)
### Breaking Changes
* Unexported `AzureCLICredentialOptions.TokenProvider` and its type,
  `AzureCLITokenProvider`

### Bug Fixes
* `ManagedIdentityCredential.GetToken` returns `CredentialUnavailableError`
  when IMDS has no assigned identity, signaling `DefaultAzureCredential` to
  try other credentials


## 0.10.0 (2021-08-30)
### Breaking Changes
* Update based on `azcore` refactor [#15383](https://github.com/Azure/azure-sdk-for-go/pull/15383)

## 0.9.3 (2021-08-20)

### Bugs Fixed
* `ManagedIdentityCredential.GetToken` no longer mutates its `opts.Scopes`

### Other Changes
* Bumps version of `azcore` to `v0.18.1`


## 0.9.2 (2021-07-23)
### Features Added
* Adding support for Service Fabric environment in `ManagedIdentityCredential`
* Adding an option for using a resource ID instead of client ID in `ManagedIdentityCredential`


## 0.9.1 (2021-05-24)
### Features Added
* Add LICENSE.txt and bump version information


## 0.9.0 (2021-05-21)
### Features Added
* Add support for authenticating in Azure Stack environments
* Enable user assigned identities for the IMDS scenario in `ManagedIdentityCredential`
* Add scope to resource conversion in `GetToken()` on `ManagedIdentityCredential`


## 0.8.0 (2021-01-20)
### Features Added
* Updating documentation


## 0.7.1 (2021-01-04)
### Features Added
* Adding port option to `InteractiveBrowserCredential`


## 0.7.0 (2020-12-11)
### Features Added
* Add `redirectURI` parameter back to authentication code flow


## 0.6.1 (2020-12-09)
### Features Added
* Updating query parameter in `ManagedIdentityCredential` and updating datetime string for parsing managed identity access tokens.


## 0.6.0 (2020-11-16)
### Features Added
* Remove `RedirectURL` parameter from auth code flow to align with the MSAL implementation which relies on the native client redirect URL.


## 0.5.0 (2020-10-30)
### Features Added
* Flattening credential options


## 0.4.3 (2020-10-21)
### Features Added
* Adding Azure Arc support in `ManagedIdentityCredential`


## 0.4.2 (2020-10-16)
### Features Added
* Typo fixes


## 0.4.1 (2020-10-16)
### Features Added
* Ensure authority hosts are only HTTPs


## 0.4.0 (2020-10-16)
### Features Added
* Adding options structs for credentials


## 0.3.0 (2020-10-09)
### Features Added
* Update `DeviceCodeCredential` callback


## 0.2.2 (2020-10-09)
### Features Added
* Add `AuthorizationCodeCredential`


## 0.2.1 (2020-10-06)
### Features Added
* Add `InteractiveBrowserCredential`


## 0.2.0 (2020-09-11)
### Features Added
* Refactor `azidentity` on top of `azcore` refactor
* Updated policies to conform to `policy.Policy` interface changes.
* Updated non-retriable errors to conform to `azcore.NonRetriableError`.
* Fixed calls to `Request.SetBody()` to include content type.
* Switched endpoints to string types and removed extra parsing code.


## 0.1.1 (2020-09-02)
### Features Added
* Add `AzureCLICredential` to `DefaultAzureCredential` chain


## 0.1.0 (2020-07-23)
### Features Added
* Initial Release. Azure Identity library that provides Microsoft Entra token authentication support for the SDK.<|MERGE_RESOLUTION|>--- conflicted
+++ resolved
@@ -3,12 +3,7 @@
 ## 1.12.1-beta.1 (Unreleased)
 
 ### Features Added
-<<<<<<< HEAD
-- Added `DefaultAzureCredentialOptions.RequireAzureTokenCredentials`. `NewDefaultAzureCredential` returns an
-  error when this option is true and the environment variable `AZURE_TOKEN_CREDENTIALS` has no value.
 - Added `AzurePowerShellCredential` to `azidentity` package.
-=======
->>>>>>> bbed08cf
 
 ### Breaking Changes
 
