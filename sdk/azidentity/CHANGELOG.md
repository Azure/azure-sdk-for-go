--- conflicted
+++ resolved
@@ -3,19 +3,13 @@
 ## 0.13.0 (2022-01-11)
 
 ### Breaking Changes
-<<<<<<< HEAD
 * Replaced `AuthenticationFailedError.RawResponse()` with a field having the same name
 * Unexported `CredentialUnavailableError`
-=======
-
 * Instances of `ChainedTokenCredential` will now skip looping through the list of source credentials and re-use the first successful credential on subsequent calls to `GetToken`.
   * If `ChainedTokenCredentialOptions.RetrySources` is true, `ChainedTokenCredential` will continue to try all of the originally provided credentials each time the `GetToken` method is called.
   * `ChainedTokenCredential.successfulCredential` will contain a reference to the last successful credential.
   * `DefaultAzureCredenial` will also re-use the first successful credential on subsequent calls to `GetToken`.
   * `DefaultAzureCredential.chain.successfulCredential` will also contain a reference to the last successful credential.
-
-### Bugs Fixed
->>>>>>> 774c0623
 
 ### Other Changes
 * `ManagedIdentityCredential` no longer probes IMDS before requesting a token
