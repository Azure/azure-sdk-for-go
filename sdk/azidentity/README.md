# Azure Identity Client Module for Go

The Azure Identity module provides Azure Active Directory (Azure AD) token authentication support across the Azure SDK. It includes a set of `TokenCredential` implementations, which can be used with Azure SDK clients supporting token authentication.

[![PkgGoDev](https://pkg.go.dev/badge/github.com/Azure/azure-sdk-for-go/sdk/azidentity)](https://pkg.go.dev/github.com/Azure/azure-sdk-for-go/sdk/azidentity)
| [Azure Active Directory documentation](https://docs.microsoft.com/azure/active-directory/)
| [Source code](https://github.com/Azure/azure-sdk-for-go/tree/main/sdk/azidentity)

# Getting started

## Install the module

This project uses [Go modules](https://github.com/golang/go/wiki/Modules) for versioning and dependency management.

Install the Azure Identity module:

```sh
go get -u github.com/Azure/azure-sdk-for-go/sdk/azidentity
```

## Prerequisites

- an [Azure subscription](https://azure.microsoft.com/free/)
- Go 1.18

### Authenticating during local development

When debugging and executing code locally, developers typically use their own accounts to authenticate calls to Azure services. The `azidentity` module supports authenticating through developer tools to simplify local development.

#### Authenticating via the Azure CLI

`DefaultAzureCredential` and `AzureCLICredential` can authenticate as the user
signed in to the [Azure CLI](https://docs.microsoft.com/cli/azure). To sign in to the Azure CLI, run `az login`. On a system with a default web browser, the Azure CLI will launch the browser to authenticate a user.

When no default browser is available, `az login` will use the device code
authentication flow. This can also be selected manually by running `az login --use-device-code`.

## Key concepts

### Credentials

A credential is a type which contains or can obtain the data needed for a
service client to authenticate requests. Service clients across the Azure SDK
accept a credential instance when they are constructed, and use that credential
to authenticate requests.

The `azidentity` module focuses on OAuth authentication with Azure Active
Directory (AAD). It offers a variety of credential types capable of acquiring
an Azure AD access token. See [Credential Types](#credential-types "Credential Types") for a list of this module's credential types.

### DefaultAzureCredential

`DefaultAzureCredential` is appropriate for most apps that will be deployed to Azure. It combines common production credentials with development credentials. It attempts to authenticate via the following mechanisms in this order, stopping when one succeeds:

![DefaultAzureCredential authentication flow](img/mermaidjs/DefaultAzureCredentialAuthFlow.svg)

1. **Environment** - `DefaultAzureCredential` will read account information specified via [environment variables](#environment-variables) and use it to authenticate.
2. **Managed Identity** - If the app is deployed to an Azure host with managed identity enabled, `DefaultAzureCredential` will authenticate with it.
3. **Azure CLI** - If a user or service principal has authenticated via the Azure CLI `az login` command, `DefaultAzureCredential` will authenticate that identity.

> Note: `DefaultAzureCredential` is intended to simplify getting started with the SDK by handling common scenarios with reasonable default behaviors. Developers who want more control or whose scenario isn't served by the default settings should use other credential types.

## Managed Identity

`DefaultAzureCredential` and `ManagedIdentityCredential` support
[managed identity authentication](https://docs.microsoft.com/azure/active-directory/managed-identities-azure-resources/overview)
in any hosting environment which supports managed identities, such as (this list is not exhaustive):
* [Azure App Service](https://docs.microsoft.com/azure/app-service/overview-managed-identity)
* [Azure Arc](https://docs.microsoft.com/azure/azure-arc/servers/managed-identity-authentication)
* [Azure Cloud Shell](https://docs.microsoft.com/azure/cloud-shell/msi-authorization)
* [Azure Kubernetes Service](https://docs.microsoft.com/azure/aks/use-managed-identity)
* [Azure Service Fabric](https://docs.microsoft.com/azure/service-fabric/concepts-managed-identity)
* [Azure Virtual Machines](https://docs.microsoft.com/azure/active-directory/managed-identities-azure-resources/how-to-use-vm-token)

## Examples

- [Authenticate with DefaultAzureCredential](#authenticate-with-defaultazurecredential "Authenticate with DefaultAzureCredential")
- [Define a custom authentication flow with ChainedTokenCredential](#define-a-custom-authentication-flow-with-chainedtokencredential "Define a custom authentication flow with ChainedTokenCredential")
- [Specify a user-assigned managed identity for DefaultAzureCredential](#specify-a-user-assigned-managed-identity-for-defaultazurecredential)

### Authenticate with DefaultAzureCredential

This example demonstrates authenticating a client from the `armresources` module with `DefaultAzureCredential`.

```go
cred, err := azidentity.NewDefaultAzureCredential(nil)
if err != nil {
  // handle error
}

client := armresources.NewResourceGroupsClient("subscription ID", cred, nil)
```

### Specify a user-assigned managed identity for DefaultAzureCredential

To configure `DefaultAzureCredential` to authenticate a user-assigned managed identity, set the environment variable `AZURE_CLIENT_ID` to the identity's client ID.

### Define a custom authentication flow with `ChainedTokenCredential`

`DefaultAzureCredential` is generally the quickest way to get started developing apps for Azure. For more advanced scenarios, `ChainedTokenCredential` links multiple credential instances to be tried sequentially when authenticating. It will try each chained credential in turn until one provides a token or fails to authenticate due to an error.

The following example demonstrates creating a credential, which will attempt to authenticate using managed identity. It will fall back to authenticating via the Azure CLI when a managed identity is unavailable.

```go
managed, err := azidentity.NewManagedIdentityCredential(nil)
if err != nil {
  // handle error
}
azCLI, err := azidentity.NewAzureCLICredential(nil)
if err != nil {
  // handle error
}
chain, err := azidentity.NewChainedTokenCredential([]azcore.TokenCredential{managed, azCLI}, nil)
if err != nil {
  // handle error
}

client := armresources.NewResourceGroupsClient("subscription ID", chain, nil)
```

## Credential Types

### Authenticating Azure Hosted Applications

|Credential|Usage
|-|-
|[DefaultAzureCredential](https://pkg.go.dev/github.com/Azure/azure-sdk-for-go/sdk/azidentity#DefaultAzureCredential)|Simplified authentication experience for getting started developing Azure apps
|[ChainedTokenCredential](https://pkg.go.dev/github.com/Azure/azure-sdk-for-go/sdk/azidentity#ChainedTokenCredential)|Define custom authentication flows, composing multiple credentials
|[EnvironmentCredential](https://pkg.go.dev/github.com/Azure/azure-sdk-for-go/sdk/azidentity#EnvironmentCredential)|Authenticate a service principal or user configured by environment variables
|[ManagedIdentityCredential](https://pkg.go.dev/github.com/Azure/azure-sdk-for-go/sdk/azidentity#ManagedIdentityCredential)|Authenticate the managed identity of an Azure resource

### Authenticating Service Principals

|Credential|Usage
|-|-
|[ClientSecretCredential](https://pkg.go.dev/github.com/Azure/azure-sdk-for-go/sdk/azidentity#ClientSecretCredential)|Authenticate a service principal with a secret
|[ClientCertificateCredential](https://pkg.go.dev/github.com/Azure/azure-sdk-for-go/sdk/azidentity#ClientCertificateCredential)|Authenticate a service principal with a certificate

### Authenticating Users

|Credential|Usage
|-|-
|[InteractiveBrowserCredential](https://pkg.go.dev/github.com/Azure/azure-sdk-for-go/sdk/azidentity#InteractiveBrowserCredential)|Interactively authenticate a user with the default web browser
|[DeviceCodeCredential](https://pkg.go.dev/github.com/Azure/azure-sdk-for-go/sdk/azidentity#DeviceCodeCredential)|Interactively authenticate a user on a device with limited UI
|[UsernamePasswordCredential](https://pkg.go.dev/github.com/Azure/azure-sdk-for-go/sdk/azidentity#UsernamePasswordCredential)|Authenticate a user with a username and password

### Authenticating via Development Tools

|Credential|Usage
|-|-
|[AzureCLICredential](https://pkg.go.dev/github.com/Azure/azure-sdk-for-go/sdk/azidentity#AzureCLICredential)|Authenticate as the user signed in to the Azure CLI

## Environment Variables

`DefaultAzureCredential` and `EnvironmentCredential` can be configured with environment variables. Each type of authentication requires values for specific variables:

#### Service principal with secret

|variable name|value
|-|-
|`AZURE_CLIENT_ID`|ID of an Azure Active Directory application
|`AZURE_TENANT_ID`|ID of the application's Azure Active Directory tenant
|`AZURE_CLIENT_SECRET`|one of the application's client secrets

#### Service principal with certificate

|variable name|value
|-|-
<<<<<<< HEAD
|`AZURE_CLIENT_ID`|id of an Azure Active Directory application
|`AZURE_TENANT_ID`|id of the application's Azure Active Directory tenant
|`AZURE_CLIENT_CERTIFICATE_PATH`|path to a PEM-encoded certificate file including private key
|`AZURE_CLIENT_CERTIFICATE_PASSWORD`|password of the certificate file
=======
|`AZURE_CLIENT_ID`|ID of an Azure Active Directory application
|`AZURE_TENANT_ID`|ID of the application's Azure Active Directory tenant
|`AZURE_CLIENT_CERTIFICATE_PATH`|path to a certificate file including private key (without password protection)
>>>>>>> fa68a8e8

#### Username and password

|variable name|value
|-|-
|`AZURE_CLIENT_ID`|ID of an Azure Active Directory application
|`AZURE_USERNAME`|a username (usually an email address)
|`AZURE_PASSWORD`|that user's password

Configuration is attempted in the above order. For example, if values for a
client secret and certificate are both present, the client secret will be used.

## Troubleshooting

### Error Handling

Credentials return an `error` when they fail to authenticate or lack data they require to authenticate. For guidance on resolving errors from specific credential types, see the [troubleshooting guide](https://aka.ms/azsdk/go/identity/troubleshoot).

For more details on handling specific Azure Active Directory errors please refer to the
Azure Active Directory
[error code documentation](https://docs.microsoft.com/azure/active-directory/develop/reference-aadsts-error-codes).

### Logging

This module uses the classification-based logging implementation in `azcore`. To enable console logging for all SDK modules, set `AZURE_SDK_GO_LOGGING` to `all`. Use the `azcore/log` package to control log event output or to enable logs for `azidentity` only. For example:
```go
import azlog "github.com/Azure/azure-sdk-for-go/sdk/azcore/log"

// print log output to stdout
azlog.SetListener(func(event azlog.Event, s string) {
    fmt.Println(s)
})

// include only azidentity credential logs
azlog.SetEvents(azidentity.EventAuthentication)
```

Credentials log basic information only, such as `GetToken` success or failure and errors. These log entries don't contain authentication secrets but may contain sensitive information.

## Next steps

Client and management modules listed on the [Azure SDK releases page](https://azure.github.io/azure-sdk/releases/latest/go.html) support authenticating with `azidentity` credential types. You can learn more about using these libraries in their documentation, which is linked from the release page.

## Provide Feedback

If you encounter bugs or have suggestions, please
[open an issue](https://github.com/Azure/azure-sdk-for-go/issues).

## Contributing

This project welcomes contributions and suggestions. Most contributions require
you to agree to a Contributor License Agreement (CLA) declaring that you have
the right to, and actually do, grant us the rights to use your contribution.
For details, visit [https://cla.microsoft.com](https://cla.microsoft.com).

When you submit a pull request, a CLA-bot will automatically determine whether
you need to provide a CLA and decorate the PR appropriately (e.g., label,
comment). Simply follow the instructions provided by the bot. You will only
need to do this once across all repos using our CLA.

This project has adopted the
[Microsoft Open Source Code of Conduct](https://opensource.microsoft.com/codeofconduct/).
For more information, see the
[Code of Conduct FAQ](https://opensource.microsoft.com/codeofconduct/faq/)
or contact [opencode@microsoft.com](mailto:opencode@microsoft.com) with any
additional questions or comments.

![Impressions](https://azure-sdk-impressions.azurewebsites.net/api/impressions/azure-sdk-for-go%2Fsdk%2Fazidentity%2FREADME.png)<|MERGE_RESOLUTION|>--- conflicted
+++ resolved
@@ -166,16 +166,10 @@
 
 |variable name|value
 |-|-
-<<<<<<< HEAD
-|`AZURE_CLIENT_ID`|id of an Azure Active Directory application
-|`AZURE_TENANT_ID`|id of the application's Azure Active Directory tenant
-|`AZURE_CLIENT_CERTIFICATE_PATH`|path to a PEM-encoded certificate file including private key
-|`AZURE_CLIENT_CERTIFICATE_PASSWORD`|password of the certificate file
-=======
 |`AZURE_CLIENT_ID`|ID of an Azure Active Directory application
 |`AZURE_TENANT_ID`|ID of the application's Azure Active Directory tenant
-|`AZURE_CLIENT_CERTIFICATE_PATH`|path to a certificate file including private key (without password protection)
->>>>>>> fa68a8e8
+|`AZURE_CLIENT_CERTIFICATE_PATH`|path to a certificate file including private key
+|`AZURE_CLIENT_CERTIFICATE_PASSWORD`|password of the certificate file, if any
 
 #### Username and password
 
