// Copyright (c) Microsoft Corporation. All rights reserved.
// Licensed under the MIT License.

package azidentity

import (
	"context"
	"net/http"
	"net/url"
	"strings"
	"testing"

	"github.com/Azure/azure-sdk-for-go/sdk/azcore/runtime"
	"github.com/Azure/azure-sdk-for-go/sdk/internal/mock"
)

func TestAzurePublicCloudParse(t *testing.T) {
	_, err := url.Parse(AzurePublicCloud)
	if err != nil {
		t.Fatalf("Failed to parse default authority host: %v", err)
	}
}

func TestAzureChinaParse(t *testing.T) {
	_, err := url.Parse(AzureChina)
	if err != nil {
		t.Fatalf("Failed to parse AzureChina authority host: %v", err)
	}
}

func TestAzureGermanyParse(t *testing.T) {
	_, err := url.Parse(AzureGermany)
	if err != nil {
		t.Fatalf("Failed to parse AzureGermany authority host: %v", err)
	}
}

func TestAzureGovernmentParse(t *testing.T) {
	_, err := url.Parse(AzureGovernment)
	if err != nil {
		t.Fatalf("Failed to parse AzureGovernment authority host: %v", err)
	}
}
func TestTelemetryDefaultUserAgent(t *testing.T) {
	srv, close := mock.NewServer()
	defer close()
	srv.AppendResponse(mock.WithBody([]byte(accessTokenRespSuccess)))
	options := pipelineOptions{
		HTTPClient: srv,
	}
	client, err := newAADIdentityClient(srv.URL(), options)
	if err != nil {
		t.Fatalf("Unable to create credential. Received: %v", err)
	}
	req, err := runtime.NewRequest(context.Background(), http.MethodGet, srv.URL())
	if err != nil {
		t.Fatalf("Unexpected error: %v", err)
	}
	resp, err := client.pipeline.Do(req)
	if err != nil {
		t.Fatalf("Unexpected error: %v", err)
	}
	if resp.StatusCode != http.StatusOK {
		t.Fatalf("unexpected status code: %d", resp.StatusCode)
	}
<<<<<<< HEAD
	if ua := resp.Request.Header.Get(headerUserAgent); !strings.HasPrefix(ua, UserAgent) {
=======
	if ua := resp.Request.Header.Get(headerUserAgent); !strings.HasPrefix(ua, "azsdk-go-"+component+"/"+version) {
>>>>>>> 19f00c32
		t.Fatalf("unexpected User-Agent %s", ua)
	}
}

func TestTelemetryCustom(t *testing.T) {
	customTelemetry := "customvalue"
	srv, close := mock.NewServer()
	defer close()
	srv.AppendResponse(mock.WithBody([]byte(accessTokenRespSuccess)))
	options := pipelineOptions{
		HTTPClient: srv,
	}
	options.Telemetry.ApplicationID = customTelemetry
	client, err := newAADIdentityClient(srv.URL(), options)
	if err != nil {
		t.Fatalf("Unable to create credential. Received: %v", err)
	}
	req, err := runtime.NewRequest(context.Background(), http.MethodGet, srv.URL())
	if err != nil {
		t.Fatalf("Unexpected error: %v", err)
	}
	resp, err := client.pipeline.Do(req)
	if err != nil {
		t.Fatalf("Unexpected error: %v", err)
	}
	if resp.StatusCode != http.StatusOK {
		t.Fatalf("unexpected status code: %d", resp.StatusCode)
	}
<<<<<<< HEAD
	if ua := resp.Request.Header.Get(headerUserAgent); !strings.HasPrefix(ua, customTelemetry+" "+UserAgent) {
=======
	if ua := resp.Request.Header.Get(headerUserAgent); !strings.HasPrefix(ua, customTelemetry+" "+"azsdk-go-"+component+"/"+version) {
>>>>>>> 19f00c32
		t.Fatalf("unexpected User-Agent %s", ua)
	}
}<|MERGE_RESOLUTION|>--- conflicted
+++ resolved
@@ -63,11 +63,7 @@
 	if resp.StatusCode != http.StatusOK {
 		t.Fatalf("unexpected status code: %d", resp.StatusCode)
 	}
-<<<<<<< HEAD
-	if ua := resp.Request.Header.Get(headerUserAgent); !strings.HasPrefix(ua, UserAgent) {
-=======
 	if ua := resp.Request.Header.Get(headerUserAgent); !strings.HasPrefix(ua, "azsdk-go-"+component+"/"+version) {
->>>>>>> 19f00c32
 		t.Fatalf("unexpected User-Agent %s", ua)
 	}
 }
@@ -96,11 +92,7 @@
 	if resp.StatusCode != http.StatusOK {
 		t.Fatalf("unexpected status code: %d", resp.StatusCode)
 	}
-<<<<<<< HEAD
-	if ua := resp.Request.Header.Get(headerUserAgent); !strings.HasPrefix(ua, customTelemetry+" "+UserAgent) {
-=======
 	if ua := resp.Request.Header.Get(headerUserAgent); !strings.HasPrefix(ua, customTelemetry+" "+"azsdk-go-"+component+"/"+version) {
->>>>>>> 19f00c32
 		t.Fatalf("unexpected User-Agent %s", ua)
 	}
 }