--- conflicted
+++ resolved
@@ -43,11 +43,7 @@
 	if err != nil {
 		t.Fatalf("Unexpectedly received an error: %v", err)
 	}
-<<<<<<< HEAD
-	if req.Request.Header.Get(headerContentType) != headerURLEncoded {
-=======
 	if req.Raw().Header.Get(headerContentType) != headerURLEncoded {
->>>>>>> 19f00c32
 		t.Fatal("Unexpected value for Content-Type header")
 	}
 	body, err := ioutil.ReadAll(req.Raw().Body)
