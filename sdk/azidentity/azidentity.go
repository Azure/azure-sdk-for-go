// Copyright (c) Microsoft Corporation. All rights reserved.
// Licensed under the MIT License.

package azidentity

import (
	"encoding/json"
	"net/http"
	"net/url"
	"time"

	"github.com/Azure/azure-sdk-for-go/sdk/azcore"
)

const (
	defaultAuthorityHost = "https://login.microsoftonline.com/"
)

var (
	successStatusCodes = [2]int{
		http.StatusOK,      // 200
		http.StatusCreated, // 201
	}
)

var (
	defaultAuthorityHostURL   *url.URL
	defaultIdentityClientOpts *IdentityClientOptions
)

func init() {
	// The error check is handled in azidentity_test.go
	defaultAuthorityHostURL, _ = url.Parse(defaultAuthorityHost)
	defaultIdentityClientOpts = &IdentityClientOptions{AuthorityHost: defaultAuthorityHostURL}
}

// AuthenticationFailedError is a struct used to marshal responses when authentication has failed
type AuthenticationFailedError struct {
	Message       string `json:"error"`
	Description   string `json:"error_description"`
	Timestamp     string `json:"timestamp"`
	TraceID       string `json:"trace_id"`
	CorrelationID string `json:"correlation_id"`
	URI           string `json:"error_uri"`
	Response      *azcore.Response
}

func (e *AuthenticationFailedError) Error() string {
	return e.Message + ": " + e.Description
}

func (e *AuthenticationFailedError) IsNotRetriable() bool {
	return true
}

func newAuthenticationFailedError(resp *azcore.Response) error {
	authFailed := &AuthenticationFailedError{}
	err := json.Unmarshal(resp.Payload, authFailed)
	if err != nil {
		authFailed.Message = resp.Status
		authFailed.Description = "Failed to unmarshal response: " + err.Error()
	}
	authFailed.Response = resp
	return authFailed
}

// CredentialUnavailableError an error type returned when the conditions required to create a credential do not exist
type CredentialUnavailableError struct {
	CredentialType string
	Message        string
}

func (e *CredentialUnavailableError) Error() string {
	return e.CredentialType + ": " + e.Message
}

<<<<<<< HEAD
// ChainedCredentialError an error specific to ChainedTokenCredential and DefaultTokenCredential
// this error type will return a list of Credential Unavailable errors
type ChainedCredentialError struct {
	ErrorList []*CredentialUnavailableError
=======
func (e *CredentialUnavailableError) IsNotRetriable() bool {
	return true
}

// AggregateError a specific error type for the chained token credential
type AggregateError struct {
	Msg     string
	Err     error
	ErrList []error
>>>>>>> 41d45fd4
}

func (e *ChainedCredentialError) Error() string {
	if len(e.ErrorList) > 0 {
		msg := ""
		for _, err := range e.ErrorList {
			msg += err.Error() + "\n"
		}
		return msg
	}
	return "Chained Token Credential: An unexpected error has occurred"
}

// IdentityClientOptions to configure requests made to Azure Identity Services
type IdentityClientOptions struct {
	PipelineOptions azcore.PipelineOptions
	AuthorityHost   *url.URL // The host of the Azure Active Directory authority. The default is https://login.microsoft.com
}

// NewIdentityClientOptions initializes an instance of IdentityClientOptions with default settings
func (c *IdentityClientOptions) setDefaultValues() *IdentityClientOptions {
	if c == nil {
		c = defaultIdentityClientOpts
	}

	if c.AuthorityHost == nil {
		c.AuthorityHost = defaultIdentityClientOpts.AuthorityHost
	}

	return c
}

// NewDefaultPipeline creates a Pipeline using the specified pipeline options
func newDefaultPipeline(o azcore.PipelineOptions) azcore.Pipeline {
	if o.HTTPClient == nil {
		o.HTTPClient = azcore.DefaultHTTPClientTransport()
	}

	return azcore.NewPipeline(
		o.HTTPClient,
		azcore.NewTelemetryPolicy(o.Telemetry),
		azcore.NewUniqueRequestIDPolicy(),
		azcore.NewRetryPolicy(o.Retry),
		azcore.NewRequestLogPolicy(o.LogOptions))
}

// NewDefaultMSIPipeline creates a Pipeline using the specified pipeline options needed
// for a Managed Identity, such as a MSI specific retry policy
func newDefaultMSIPipeline(o azcore.PipelineOptions) azcore.Pipeline {
	if o.HTTPClient == nil {
		o.HTTPClient = azcore.DefaultHTTPClientTransport()
	}

	// Set defaults needed for MSI retry policy
	o.Retry.MaxTries = 5
	o.Retry.Policy = azcore.RetryPolicyExponential
	o.Retry.RetryDelay = 0
	o.Retry.MaxRetryDelay = 60 * time.Second

	return azcore.NewPipeline(
		o.HTTPClient,
		azcore.NewTelemetryPolicy(o.Telemetry),
		azcore.NewUniqueRequestIDPolicy(),
		NewMSIRetryPolicy(o.Retry),
		azcore.NewRequestLogPolicy(o.LogOptions))
}

/*********************************************************************
func newDeviceCodeInfo(dc DeviceCodeResult) DeviceCodeInfo {
	return DeviceCodeInfo{UserCode: dc.UserCode, DeviceCode: dc.DeviceCode, VerificationUrl: dc.VerificationUri,
		ExpiresOn: dc.ExpiresOn, Internal: dc.Interval, Message: dc.Message, ClientId: dc.ClientId, Scopes: dc.Scopes}
}

// Details of the device code to present to a user to allow them to authenticate through the device code authentication flow.
type DeviceCodeInfo struct {
	// JMR: Make all these private and add public getter methods?
	UserCode        string        // User code returned by the service
	DeviceCode      string        // Device code returned by the service
	VerificationUrl string        // Verification URL where the user must navigate to authenticate using the device code and credentials. JMR: URL?
	ExpiresOn       time.Duration // Time when the device code will expire.
	Interval        int64         // Polling interval time to check for completion of authentication flow.
	Message         string        // User friendly text response that can be used for display purpose.
	ClientId        string        // Identifier of the client requesting device code.
	Scopes          []string      // List of the scopes that would be held by token. JMR: Should be readonly
}
**************************************************************/

/*******************************************************
const defaultSuffix = "/.default"

func scopesToResource(scope string) string {
	if strings.EndsWith(scope, defaultSuffix) {
		return scope[:len(scope)-len(defaultSuffix)]
	}
	return scope
}

func resourceToScope(resource string) string {
	resource += defaultSuffix
	return resource
}
**********************************************************/<|MERGE_RESOLUTION|>--- conflicted
+++ resolved
@@ -74,22 +74,14 @@
 	return e.CredentialType + ": " + e.Message
 }
 
-<<<<<<< HEAD
 // ChainedCredentialError an error specific to ChainedTokenCredential and DefaultTokenCredential
 // this error type will return a list of Credential Unavailable errors
 type ChainedCredentialError struct {
 	ErrorList []*CredentialUnavailableError
-=======
+}
+
 func (e *CredentialUnavailableError) IsNotRetriable() bool {
 	return true
-}
-
-// AggregateError a specific error type for the chained token credential
-type AggregateError struct {
-	Msg     string
-	Err     error
-	ErrList []error
->>>>>>> 41d45fd4
 }
 
 func (e *ChainedCredentialError) Error() string {
