--- conflicted
+++ resolved
@@ -103,11 +103,7 @@
 
 func newAADAuthenticationFailedError(resp *http.Response) error {
 	authFailed := &AADAuthenticationFailedError{Response: resp}
-<<<<<<< HEAD
-	err := azcore.UnmarshalAsJSON(resp, authFailed)
-=======
 	err := runtime.UnmarshalAsJSON(resp, authFailed)
->>>>>>> 19f00c32
 	if err != nil {
 		authFailed.Message = resp.Status
 		authFailed.Description = "Failed to unmarshal response: " + err.Error()
@@ -139,11 +135,7 @@
 type pipelineOptions struct {
 	// HTTPClient sets the transport for making HTTP requests
 	// Leave this as nil to use the default HTTP transport
-<<<<<<< HEAD
-	HTTPClient azcore.Transporter
-=======
 	HTTPClient policy.Transporter
->>>>>>> 19f00c32
 
 	// Retry configures the built-in retry policy behavior
 	Retry policy.RetryOptions
