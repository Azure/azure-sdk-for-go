// Copyright (c) Microsoft Corporation. All rights reserved.
// Licensed under the MIT License.

package azidentity

import (
	"bytes"
	"context"
	"encoding/json"
	"fmt"
	"os"
	"os/exec"
	"regexp"
	"runtime"
	"strings"
	"time"

	"github.com/Azure/azure-sdk-for-go/sdk/azcore"
)

// AzureCLITokenProvider can be used to supply the AzureCLICredential with an alternate token provider
type AzureCLITokenProvider func(ctx context.Context, resource string) ([]byte, error)

// AzureCLICredentialOptions contains options used to configure the AzureCLICredential
type AzureCLICredentialOptions struct {
	TokenProvider AzureCLITokenProvider
}

// AzureCLICredential enables authentication to Azure Active Directory using the Azure CLI command "az account get-access-token".
type AzureCLICredential struct {
	tokenProvider AzureCLITokenProvider
}

// NewAzureCLICredential constructs a new AzureCLICredential with the details needed to authenticate against Azure Active Directory
// options: configure the management of the requests sent to Azure Active Directory.
func NewAzureCLICredential(options *AzureCLICredentialOptions) (*AzureCLICredential, error) {
	if options == nil {
		options = &AzureCLICredentialOptions{TokenProvider: defaultTokenProvider()}
	}
	return &AzureCLICredential{
		tokenProvider: options.TokenProvider,
	}, nil
}

// GetToken obtains a token from Azure Active Directory, using the Azure CLI command to authenticate.
// ctx: Context used to control the request lifetime.
// opts: TokenRequestOptions contains the list of scopes for which the token will have access.
// Returns an AccessToken which can be used to authenticate service client calls.
func (c *AzureCLICredential) GetToken(ctx context.Context, opts azcore.TokenRequestOptions) (*azcore.AccessToken, error) {
	log := azcore.Log()
	// The following code will remove the /.default suffix from the scope passed into the method since AzureCLI expect a resource string instead of a scope string
<<<<<<< HEAD
	if strings.HasSuffix(opts.Scopes[0], defaultSuffix) {
		opts.Scopes[0] = opts.Scopes[0][:len(opts.Scopes[0])-len(defaultSuffix)]
	}
	at, err := c.authenticate(ctx, opts.Scopes[0])
	if err != nil {
		addGetTokenFailureLogs(log, "Azure CLI Credential", err)
		return nil, err
	}
	log.Write(LogCredential, logGetTokenSuccess(c, opts))
	return at, nil
=======
	opts.Scopes[0] = strings.TrimSuffix(opts.Scopes[0], defaultSuffix)
	return c.authenticate(ctx, opts.Scopes[0])
>>>>>>> 854c33b5
}

// AuthenticationPolicy implements the azcore.Credential interface on AzureCLICredential and calls the Bearer Token policy
// to get the bearer token.
func (c *AzureCLICredential) AuthenticationPolicy(options azcore.AuthenticationPolicyOptions) azcore.Policy {
	return newBearerTokenPolicy(c, options)
}

const timeoutCLIRequest = 10000 * time.Millisecond

// authenticate creates a client secret authentication request and returns the resulting Access Token or
// an error in case of authentication failure.
// ctx: The current request context
// scopes: The scopes for which the token has access
func (c *AzureCLICredential) authenticate(ctx context.Context, resource string) (*azcore.AccessToken, error) {
	output, err := c.tokenProvider(ctx, resource)
	if err != nil {
		return nil, err
	}

	return c.createAccessToken(output)
}

func defaultTokenProvider() func(ctx context.Context, resource string) ([]byte, error) {
	return func(ctx context.Context, resource string) ([]byte, error) {
		// This is the path that a developer can set to tell this class what the install path for Azure CLI is.
		const azureCLIPath = "AZURE_CLI_PATH"

		// The default install paths are used to find Azure CLI. This is for security, so that any path in the calling program's Path environment is not used to execute Azure CLI.
		azureCLIDefaultPathWindows := fmt.Sprintf("%s\\Microsoft SDKs\\Azure\\CLI2\\wbin; %s\\Microsoft SDKs\\Azure\\CLI2\\wbin", os.Getenv("ProgramFiles(x86)"), os.Getenv("ProgramFiles"))

		// Default path for non-Windows.
		const azureCLIDefaultPath = "/bin:/sbin:/usr/bin:/usr/local/bin"

		// Validate resource, since it gets sent as a command line argument to Azure CLI
		const invalidResourceErrorTemplate = "Resource %s is not in expected format. Only alphanumeric characters, [dot], [colon], [hyphen], and [forward slash] are allowed."
		match, err := regexp.MatchString("^[0-9a-zA-Z-.:/]+$", resource)
		if err != nil {
			return nil, err
		}
		if !match {
			return nil, fmt.Errorf(invalidResourceErrorTemplate, resource)
		}

		ctx, cancel := context.WithTimeout(ctx, timeoutCLIRequest)
		defer cancel()

		// Execute Azure CLI to get token
		var cliCmd *exec.Cmd
		if runtime.GOOS == "windows" {
			cliCmd = exec.CommandContext(ctx, fmt.Sprintf("%s\\system32\\cmd.exe", os.Getenv("windir")))
			cliCmd.Env = os.Environ()
			cliCmd.Env = append(cliCmd.Env, fmt.Sprintf("PATH=%s;%s", os.Getenv(azureCLIPath), azureCLIDefaultPathWindows))
			cliCmd.Args = append(cliCmd.Args, "/c", "az")
		} else {
			cliCmd = exec.CommandContext(ctx, "az")
			cliCmd.Env = os.Environ()
			cliCmd.Env = append(cliCmd.Env, fmt.Sprintf("PATH=%s:%s", os.Getenv(azureCLIPath), azureCLIDefaultPath))
		}
		cliCmd.Args = append(cliCmd.Args, "account", "get-access-token", "-o", "json", "--resource", resource)

		var stderr bytes.Buffer
		cliCmd.Stderr = &stderr

		output, err := cliCmd.Output()
		if err != nil {
			return nil, &CredentialUnavailableError{CredentialType: "Azure CLI Credential", Message: stderr.String()}
		}

		return output, nil
	}
}

func (c *AzureCLICredential) createAccessToken(tk []byte) (*azcore.AccessToken, error) {
	t := struct {
		AccessToken      string `json:"accessToken"`
		Authority        string `json:"_authority"`
		ClientID         string `json:"_clientId"`
		ExpiresOn        string `json:"expiresOn"`
		IdentityProvider string `json:"identityProvider"`
		IsMRRT           bool   `json:"isMRRT"`
		RefreshToken     string `json:"refreshToken"`
		Resource         string `json:"resource"`
		TokenType        string `json:"tokenType"`
		UserID           string `json:"userId"`
	}{}
	err := json.Unmarshal(tk, &t)
	if err != nil {
		return nil, err
	}

	tokenExpirationDate, err := parseExpirationDate(t.ExpiresOn)
	if err != nil {
		return nil, fmt.Errorf("Error parsing Token Expiration Date %q: %+v", t.ExpiresOn, err)
	}

	converted := &azcore.AccessToken{
		Token:     t.AccessToken,
		ExpiresOn: *tokenExpirationDate,
	}
	return converted, nil
}

// parseExpirationDate parses either a Azure CLI or CloudShell date into a time object
func parseExpirationDate(input string) (*time.Time, error) {
	// CloudShell (and potentially the Azure CLI in future)
	expirationDate, cloudShellErr := time.Parse(time.RFC3339, input)
	if cloudShellErr != nil {
		// Azure CLI (Python) e.g. 2017-08-31 19:48:57.998857 (plus the local timezone)
		const cliFormat = "2006-01-02 15:04:05.999999"
		expirationDate, cliErr := time.ParseInLocation(cliFormat, input, time.Local)
		if cliErr != nil {
			return nil, fmt.Errorf("Error parsing expiration date %q.\n\nCloudShell Error: \n%+v\n\nCLI Error:\n%+v", input, cloudShellErr, cliErr)
		}
		return &expirationDate, nil
	}
	return &expirationDate, nil
}<|MERGE_RESOLUTION|>--- conflicted
+++ resolved
@@ -47,23 +47,15 @@
 // opts: TokenRequestOptions contains the list of scopes for which the token will have access.
 // Returns an AccessToken which can be used to authenticate service client calls.
 func (c *AzureCLICredential) GetToken(ctx context.Context, opts azcore.TokenRequestOptions) (*azcore.AccessToken, error) {
-	log := azcore.Log()
 	// The following code will remove the /.default suffix from the scope passed into the method since AzureCLI expect a resource string instead of a scope string
-<<<<<<< HEAD
-	if strings.HasSuffix(opts.Scopes[0], defaultSuffix) {
-		opts.Scopes[0] = opts.Scopes[0][:len(opts.Scopes[0])-len(defaultSuffix)]
-	}
+	opts.Scopes[0] = strings.TrimSuffix(opts.Scopes[0], defaultSuffix)
 	at, err := c.authenticate(ctx, opts.Scopes[0])
 	if err != nil {
-		addGetTokenFailureLogs(log, "Azure CLI Credential", err)
+		addGetTokenFailureLogs("Azure CLI Credential", err)
 		return nil, err
 	}
-	log.Write(LogCredential, logGetTokenSuccess(c, opts))
+	azcore.Log().Write(LogCredential, logGetTokenSuccess(c, opts))
 	return at, nil
-=======
-	opts.Scopes[0] = strings.TrimSuffix(opts.Scopes[0], defaultSuffix)
-	return c.authenticate(ctx, opts.Scopes[0])
->>>>>>> 854c33b5
 }
 
 // AuthenticationPolicy implements the azcore.Credential interface on AzureCLICredential and calls the Bearer Token policy
