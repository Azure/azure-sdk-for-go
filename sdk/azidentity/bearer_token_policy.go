// Copyright (c) Microsoft Corporation. All rights reserved.
// Licensed under the MIT License.

package azidentity

import (
	"fmt"
	"net/http"
	"strings"
	"sync"
	"time"

	"github.com/Azure/azure-sdk-for-go/sdk/azcore"
	"github.com/Azure/azure-sdk-for-go/sdk/azcore/policy"
	"github.com/Azure/azure-sdk-for-go/sdk/azcore/runtime"
)

const (
	bearerTokenPrefix = "Bearer "
)

type bearerTokenPolicy struct {
	// mainResource is the resource to be retreived using the tenant specified in the credential
	mainResource *expiringResource
	// auxResources are additional resources that are required for cross-tenant applications
	auxResources map[string]*expiringResource
	// the following fields are read-only
	creds   azcore.TokenCredential
<<<<<<< HEAD
	options azcore.TokenRequestOptions
=======
	options policy.TokenRequestOptions
>>>>>>> 19f00c32
}

type expiringResource struct {
	// cond is used to synchronize access to the shared resource embodied by the remaining fields
	cond *sync.Cond

	// acquiring indicates that some thread/goroutine is in the process of acquiring/updating the resource
	acquiring bool

	// resource contains the value of the shared resource
	resource interface{}

	// expiration indicates when the shared resource expires; it is 0 if the resource was never acquired
	expiration time.Time

	// acquireResource is the callback function that actually acquires the resource
	acquireResource acquireResource
}

type acquireResource func(state interface{}) (newResource interface{}, newExpiration time.Time, err error)

type acquiringResourceState struct {
<<<<<<< HEAD
	req *azcore.Request
=======
	req *policy.Request
>>>>>>> 19f00c32
	p   bearerTokenPolicy
}

// acquire acquires or updates the resource; only one
// thread/goroutine at a time ever calls this function
func acquire(state interface{}) (newResource interface{}, newExpiration time.Time, err error) {
	s := state.(acquiringResourceState)
<<<<<<< HEAD
	tk, err := s.p.creds.GetToken(s.req.Context(), s.p.options)
=======
	tk, err := s.p.creds.GetToken(s.req.Raw().Context(), s.p.options)
>>>>>>> 19f00c32
	if err != nil {
		return nil, time.Time{}, err
	}
	return tk, tk.ExpiresOn, nil
}

func newExpiringResource(ar acquireResource) *expiringResource {
	return &expiringResource{cond: sync.NewCond(&sync.Mutex{}), acquireResource: ar}
}

func (er *expiringResource) GetResource(state interface{}) (interface{}, error) {
	// If the resource is expiring within this time window, update it eagerly.
	// This allows other threads/goroutines to keep running by using the not-yet-expired
	// resource value while one thread/goroutine updates the resource.
	const window = 2 * time.Minute // This example updates the resource 2 minutes prior to expiration

	now, acquire, resource := time.Now(), false, er.resource
	// acquire exclusive lock
	er.cond.L.Lock()
	for {
		if er.expiration.IsZero() || er.expiration.Before(now) {
			// The resource was never acquired or has expired
			if !er.acquiring {
				// If another thread/goroutine is not acquiring/updating the resource, this thread/goroutine will do it
				er.acquiring, acquire = true, true
				break
			}
			// Getting here means that this thread/goroutine will wait for the updated resource
		} else if er.expiration.Add(-window).Before(now) {
			// The resource is valid but is expiring within the time window
			if !er.acquiring {
				// If another thread/goroutine is not acquiring/renewing the resource, this thread/goroutine will do it
				er.acquiring, acquire = true, true
				break
			}
			// This thread/goroutine will use the existing resource value while another updates it
			resource = er.resource
			break
		} else {
			// The resource is not close to expiring, this thread/goroutine should use its current value
			resource = er.resource
			break
		}
		// If we get here, wait for the new resource value to be acquired/updated
		er.cond.Wait()
	}
	er.cond.L.Unlock() // Release the lock so no threads/goroutines are blocked

	var err error
	if acquire {
		// This thread/goroutine has been selected to acquire/update the resource
		var expiration time.Time
		resource, expiration, err = er.acquireResource(state)

		// Atomically, update the shared resource's new value & expiration.
		er.cond.L.Lock()
		if err == nil {
			// No error, update resource & expiration
			er.resource, er.expiration = resource, expiration
		}
		er.acquiring = false // Indicate that no thread/goroutine is currently acquiring the resrouce

		// Wake up any waiting threads/goroutines since there is a resource they can ALL use
		er.cond.L.Unlock()
		er.cond.Broadcast()
	}
	return resource, err // Return the resource this thread/goroutine can use
}

<<<<<<< HEAD
func newBearerTokenPolicy(creds azcore.TokenCredential, opts azcore.AuthenticationOptions) *bearerTokenPolicy {
=======
func newBearerTokenPolicy(creds azcore.TokenCredential, opts runtime.AuthenticationOptions) *bearerTokenPolicy {
>>>>>>> 19f00c32
	p := &bearerTokenPolicy{
		creds:        creds,
		options:      opts.TokenRequest,
		mainResource: newExpiringResource(acquire),
	}
	if len(opts.AuxiliaryTenants) > 0 {
		p.auxResources = map[string]*expiringResource{}
	}
	for _, t := range opts.AuxiliaryTenants {
		p.auxResources[t] = newExpiringResource(acquire)

	}
	return p
}

<<<<<<< HEAD
func (b *bearerTokenPolicy) Do(req *azcore.Request) (*http.Response, error) {
=======
func (b *bearerTokenPolicy) Do(req *policy.Request) (*http.Response, error) {
>>>>>>> 19f00c32
	as := acquiringResourceState{
		p:   *b,
		req: req,
	}
	tk, err := b.mainResource.GetResource(as)
	if err != nil {
		return nil, err
	}
	if token, ok := tk.(*azcore.AccessToken); ok {
<<<<<<< HEAD
		req.Request.Header.Set(headerXmsDate, time.Now().UTC().Format(http.TimeFormat))
		req.Request.Header.Set(headerAuthorization, fmt.Sprintf("Bearer %s", token.Token))
=======
		req.Raw().Header.Set(headerXmsDate, time.Now().UTC().Format(http.TimeFormat))
		req.Raw().Header.Set(headerAuthorization, fmt.Sprintf("Bearer %s", token.Token))
>>>>>>> 19f00c32
	}
	auxTokens := []string{}
	for tenant, er := range b.auxResources {
		bCopy := *b
		bCopy.options.TenantID = tenant
		auxAS := acquiringResourceState{
			p:   bCopy,
			req: req,
		}
		auxTk, err := er.GetResource(auxAS)
		if err != nil {
			return nil, err
		}
		auxTokens = append(auxTokens, fmt.Sprintf("%s%s", bearerTokenPrefix, auxTk.(*azcore.AccessToken).Token))
	}
	if len(auxTokens) > 0 {
<<<<<<< HEAD
		req.Request.Header.Set(headerAuxiliaryAuthorization, strings.Join(auxTokens, ", "))
=======
		req.Raw().Header.Set(headerAuxiliaryAuthorization, strings.Join(auxTokens, ", "))
>>>>>>> 19f00c32
	}
	return req.Next()
}<|MERGE_RESOLUTION|>--- conflicted
+++ resolved
@@ -26,11 +26,7 @@
 	auxResources map[string]*expiringResource
 	// the following fields are read-only
 	creds   azcore.TokenCredential
-<<<<<<< HEAD
-	options azcore.TokenRequestOptions
-=======
 	options policy.TokenRequestOptions
->>>>>>> 19f00c32
 }
 
 type expiringResource struct {
@@ -53,11 +49,7 @@
 type acquireResource func(state interface{}) (newResource interface{}, newExpiration time.Time, err error)
 
 type acquiringResourceState struct {
-<<<<<<< HEAD
-	req *azcore.Request
-=======
 	req *policy.Request
->>>>>>> 19f00c32
 	p   bearerTokenPolicy
 }
 
@@ -65,11 +57,7 @@
 // thread/goroutine at a time ever calls this function
 func acquire(state interface{}) (newResource interface{}, newExpiration time.Time, err error) {
 	s := state.(acquiringResourceState)
-<<<<<<< HEAD
-	tk, err := s.p.creds.GetToken(s.req.Context(), s.p.options)
-=======
 	tk, err := s.p.creds.GetToken(s.req.Raw().Context(), s.p.options)
->>>>>>> 19f00c32
 	if err != nil {
 		return nil, time.Time{}, err
 	}
@@ -139,11 +127,7 @@
 	return resource, err // Return the resource this thread/goroutine can use
 }
 
-<<<<<<< HEAD
-func newBearerTokenPolicy(creds azcore.TokenCredential, opts azcore.AuthenticationOptions) *bearerTokenPolicy {
-=======
 func newBearerTokenPolicy(creds azcore.TokenCredential, opts runtime.AuthenticationOptions) *bearerTokenPolicy {
->>>>>>> 19f00c32
 	p := &bearerTokenPolicy{
 		creds:        creds,
 		options:      opts.TokenRequest,
@@ -159,11 +143,7 @@
 	return p
 }
 
-<<<<<<< HEAD
-func (b *bearerTokenPolicy) Do(req *azcore.Request) (*http.Response, error) {
-=======
 func (b *bearerTokenPolicy) Do(req *policy.Request) (*http.Response, error) {
->>>>>>> 19f00c32
 	as := acquiringResourceState{
 		p:   *b,
 		req: req,
@@ -173,13 +153,8 @@
 		return nil, err
 	}
 	if token, ok := tk.(*azcore.AccessToken); ok {
-<<<<<<< HEAD
-		req.Request.Header.Set(headerXmsDate, time.Now().UTC().Format(http.TimeFormat))
-		req.Request.Header.Set(headerAuthorization, fmt.Sprintf("Bearer %s", token.Token))
-=======
 		req.Raw().Header.Set(headerXmsDate, time.Now().UTC().Format(http.TimeFormat))
 		req.Raw().Header.Set(headerAuthorization, fmt.Sprintf("Bearer %s", token.Token))
->>>>>>> 19f00c32
 	}
 	auxTokens := []string{}
 	for tenant, er := range b.auxResources {
@@ -196,11 +171,7 @@
 		auxTokens = append(auxTokens, fmt.Sprintf("%s%s", bearerTokenPrefix, auxTk.(*azcore.AccessToken).Token))
 	}
 	if len(auxTokens) > 0 {
-<<<<<<< HEAD
-		req.Request.Header.Set(headerAuxiliaryAuthorization, strings.Join(auxTokens, ", "))
-=======
 		req.Raw().Header.Set(headerAuxiliaryAuthorization, strings.Join(auxTokens, ", "))
->>>>>>> 19f00c32
 	}
 	return req.Next()
 }