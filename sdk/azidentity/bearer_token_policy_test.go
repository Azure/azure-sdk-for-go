// Copyright (c) Microsoft Corporation. All rights reserved.
// Licensed under the MIT License.

package azidentity

import (
	"context"
	"errors"
	"net/http"
	"testing"
	"time"

	"github.com/Azure/azure-sdk-for-go/sdk/azcore"
	"github.com/Azure/azure-sdk-for-go/sdk/azcore/policy"
	"github.com/Azure/azure-sdk-for-go/sdk/azcore/runtime"
	"github.com/Azure/azure-sdk-for-go/sdk/internal/mock"
)

const (
	accessTokenRespError      = `{"error": "invalid_client","error_description": "Invalid client secret is provided.","error_codes": [0],"timestamp": "2019-12-01 19:00:00Z","trace_id": "2d091b0","correlation_id": "a999","error_uri": "https://login.contoso.com/error?code=0"}`
	accessTokenRespSuccess    = `{"access_token": "` + tokenValue + `", "expires_in": 3600}`
	accessTokenRespMalformed  = `{"access_token": 0, "expires_in": 3600}`
	accessTokenRespShortLived = `{"access_token": "` + tokenValue + `", "expires_in": 0}`
)

func defaultTestPipeline(srv policy.Transporter, cred azcore.Credential, scope string) runtime.Pipeline {
	retryOpts := policy.RetryOptions{
		MaxRetryDelay: 500 * time.Millisecond,
		RetryDelay:    50 * time.Millisecond,
	}
	return runtime.NewPipeline(
		srv,
		runtime.NewRetryPolicy(&retryOpts),
		cred.NewAuthenticationPolicy(runtime.AuthenticationOptions{TokenRequest: policy.TokenRequestOptions{Scopes: []string{scope}}}),
		runtime.NewLogPolicy(nil))
}

func TestBearerPolicy_SuccessGetToken(t *testing.T) {
	srv, close := mock.NewTLSServer()
	defer close()
	srv.AppendResponse(mock.WithBody([]byte(accessTokenRespSuccess)))
	srv.AppendResponse(mock.WithStatusCode(http.StatusOK))
	options := ClientSecretCredentialOptions{}
	options.AuthorityHost = AuthorityHost(srv.URL())
	options.HTTPClient = srv
	cred, err := NewClientSecretCredential(tenantID, clientID, secret, &options)
	if err != nil {
		t.Fatalf("Unable to create credential. Received: %v", err)
	}
	pipeline := defaultTestPipeline(srv, cred, scope)
	req, err := runtime.NewRequest(context.Background(), http.MethodGet, srv.URL())
	if err != nil {
		t.Fatal(err)
	}
	resp, err := pipeline.Do(req)
	if err != nil {
		t.Fatalf("Expected nil error but received one")
	}
	const expectedToken = bearerTokenPrefix + tokenValue
	if token := resp.Request.Header.Get(headerAuthorization); token != expectedToken {
		t.Fatalf("expected token '%s', got '%s'", expectedToken, token)
	}
}

func TestBearerPolicy_CredentialFailGetToken(t *testing.T) {
	srv, close := mock.NewTLSServer()
	defer close()
	srv.AppendResponse(mock.WithStatusCode(http.StatusUnauthorized))
	srv.AppendResponse(mock.WithStatusCode(http.StatusOK))
	options := ClientSecretCredentialOptions{}
	options.AuthorityHost = AuthorityHost(srv.URL())
	options.HTTPClient = srv
	cred, err := NewClientSecretCredential(tenantID, clientID, wrongSecret, &options)
	if err != nil {
		t.Fatalf("Unable to create credential. Received: %v", err)
	}
	pipeline := defaultTestPipeline(srv, cred, scope)
	req, err := runtime.NewRequest(context.Background(), http.MethodGet, srv.URL())
	if err != nil {
		t.Fatal(err)
	}
	resp, err := pipeline.Do(req)
	var afe *AuthenticationFailedError
	if !errors.As(err, &afe) {
		t.Fatalf("unexpected error type %v", err)
	}
	if resp != nil {
		t.Fatal("expected nil response")
	}
}

func TestBearerTokenPolicy_TokenExpired(t *testing.T) {
	srv, close := mock.NewTLSServer()
	defer close()
	srv.AppendResponse(mock.WithBody([]byte(accessTokenRespShortLived)))
	srv.AppendResponse(mock.WithStatusCode(http.StatusOK))
	srv.AppendResponse(mock.WithBody([]byte(accessTokenRespShortLived)))
	srv.AppendResponse(mock.WithStatusCode(http.StatusOK))
	srv.AppendResponse(mock.WithBody([]byte(accessTokenRespShortLived)))
	srv.AppendResponse(mock.WithStatusCode(http.StatusOK))
	options := ClientSecretCredentialOptions{}
	options.AuthorityHost = AuthorityHost(srv.URL())
	options.HTTPClient = srv
	cred, err := NewClientSecretCredential(tenantID, clientID, secret, &options)
	if err != nil {
		t.Fatalf("Unable to create credential. Received: %v", err)
	}
	pipeline := defaultTestPipeline(srv, cred, scope)
	req, err := runtime.NewRequest(context.Background(), http.MethodGet, srv.URL())
	if err != nil {
		t.Fatal(err)
	}
	_, err = pipeline.Do(req)
	if err != nil {
		t.Fatalf("unexpected error %v", err)
	}
	_, err = pipeline.Do(req)
	if err != nil {
		t.Fatalf("unexpected error %v", err)
	}
}

// with https scheme enabled we get an auth failed error which let's us test the is not retriable error
func TestRetryPolicy_NonRetriable(t *testing.T) {
	srv, close := mock.NewTLSServer()
	defer close()
	srv.AppendResponse(mock.WithStatusCode(http.StatusUnauthorized))
	srv.AppendResponse(mock.WithStatusCode(http.StatusOK))
	options := ClientSecretCredentialOptions{}
	options.AuthorityHost = AuthorityHost(srv.URL())
	options.HTTPClient = srv
	cred, err := NewClientSecretCredential(tenantID, clientID, wrongSecret, &options)
	if err != nil {
		t.Fatalf("Unable to create credential. Received: %v", err)
	}
	pipeline := defaultTestPipeline(srv, cred, scope)
	req, err := runtime.NewRequest(context.Background(), http.MethodGet, srv.URL())
	if err != nil {
		t.Fatal(err)
	}
	_, err = pipeline.Do(req)
	var afe *AuthenticationFailedError
	if !errors.As(err, &afe) {
		t.Fatalf("unexpected error type %v", err)
	}
}

func TestRetryPolicy_HTTPRequest(t *testing.T) {
	srv, close := mock.NewTLSServer()
	defer close()
	srv.AppendResponse(mock.WithStatusCode(http.StatusUnauthorized))
	options := ClientSecretCredentialOptions{}
	options.AuthorityHost = AuthorityHost(srv.URL())
	options.HTTPClient = srv
	cred, err := NewClientSecretCredential(tenantID, clientID, wrongSecret, &options)
	if err != nil {
		t.Fatalf("Unable to create credential. Received: %v", err)
	}
	pipeline := defaultTestPipeline(srv, cred, scope)
	req, err := runtime.NewRequest(context.Background(), http.MethodGet, srv.URL())
	if err != nil {
		t.Fatal(err)
	}
	_, err = pipeline.Do(req)
	var afe *AuthenticationFailedError
	if !errors.As(err, &afe) {
		t.Fatalf("unexpected error type %v", err)
	}
}

func TestBearerPolicy_GetTokenFailsNoDeadlock(t *testing.T) {
	srv, close := mock.NewTLSServer()
	defer close()
	srv.AppendResponse(mock.WithBody([]byte(accessTokenRespSuccess)))
	srv.AppendResponse(mock.WithStatusCode(http.StatusOK))
	cred, err := NewClientSecretCredential(tenantID, clientID, secret, &ClientSecretCredentialOptions{
		HTTPClient:    srv,
<<<<<<< HEAD
		AuthorityHost: srv.URL(),
=======
		AuthorityHost: AuthorityHost(srv.URL()),
>>>>>>> 4f444f04
		Retry: policy.RetryOptions{
			// use a negative try timeout to trigger a deadline exceeded error causing GetToken() to fail
			TryTimeout:    -1 * time.Nanosecond,
			MaxRetryDelay: 500 * time.Millisecond,
			RetryDelay:    50 * time.Millisecond,
			MaxRetries:    3,
		}})
	if err != nil {
		t.Fatalf("Unable to create credential. Received: %v", err)
	}
	pipeline := defaultTestPipeline(srv, cred, scope)
	req, err := runtime.NewRequest(context.Background(), http.MethodGet, srv.URL())
	if err != nil {
		t.Fatal(err)
	}
	resp, err := pipeline.Do(req)
	if err == nil {
		t.Fatal("unexpected nil error")
	}
	if resp != nil {
		t.Fatal("expected nil response")
	}
}

func TestBearerTokenWithAuxiliaryTenants(t *testing.T) {
	srv, close := mock.NewTLSServer()
	defer close()
	headerResult := "Bearer new_token, Bearer new_token, Bearer new_token"
	srv.AppendResponse(mock.WithBody([]byte(accessTokenRespSuccess)))
	srv.AppendResponse(mock.WithBody([]byte(accessTokenRespSuccess)))
	srv.AppendResponse(mock.WithBody([]byte(accessTokenRespSuccess)))
	srv.AppendResponse(mock.WithBody([]byte(accessTokenRespSuccess)))
	srv.AppendResponse()
	options := ClientSecretCredentialOptions{
		AuthorityHost: AuthorityHost(srv.URL()),
		HTTPClient:    srv,
	}
	cred, err := NewClientSecretCredential(tenantID, clientID, secret, &options)
	if err != nil {
		t.Fatalf("Unable to create credential. Received: %v", err)
	}
	retryOpts := policy.RetryOptions{
		MaxRetryDelay: 500 * time.Millisecond,
		RetryDelay:    50 * time.Millisecond,
	}
	pipeline := runtime.NewPipeline(
		srv,
		runtime.NewRetryPolicy(&retryOpts),
		cred.NewAuthenticationPolicy(
			runtime.AuthenticationOptions{
				TokenRequest: policy.TokenRequestOptions{
					Scopes: []string{scope},
				},
				AuxiliaryTenants: []string{"tenant1", "tenant2", "tenant3"},
			}),
		runtime.NewLogPolicy(nil))

	req, err := runtime.NewRequest(context.Background(), http.MethodGet, srv.URL())
	if err != nil {
		t.Fatalf("Unexpected error: %v", err)
	}
	resp, err := pipeline.Do(req)
	if err != nil {
		t.Fatalf("Unexpected error: %v", err)
	}
	if resp.StatusCode != http.StatusOK {
		t.Fatalf("unexpected status code: %d", resp.StatusCode)
	}
	if auxH := resp.Request.Header.Get(headerAuxiliaryAuthorization); auxH != headerResult {
		t.Fatalf("unexpected auxiliary authorization header %s", auxH)
	}
}<|MERGE_RESOLUTION|>--- conflicted
+++ resolved
@@ -175,11 +175,7 @@
 	srv.AppendResponse(mock.WithStatusCode(http.StatusOK))
 	cred, err := NewClientSecretCredential(tenantID, clientID, secret, &ClientSecretCredentialOptions{
 		HTTPClient:    srv,
-<<<<<<< HEAD
-		AuthorityHost: srv.URL(),
-=======
 		AuthorityHost: AuthorityHost(srv.URL()),
->>>>>>> 4f444f04
 		Retry: policy.RetryOptions{
 			// use a negative try timeout to trigger a deadline exceeded error causing GetToken() to fail
 			TryTimeout:    -1 * time.Nanosecond,
