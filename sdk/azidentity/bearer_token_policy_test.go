// Copyright (c) Microsoft Corporation. All rights reserved.
// Licensed under the MIT License.

package azidentity

import (
	"context"
	"errors"
	"net/http"
	"testing"
	"time"

	"github.com/Azure/azure-sdk-for-go/sdk/azcore"
	"github.com/Azure/azure-sdk-for-go/sdk/azcore/policy"
	"github.com/Azure/azure-sdk-for-go/sdk/azcore/runtime"
	"github.com/Azure/azure-sdk-for-go/sdk/internal/mock"
)

const (
	accessTokenRespError      = `{"error": "invalid_client","error_description": "Invalid client secret is provided.","error_codes": [0],"timestamp": "2019-12-01 19:00:00Z","trace_id": "2d091b0","correlation_id": "a999","error_uri": "https://login.contoso.com/error?code=0"}`
	accessTokenRespSuccess    = `{"access_token": "` + tokenValue + `", "expires_in": 3600}`
	accessTokenRespMalformed  = `{"access_token": 0, "expires_in": 3600}`
	accessTokenRespShortLived = `{"access_token": "` + tokenValue + `", "expires_in": 0}`
)

<<<<<<< HEAD
func defaultTestPipeline(srv azcore.Transporter, cred azcore.Credential, scope string) azcore.Pipeline {
	retryOpts := azcore.RetryOptions{
=======
func defaultTestPipeline(srv policy.Transporter, cred azcore.Credential, scope string) runtime.Pipeline {
	retryOpts := policy.RetryOptions{
>>>>>>> 19f00c32
		MaxRetryDelay: 500 * time.Millisecond,
		RetryDelay:    50 * time.Millisecond,
	}
	return runtime.NewPipeline(
		srv,
<<<<<<< HEAD
		azcore.NewRetryPolicy(&retryOpts),
		cred.NewAuthenticationPolicy(azcore.AuthenticationOptions{TokenRequest: azcore.TokenRequestOptions{Scopes: []string{scope}}}),
		azcore.NewLogPolicy(nil))
=======
		runtime.NewRetryPolicy(&retryOpts),
		cred.NewAuthenticationPolicy(runtime.AuthenticationOptions{TokenRequest: policy.TokenRequestOptions{Scopes: []string{scope}}}),
		runtime.NewLogPolicy(nil))
>>>>>>> 19f00c32
}

func TestBearerPolicy_SuccessGetToken(t *testing.T) {
	srv, close := mock.NewTLSServer()
	defer close()
	srv.AppendResponse(mock.WithBody([]byte(accessTokenRespSuccess)))
	srv.AppendResponse(mock.WithStatusCode(http.StatusOK))
	options := ClientSecretCredentialOptions{}
	options.AuthorityHost = srv.URL()
	options.HTTPClient = srv
	cred, err := NewClientSecretCredential(tenantID, clientID, secret, &options)
	if err != nil {
		t.Fatalf("Unable to create credential. Received: %v", err)
	}
	pipeline := defaultTestPipeline(srv, cred, scope)
	req, err := runtime.NewRequest(context.Background(), http.MethodGet, srv.URL())
	if err != nil {
		t.Fatal(err)
	}
	resp, err := pipeline.Do(req)
	if err != nil {
		t.Fatalf("Expected nil error but received one")
	}
	const expectedToken = bearerTokenPrefix + tokenValue
	if token := resp.Request.Header.Get(headerAuthorization); token != expectedToken {
		t.Fatalf("expected token '%s', got '%s'", expectedToken, token)
	}
}

func TestBearerPolicy_CredentialFailGetToken(t *testing.T) {
	srv, close := mock.NewTLSServer()
	defer close()
	srv.AppendResponse(mock.WithStatusCode(http.StatusUnauthorized))
	srv.AppendResponse(mock.WithStatusCode(http.StatusOK))
	options := ClientSecretCredentialOptions{}
	options.AuthorityHost = srv.URL()
	options.HTTPClient = srv
	cred, err := NewClientSecretCredential(tenantID, clientID, wrongSecret, &options)
	if err != nil {
		t.Fatalf("Unable to create credential. Received: %v", err)
	}
	pipeline := defaultTestPipeline(srv, cred, scope)
	req, err := runtime.NewRequest(context.Background(), http.MethodGet, srv.URL())
	if err != nil {
		t.Fatal(err)
	}
	resp, err := pipeline.Do(req)
	var afe *AuthenticationFailedError
	if !errors.As(err, &afe) {
		t.Fatalf("unexpected error type %v", err)
	}
	if resp != nil {
		t.Fatal("expected nil response")
	}
}

func TestBearerTokenPolicy_TokenExpired(t *testing.T) {
	srv, close := mock.NewTLSServer()
	defer close()
	srv.AppendResponse(mock.WithBody([]byte(accessTokenRespShortLived)))
	srv.AppendResponse(mock.WithStatusCode(http.StatusOK))
	srv.AppendResponse(mock.WithBody([]byte(accessTokenRespShortLived)))
	srv.AppendResponse(mock.WithStatusCode(http.StatusOK))
	srv.AppendResponse(mock.WithBody([]byte(accessTokenRespShortLived)))
	srv.AppendResponse(mock.WithStatusCode(http.StatusOK))
	options := ClientSecretCredentialOptions{}
	options.AuthorityHost = srv.URL()
	options.HTTPClient = srv
	cred, err := NewClientSecretCredential(tenantID, clientID, secret, &options)
	if err != nil {
		t.Fatalf("Unable to create credential. Received: %v", err)
	}
	pipeline := defaultTestPipeline(srv, cred, scope)
	req, err := runtime.NewRequest(context.Background(), http.MethodGet, srv.URL())
	if err != nil {
		t.Fatal(err)
	}
	_, err = pipeline.Do(req)
	if err != nil {
		t.Fatalf("unexpected error %v", err)
	}
	_, err = pipeline.Do(req)
	if err != nil {
		t.Fatalf("unexpected error %v", err)
	}
}

// with https scheme enabled we get an auth failed error which let's us test the is not retriable error
func TestRetryPolicy_NonRetriable(t *testing.T) {
	srv, close := mock.NewTLSServer()
	defer close()
	srv.AppendResponse(mock.WithStatusCode(http.StatusUnauthorized))
	srv.AppendResponse(mock.WithStatusCode(http.StatusOK))
	options := ClientSecretCredentialOptions{}
	options.AuthorityHost = srv.URL()
	options.HTTPClient = srv
	cred, err := NewClientSecretCredential(tenantID, clientID, wrongSecret, &options)
	if err != nil {
		t.Fatalf("Unable to create credential. Received: %v", err)
	}
	pipeline := defaultTestPipeline(srv, cred, scope)
	req, err := runtime.NewRequest(context.Background(), http.MethodGet, srv.URL())
	if err != nil {
		t.Fatal(err)
	}
	_, err = pipeline.Do(req)
	var afe *AuthenticationFailedError
	if !errors.As(err, &afe) {
		t.Fatalf("unexpected error type %v", err)
	}
}

func TestRetryPolicy_HTTPRequest(t *testing.T) {
	srv, close := mock.NewTLSServer()
	defer close()
	srv.AppendResponse(mock.WithStatusCode(http.StatusUnauthorized))
	options := ClientSecretCredentialOptions{}
	options.AuthorityHost = srv.URL()
	options.HTTPClient = srv
	cred, err := NewClientSecretCredential(tenantID, clientID, wrongSecret, &options)
	if err != nil {
		t.Fatalf("Unable to create credential. Received: %v", err)
	}
	pipeline := defaultTestPipeline(srv, cred, scope)
	req, err := runtime.NewRequest(context.Background(), http.MethodGet, srv.URL())
	if err != nil {
		t.Fatal(err)
	}
	_, err = pipeline.Do(req)
	var afe *AuthenticationFailedError
	if !errors.As(err, &afe) {
		t.Fatalf("unexpected error type %v", err)
	}
}

func TestBearerPolicy_GetTokenFailsNoDeadlock(t *testing.T) {
	srv, close := mock.NewTLSServer()
	defer close()
	srv.AppendResponse(mock.WithBody([]byte(accessTokenRespSuccess)))
	srv.AppendResponse(mock.WithStatusCode(http.StatusOK))
	cred, err := NewClientSecretCredential(tenantID, clientID, secret, &ClientSecretCredentialOptions{
		HTTPClient:    srv,
		AuthorityHost: srv.URL(),
		Retry: policy.RetryOptions{
			// use a negative try timeout to trigger a deadline exceeded error causing GetToken() to fail
			TryTimeout:    -1 * time.Nanosecond,
			MaxRetryDelay: 500 * time.Millisecond,
			RetryDelay:    50 * time.Millisecond,
			MaxRetries:    3,
		}})
	if err != nil {
		t.Fatalf("Unable to create credential. Received: %v", err)
	}
	pipeline := defaultTestPipeline(srv, cred, scope)
	req, err := runtime.NewRequest(context.Background(), http.MethodGet, srv.URL())
	if err != nil {
		t.Fatal(err)
	}
	resp, err := pipeline.Do(req)
	if err == nil {
		t.Fatal("unexpected nil error")
	}
	if resp != nil {
		t.Fatal("expected nil response")
	}
}

func TestBearerTokenWithAuxiliaryTenants(t *testing.T) {
	srv, close := mock.NewTLSServer()
	defer close()
	headerResult := "Bearer new_token, Bearer new_token, Bearer new_token"
	srv.AppendResponse(mock.WithBody([]byte(accessTokenRespSuccess)))
	srv.AppendResponse(mock.WithBody([]byte(accessTokenRespSuccess)))
	srv.AppendResponse(mock.WithBody([]byte(accessTokenRespSuccess)))
	srv.AppendResponse(mock.WithBody([]byte(accessTokenRespSuccess)))
	srv.AppendResponse()
	options := ClientSecretCredentialOptions{
		AuthorityHost: srv.URL(),
		HTTPClient:    srv,
	}
	cred, err := NewClientSecretCredential(tenantID, clientID, secret, &options)
	if err != nil {
		t.Fatalf("Unable to create credential. Received: %v", err)
	}
<<<<<<< HEAD
	retryOpts := azcore.RetryOptions{
		MaxRetryDelay: 500 * time.Millisecond,
		RetryDelay:    50 * time.Millisecond,
	}
	pipeline := azcore.NewPipeline(
		srv,
		azcore.NewRetryPolicy(&retryOpts),
		cred.NewAuthenticationPolicy(
			azcore.AuthenticationOptions{
				TokenRequest: azcore.TokenRequestOptions{
=======
	retryOpts := policy.RetryOptions{
		MaxRetryDelay: 500 * time.Millisecond,
		RetryDelay:    50 * time.Millisecond,
	}
	pipeline := runtime.NewPipeline(
		srv,
		runtime.NewRetryPolicy(&retryOpts),
		cred.NewAuthenticationPolicy(
			runtime.AuthenticationOptions{
				TokenRequest: policy.TokenRequestOptions{
>>>>>>> 19f00c32
					Scopes: []string{scope},
				},
				AuxiliaryTenants: []string{"tenant1", "tenant2", "tenant3"},
			}),
<<<<<<< HEAD
		azcore.NewLogPolicy(nil))

	req, err := azcore.NewRequest(context.Background(), http.MethodGet, srv.URL())
=======
		runtime.NewLogPolicy(nil))

	req, err := runtime.NewRequest(context.Background(), http.MethodGet, srv.URL())
>>>>>>> 19f00c32
	if err != nil {
		t.Fatalf("Unexpected error: %v", err)
	}
	resp, err := pipeline.Do(req)
	if err != nil {
		t.Fatalf("Unexpected error: %v", err)
	}
	if resp.StatusCode != http.StatusOK {
		t.Fatalf("unexpected status code: %d", resp.StatusCode)
	}
	if auxH := resp.Request.Header.Get(headerAuxiliaryAuthorization); auxH != headerResult {
		t.Fatalf("unexpected auxiliary authorization header %s", auxH)
	}
}<|MERGE_RESOLUTION|>--- conflicted
+++ resolved
@@ -23,27 +23,16 @@
 	accessTokenRespShortLived = `{"access_token": "` + tokenValue + `", "expires_in": 0}`
 )
 
-<<<<<<< HEAD
-func defaultTestPipeline(srv azcore.Transporter, cred azcore.Credential, scope string) azcore.Pipeline {
-	retryOpts := azcore.RetryOptions{
-=======
 func defaultTestPipeline(srv policy.Transporter, cred azcore.Credential, scope string) runtime.Pipeline {
 	retryOpts := policy.RetryOptions{
->>>>>>> 19f00c32
 		MaxRetryDelay: 500 * time.Millisecond,
 		RetryDelay:    50 * time.Millisecond,
 	}
 	return runtime.NewPipeline(
 		srv,
-<<<<<<< HEAD
-		azcore.NewRetryPolicy(&retryOpts),
-		cred.NewAuthenticationPolicy(azcore.AuthenticationOptions{TokenRequest: azcore.TokenRequestOptions{Scopes: []string{scope}}}),
-		azcore.NewLogPolicy(nil))
-=======
 		runtime.NewRetryPolicy(&retryOpts),
 		cred.NewAuthenticationPolicy(runtime.AuthenticationOptions{TokenRequest: policy.TokenRequestOptions{Scopes: []string{scope}}}),
 		runtime.NewLogPolicy(nil))
->>>>>>> 19f00c32
 }
 
 func TestBearerPolicy_SuccessGetToken(t *testing.T) {
@@ -228,18 +217,6 @@
 	if err != nil {
 		t.Fatalf("Unable to create credential. Received: %v", err)
 	}
-<<<<<<< HEAD
-	retryOpts := azcore.RetryOptions{
-		MaxRetryDelay: 500 * time.Millisecond,
-		RetryDelay:    50 * time.Millisecond,
-	}
-	pipeline := azcore.NewPipeline(
-		srv,
-		azcore.NewRetryPolicy(&retryOpts),
-		cred.NewAuthenticationPolicy(
-			azcore.AuthenticationOptions{
-				TokenRequest: azcore.TokenRequestOptions{
-=======
 	retryOpts := policy.RetryOptions{
 		MaxRetryDelay: 500 * time.Millisecond,
 		RetryDelay:    50 * time.Millisecond,
@@ -250,20 +227,13 @@
 		cred.NewAuthenticationPolicy(
 			runtime.AuthenticationOptions{
 				TokenRequest: policy.TokenRequestOptions{
->>>>>>> 19f00c32
 					Scopes: []string{scope},
 				},
 				AuxiliaryTenants: []string{"tenant1", "tenant2", "tenant3"},
 			}),
-<<<<<<< HEAD
-		azcore.NewLogPolicy(nil))
-
-	req, err := azcore.NewRequest(context.Background(), http.MethodGet, srv.URL())
-=======
 		runtime.NewLogPolicy(nil))
 
 	req, err := runtime.NewRequest(context.Background(), http.MethodGet, srv.URL())
->>>>>>> 19f00c32
 	if err != nil {
 		t.Fatalf("Unexpected error: %v", err)
 	}
