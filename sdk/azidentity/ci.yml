--- conflicted
+++ resolved
@@ -13,8 +13,5 @@
 - template: ../../eng/pipelines/templates/jobs/archetype-sdk-client.yml
   parameters:
     ServiceDirectory: 'azidentity'
-<<<<<<< HEAD
     CoverageGoal: 0.80
-=======
-    RunTests: true
->>>>>>> 1af91d46
+    RunTests: true