// Copyright (c) Microsoft Corporation. All rights reserved.
// Licensed under the MIT License.

package azidentity

import (
	"context"
	"errors"
	"io/ioutil"
	"net/http"
	"net/url"
	"strings"
	"testing"

	"github.com/Azure/azure-sdk-for-go/sdk/azcore/policy"
	"github.com/Azure/azure-sdk-for-go/sdk/azcore/runtime"
	"github.com/Azure/azure-sdk-for-go/sdk/internal/mock"
)

const (
	certificatePath      = "testdata/certificate.pem"
	wrongCertificatePath = "wrong_certificate_path.pem"
)

func TestClientCertificateCredential_InvalidTenantID(t *testing.T) {
	cred, err := NewClientCertificateCredential(badTenantID, clientID, certificatePath, nil)
	if err == nil {
		t.Fatal("Expected an error but received none")
	}
	if cred != nil {
		t.Fatalf("Expected a nil credential value. Received: %v", cred)
	}
	var errType *CredentialUnavailableError
	if !errors.As(err, &errType) {
		t.Fatalf("Did not receive a CredentialUnavailableError. Received: %t", err)
	}
}

func TestClientCertificateCredential_CreateAuthRequestSuccess(t *testing.T) {
	cred, err := NewClientCertificateCredential(tenantID, clientID, certificatePath, nil)
	if err != nil {
		t.Fatalf("Failed to instantiate credential")
	}
	req, err := cred.client.createClientCertificateAuthRequest(context.Background(), cred.tenantID, cred.clientID, cred.cert, false, []string{scope})
	if err != nil {
		t.Fatalf("Unexpectedly received an error: %v", err)
	}
	if req.Raw().Header.Get(headerContentType) != headerURLEncoded {
		t.Fatalf("Unexpected value for Content-Type header")
	}
	body, err := ioutil.ReadAll(req.Raw().Body)
	if err != nil {
		t.Fatalf("Unable to read request body")
	}
	bodyStr := string(body)
	reqQueryParams, err := url.ParseQuery(bodyStr)
	if err != nil {
		t.Fatalf("Unable to parse query params in request")
	}
	if reqQueryParams[qpClientID][0] != clientID {
		t.Fatalf("Unexpected client ID in the client_id header")
	}
	if reqQueryParams[qpGrantType][0] != "client_credentials" {
		t.Fatalf("Wrong grant type in request body")
	}
	if reqQueryParams[qpClientAssertionType][0] != clientAssertionType {
		t.Fatalf("Wrong client assertion type assigned to request")
	}
	if reqQueryParams[qpScope][0] != scope {
		t.Fatalf("Unexpected scope in scope header")
	}
	if len(reqQueryParams[qpClientAssertion][0]) == 0 {
		t.Fatalf("Client assertion is not present on the request")
	}
	if req.Raw().URL.Host != defaultTestAuthorityHost {
		t.Fatalf("Unexpected default authority host")
	}
	if req.Raw().URL.Scheme != "https" {
		t.Fatalf("Wrong request scheme")
	}
}

func TestClientCertificateCredential_CreateAuthRequestSuccess_withCertificateChain(t *testing.T) {
	opts := ClientCertificateCredentialOptions{}
	opts.SendCertificateChain = true
	cred, err := NewClientCertificateCredential(tenantID, clientID, certificatePath, &opts)
	if err != nil {
		t.Fatalf("Failed to instantiate credential")
	}
	req, err := cred.client.createClientCertificateAuthRequest(context.Background(), cred.tenantID, cred.clientID, cred.cert, cred.sendCertificateChain, []string{scope})
	if err != nil {
		t.Fatalf("Unexpectedly received an error: %v", err)
	}
	if req.Raw().Header.Get(headerContentType) != headerURLEncoded {
		t.Fatalf("Unexpected value for Content-Type header")
	}
	if len(cred.cert.publicCertificates) != 1 {
		t.Fatalf("Wrong number of public certificates. Expected: %v, Received: %v", 1, len(cred.cert.publicCertificates))
	}
	body, err := ioutil.ReadAll(req.Raw().Body)
	if err != nil {
		t.Fatalf("Unable to read request body")
	}
	bodyStr := string(body)
	reqQueryParams, err := url.ParseQuery(bodyStr)
	if err != nil {
		t.Fatalf("Unable to parse query params in request")
	}
	if reqQueryParams[qpClientID][0] != clientID {
		t.Fatalf("Unexpected client ID in the client_id header")
	}
	if reqQueryParams[qpGrantType][0] != "client_credentials" {
		t.Fatalf("Wrong grant type in request body")
	}
	if reqQueryParams[qpClientAssertionType][0] != clientAssertionType {
		t.Fatalf("Wrong client assertion type assigned to request")
	}
	// create a client assertion for comparison with the one in the request
	certData, err := ioutil.ReadFile(certificatePath)
	if err != nil {
		t.Fatalf("Failed to read certificate: %v", err)
	}
	cert, err := extractFromPEMFile(certData, "", true)
	if err != nil {
		t.Fatalf("Failed extract data from PEM file: %v", err)
	}
<<<<<<< HEAD
	assertion, err := createClientAssertionJWT(clientID, runtime.JoinPaths(AzurePublicCloud, tenantID, tokenEndpoint(oauthPath(tenantID))), cert, true)
=======
	assertion, err := createClientAssertionJWT(clientID, runtime.JoinPaths(string(AzurePublicCloud), tenantID, tokenEndpoint(oauthPath(tenantID))), cert, true)
>>>>>>> 4f444f04
	if err != nil {
		t.Fatalf("Failed to create client assertion: %v", err)
	}
	// Get the index that separates the header of the JWT from the payload and signature.
	// NOTE: the payload and signature cannot be used for comparison since they incorporate
	// random numbers or unique IDs when being generated.
	i := strings.Index(assertion, ".")
	if i == -1 {
		t.Fatalf("malformed JWT")
	}
	if !strings.HasPrefix(reqQueryParams[qpClientAssertion][0], assertion[:i]) {
		t.Fatalf("Client assertion failed. Expected: %v, Received: %v", assertion, reqQueryParams[qpClientAssertion][0])
	}
	if reqQueryParams[qpScope][0] != scope {
		t.Fatalf("Unexpected scope in scope header")
	}
	if len(reqQueryParams[qpClientAssertion][0]) == 0 {
		t.Fatalf("Client assertion is not present on the request")
	}
	if req.Raw().URL.Host != defaultTestAuthorityHost {
		t.Fatalf("Unexpected default authority host")
	}
	if req.Raw().URL.Scheme != "https" {
		t.Fatalf("Wrong request scheme")
	}
}

func TestClientCertificateCredential_GetTokenSuccess(t *testing.T) {
	srv, close := mock.NewTLSServer()
	defer close()
	srv.AppendResponse(mock.WithBody([]byte(accessTokenRespSuccess)))
	options := ClientCertificateCredentialOptions{}
	options.AuthorityHost = AuthorityHost(srv.URL())
	options.HTTPClient = srv
	cred, err := NewClientCertificateCredential(tenantID, clientID, certificatePath, &options)
	if err != nil {
		t.Fatalf("Expected an empty error but received: %s", err.Error())
	}
	_, err = cred.GetToken(context.Background(), policy.TokenRequestOptions{Scopes: []string{scope}})
	if err != nil {
		t.Fatalf("Expected an empty error but received: %s", err.Error())
	}
}

func TestClientCertificateCredential_GetTokenSuccess_withCertificateChain(t *testing.T) {
	srv, close := mock.NewTLSServer()
	defer close()
	srv.AppendResponse(mock.WithBody([]byte(accessTokenRespSuccess)))
	options := ClientCertificateCredentialOptions{}
	options.AuthorityHost = AuthorityHost(srv.URL())
	options.SendCertificateChain = true
	options.HTTPClient = srv
	cred, err := NewClientCertificateCredential(tenantID, clientID, certificatePath, &options)
	if err != nil {
		t.Fatalf("Expected an empty error but received: %s", err.Error())
	}
	_, err = cred.GetToken(context.Background(), policy.TokenRequestOptions{Scopes: []string{scope}})
	if err != nil {
		t.Fatalf("Expected an empty error but received: %s", err.Error())
	}
}

func TestClientCertificateCredential_GetTokenInvalidCredentials(t *testing.T) {
	srv, close := mock.NewTLSServer()
	defer close()
	srv.SetResponse(mock.WithStatusCode(http.StatusUnauthorized))
	options := ClientCertificateCredentialOptions{}
	options.AuthorityHost = AuthorityHost(srv.URL())
	options.HTTPClient = srv
	cred, err := NewClientCertificateCredential(tenantID, clientID, certificatePath, &options)
	if err != nil {
		t.Fatalf("Did not expect an error but received one: %v", err)
	}
	_, err = cred.GetToken(context.Background(), policy.TokenRequestOptions{Scopes: []string{scope}})
	if err == nil {
		t.Fatalf("Expected to receive a nil error, but received: %v", err)
	}
	var authFailed *AuthenticationFailedError
	if !errors.As(err, &authFailed) {
		t.Fatalf("Expected: AuthenticationFailedError, Received: %T", err)
	}
}

func TestClientCertificateCredential_WrongCertificatePath(t *testing.T) {
	srv, close := mock.NewTLSServer()
	defer close()
	srv.SetResponse(mock.WithStatusCode(http.StatusUnauthorized))
	options := ClientCertificateCredentialOptions{}
	options.AuthorityHost = AuthorityHost(srv.URL())
	options.HTTPClient = srv
	_, err := NewClientCertificateCredential(tenantID, clientID, wrongCertificatePath, &options)
	if err == nil {
		t.Fatalf("Expected an error but did not receive one")
	}
}

func TestClientCertificateCredential_GetTokenCheckPrivateKeyBlocks(t *testing.T) {
	srv, close := mock.NewTLSServer()
	defer close()
	srv.AppendResponse(mock.WithBody([]byte(accessTokenRespSuccess)))
	options := ClientCertificateCredentialOptions{}
	options.AuthorityHost = AuthorityHost(srv.URL())
	options.HTTPClient = srv
	cred, err := NewClientCertificateCredential(tenantID, clientID, "testdata/certificate_formatB.pem", &options)
	if err != nil {
		t.Fatalf("Expected an empty error but received: %s", err.Error())
	}
	_, err = cred.GetToken(context.Background(), policy.TokenRequestOptions{Scopes: []string{scope}})
	if err != nil {
		t.Fatalf("Expected an empty error but received: %s", err.Error())
	}
}

func TestClientCertificateCredential_GetTokenCheckCertificateBlocks(t *testing.T) {
	srv, close := mock.NewTLSServer()
	defer close()
	srv.AppendResponse(mock.WithBody([]byte(accessTokenRespSuccess)))
	options := ClientCertificateCredentialOptions{}
	options.AuthorityHost = AuthorityHost(srv.URL())
	options.HTTPClient = srv
	cred, err := NewClientCertificateCredential(tenantID, clientID, "testdata/certificate_formatA.pem", &options)
	if err != nil {
		t.Fatalf("Expected an empty error but received: %s", err.Error())
	}
	_, err = cred.GetToken(context.Background(), policy.TokenRequestOptions{Scopes: []string{scope}})
	if err != nil {
		t.Fatalf("Expected an empty error but received: %s", err.Error())
	}
}

func TestClientCertificateCredential_GetTokenEmptyCertificate(t *testing.T) {
	srv, close := mock.NewTLSServer()
	defer close()
	srv.AppendResponse(mock.WithBody([]byte(accessTokenRespSuccess)))
	options := ClientCertificateCredentialOptions{}
	options.AuthorityHost = AuthorityHost(srv.URL())
	options.HTTPClient = srv
	_, err := NewClientCertificateCredential(tenantID, clientID, "testdata/certificate_empty.pem", &options)
	if err == nil {
		t.Fatalf("Expected an error but received nil")
	}
}

func TestClientCertificateCredential_GetTokenNoPrivateKey(t *testing.T) {
	srv, close := mock.NewTLSServer()
	defer close()
	srv.AppendResponse(mock.WithBody([]byte(accessTokenRespSuccess)))
	options := ClientCertificateCredentialOptions{}
	options.AuthorityHost = AuthorityHost(srv.URL())
	options.HTTPClient = srv
	_, err := NewClientCertificateCredential(tenantID, clientID, "testdata/certificate_nokey.pem", &options)
	if err == nil {
		t.Fatalf("Expected an error but received nil")
	}
}

func TestBearerPolicy_ClientCertificateCredential(t *testing.T) {
	srv, close := mock.NewTLSServer()
	defer close()
	srv.AppendResponse(mock.WithBody([]byte(accessTokenRespSuccess)))
	srv.AppendResponse(mock.WithStatusCode(http.StatusOK))
	options := ClientCertificateCredentialOptions{}
	options.AuthorityHost = AuthorityHost(srv.URL())
	options.HTTPClient = srv
	cred, err := NewClientCertificateCredential(tenantID, clientID, certificatePath, &options)
	if err != nil {
		t.Fatalf("Did not expect an error but received: %v", err)
	}
	pipeline := defaultTestPipeline(srv, cred, scope)
	req, err := runtime.NewRequest(context.Background(), http.MethodGet, srv.URL())
	if err != nil {
		t.Fatal(err)
	}
	_, err = pipeline.Do(req)
	if err != nil {
		t.Fatalf("Expected nil error but received one")
	}
}<|MERGE_RESOLUTION|>--- conflicted
+++ resolved
@@ -124,11 +124,7 @@
 	if err != nil {
 		t.Fatalf("Failed extract data from PEM file: %v", err)
 	}
-<<<<<<< HEAD
-	assertion, err := createClientAssertionJWT(clientID, runtime.JoinPaths(AzurePublicCloud, tenantID, tokenEndpoint(oauthPath(tenantID))), cert, true)
-=======
 	assertion, err := createClientAssertionJWT(clientID, runtime.JoinPaths(string(AzurePublicCloud), tenantID, tokenEndpoint(oauthPath(tenantID))), cert, true)
->>>>>>> 4f444f04
 	if err != nil {
 		t.Fatalf("Failed to create client assertion: %v", err)
 	}
