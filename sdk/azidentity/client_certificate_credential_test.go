--- conflicted
+++ resolved
@@ -45,11 +45,7 @@
 	if err != nil {
 		t.Fatalf("Unexpectedly received an error: %v", err)
 	}
-<<<<<<< HEAD
-	if req.Request.Header.Get(headerContentType) != headerURLEncoded {
-=======
 	if req.Raw().Header.Get(headerContentType) != headerURLEncoded {
->>>>>>> 19f00c32
 		t.Fatalf("Unexpected value for Content-Type header")
 	}
 	body, err := ioutil.ReadAll(req.Raw().Body)
@@ -95,11 +91,7 @@
 	if err != nil {
 		t.Fatalf("Unexpectedly received an error: %v", err)
 	}
-<<<<<<< HEAD
-	if req.Request.Header.Get(headerContentType) != headerURLEncoded {
-=======
 	if req.Raw().Header.Get(headerContentType) != headerURLEncoded {
->>>>>>> 19f00c32
 		t.Fatalf("Unexpected value for Content-Type header")
 	}
 	if len(cred.cert.publicCertificates) != 1 {
