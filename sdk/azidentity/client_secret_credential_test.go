// Copyright (c) Microsoft Corporation. All rights reserved.
// Licensed under the MIT License.

package azidentity

import (
	"context"
	"errors"
	"io/ioutil"
	"net/http"
	"net/url"
	"testing"

	"github.com/Azure/azure-sdk-for-go/sdk/azcore"
	"github.com/Azure/azure-sdk-for-go/sdk/internal/mock"
)

const (
	tenantID                 = "expected_tenant"
	clientID                 = "expected_client"
	secret                   = "secret"
	wrongSecret              = "wrong_secret"
	tokenValue               = "new_token"
	scope                    = "http://storage.azure.com/.default"
	defaultTestAuthorityHost = "login.microsoftonline.com"
)

func TestClientSecretCredential_CreateAuthRequestSuccess(t *testing.T) {
	cred := NewClientSecretCredential(tenantID, clientID, secret, nil)
	req, err := cred.client.createClientSecretAuthRequest(cred.tenantID, cred.clientID, cred.clientSecret, []string{scope})
	if err != nil {
		t.Fatalf("Unexpectedly received an error: %v", err)
	}
	if req.Request.Header.Get(azcore.HeaderContentType) != azcore.HeaderURLEncoded {
		t.Fatalf("Unexpected value for Content-Type header")
	}
	body, err := ioutil.ReadAll(req.Request.Body)
	if err != nil {
		t.Fatalf("Unable to read request body")
	}
	bodyStr := string(body)
	reqQueryParams, err := url.ParseQuery(bodyStr)
	if err != nil {
		t.Fatalf("Unable to parse query params in request")
	}
	if reqQueryParams[qpClientID][0] != clientID {
		t.Fatalf("Unexpected client ID in the client_id header")
	}
	if reqQueryParams[qpClientSecret][0] != secret {
		t.Fatalf("Unexpected secret in the client_secret header")
	}
	if reqQueryParams[qpScope][0] != scope {
		t.Fatalf("Unexpected scope in scope header")
	}
	if req.Request.URL.Host != defaultTestAuthorityHost {
		t.Fatalf("Unexpected default authority host")
	}
	if req.Request.URL.Scheme != "https" {
		t.Fatalf("Wrong request scheme")
	}
}

func TestClientSecretCredential_GetTokenSuccess(t *testing.T) {
	srv, close := mock.NewServer()
	defer close()
	srv.AppendResponse(mock.WithBody([]byte(accessTokenRespSuccess)))
	srvURL := srv.URL()
	cred := NewClientSecretCredential(tenantID, clientID, secret, &TokenCredentialOptions{HTTPClient: srv, AuthorityHost: &srvURL})
	_, err := cred.GetToken(context.Background(), azcore.TokenRequestOptions{Scopes: []string{scope}})
	if err != nil {
		t.Fatalf("Expected an empty error but received: %v", err)
	}
}

func TestClientSecretCredential_GetTokenInvalidCredentials(t *testing.T) {
	srv, close := mock.NewServer()
	defer close()
	srv.SetResponse(mock.WithBody([]byte(accessTokenRespError)), mock.WithStatusCode(http.StatusUnauthorized))
	srvURL := srv.URL()
	cred := NewClientSecretCredential(tenantID, clientID, wrongSecret, &TokenCredentialOptions{HTTPClient: srv, AuthorityHost: &srvURL})
	_, err := cred.GetToken(context.Background(), azcore.TokenRequestOptions{Scopes: []string{scope}})
	if err == nil {
		t.Fatalf("Expected an error but did not receive one.")
	}
<<<<<<< HEAD
	var authFailed *AuthenticationResponseError
	if !As(err, &authFailed) {
		t.Fatalf("Expected: AuthenticationResponseError, Received: %T", err)
=======
	var authFailed *AuthenticationFailedError
	if !errors.As(err, &authFailed) {
		t.Fatalf("Expected: AuthenticationFailedError, Received: %T", err)
>>>>>>> 61c37ebb
	} else {
		if len(authFailed.Message) == 0 {
			t.Fatalf("Did not receive an error message")
		}
		if len(authFailed.Description) == 0 {
			t.Fatalf("Did not receive an error description")
		}
		if len(authFailed.Timestamp) == 0 {
			t.Fatalf("Did not receive a timestamp")
		}
		if len(authFailed.TraceID) == 0 {
			t.Fatalf("Did not receive a TraceID")
		}
		if len(authFailed.CorrelationID) == 0 {
			t.Fatalf("Did not receive a CorrelationID")
		}
		if len(authFailed.URI) == 0 {
			t.Fatalf("Did not receive an error URI")
		}
		if authFailed.Response == nil {
			t.Fatalf("Did not receive an error response")
		}
	}
}

func TestClientSecretCredential_CreateAuthRequestFail(t *testing.T) {
	srv, close := mock.NewServer()
	defer close()
	srv.SetResponse(mock.WithStatusCode(http.StatusUnauthorized))
	srvURL := srv.URL()
	srvURL.Host = "ht @"
	cred := NewClientSecretCredential(tenantID, clientID, wrongSecret, &TokenCredentialOptions{HTTPClient: srv, AuthorityHost: &srvURL})
	_, err := cred.GetToken(context.Background(), azcore.TokenRequestOptions{Scopes: []string{scope}})
	if err == nil {
		t.Fatalf("Expected an error but did not receive one")
	}
}<|MERGE_RESOLUTION|>--- conflicted
+++ resolved
@@ -82,15 +82,9 @@
 	if err == nil {
 		t.Fatalf("Expected an error but did not receive one.")
 	}
-<<<<<<< HEAD
 	var authFailed *AuthenticationResponseError
-	if !As(err, &authFailed) {
-		t.Fatalf("Expected: AuthenticationResponseError, Received: %T", err)
-=======
-	var authFailed *AuthenticationFailedError
 	if !errors.As(err, &authFailed) {
 		t.Fatalf("Expected: AuthenticationFailedError, Received: %T", err)
->>>>>>> 61c37ebb
 	} else {
 		if len(authFailed.Message) == 0 {
 			t.Fatalf("Did not receive an error message")
