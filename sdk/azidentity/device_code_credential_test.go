// Copyright (c) Microsoft Corporation. All rights reserved.
// Licensed under the MIT License.

package azidentity

import (
	"context"
	"errors"
	"io/ioutil"
	"net/http"
	"net/url"
	"testing"

	"github.com/Azure/azure-sdk-for-go/sdk/azcore/policy"
	"github.com/Azure/azure-sdk-for-go/sdk/azcore/runtime"
	"github.com/Azure/azure-sdk-for-go/sdk/internal/mock"
)

const (
	deviceCode                   = "device_code"
	deviceCodeResponse           = `{"user_code":"test_code","device_code":"test_device_code","verification_uri":"https://microsoft.com/devicelogin","expires_in":900,"interval":5,"message":"To sign in, use a web browser to open the page https://microsoft.com/devicelogin and enter the code test_code to authenticate."}`
	deviceCodeScopes             = "user.read offline_access openid profile email"
	authorizationPendingResponse = `{"error": "authorization_pending","error_description": "Authorization pending.","error_codes": [],"timestamp": "2019-12-01 19:00:00Z","trace_id": "2d091b0","correlation_id": "a999","error_uri": "https://login.contoso.com/error?code=0"}`
	expiredTokenResponse         = `{"error": "expired_token","error_description": "Token has expired.","error_codes": [],"timestamp": "2019-12-01 19:00:00Z","trace_id": "2d091b0","correlation_id": "a999","error_uri": "https://login.contoso.com/error?code=0"}`
)

func TestDeviceCodeCredential_InvalidTenantID(t *testing.T) {
	options := DeviceCodeCredentialOptions{}
	options.TenantID = badTenantID
	cred, err := NewDeviceCodeCredential(&options)
	if err == nil {
		t.Fatal("Expected an error but received none")
	}
	if cred != nil {
		t.Fatalf("Expected a nil credential value. Received: %v", cred)
	}
	var errType *CredentialUnavailableError
	if !errors.As(err, &errType) {
		t.Fatalf("Did not receive a CredentialUnavailableError. Received: %t", err)
	}
}

func TestDeviceCodeCredential_CreateAuthRequestSuccess(t *testing.T) {
	cred, err := NewDeviceCodeCredential(nil)
	if err != nil {
		t.Fatalf("Unable to create credential. Received: %v", err)
	}
	req, err := cred.client.createDeviceCodeAuthRequest(context.Background(), cred.tenantID, cred.clientID, deviceCode, []string{deviceCodeScopes})
	if err != nil {
		t.Fatalf("Unexpectedly received an error: %v", err)
	}
<<<<<<< HEAD
	if req.Request.Header.Get(headerContentType) != headerURLEncoded {
=======
	if req.Raw().Header.Get(headerContentType) != headerURLEncoded {
>>>>>>> 19f00c32
		t.Fatalf("Unexpected value for Content-Type header")
	}
	body, err := ioutil.ReadAll(req.Raw().Body)
	if err != nil {
		t.Fatalf("Unable to read request body")
	}
	bodyStr := string(body)
	reqQueryParams, err := url.ParseQuery(bodyStr)
	if err != nil {
		t.Fatalf("Unable to parse query params in request")
	}
	if reqQueryParams[qpGrantType][0] != deviceCodeGrantType {
		t.Fatalf("Unexpected grant type")
	}
	if reqQueryParams[qpClientID][0] != developerSignOnClientID {
		t.Fatalf("Unexpected client ID in the client_id header")
	}
	if reqQueryParams[qpDeviceCode][0] != deviceCode {
		t.Fatalf("Unexpected username in the username header")
	}
	if reqQueryParams[qpScope][0] != deviceCodeScopes {
		t.Fatalf("Unexpected scope in scope header")
	}
	if req.Raw().URL.Host != defaultTestAuthorityHost {
		t.Fatalf("Unexpected default authority host")
	}
	if req.Raw().URL.Scheme != "https" {
		t.Fatalf("Wrong request scheme")
	}
}

func TestDeviceCodeCredential_CreateAuthRequestCustomClientID(t *testing.T) {
	options := DeviceCodeCredentialOptions{}
	options.ClientID = clientID
	cred, err := NewDeviceCodeCredential(&options)
	if err != nil {
		t.Fatalf("Unable to create credential. Received: %v", err)
	}
	req, err := cred.client.createDeviceCodeAuthRequest(context.Background(), cred.tenantID, cred.clientID, deviceCode, []string{deviceCodeScopes})
	if err != nil {
		t.Fatalf("Unexpectedly received an error: %v", err)
	}
<<<<<<< HEAD
	if req.Request.Header.Get(headerContentType) != headerURLEncoded {
=======
	if req.Raw().Header.Get(headerContentType) != headerURLEncoded {
>>>>>>> 19f00c32
		t.Fatalf("Unexpected value for Content-Type header")
	}
	body, err := ioutil.ReadAll(req.Raw().Body)
	if err != nil {
		t.Fatalf("Unable to read request body")
	}
	bodyStr := string(body)
	reqQueryParams, err := url.ParseQuery(bodyStr)
	if err != nil {
		t.Fatalf("Unable to parse query params in request")
	}
	if reqQueryParams[qpGrantType][0] != deviceCodeGrantType {
		t.Fatalf("Unexpected grant type")
	}
	if reqQueryParams[qpClientID][0] != clientID {
		t.Fatalf("Unexpected client ID in the client_id header")
	}
	if reqQueryParams[qpDeviceCode][0] != deviceCode {
		t.Fatalf("Unexpected username in the username header")
	}
	if reqQueryParams[qpScope][0] != deviceCodeScopes {
		t.Fatalf("Unexpected scope in scope header")
	}
	if req.Raw().URL.Host != defaultTestAuthorityHost {
		t.Fatalf("Unexpected default authority host")
	}
	if req.Raw().URL.Scheme != "https" {
		t.Fatalf("Wrong request scheme")
	}
	if req.Raw().URL.Path != "/organizations/oauth2/v2.0/token" {
		t.Fatalf("Did not set the right path when passing in an empty tenant ID")
	}
}

func TestDeviceCodeCredential_RequestNewDeviceCodeCustomTenantIDClientID(t *testing.T) {
	options := DeviceCodeCredentialOptions{}
	options.ClientID = clientID
	options.TenantID = tenantID
	cred, err := NewDeviceCodeCredential(&options)
	if err != nil {
		t.Fatalf("Unable to create credential. Received: %v", err)
	}
	req, err := cred.client.createDeviceCodeNumberRequest(context.Background(), cred.tenantID, cred.clientID, []string{deviceCodeScopes})
	if err != nil {
		t.Fatalf("Unexpectedly received an error: %v", err)
	}
<<<<<<< HEAD
	if req.Request.Header.Get(headerContentType) != headerURLEncoded {
=======
	if req.Raw().Header.Get(headerContentType) != headerURLEncoded {
>>>>>>> 19f00c32
		t.Fatalf("Unexpected value for Content-Type header")
	}
	body, err := ioutil.ReadAll(req.Raw().Body)
	if err != nil {
		t.Fatalf("Unable to read request body")
	}
	bodyStr := string(body)
	reqQueryParams, err := url.ParseQuery(bodyStr)
	if err != nil {
		t.Fatalf("Unable to parse query params in request")
	}
	if reqQueryParams[qpClientID][0] != clientID {
		t.Fatalf("Unexpected client ID in the client_id header")
	}
	if reqQueryParams[qpScope][0] != deviceCodeScopes {
		t.Fatalf("Unexpected scope in scope header")
	}
	if req.Raw().URL.Host != defaultTestAuthorityHost {
		t.Fatalf("Unexpected default authority host")
	}
	if req.Raw().URL.Scheme != "https" {
		t.Fatalf("Wrong request scheme")
	}
	if req.Raw().URL.Path != "/expected-tenant/oauth2/v2.0/devicecode" {
		t.Fatalf("Did not set the right path when passing in an empty tenant ID")
	}
}

func TestDeviceCodeCredential_GetTokenSuccess(t *testing.T) {
	srv, close := mock.NewTLSServer()
	defer close()
	srv.AppendResponse(mock.WithBody([]byte(deviceCodeResponse)))
	srv.AppendResponse(mock.WithBody([]byte(accessTokenRespSuccess)))
	srv.AppendResponse(mock.WithStatusCode(http.StatusOK))
	options := DeviceCodeCredentialOptions{}
	options.AuthorityHost = srv.URL()
	options.HTTPClient = srv
	cred, err := NewDeviceCodeCredential(&options)
	if err != nil {
		t.Fatalf("Unable to create credential. Received: %v", err)
	}
	tk, err := cred.GetToken(context.Background(), policy.TokenRequestOptions{Scopes: []string{deviceCodeScopes}})
	if err != nil {
		t.Fatalf("Expected an empty error but received: %s", err.Error())
	}
	if tk.Token != "new_token" {
		t.Fatalf("Received an unexpected value in azcore.AccessToken.Token")
	}
}

func TestDeviceCodeCredential_GetTokenInvalidCredentials(t *testing.T) {
	srv, close := mock.NewTLSServer()
	defer close()
	srv.SetResponse(mock.WithStatusCode(http.StatusUnauthorized))
	options := DeviceCodeCredentialOptions{}
	options.ClientID = clientID
	options.TenantID = tenantID
	options.HTTPClient = srv
	options.AuthorityHost = srv.URL()
	cred, err := NewDeviceCodeCredential(&options)
	if err != nil {
		t.Fatalf("Unable to create credential. Received: %v", err)
	}
	_, err = cred.GetToken(context.Background(), policy.TokenRequestOptions{Scopes: []string{deviceCodeScopes}})
	if err == nil {
		t.Fatalf("Expected an error but did not receive one.")
	}
}

func TestDeviceCodeCredential_GetTokenAuthorizationPending(t *testing.T) {
	srv, close := mock.NewTLSServer()
	defer close()
	srv.AppendResponse(mock.WithBody([]byte(deviceCodeResponse)))
	srv.AppendResponse(mock.WithBody([]byte(authorizationPendingResponse)), mock.WithStatusCode(http.StatusUnauthorized))
	srv.AppendResponse(mock.WithBody([]byte(authorizationPendingResponse)), mock.WithStatusCode(http.StatusUnauthorized))
	srv.AppendResponse(mock.WithBody([]byte(accessTokenRespSuccess)))
	options := DeviceCodeCredentialOptions{}
	options.ClientID = clientID
	options.TenantID = tenantID
	options.HTTPClient = srv
	options.AuthorityHost = srv.URL()
	options.UserPrompt = func(DeviceCodeMessage) {}
	cred, err := NewDeviceCodeCredential(&options)
	if err != nil {
		t.Fatalf("Unable to create credential. Received: %v", err)
	}
	_, err = cred.GetToken(context.Background(), policy.TokenRequestOptions{Scopes: []string{deviceCodeScopes}})
	if err != nil {
		t.Fatalf("Expected an empty error but received %v", err)
	}
}

func TestDeviceCodeCredential_GetTokenExpiredToken(t *testing.T) {
	srv, close := mock.NewTLSServer()
	defer close()
	srv.AppendResponse(mock.WithBody([]byte(deviceCodeResponse)))
	srv.AppendResponse(mock.WithBody([]byte(authorizationPendingResponse)), mock.WithStatusCode(http.StatusUnauthorized))
	srv.AppendResponse(mock.WithBody([]byte(expiredTokenResponse)), mock.WithStatusCode(http.StatusUnauthorized))
	options := DeviceCodeCredentialOptions{}
	options.ClientID = clientID
	options.TenantID = tenantID
	options.HTTPClient = srv
	options.AuthorityHost = srv.URL()
	options.UserPrompt = func(DeviceCodeMessage) {}
	cred, err := NewDeviceCodeCredential(&options)
	if err != nil {
		t.Fatalf("Unable to create credential. Received: %v", err)
	}
	_, err = cred.GetToken(context.Background(), policy.TokenRequestOptions{Scopes: []string{deviceCodeScopes}})
	if err == nil {
		t.Fatalf("Expected an error but received none")
	}
}

func TestDeviceCodeCredential_GetTokenWithRefreshTokenFailure(t *testing.T) {
	srv, close := mock.NewTLSServer()
	defer close()
	srv.AppendResponse(mock.WithBody([]byte(accessTokenRespError)), mock.WithStatusCode(http.StatusUnauthorized))
	options := DeviceCodeCredentialOptions{}
	options.ClientID = clientID
	options.TenantID = tenantID
	options.HTTPClient = srv
	options.AuthorityHost = srv.URL()
	cred, err := NewDeviceCodeCredential(&options)
	if err != nil {
		t.Fatalf("Unable to create credential. Received: %v", err)
	}
	cred.refreshToken = "refresh_token"
	_, err = cred.GetToken(context.Background(), policy.TokenRequestOptions{Scopes: []string{deviceCodeScopes}})
	if err == nil {
		t.Fatalf("Expected an error but did not receive one")
	}
	var aadErr *AADAuthenticationFailedError
	if !errors.As(err, &aadErr) {
		t.Fatalf("Did not receive an AADAuthenticationFailedError but was expecting one")
	}
}

func TestDeviceCodeCredential_GetTokenWithRefreshTokenSuccess(t *testing.T) {
	srv, close := mock.NewTLSServer()
	defer close()
	srv.AppendResponse(mock.WithBody([]byte(accessTokenRespSuccess)))
	options := DeviceCodeCredentialOptions{}
	options.ClientID = clientID
	options.TenantID = tenantID
	options.HTTPClient = srv
	options.AuthorityHost = srv.URL()
	options.UserPrompt = func(DeviceCodeMessage) {}
	cred, err := NewDeviceCodeCredential(&options)
	if err != nil {
		t.Fatalf("Unable to create credential. Received: %v", err)
	}
	cred.refreshToken = "refresh_token"
	tk, err := cred.GetToken(context.Background(), policy.TokenRequestOptions{Scopes: []string{deviceCodeScopes}})
	if err != nil {
		t.Fatalf("Received an unexpected error: %s", err.Error())
	}
	if tk.Token != "new_token" {
		t.Fatalf("Unexpected value for token")
	}
}

func TestBearerPolicy_DeviceCodeCredential(t *testing.T) {
	srv, close := mock.NewTLSServer()
	defer close()
	srv.AppendResponse(mock.WithBody([]byte(deviceCodeResponse)))
	srv.AppendResponse(mock.WithBody([]byte(accessTokenRespSuccess)))
	srv.AppendResponse(mock.WithStatusCode(http.StatusOK))
	options := DeviceCodeCredentialOptions{}
	options.ClientID = clientID
	options.TenantID = tenantID
	options.HTTPClient = srv
	options.AuthorityHost = srv.URL()
	options.UserPrompt = func(DeviceCodeMessage) {}
	cred, err := NewDeviceCodeCredential(&options)
	if err != nil {
		t.Fatalf("Unable to create credential. Received: %v", err)
	}
	pipeline := defaultTestPipeline(srv, cred, deviceCodeScopes)
	req, err := runtime.NewRequest(context.Background(), http.MethodGet, srv.URL())
	if err != nil {
		t.Fatal(err)
	}
	_, err = pipeline.Do(req)
	if err != nil {
		t.Fatalf("Expected an empty error but receive: %v", err)
	}
}<|MERGE_RESOLUTION|>--- conflicted
+++ resolved
@@ -49,11 +49,7 @@
 	if err != nil {
 		t.Fatalf("Unexpectedly received an error: %v", err)
 	}
-<<<<<<< HEAD
-	if req.Request.Header.Get(headerContentType) != headerURLEncoded {
-=======
 	if req.Raw().Header.Get(headerContentType) != headerURLEncoded {
->>>>>>> 19f00c32
 		t.Fatalf("Unexpected value for Content-Type header")
 	}
 	body, err := ioutil.ReadAll(req.Raw().Body)
@@ -96,11 +92,7 @@
 	if err != nil {
 		t.Fatalf("Unexpectedly received an error: %v", err)
 	}
-<<<<<<< HEAD
-	if req.Request.Header.Get(headerContentType) != headerURLEncoded {
-=======
 	if req.Raw().Header.Get(headerContentType) != headerURLEncoded {
->>>>>>> 19f00c32
 		t.Fatalf("Unexpected value for Content-Type header")
 	}
 	body, err := ioutil.ReadAll(req.Raw().Body)
@@ -147,11 +139,7 @@
 	if err != nil {
 		t.Fatalf("Unexpectedly received an error: %v", err)
 	}
-<<<<<<< HEAD
-	if req.Request.Header.Get(headerContentType) != headerURLEncoded {
-=======
 	if req.Raw().Header.Get(headerContentType) != headerURLEncoded {
->>>>>>> 19f00c32
 		t.Fatalf("Unexpected value for Content-Type header")
 	}
 	body, err := ioutil.ReadAll(req.Raw().Body)
