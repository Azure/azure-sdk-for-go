// Copyright (c) Microsoft Corporation. All rights reserved.
// Licensed under the MIT License.

package azidentity

import (
	"context"
	"os"

	"github.com/Azure/azure-sdk-for-go/sdk/azcore"
<<<<<<< HEAD
=======
	"github.com/Azure/azure-sdk-for-go/sdk/azcore/policy"
	"github.com/Azure/azure-sdk-for-go/sdk/azcore/runtime"
>>>>>>> 19f00c32
	"github.com/Azure/azure-sdk-for-go/sdk/internal/log"
)

// EnvironmentCredentialOptions configures the EnvironmentCredential with optional parameters.
// All zero-value fields will be initialized with their default values.
type EnvironmentCredentialOptions struct {
	// The host of the Azure Active Directory authority. The default is AzurePublicCloud.
	// Leave empty to allow overriding the value from the AZURE_AUTHORITY_HOST environment variable.
	AuthorityHost string
	// HTTPClient sets the transport for making HTTP requests
	// Leave this as nil to use the default HTTP transport
<<<<<<< HEAD
	HTTPClient azcore.Transporter
=======
	HTTPClient policy.Transporter
>>>>>>> 19f00c32
	// Retry configures the built-in retry policy behavior
	Retry policy.RetryOptions
	// Telemetry configures the built-in telemetry policy behavior
	Telemetry policy.TelemetryOptions
	// Logging configures the built-in logging policy behavior.
	Logging policy.LogOptions
}

// EnvironmentCredential enables authentication to Azure Active Directory using either ClientSecretCredential, ClientCertificateCredential or UsernamePasswordCredential.
// This credential type will check for the following environment variables in the same order as listed:
// - AZURE_TENANT_ID
// - AZURE_CLIENT_ID
// - AZURE_CLIENT_SECRET
// - AZURE_CLIENT_CERTIFICATE_PATH
// - AZURE_USERNAME
// - AZURE_PASSWORD
// NOTE: EnvironmentCredential will stop checking environment variables as soon as it finds enough environment variables to
// create a credential type.
type EnvironmentCredential struct {
	cred azcore.TokenCredential
}

// NewEnvironmentCredential creates an instance that implements the azcore.TokenCredential interface and reads credential details from environment variables.
// If the expected environment variables are not found at this time, then a CredentialUnavailableError will be returned.
// options: The options used to configure the management of the requests sent to Azure Active Directory.
func NewEnvironmentCredential(options *EnvironmentCredentialOptions) (*EnvironmentCredential, error) {
	if options == nil {
		options = &EnvironmentCredentialOptions{}
	}
	tenantID := os.Getenv("AZURE_TENANT_ID")
	if tenantID == "" {
		err := &CredentialUnavailableError{credentialType: "Environment Credential", message: "Missing environment variable AZURE_TENANT_ID"}
		logCredentialError(err.credentialType, err)
		return nil, err
	}
	clientID := os.Getenv("AZURE_CLIENT_ID")
	if clientID == "" {
		err := &CredentialUnavailableError{credentialType: "Environment Credential", message: "Missing environment variable AZURE_CLIENT_ID"}
		logCredentialError(err.credentialType, err)
		return nil, err
	}
	if clientSecret := os.Getenv("AZURE_CLIENT_SECRET"); clientSecret != "" {
		log.Write(LogCredential, "Azure Identity => NewEnvironmentCredential() invoking ClientSecretCredential")
		cred, err := NewClientSecretCredential(tenantID, clientID, clientSecret, &ClientSecretCredentialOptions{AuthorityHost: options.AuthorityHost, HTTPClient: options.HTTPClient, Retry: options.Retry, Telemetry: options.Telemetry, Logging: options.Logging})
		if err != nil {
			return nil, err
		}
		return &EnvironmentCredential{cred: cred}, nil
	}
	if clientCertificate := os.Getenv("AZURE_CLIENT_CERTIFICATE_PATH"); clientCertificate != "" {
		log.Write(LogCredential, "Azure Identity => NewEnvironmentCredential() invoking ClientCertificateCredential")
		cred, err := NewClientCertificateCredential(tenantID, clientID, clientCertificate, &ClientCertificateCredentialOptions{AuthorityHost: options.AuthorityHost, HTTPClient: options.HTTPClient, Retry: options.Retry, Telemetry: options.Telemetry, Logging: options.Logging})
		if err != nil {
			return nil, err
		}
		return &EnvironmentCredential{cred: cred}, nil
	}
	if username := os.Getenv("AZURE_USERNAME"); username != "" {
		if password := os.Getenv("AZURE_PASSWORD"); password != "" {
			log.Write(LogCredential, "Azure Identity => NewEnvironmentCredential() invoking UsernamePasswordCredential")
			cred, err := NewUsernamePasswordCredential(tenantID, clientID, username, password, &UsernamePasswordCredentialOptions{AuthorityHost: options.AuthorityHost, HTTPClient: options.HTTPClient, Retry: options.Retry, Telemetry: options.Telemetry, Logging: options.Logging})
			if err != nil {
				return nil, err
			}
			return &EnvironmentCredential{cred: cred}, nil
		}
	}
	err := &CredentialUnavailableError{credentialType: "Environment Credential", message: "Missing environment variable AZURE_CLIENT_SECRET or AZURE_CLIENT_CERTIFICATE_PATH or AZURE_USERNAME and AZURE_PASSWORD"}
	logCredentialError(err.credentialType, err)
	return nil, err
}

// GetToken obtains a token from Azure Active Directory, using the underlying credential's GetToken method.
// ctx: Context used to control the request lifetime.
// opts: TokenRequestOptions contains the list of scopes for which the token will have access.
// Returns an AccessToken which can be used to authenticate service client calls.
func (c *EnvironmentCredential) GetToken(ctx context.Context, opts policy.TokenRequestOptions) (*azcore.AccessToken, error) {
	return c.cred.GetToken(ctx, opts)
}

// NewAuthenticationPolicy implements the azcore.Credential interface on EnvironmentCredential.
<<<<<<< HEAD
func (c *EnvironmentCredential) NewAuthenticationPolicy(options azcore.AuthenticationOptions) azcore.Policy {
=======
func (c *EnvironmentCredential) NewAuthenticationPolicy(options runtime.AuthenticationOptions) policy.Policy {
>>>>>>> 19f00c32
	return newBearerTokenPolicy(c.cred, options)
}

var _ azcore.TokenCredential = (*EnvironmentCredential)(nil)<|MERGE_RESOLUTION|>--- conflicted
+++ resolved
@@ -8,11 +8,8 @@
 	"os"
 
 	"github.com/Azure/azure-sdk-for-go/sdk/azcore"
-<<<<<<< HEAD
-=======
 	"github.com/Azure/azure-sdk-for-go/sdk/azcore/policy"
 	"github.com/Azure/azure-sdk-for-go/sdk/azcore/runtime"
->>>>>>> 19f00c32
 	"github.com/Azure/azure-sdk-for-go/sdk/internal/log"
 )
 
@@ -24,11 +21,7 @@
 	AuthorityHost string
 	// HTTPClient sets the transport for making HTTP requests
 	// Leave this as nil to use the default HTTP transport
-<<<<<<< HEAD
-	HTTPClient azcore.Transporter
-=======
 	HTTPClient policy.Transporter
->>>>>>> 19f00c32
 	// Retry configures the built-in retry policy behavior
 	Retry policy.RetryOptions
 	// Telemetry configures the built-in telemetry policy behavior
@@ -110,11 +103,7 @@
 }
 
 // NewAuthenticationPolicy implements the azcore.Credential interface on EnvironmentCredential.
-<<<<<<< HEAD
-func (c *EnvironmentCredential) NewAuthenticationPolicy(options azcore.AuthenticationOptions) azcore.Policy {
-=======
 func (c *EnvironmentCredential) NewAuthenticationPolicy(options runtime.AuthenticationOptions) policy.Policy {
->>>>>>> 19f00c32
 	return newBearerTokenPolicy(c.cred, options)
 }
 
