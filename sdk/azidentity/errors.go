--- conflicted
+++ resolved
@@ -46,14 +46,6 @@
 	return &AuthenticationFailedError{credType: credType, message: message, RawResponse: resp, err: err}
 }
 
-<<<<<<< HEAD
-=======
-func newAuthenticationFailedErrorFromMSALError(credType string, err error) error {
-	res := getResponseFromError(err)
-	return newAuthenticationFailedError(credType, err.Error(), res, err)
-}
-
->>>>>>> d732f7cc
 // Error implements the error interface. Note that the message contents are not contractual and can change over time.
 func (e *AuthenticationFailedError) Error() string {
 	if e.RawResponse == nil {
