--- conflicted
+++ resolved
@@ -42,11 +42,7 @@
 	AuthorityHost string
 	// HTTPClient sets the transport for making HTTP requests
 	// Leave this as nil to use the default HTTP transport
-<<<<<<< HEAD
-	HTTPClient azcore.Transporter
-=======
 	HTTPClient policy.Transporter
->>>>>>> 19f00c32
 	// Retry configures the built-in retry policy behavior
 	Retry policy.RetryOptions
 	// Telemetry configures the built-in telemetry policy behavior
@@ -109,11 +105,7 @@
 }
 
 // NewAuthenticationPolicy implements the azcore.Credential interface on InteractiveBrowserCredential.
-<<<<<<< HEAD
-func (c *InteractiveBrowserCredential) NewAuthenticationPolicy(options azcore.AuthenticationOptions) azcore.Policy {
-=======
 func (c *InteractiveBrowserCredential) NewAuthenticationPolicy(options runtime.AuthenticationOptions) policy.Policy {
->>>>>>> 19f00c32
 	return newBearerTokenPolicy(c, options)
 }
 
@@ -129,18 +121,10 @@
 func interactiveBrowserLogin(ctx context.Context, authorityHost string, opts *InteractiveBrowserCredentialOptions, scopes []string) (*interactiveConfig, error) {
 	// start local redirect server so login can call us back
 	rs := newServer()
-<<<<<<< HEAD
-	uuidRaw, err := uuid.New()
-	if err != nil {
-		return nil, err
-	}
-	state := uuidRaw.String()
-=======
 	state, err := uuid.New()
 	if err != nil {
 		return nil, err
 	}
->>>>>>> 19f00c32
 	redirectURL := opts.RedirectURL
 	if redirectURL == "" {
 		redirectURL = rs.Start(state.String(), opts.Port)
@@ -161,11 +145,7 @@
 	cv := ""
 	// the code verifier is a random 32-byte sequence that's been base-64 encoded without padding.
 	// it's used to prevent MitM attacks during auth code flow, see https://tools.ietf.org/html/rfc7636
-<<<<<<< HEAD
-	b := make([]byte, 32, 32) // nolint:gosimple
-=======
 	b := make([]byte, 32) // nolint:gosimple
->>>>>>> 19f00c32
 	if _, err := rand.Read(b); err != nil {
 		return nil, err
 	}
