//go:build go1.18
// +build go1.18

// Copyright (c) Microsoft Corporation. All rights reserved.
// Licensed under the MIT License.

package azidentity

import (
	"context"
	"errors"

	"github.com/Azure/azure-sdk-for-go/sdk/azcore"
	"github.com/Azure/azure-sdk-for-go/sdk/azcore/policy"
	"github.com/AzureAD/microsoft-authentication-library-for-go/apps/public"
)

const credNameBrowser = "InteractiveBrowserCredentiall"

// InteractiveBrowserCredentialOptions contains optional parameters for InteractiveBrowserCredential.
type InteractiveBrowserCredentialOptions struct {
	azcore.ClientOptions

	// ClientID is the ID of the application users will authenticate to.
	// Defaults to the ID of an Azure development application.
	ClientID string
	// LoginHint pre-populates the account prompt with a username. Users may choose to authenticate a different account.
	LoginHint string
	// RedirectURL is the URL Azure Active Directory will redirect to with the access token. This is required
	// only when setting ClientID, and must match a redirect URI in the application's registration.
	// Applications which have registered "http://localhost" as a redirect URI need not set this option.
	RedirectURL string
<<<<<<< HEAD

	// DisableInstanceDiscovery allows disconnected cloud solutions to skip instance discovery for unknown authority hosts.
	DisableInstanceDiscovery bool
=======
	// TenantID is the Azure Active Directory tenant the credential authenticates in. Defaults to the
	// "organizations" tenant, which can authenticate work and school accounts.
	TenantID string
>>>>>>> e0859506
}

func (o *InteractiveBrowserCredentialOptions) init() {
	if o.TenantID == "" {
		o.TenantID = organizationsTenantID
	}
	if o.ClientID == "" {
		o.ClientID = developerSignOnClientID
	}
}

// InteractiveBrowserCredential opens a browser to interactively authenticate a user.
type InteractiveBrowserCredential struct {
	account public.Account
	client  publicClient
	options InteractiveBrowserCredentialOptions
}

// NewInteractiveBrowserCredential constructs a new InteractiveBrowserCredential. Pass nil to accept default options.
func NewInteractiveBrowserCredential(options *InteractiveBrowserCredentialOptions) (*InteractiveBrowserCredential, error) {
	cp := InteractiveBrowserCredentialOptions{}
	if options != nil {
		cp = *options
	}
	cp.init()
	c, err := getPublicClient(cp.ClientID, cp.TenantID, &cp.ClientOptions, public.WithInstanceDiscovery(!options.DisableInstanceDiscovery))
	if err != nil {
		return nil, err
	}
	return &InteractiveBrowserCredential{options: cp, client: c}, nil
}

// GetToken requests an access token from Azure Active Directory. This method is called automatically by Azure SDK clients.
func (c *InteractiveBrowserCredential) GetToken(ctx context.Context, opts policy.TokenRequestOptions) (azcore.AccessToken, error) {
	if len(opts.Scopes) == 0 {
		return azcore.AccessToken{}, errors.New(credNameBrowser + ": GetToken() requires at least one scope")
	}
	ar, err := c.client.AcquireTokenSilent(ctx, opts.Scopes, public.WithSilentAccount(c.account))
	if err == nil {
		logGetTokenSuccess(c, opts)
		return azcore.AccessToken{Token: ar.AccessToken, ExpiresOn: ar.ExpiresOn.UTC()}, err
	}

<<<<<<< HEAD
	o := []public.AcquireInteractiveOption{}
	if c.options.RedirectURL != "" {
		o = append(o, public.WithRedirectURI(c.options.RedirectURL))
	}
	ar, err = c.client.AcquireTokenInteractive(ctx, opts.Scopes, o...)
=======
	ar, err = c.client.AcquireTokenInteractive(ctx, opts.Scopes, public.WithLoginHint(c.options.LoginHint), public.WithRedirectURI(c.options.RedirectURL))
>>>>>>> e0859506
	if err != nil {
		return azcore.AccessToken{}, newAuthenticationFailedErrorFromMSALError(credNameBrowser, err)
	}
	c.account = ar.Account
	logGetTokenSuccess(c, opts)
	return azcore.AccessToken{Token: ar.AccessToken, ExpiresOn: ar.ExpiresOn.UTC()}, err
}

var _ azcore.TokenCredential = (*InteractiveBrowserCredential)(nil)<|MERGE_RESOLUTION|>--- conflicted
+++ resolved
@@ -30,15 +30,12 @@
 	// only when setting ClientID, and must match a redirect URI in the application's registration.
 	// Applications which have registered "http://localhost" as a redirect URI need not set this option.
 	RedirectURL string
-<<<<<<< HEAD
 
 	// DisableInstanceDiscovery allows disconnected cloud solutions to skip instance discovery for unknown authority hosts.
 	DisableInstanceDiscovery bool
-=======
 	// TenantID is the Azure Active Directory tenant the credential authenticates in. Defaults to the
 	// "organizations" tenant, which can authenticate work and school accounts.
 	TenantID string
->>>>>>> e0859506
 }
 
 func (o *InteractiveBrowserCredentialOptions) init() {
@@ -82,15 +79,7 @@
 		return azcore.AccessToken{Token: ar.AccessToken, ExpiresOn: ar.ExpiresOn.UTC()}, err
 	}
 
-<<<<<<< HEAD
-	o := []public.AcquireInteractiveOption{}
-	if c.options.RedirectURL != "" {
-		o = append(o, public.WithRedirectURI(c.options.RedirectURL))
-	}
-	ar, err = c.client.AcquireTokenInteractive(ctx, opts.Scopes, o...)
-=======
 	ar, err = c.client.AcquireTokenInteractive(ctx, opts.Scopes, public.WithLoginHint(c.options.LoginHint), public.WithRedirectURI(c.options.RedirectURL))
->>>>>>> e0859506
 	if err != nil {
 		return azcore.AccessToken{}, newAuthenticationFailedErrorFromMSALError(credNameBrowser, err)
 	}
