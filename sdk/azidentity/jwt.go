--- conflicted
+++ resolved
@@ -51,23 +51,12 @@
 		return "", fmt.Errorf("marshal headerJWT: %w", err)
 	}
 	header := base64.RawURLEncoding.EncodeToString(headerJSON)
-<<<<<<< HEAD
-
-	rawUuid, err := uuid.New()
-	if err != nil {
-		return "", err
-	}
-
-	payloadData := payloadJWT{
-		JTI: rawUuid.String(),
-=======
 	jti, err := uuid.New()
 	if err != nil {
 		return "", err
 	}
 	payloadData := payloadJWT{
 		JTI: jti.String(),
->>>>>>> 19f00c32
 		AUD: audience,
 		ISS: clientID,
 		SUB: clientID,
