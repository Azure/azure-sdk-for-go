--- conflicted
+++ resolved
@@ -54,14 +54,6 @@
 // managedIdentityClient provides the base for authenticating in managed identity environments
 // This type includes an runtime.Pipeline and TokenCredentialOptions.
 type managedIdentityClient struct {
-<<<<<<< HEAD
-	pipeline               azcore.Pipeline
-	imdsAPIVersion         string
-	imdsAvailableTimeoutMS time.Duration
-	msiType                msiType
-	endpoint               string
-	id                     ManagedIdentityIDKind
-=======
 	pipeline             runtime.Pipeline
 	imdsAPIVersion       string
 	imdsAvailableTimeout time.Duration
@@ -69,7 +61,6 @@
 	endpoint             string
 	id                   ManagedIdentityIDKind
 	unavailableMessage   string
->>>>>>> 19f00c32
 }
 
 type wrappedNumber json.Number
@@ -89,19 +80,11 @@
 func newManagedIdentityClient(options *ManagedIdentityCredentialOptions) *managedIdentityClient {
 	logEnvVars()
 	return &managedIdentityClient{
-<<<<<<< HEAD
-		id:                     options.ID,
-		pipeline:               newDefaultMSIPipeline(*options), // a pipeline that includes the specific requirements for MSI authentication, such as custom retry policy options
-		imdsAPIVersion:         imdsAPIVersion,                  // this field will be set to whatever value exists in the constant and is used when creating requests to IMDS
-		imdsAvailableTimeoutMS: 500,                             // we allow a timeout of 500 ms since the endpoint might be slow to respond
-		msiType:                msiTypeUnknown,                  // when creating a new managedIdentityClient, the current MSI type is unknown and will be tested for and replaced once authenticate() is called from GetToken on the credential side
-=======
 		id:                   options.ID,
 		pipeline:             newDefaultMSIPipeline(*options), // a pipeline that includes the specific requirements for MSI authentication, such as custom retry policy options
 		imdsAPIVersion:       imdsAPIVersion,                  // this field will be set to whatever value exists in the constant and is used when creating requests to IMDS
 		imdsAvailableTimeout: 500 * time.Millisecond,          // we allow a timeout of 500 ms since the endpoint might be slow to respond
 		msiType:              msiTypeUnknown,                  // when creating a new managedIdentityClient, the current MSI type is unknown and will be tested for and replaced once authenticate() is called from GetToken on the credential side
->>>>>>> 19f00c32
 	}
 }
 
@@ -124,11 +107,7 @@
 		return nil, err
 	}
 
-<<<<<<< HEAD
-	if azcore.HasStatusCode(resp, successStatusCodes[:]...) {
-=======
 	if runtime.HasStatusCode(resp, successStatusCodes[:]...) {
->>>>>>> 19f00c32
 		return c.createAccessToken(resp)
 	}
 
@@ -151,11 +130,7 @@
 		ExpiresIn    wrappedNumber `json:"expires_in,omitempty"` // this field should always return the number of seconds for which a token is valid
 		ExpiresOn    interface{}   `json:"expires_on,omitempty"` // the value returned in this field varies between a number and a date string
 	}{}
-<<<<<<< HEAD
-	if err := azcore.UnmarshalAsJSON(res, &value); err != nil {
-=======
 	if err := runtime.UnmarshalAsJSON(res, &value); err != nil {
->>>>>>> 19f00c32
 		return nil, fmt.Errorf("internal AccessToken: %w", err)
 	}
 	if value.ExpiresIn != "" {
@@ -218,15 +193,6 @@
 	}
 }
 
-<<<<<<< HEAD
-func (c *managedIdentityClient) createIMDSAuthRequest(ctx context.Context, id string, scopes []string) (*azcore.Request, error) {
-	request, err := azcore.NewRequest(ctx, http.MethodGet, c.endpoint)
-	if err != nil {
-		return nil, err
-	}
-	request.Header.Set(headerMetadata, "true")
-	q := request.URL.Query()
-=======
 func (c *managedIdentityClient) createIMDSAuthRequest(ctx context.Context, id string, scopes []string) (*policy.Request, error) {
 	request, err := runtime.NewRequest(ctx, http.MethodGet, c.endpoint)
 	if err != nil {
@@ -234,7 +200,6 @@
 	}
 	request.Raw().Header.Set(headerMetadata, "true")
 	q := request.Raw().URL.Query()
->>>>>>> 19f00c32
 	q.Add("api-version", c.imdsAPIVersion)
 	q.Add("resource", strings.Join(scopes, " "))
 	if c.id == ResourceID {
@@ -246,13 +211,8 @@
 	return request, nil
 }
 
-<<<<<<< HEAD
-func (c *managedIdentityClient) createAppServiceAuthRequest(ctx context.Context, id string, scopes []string) (*azcore.Request, error) {
-	request, err := azcore.NewRequest(ctx, http.MethodGet, c.endpoint)
-=======
 func (c *managedIdentityClient) createAppServiceAuthRequest(ctx context.Context, id string, scopes []string) (*policy.Request, error) {
 	request, err := runtime.NewRequest(ctx, http.MethodGet, c.endpoint)
->>>>>>> 19f00c32
 	if err != nil {
 		return nil, err
 	}
@@ -299,36 +259,14 @@
 	return request, nil
 }
 
-func (c *managedIdentityClient) createServiceFabricAuthRequest(ctx context.Context, id string, scopes []string) (*azcore.Request, error) {
-	request, err := azcore.NewRequest(ctx, http.MethodGet, c.endpoint)
-	if err != nil {
-		return nil, err
-	}
-	q := request.URL.Query()
-	request.Header.Set("Accept", "application/json")
-	request.Header.Set("Secret", os.Getenv(identityHeader))
-	q.Add("api-version", serviceFabricAPIVersion)
-	q.Add("resource", strings.Join(scopes, " "))
-	if id != "" {
-		q.Add(qpClientID, id)
-	}
-	request.URL.RawQuery = q.Encode()
-	return request, nil
-}
-
 func (c *managedIdentityClient) getAzureArcSecretKey(ctx context.Context, resources []string) (string, error) {
 	// create the request to retreive the secret key challenge provided by the HIMDS service
 	request, err := runtime.NewRequest(ctx, http.MethodGet, c.endpoint)
 	if err != nil {
 		return "", err
 	}
-<<<<<<< HEAD
-	request.Header.Set(headerMetadata, "true")
-	q := request.URL.Query()
-=======
 	request.Raw().Header.Set(headerMetadata, "true")
 	q := request.Raw().URL.Query()
->>>>>>> 19f00c32
 	q.Add("api-version", azureArcAPIVersion)
 	q.Add("resource", strings.Join(resources, " "))
 	request.Raw().URL.RawQuery = q.Encode()
@@ -363,15 +301,9 @@
 	if err != nil {
 		return nil, err
 	}
-<<<<<<< HEAD
-	request.Header.Set(headerMetadata, "true")
-	request.Header.Set(headerAuthorization, fmt.Sprintf("Basic %s", key))
-	q := request.URL.Query()
-=======
 	request.Raw().Header.Set(headerMetadata, "true")
 	request.Raw().Header.Set(headerAuthorization, fmt.Sprintf("Basic %s", key))
 	q := request.Raw().URL.Query()
->>>>>>> 19f00c32
 	q.Add("api-version", azureArcAPIVersion)
 	q.Add("resource", strings.Join(resources, " "))
 	request.Raw().URL.RawQuery = q.Encode()
@@ -383,22 +315,14 @@
 	if err != nil {
 		return nil, err
 	}
-<<<<<<< HEAD
-	request.Header.Set(headerMetadata, "true")
-=======
 	request.Raw().Header.Set(headerMetadata, "true")
->>>>>>> 19f00c32
 	data := url.Values{}
 	data.Set("resource", strings.Join(scopes, " "))
 	if clientID != "" {
 		data.Set(qpClientID, clientID)
 	}
 	dataEncoded := data.Encode()
-<<<<<<< HEAD
-	body := azcore.NopCloser(strings.NewReader(dataEncoded))
-=======
 	body := streaming.NopCloser(strings.NewReader(dataEncoded))
->>>>>>> 19f00c32
 	if err := request.SetBody(body, headerURLEncoded); err != nil {
 		return nil, err
 	}
@@ -449,11 +373,7 @@
 	request.Raw().URL.RawQuery = q.Encode()
 	resp, err := c.pipeline.Do(request)
 	if err == nil {
-<<<<<<< HEAD
-		azcore.Drain(resp)
-=======
 		runtime.Drain(resp)
->>>>>>> 19f00c32
 	}
 	return err == nil
 }