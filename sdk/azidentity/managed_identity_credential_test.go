--- conflicted
+++ resolved
@@ -395,14 +395,8 @@
 	if err != nil {
 		t.Fatal(err)
 	}
-<<<<<<< HEAD
-	// cred should return CredentialUnavailableError when IMDS responds 400 to a token request.
-	// Also, it shouldn't send another token request (mockIMDS will appropriately panic if it does).
+	// cred should return credentialUnavailableError when IMDS responds 400 to a token request
 	var expected credentialUnavailableError
-=======
-	// cred should return CredentialUnavailableError when IMDS responds 400 to a token request
-	var expected CredentialUnavailableError
->>>>>>> 52381277
 	for i := 0; i < 3; i++ {
 		_, err = cred.GetToken(context.Background(), policy.TokenRequestOptions{Scopes: []string{liveTestScope}})
 		if !errors.As(err, &expected) {
