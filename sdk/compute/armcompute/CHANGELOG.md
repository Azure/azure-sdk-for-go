--- conflicted
+++ resolved
@@ -1,16 +1,9 @@
 # Release History
 
-<<<<<<< HEAD
-## v0.2.0 (released)
-Updated with the latest track 2 code generator.
-
-## v0.1.0 (released)
-=======
 ## v0.3.0 (2021-09-03)
 Updated with the latest track 2 code generator.
 
 ## v0.2.0 (2021-06-18)
 Updated with the latest track 2 code generator.
 
-## v0.1.0 (2021-05-26)
->>>>>>> 19f00c32
+## v0.1.0 (2021-05-26)