//go:build go1.18
// +build go1.18

// Copyright (c) Microsoft Corporation. All rights reserved.
// Licensed under the MIT License. See License.txt in the project root for license information.

package azcontainerregistry

import (
	"bytes"
	"context"
<<<<<<< HEAD
=======
	"fmt"
	"github.com/Azure/azure-sdk-for-go/sdk/azcore/policy"
>>>>>>> a98f12ec
	"github.com/Azure/azure-sdk-for-go/sdk/azcore/runtime"
	"github.com/Azure/azure-sdk-for-go/sdk/azcore/streaming"
	"github.com/Azure/azure-sdk-for-go/sdk/internal/mock"
	"github.com/stretchr/testify/require"
	"io"
	"net/http"
	"strconv"
	"strings"
	"testing"
)

const alpineBlobDigest = "sha256:042a816809aac8d0f7d7cacac7965782ee2ecac3f21bcf9f24b1de1a7387b769"

func TestBlobClient_CancelUpload(t *testing.T) {
	startRecording(t)
	endpoint, cred, options := getEndpointCredAndClientOptions(t)
	ctx := context.Background()
	client, err := NewBlobClient(endpoint, cred, &BlobClientOptions{ClientOptions: options})
	require.NoError(t, err)
	startRes, err := client.StartUpload(ctx, "hello-world", nil)
	require.NoError(t, err)
	_, err = client.CancelUpload(ctx, *startRes.Location, nil)
	require.NoError(t, err)
}

func TestBlobClient_CancelUpload_fail(t *testing.T) {
	startRecording(t)
	endpoint, cred, options := getEndpointCredAndClientOptions(t)
	ctx := context.Background()
	client, err := NewBlobClient(endpoint, cred, &BlobClientOptions{ClientOptions: options})
	require.NoError(t, err)
	_, err = client.CancelUpload(ctx, "wrong location", nil)
	require.Error(t, err)
}

func TestBlobClient_CheckBlobExists(t *testing.T) {
	startRecording(t)
	endpoint, cred, options := getEndpointCredAndClientOptions(t)
	ctx := context.Background()
	client, err := NewBlobClient(endpoint, cred, &BlobClientOptions{ClientOptions: options})
	require.NoError(t, err)
	res, err := client.CheckBlobExists(ctx, "alpine", alpineBlobDigest, nil)
	require.NoError(t, err)
	require.Equal(t, alpineBlobDigest, *res.DockerContentDigest)
}

func TestBlobClient_CheckBlobExists_fail(t *testing.T) {
	startRecording(t)
	endpoint, cred, options := getEndpointCredAndClientOptions(t)
	ctx := context.Background()
	client, err := NewBlobClient(endpoint, cred, &BlobClientOptions{ClientOptions: options})
	require.NoError(t, err)
	_, err = client.CheckBlobExists(ctx, "alpine", "wrong digest", nil)
	require.Error(t, err)
}

func TestBlobClient_CheckBlobExists_empty(t *testing.T) {
	ctx := context.Background()
	client, err := NewBlobClient("endpoint", nil, nil)
	require.NoError(t, err)
	_, err = client.CheckBlobExists(ctx, "", "digest", nil)
	require.Error(t, err)
	_, err = client.CheckBlobExists(ctx, "alpine", "", nil)
	require.Error(t, err)
}

func TestBlobClient_CheckBlobExists_fail(t *testing.T) {
	startRecording(t)
	endpoint, cred, options := getEndpointCredAndClientOptions(t)
	ctx := context.Background()
	client, err := NewBlobClient(endpoint, cred, &BlobClientOptions{ClientOptions: options})
	require.NoError(t, err)
	_, err = client.CheckBlobExists(ctx, "alpine", "wrong digest", nil)
	require.Error(t, err)
}

func TestBlobClient_CheckBlobExists_empty(t *testing.T) {
	ctx := context.Background()
	client, err := NewBlobClient("endpoint", nil, nil)
	require.NoError(t, err)
	_, err = client.CheckBlobExists(ctx, "", "digest", nil)
	require.Error(t, err)
	_, err = client.CheckBlobExists(ctx, "alpine", "", nil)
	require.Error(t, err)
}

func TestBlobClient_CheckChunkExists(t *testing.T) {
	startRecording(t)
	endpoint, cred, options := getEndpointCredAndClientOptions(t)
	ctx := context.Background()
	client, err := NewBlobClient(endpoint, cred, &BlobClientOptions{ClientOptions: options})
	require.NoError(t, err)
	res, err := client.CheckChunkExists(ctx, "alpine", alpineBlobDigest, "bytes=0-299", nil)
	require.NoError(t, err)
	require.NotEmpty(t, *res.ContentLength)
}

func TestBlobClient_CheckChunkExists_fail(t *testing.T) {
	startRecording(t)
	endpoint, cred, options := getEndpointCredAndClientOptions(t)
	ctx := context.Background()
	client, err := NewBlobClient(endpoint, cred, &BlobClientOptions{ClientOptions: options})
	require.NoError(t, err)
	_, err = client.CheckChunkExists(ctx, "alpine", "wrong digest", "bytes=0-299", nil)
	require.Error(t, err)
}

func TestBlobClient_CheckChunkExists_empty(t *testing.T) {
	ctx := context.Background()
	client, err := NewBlobClient("endpoint", nil, nil)
	require.NoError(t, err)
	_, err = client.CheckChunkExists(ctx, "", "digest", "range", nil)
	require.Error(t, err)
	_, err = client.CheckChunkExists(ctx, "name", "", "range", nil)
	require.Error(t, err)
}

func TestBlobClient_completeUpload_wrongDigest(t *testing.T) {
	startRecording(t)
	endpoint, cred, options := getEndpointCredAndClientOptions(t)
	ctx := context.Background()
	client, err := NewBlobClient(endpoint, cred, &BlobClientOptions{ClientOptions: options})
	require.NoError(t, err)
	getRes, err := client.GetBlob(ctx, "alpine", alpineBlobDigest, nil)
	require.NoError(t, err)
	blob, err := io.ReadAll(getRes.BlobData)
	require.NoError(t, err)
	startRes, err := client.StartUpload(ctx, "hello-world", nil)
	require.NoError(t, err)
	uploadResp, err := client.uploadChunk(ctx, *startRes.Location, streaming.NopCloser(bytes.NewReader(blob)), nil)
	require.NoError(t, err)
	_, err = client.completeUpload(ctx, "sha256:00000000", *uploadResp.Location, nil)
	require.Error(t, err)
}

func TestBlobClient_DeleteBlob(t *testing.T) {
	startRecording(t)
	endpoint, cred, options := getEndpointCredAndClientOptions(t)
	ctx := context.Background()
	client, err := NewBlobClient(endpoint, cred, &BlobClientOptions{ClientOptions: options})
	require.NoError(t, err)
	_, err = client.DeleteBlob(ctx, "alpine", alpineBlobDigest, nil)
	require.NoError(t, err)
}

func TestBlobClient_DeleteBlob_fail(t *testing.T) {
	startRecording(t)
	endpoint, cred, options := getEndpointCredAndClientOptions(t)
	ctx := context.Background()
	client, err := NewBlobClient(endpoint, cred, &BlobClientOptions{ClientOptions: options})
	require.NoError(t, err)
	_, err = client.DeleteBlob(ctx, "alpine", "wrong digest", nil)
	require.Error(t, err)
}

func TestBlobClient_DeleteBlob_empty(t *testing.T) {
	ctx := context.Background()
	client, err := NewBlobClient("endpoint", nil, nil)
	require.NoError(t, err)
	_, err = client.DeleteBlob(ctx, "", "digest", nil)
	require.Error(t, err)
	_, err = client.DeleteBlob(ctx, "name", "", nil)
	require.Error(t, err)
}

func TestBlobClient_DeleteBlob_fail(t *testing.T) {
	startRecording(t)
	endpoint, cred, options := getEndpointCredAndClientOptions(t)
	ctx := context.Background()
	client, err := NewBlobClient(endpoint, cred, &BlobClientOptions{ClientOptions: options})
	require.NoError(t, err)
	_, err = client.DeleteBlob(ctx, "alpine", "wrong digest", nil)
	require.Error(t, err)
}

func TestBlobClient_DeleteBlob_empty(t *testing.T) {
	ctx := context.Background()
	client, err := NewBlobClient("endpoint", nil, nil)
	require.NoError(t, err)
	_, err = client.DeleteBlob(ctx, "", "digest", nil)
	require.Error(t, err)
	_, err = client.DeleteBlob(ctx, "name", "", nil)
	require.Error(t, err)
}

func TestBlobClient_GetBlob(t *testing.T) {
	startRecording(t)
	endpoint, cred, options := getEndpointCredAndClientOptions(t)
	ctx := context.Background()
	client, err := NewBlobClient(endpoint, cred, &BlobClientOptions{ClientOptions: options})
	require.NoError(t, err)
	res, err := client.GetBlob(ctx, "alpine", alpineBlobDigest, nil)
	require.NoError(t, err)
	require.NotEmpty(t, *res.ContentLength)
	reader, err := NewDigestValidationReader(alpineBlobDigest, res.BlobData)
	require.NoError(t, err)
	_, err = io.ReadAll(reader)
	require.NoError(t, err)
}

func TestBlobClient_GetBlob_wrongDigest(t *testing.T) {
	srv, closeServer := mock.NewServer()
	defer closeServer()
	srv.AppendResponse(mock.WithStatusCode(http.StatusOK), mock.WithBody([]byte("test")))

	pl := runtime.NewPipeline(moduleName, moduleVersion, runtime.PipelineOptions{}, &policy.ClientOptions{Transport: srv})
	client := &BlobClient{
		srv.URL(),
		pl,
	}
	ctx := context.Background()
	resp, err := client.GetBlob(ctx, "name", "sha256:9f86d081884c7d659a2feaa0c55ad015a3bf4f1b2b0b822cd15d6c15b0f00a08", nil)
	require.NoError(t, err)
	reader, err := NewDigestValidationReader("sha256:wrong", resp.BlobData)
	require.NoError(t, err)
	_, err = io.ReadAll(reader)
	require.Error(t, err, ErrMismatchedHash)
}

func TestBlobClient_GetBlob_fail(t *testing.T) {
	startRecording(t)
	endpoint, cred, options := getEndpointCredAndClientOptions(t)
	ctx := context.Background()
	client, err := NewBlobClient(endpoint, cred, &BlobClientOptions{ClientOptions: options})
	require.NoError(t, err)
	_, err = client.GetBlob(ctx, "alpine", "wrong digest", nil)
	require.Error(t, err)
}

func TestBlobClient_GetBlob_empty(t *testing.T) {
	ctx := context.Background()
	client, err := NewBlobClient("endpoint", nil, nil)
	require.NoError(t, err)
	_, err = client.GetBlob(ctx, "", "digest", nil)
	require.Error(t, err)
	_, err = client.GetBlob(ctx, "alpine", "", nil)
	require.Error(t, err)
}

func TestBlobClient_GetBlob_fail(t *testing.T) {
	startRecording(t)
	endpoint, cred, options := getEndpointCredAndClientOptions(t)
	ctx := context.Background()
	client, err := NewBlobClient(endpoint, cred, &BlobClientOptions{ClientOptions: options})
	require.NoError(t, err)
	_, err = client.GetBlob(ctx, "alpine", "wrong digest", nil)
	require.Error(t, err)
}

func TestBlobClient_GetBlob_empty(t *testing.T) {
	ctx := context.Background()
	client, err := NewBlobClient("endpoint", nil, nil)
	require.NoError(t, err)
	_, err = client.GetBlob(ctx, "", "digest", nil)
	require.Error(t, err)
	_, err = client.GetBlob(ctx, "alpine", "", nil)
	require.Error(t, err)
}

func TestBlobClient_GetChunk(t *testing.T) {
	startRecording(t)
	endpoint, cred, options := getEndpointCredAndClientOptions(t)
	ctx := context.Background()
	client, err := NewBlobClient(endpoint, cred, &BlobClientOptions{ClientOptions: options})
	require.NoError(t, err)
	chunkSize := 1000
	current := 0
	blob := bytes.NewBuffer(nil)
	for {
		res, err := client.GetChunk(ctx, "alpine", alpineBlobDigest, fmt.Sprintf("bytes=%d-%d", current, current+chunkSize-1), nil)
		require.NoError(t, err)
		chunk, err := io.ReadAll(res.ChunkData)
		require.NoError(t, err)
		_, err = blob.Write(chunk)
		require.NoError(t, err)
		totalSize, _ := strconv.Atoi(strings.Split(*res.ContentRange, "/")[1])
		currentRangeEnd, _ := strconv.Atoi(strings.Split(strings.Split(*res.ContentRange, "/")[0], "-")[1])
		if totalSize == currentRangeEnd+1 {
			break
		}
		current += chunkSize
	}
	reader, err := NewDigestValidationReader(alpineBlobDigest, blob)
	require.NoError(t, err)
	_, err = io.ReadAll(reader)
	require.NoError(t, err)
}

func TestBlobClient_GetChunk_fail(t *testing.T) {
	startRecording(t)
	endpoint, cred, options := getEndpointCredAndClientOptions(t)
	ctx := context.Background()
	client, err := NewBlobClient(endpoint, cred, &BlobClientOptions{ClientOptions: options})
	require.NoError(t, err)
	_, err = client.GetChunk(ctx, "alpine", "wrong digest", "bytes=0-999", nil)
	require.Error(t, err)
}

func TestBlobClient_GetChunk_empty(t *testing.T) {
	ctx := context.Background()
	client, err := NewBlobClient("endpoint", nil, nil)
	require.NoError(t, err)
	_, err = client.GetChunk(ctx, "", "digest", "bytes=0-999", nil)
	require.Error(t, err)
	_, err = client.GetChunk(ctx, "alpine", "", "bytes=0-999", nil)
	require.Error(t, err)
}

func TestBlobClient_GetChunk_fail(t *testing.T) {
	startRecording(t)
	endpoint, cred, options := getEndpointCredAndClientOptions(t)
	ctx := context.Background()
	client, err := NewBlobClient(endpoint, cred, &BlobClientOptions{ClientOptions: options})
	require.NoError(t, err)
	_, err = client.GetChunk(ctx, "alpine", "wrong digest", "bytes=0-999", nil)
	require.Error(t, err)
}

func TestBlobClient_GetChunk_empty(t *testing.T) {
	ctx := context.Background()
	client, err := NewBlobClient("endpoint", nil, nil)
	require.NoError(t, err)
	_, err = client.GetChunk(ctx, "", "digest", "bytes=0-999", nil)
	require.Error(t, err)
	_, err = client.GetChunk(ctx, "alpine", "", "bytes=0-999", nil)
	require.Error(t, err)
}

func TestBlobClient_GetUploadStatus(t *testing.T) {
	startRecording(t)
	endpoint, cred, options := getEndpointCredAndClientOptions(t)
	ctx := context.Background()
	client, err := NewBlobClient(endpoint, cred, &BlobClientOptions{ClientOptions: options})
	require.NoError(t, err)
	startRes, err := client.StartUpload(ctx, "hello-world", nil)
	require.NoError(t, err)
	checkResp, err := client.GetUploadStatus(ctx, *startRes.Location, nil)
	require.NoError(t, err)
	require.NotEmpty(t, *checkResp.DockerUploadUUID)
	_, err = client.CancelUpload(ctx, *startRes.Location, nil)
	require.NoError(t, err)
}

func TestBlobClient_GetUploadStatus_fail(t *testing.T) {
	startRecording(t)
	endpoint, cred, options := getEndpointCredAndClientOptions(t)
	ctx := context.Background()
	client, err := NewBlobClient(endpoint, cred, &BlobClientOptions{ClientOptions: options})
	require.NoError(t, err)
	_, err = client.GetUploadStatus(ctx, "wrong location", nil)
	require.Error(t, err)
}

func TestBlobClient_MountBlob(t *testing.T) {
	startRecording(t)
	endpoint, cred, options := getEndpointCredAndClientOptions(t)
	ctx := context.Background()
	client, err := NewBlobClient(endpoint, cred, &BlobClientOptions{ClientOptions: options})
	require.NoError(t, err)
	res, err := client.MountBlob(ctx, "hello-world", "alpine", alpineBlobDigest, nil)
	require.NoError(t, err)
	require.NotEmpty(t, res.Location)
}

func TestBlobClient_MountBlob_fail(t *testing.T) {
	startRecording(t)
	endpoint, cred, options := getEndpointCredAndClientOptions(t)
	ctx := context.Background()
	client, err := NewBlobClient(endpoint, cred, &BlobClientOptions{ClientOptions: options})
	require.NoError(t, err)
	_, err = client.MountBlob(ctx, "wrong name", "wrong from", "wrong mount", nil)
	require.Error(t, err)
}

func TestBlobClient_MountBlob_empty(t *testing.T) {
	ctx := context.Background()
	client, err := NewBlobClient("endpoint", nil, nil)
	require.NoError(t, err)
	_, err = client.MountBlob(ctx, "", "from", "mount", nil)
	require.Error(t, err)
}

func TestBlobClient_StartUpload(t *testing.T) {
	startRecording(t)
	endpoint, cred, options := getEndpointCredAndClientOptions(t)
	ctx := context.Background()
	client, err := NewBlobClient(endpoint, cred, &BlobClientOptions{ClientOptions: options})
	require.NoError(t, err)
	startRes, err := client.StartUpload(ctx, "hello-world", nil)
	require.NoError(t, err)
	require.NotEmpty(t, *startRes.Location)
	_, err = client.CancelUpload(ctx, *startRes.Location, nil)
	require.NoError(t, err)
}

func TestBlobClient_StartUpload_empty(t *testing.T) {
	ctx := context.Background()
	client, err := NewBlobClient("endpoint", nil, nil)
	require.NoError(t, err)
	_, err = client.StartUpload(ctx, "", nil)
	require.Error(t, err)
}

func TestBlobClient_wrongEndpoint(t *testing.T) {
	pl := runtime.NewPipeline(moduleName, moduleVersion, runtime.PipelineOptions{}, nil)
	client := &BlobClient{
		"wrong-endpoint",
		pl,
	}
	ctx := context.Background()
	_, err := client.CancelUpload(ctx, "location", nil)
	require.Error(t, err)
	_, err = client.CheckBlobExists(ctx, "name", "digest", nil)
	require.Error(t, err)
	_, err = client.CheckChunkExists(ctx, "name", "digest", "range", nil)
	require.Error(t, err)
	_, err = client.completeUpload(ctx, "digest", "location", nil)
	require.Error(t, err)
	_, err = client.DeleteBlob(ctx, "name", "digest", nil)
	require.Error(t, err)
	_, err = client.GetBlob(ctx, "name", "digest", nil)
	require.Error(t, err)
	_, err = client.GetChunk(ctx, "name", "digest", "range", nil)
	require.Error(t, err)
	_, err = client.GetUploadStatus(ctx, "location", nil)
	require.Error(t, err)
	_, err = client.MountBlob(ctx, "name", "from", "mount", nil)
	require.Error(t, err)
	_, err = client.StartUpload(ctx, "name", nil)
	require.Error(t, err)
	_, err = client.uploadChunk(ctx, "digest", nil, nil)
	require.Error(t, err)
}<|MERGE_RESOLUTION|>--- conflicted
+++ resolved
@@ -9,11 +9,8 @@
 import (
 	"bytes"
 	"context"
-<<<<<<< HEAD
-=======
 	"fmt"
 	"github.com/Azure/azure-sdk-for-go/sdk/azcore/policy"
->>>>>>> a98f12ec
 	"github.com/Azure/azure-sdk-for-go/sdk/azcore/runtime"
 	"github.com/Azure/azure-sdk-for-go/sdk/azcore/streaming"
 	"github.com/Azure/azure-sdk-for-go/sdk/internal/mock"
@@ -157,26 +154,6 @@
 	require.NoError(t, err)
 	_, err = client.DeleteBlob(ctx, "alpine", alpineBlobDigest, nil)
 	require.NoError(t, err)
-}
-
-func TestBlobClient_DeleteBlob_fail(t *testing.T) {
-	startRecording(t)
-	endpoint, cred, options := getEndpointCredAndClientOptions(t)
-	ctx := context.Background()
-	client, err := NewBlobClient(endpoint, cred, &BlobClientOptions{ClientOptions: options})
-	require.NoError(t, err)
-	_, err = client.DeleteBlob(ctx, "alpine", "wrong digest", nil)
-	require.Error(t, err)
-}
-
-func TestBlobClient_DeleteBlob_empty(t *testing.T) {
-	ctx := context.Background()
-	client, err := NewBlobClient("endpoint", nil, nil)
-	require.NoError(t, err)
-	_, err = client.DeleteBlob(ctx, "", "digest", nil)
-	require.Error(t, err)
-	_, err = client.DeleteBlob(ctx, "name", "", nil)
-	require.Error(t, err)
 }
 
 func TestBlobClient_DeleteBlob_fail(t *testing.T) {
