--- conflicted
+++ resolved
@@ -3,14 +3,9 @@
 ## 1.1.1 (Unreleased)
 
 ### Features Added
-<<<<<<< HEAD
-* Added API for creating Hierarchical PartitionKeys
-* Set all Telemetry spans to have the Kind of SpanKindClient
-* Set request_charge and status_code on all trace spans
-=======
+* Added API for creating Hierarchical PartitionKeys. See [PR 23577](https://github.com/Azure/azure-sdk-for-go/pull/23577)
 * Set all Telemetry spans to have the Kind of SpanKindClient. See [PR 23618](https://github.com/Azure/azure-sdk-for-go/pull/23618)
 * Set request_charge and status_code on all trace spans. See [PR 23652](https://github.com/Azure/azure-sdk-for-go/pull/23652)
->>>>>>> b3920164
 
 ### Breaking Changes
 
