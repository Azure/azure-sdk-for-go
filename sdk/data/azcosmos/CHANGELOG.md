--- conflicted
+++ resolved
@@ -3,12 +3,9 @@
 ## 1.1.1 (Unreleased)
 
 ### Features Added
-<<<<<<< HEAD
 * Added API for creating Hierarchical PartitionKeys
-=======
 * Set all Telemetry spans to have the Kind of SpanKindClient
 * Set request_charge and status_code on all trace spans
->>>>>>> 9591fab0
 
 ### Breaking Changes
 
