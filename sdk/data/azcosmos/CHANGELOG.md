# Release History

## 1.5.0-beta.1 (Unreleased)

### Features Added

* Added support for BypassIntegratedCache option See [PR 24772](https://github.com/Azure/azure-sdk-for-go/pull/24772)
* Added support for specifying Full-Text Search indexing policies when creating a container. See [PR 24833](https://github.com/Azure/azure-sdk-for-go/pull/24833)
* Added support for specifying Vector Search indexing policies when creating a container. See [PR 24833](https://github.com/Azure/azure-sdk-for-go/pull/24833)
* Added support for reading Feed Ranges from a container. See [PR 24889](https://github.com/Azure/azure-sdk-for-go/pull/24889)
<<<<<<< HEAD
=======
* Added support for reading Change Feed through Feed Ranges from a container. See [PR 24898](https://github.com/Azure/azure-sdk-for-go/pull/24898)
>>>>>>> 3de4755c

### Breaking Changes

### Bugs Fixed

### Other Changes

## 1.5.0-beta.0 (2025-06-09)

### Features Added

* Added an initial API for integrating an external client-side Query Engine with the Cosmos DB Go SDK. This API is unstable and not recommended for production use. See [PR 24273](https://github.com/Azure/azure-sdk-for-go/pull/24273) for more details.

## 1.4.0 (2025-04-29)

### Other Changes

* Requests to update region topology (often made automatically as part of other operations) now pass through the same Context as the request that triggered them. This allows for flowing telemetry spans and other Context values through HTTP pipeline policies. However, these requests do NOT use the cancellation signal provided in the original request Context, in order to ensure the region topology is properly updated even if the original request is cancelled. See [PR 24351](https://github.com/Azure/azure-sdk-for-go/issues/24351) for more details.

## 1.3.0 (2025-02-12)

### Features Added

* Added limited support for cross-partition queries that can be served by the gateway. See [PR 23926](https://github.com/Azure/azure-sdk-for-go/pull/23926) and <https://learn.microsoft.com/rest/api/cosmos-db/querying-cosmosdb-resources-using-the-rest-api#queries-that-cannot-be-served-by-gateway> for more details.

### Other Changes

* All queries now set the `x-ms-documentdb-query-enablecrosspartition` header. This should not impact single-partition queries, but in the event that it does cause problems for you, this behavior can be disabled by setting the `EnableCrossPartitionQuery` value on `azcosmos.QueryOptions` to `false`.

## 1.2.0 (2024-11-12)

### Features Added

* Added API for creating Hierarchical PartitionKeys. See [PR 23577](https://github.com/Azure/azure-sdk-for-go/pull/23577)
* Set all Telemetry spans to have the Kind of SpanKindClient. See [PR 23618](https://github.com/Azure/azure-sdk-for-go/pull/23618)
* Set request_charge and status_code on all trace spans. See [PR 23652](https://github.com/Azure/azure-sdk-for-go/pull/23652)

### Bugs Fixed

* Pager Telemetry spans are now more consistent with the rest of the spans. See [PR 23658](https://github.com/Azure/azure-sdk-for-go/pull/23658)

## 1.1.0 (2024-09-10)

### Features Added

* Added support for OpenTelemetry trace spans. See [PR 23268](https://github.com/Azure/azure-sdk-for-go/pull/23268)
* Added support for MaxIntegratedCacheStaleness option See [PR 23406](https://github.com/Azure/azure-sdk-for-go/pull/23406)

### Bugs Fixed

* Fixed sending `Prefer` header with `return=minimal` value on metadata operations. See [PR 23335](https://github.com/Azure/azure-sdk-for-go/pull/23335)
* Fixed routing metadata requests to satellite regions when using ClientOptions.PreferredRegions and multiple write region accounts. See [PR 23339](https://github.com/Azure/azure-sdk-for-go/pull/23339)

## 1.0.3 (2024-06-17)

### Bugs Fixed

* Fixed data race on clientRetryPolicy. See [PR 23061](https://github.com/Azure/azure-sdk-for-go/pull/23061)

## 1.0.2 (2024-06-11)

### Bugs Fixed

* Fixed ReplaceThroughput operations on Database and Container. See [PR 22923](https://github.com/Azure/azure-sdk-for-go/pull/22923)

## 1.0.1 (2024-05-02)

### Bugs Fixed

* Reduces minimum required go version to 1.21

## 1.0.0 (2024-04-09)

### Features Added

* Added regional routing support through ClientOptions.PreferredRegions
* Added cross-region availability and failover mechanics supporting [Azure Cosmos DB SDK multiregional environment behavior](https://learn.microsoft.com/azure/cosmos-db/nosql/troubleshoot-sdk-availability)
* Added extended logging for requests, responses, and client configuration

### Breaking Changes

* ItemOptions.SessionToken, QueryOptions.SessionToken, QueryOptions.ContinuationToken, QueryDatabasesOptions.ContinuationToken, QueryContainersOptions.ContinuationToken are now `*string`
* ItemResponse.SessionToken, QueryItemsResponse.ContinuationToken, QueryContainersResponse.ContinuationToken, QueryDatabasesResponse.ContinuationToken are now `*string`

## 0.3.6 (2023-08-18)

### Bugs Fixed

* Fixed PatchItem function to respect EnableContentResponseOnWrite

## 0.3.5 (2023-05-09)

### Features Added

* Added support for accounts with [merge support](https://aka.ms/cosmosdbsdksupportformerge) enabled

### Bugs Fixed

* Fixed unmarshalling error when using projections in value queries

## 0.3.4 (2023-04-11)

### Features Added

* Added `NullPartitionKey` variable to create and query documents with null partition key in CosmosDB

## 0.3.3 (2023-01-10)

### Features Added

* Added `PatchItem` function to patch documents
* Added support for querying databases and containers

## 0.3.2 (2022-08-09)

### Features Added

* Added `NewClientFromConnectionString` function to create client from connection string
* Added support for parametrized queries through `QueryOptions.QueryParameters`

### Bugs Fixed

* Fixed handling of ids with whitespaces and special supported characters

## 0.3.1 (2022-05-12)

### Features Added

* Added Transactional Batch support

### Other Changes

* Update to latest `azcore` and `internal` modules

## 0.3.0 (2022-05-10)

### Features Added

* Added single partition query support.
* Added Azure AD authentication support through `azcosmos.NewClient`

### Breaking Changes

* This module now requires Go 1.18

## 0.2.0 (2022-01-13)

### Features Added

* Failed API calls will now return an `*azcore.ResponseError` type.

### Breaking Changes

* Updated to latest `azcore`. Public surface area is unchanged.  However, the `azcore.HTTPResponse` interface has been removed.

## 0.1.0 (2021-11-09)

* This is the initial preview release of the `azcosmos` library<|MERGE_RESOLUTION|>--- conflicted
+++ resolved
@@ -8,10 +8,7 @@
 * Added support for specifying Full-Text Search indexing policies when creating a container. See [PR 24833](https://github.com/Azure/azure-sdk-for-go/pull/24833)
 * Added support for specifying Vector Search indexing policies when creating a container. See [PR 24833](https://github.com/Azure/azure-sdk-for-go/pull/24833)
 * Added support for reading Feed Ranges from a container. See [PR 24889](https://github.com/Azure/azure-sdk-for-go/pull/24889)
-<<<<<<< HEAD
-=======
 * Added support for reading Change Feed through Feed Ranges from a container. See [PR 24898](https://github.com/Azure/azure-sdk-for-go/pull/24898)
->>>>>>> 3de4755c
 
 ### Breaking Changes
 
