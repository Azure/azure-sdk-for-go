// Copyright (c) Microsoft Corporation. All rights reserved.
// Licensed under the MIT License.

package azcosmos

import (
	"context"
	"encoding/json"
	"net/http"
	"net/url"
	"strconv"
	"strings"
	"testing"
	"time"

	"github.com/Azure/azure-sdk-for-go/sdk/azcore"
	"github.com/Azure/azure-sdk-for-go/sdk/azcore/policy"
	azruntime "github.com/Azure/azure-sdk-for-go/sdk/azcore/runtime"
	"github.com/Azure/azure-sdk-for-go/sdk/internal/mock"
)

func TestContainerRead(t *testing.T) {
	nowAsUnix := time.Unix(time.Now().Unix(), 0)

	etag := azcore.ETag("etag")
	properties := ContainerProperties{
		ID:           "containerId",
		ETag:         &etag,
		SelfLink:     "someSelfLink",
		ResourceID:   "someResourceId",
		LastModified: nowAsUnix,
		PartitionKeyDefinition: PartitionKeyDefinition{
			Paths:   []string{"somePath"},
			Version: 2,
		},
	}

	jsonString, err := json.Marshal(properties)
	if err != nil {
		t.Fatal(err)
	}

	srv, close := mock.NewTLSServer()
	defaultEndpoint, _ := url.Parse(srv.URL())
	defer close()
	srv.SetResponse(
		mock.WithBody(jsonString),
		mock.WithHeader(cosmosHeaderEtag, "someEtag"),
		mock.WithHeader(cosmosHeaderActivityId, "someActivityId"),
		mock.WithHeader(cosmosHeaderRequestCharge, "13.42"),
		mock.WithStatusCode(200))

	internalClient, _ := azcore.NewClient("azcosmostest", "v1.0.0", azruntime.PipelineOptions{}, &policy.ClientOptions{Transport: srv})
	gem := &globalEndpointManager{preferredLocations: []string{}}
	client := &Client{endpoint: srv.URL(), endpointUrl: defaultEndpoint, internal: internalClient, gem: gem}

	database, _ := newDatabase("databaseId", client)
	container, _ := newContainer("containerId", database)

	if container.ID() != "containerId" {
		t.Errorf("Expected container ID to be %s, but got %s", "containerId", container.ID())
	}

	resp, err := container.Read(context.TODO(), nil)
	if err != nil {
		t.Fatalf("Failed to read container: %v", err)
	}

	if resp.RawResponse == nil {
		t.Fatal("parsedResponse.RawResponse is nil")
	}

	if resp.ContainerProperties == nil {
		t.Fatal("parsedResponse.ContainerProperties is nil")
	}

	if properties.ID != resp.ContainerProperties.ID {
		t.Errorf("Expected Id to be %s, but got %s", properties.ID, resp.ContainerProperties.ID)
	}

	if *properties.ETag != *resp.ContainerProperties.ETag {
		t.Errorf("Expected ETag to be %s, but got %s", *properties.ETag, *resp.ContainerProperties.ETag)
	}

	if properties.SelfLink != resp.ContainerProperties.SelfLink {
		t.Errorf("Expected SelfLink to be %s, but got %s", properties.SelfLink, resp.ContainerProperties.SelfLink)
	}

	if properties.ResourceID != resp.ContainerProperties.ResourceID {
		t.Errorf("Expected ResourceId to be %s, but got %s", properties.ResourceID, resp.ContainerProperties.ResourceID)
	}

	if properties.LastModified != resp.ContainerProperties.LastModified {
		t.Errorf("Expected LastModified.Time to be %v, but got %v", properties.LastModified, resp.ContainerProperties.LastModified)
	}

	if properties.PartitionKeyDefinition.Paths[0] != resp.ContainerProperties.PartitionKeyDefinition.Paths[0] {
		t.Errorf("Expected PartitionKeyDefinition.Paths[0] to be %s, but got %s", properties.PartitionKeyDefinition.Paths[0], resp.ContainerProperties.PartitionKeyDefinition.Paths[0])
	}

	if properties.PartitionKeyDefinition.Version != resp.ContainerProperties.PartitionKeyDefinition.Version {
		t.Errorf("Expected PartitionKeyDefinition.Version to be %d, but got %d", properties.PartitionKeyDefinition.Version, resp.ContainerProperties.PartitionKeyDefinition.Version)
	}

	if resp.ActivityID != "someActivityId" {
		t.Errorf("Expected ActivityId to be %s, but got %s", "someActivityId", resp.ActivityID)
	}

	if resp.RequestCharge != 13.42 {
		t.Errorf("Expected RequestCharge to be %f, but got %f", 13.42, resp.RequestCharge)
	}

	if resp.ETag != "someEtag" {
		t.Errorf("Expected ETag to be %s, but got %s", "someEtag", resp.ETag)
	}
}

func TestContainerDeleteItem(t *testing.T) {
	srv, close := mock.NewTLSServer()
	defaultEndpoint, _ := url.Parse(srv.URL())
	defer close()
	srv.SetResponse(
		mock.WithHeader(cosmosHeaderEtag, "someEtag"),
		mock.WithHeader(cosmosHeaderActivityId, "someActivityId"),
		mock.WithHeader(cosmosHeaderRequestCharge, "13.42"),
		mock.WithStatusCode(204))

	verifier := pipelineVerifier{}

	internalClient, _ := azcore.NewClient("azcosmostest", "v1.0.0", azruntime.PipelineOptions{PerCall: []policy.Policy{&verifier}}, &policy.ClientOptions{Transport: srv})
	gem := &globalEndpointManager{preferredLocations: []string{}}
	client := &Client{endpoint: srv.URL(), endpointUrl: defaultEndpoint, internal: internalClient, gem: gem}

	database, _ := newDatabase("databaseId", client)
	container, _ := newContainer("containerId", database)

	resp, err := container.DeleteItem(context.TODO(), NewPartitionKeyString("1"), "doc1", nil)
	if err != nil {
		t.Fatalf("Failed to delete item: %v", err)
	}

	if resp.RawResponse == nil {
		t.Fatal("RawResponse is nil")
	}

	if resp.ActivityID == "" {
		t.Fatal("Activity id was not returned")
	}

	if resp.RequestCharge == 0 {
		t.Fatal("Request charge was not returned")
	}

	if resp.RequestCharge != 13.42 {
		t.Errorf("Expected RequestCharge to be %f, but got %f", 13.42, resp.RequestCharge)
	}

	if resp.ETag != "someEtag" {
		t.Errorf("Expected ETag to be %s, but got %s", "someEtag", resp.ETag)
	}

	if verifier.requests[0].method != http.MethodDelete {
		t.Errorf("Expected method to be %s, but got %s", http.MethodDelete, verifier.requests[0].method)
	}

	if verifier.requests[0].url.RequestURI() != "/dbs/databaseId/colls/containerId/docs/doc1" {
		t.Errorf("Expected url to be %s, but got %s", "/dbs/databaseId/colls/containerId/docs/doc1", verifier.requests[0].url.RequestURI())
	}
}

func TestContainerReadItem(t *testing.T) {
	jsonString := []byte(`{"id":"doc1","foo":"bar"}`)
	srv, close := mock.NewTLSServer()
	defaultEndpoint, _ := url.Parse(srv.URL())
	defer close()
	srv.SetResponse(
		mock.WithBody(jsonString),
		mock.WithHeader(cosmosHeaderEtag, "someEtag"),
		mock.WithHeader(cosmosHeaderActivityId, "someActivityId"),
		mock.WithHeader(cosmosHeaderRequestCharge, "13.42"),
		mock.WithStatusCode(200))

	verifier := pipelineVerifier{}

	internalClient, _ := azcore.NewClient("azcosmostest", "v1.0.0", azruntime.PipelineOptions{PerCall: []policy.Policy{&verifier}}, &policy.ClientOptions{Transport: srv})
	gem := &globalEndpointManager{preferredLocations: []string{}}
	client := &Client{endpoint: srv.URL(), endpointUrl: defaultEndpoint, internal: internalClient, gem: gem}

	database, _ := newDatabase("databaseId", client)
	container, _ := newContainer("containerId", database)

	resp, err := container.ReadItem(context.TODO(), NewPartitionKeyString("1"), "doc1", nil)
	if err != nil {
		t.Fatalf("Failed to read item: %v", err)
	}

	if string(resp.Value) != string(jsonString) {
		t.Errorf("Expected value to be %s, but got %s", string(jsonString), string(resp.Value))
	}

	if resp.RawResponse == nil {
		t.Fatal("RawResponse is nil")
	}

	if resp.ActivityID == "" {
		t.Fatal("Activity id was not returned")
	}

	if resp.RequestCharge == 0 {
		t.Fatal("Request charge was not returned")
	}

	if resp.RequestCharge != 13.42 {
		t.Errorf("Expected RequestCharge to be %f, but got %f", 13.42, resp.RequestCharge)
	}

	if resp.ETag != "someEtag" {
		t.Errorf("Expected ETag to be %s, but got %s", "someEtag", resp.ETag)
	}

	if verifier.requests[0].method != http.MethodGet {
		t.Errorf("Expected method to be %s, but got %s", http.MethodGet, verifier.requests[0].method)
	}

	if verifier.requests[0].url.RequestURI() != "/dbs/databaseId/colls/containerId/docs/doc1" {
		t.Errorf("Expected url to be %s, but got %s", "/dbs/databaseId/colls/containerId/docs/doc1", verifier.requests[0].url.RequestURI())
	}
}

func TestContainerReplaceItem(t *testing.T) {
	jsonString := []byte(`{"id":"doc1","foo":"bar"}`)
	srv, close := mock.NewTLSServer()
	defaultEndpoint, _ := url.Parse(srv.URL())
	defer close()
	srv.SetResponse(
		mock.WithBody(jsonString),
		mock.WithHeader(cosmosHeaderEtag, "someEtag"),
		mock.WithHeader(cosmosHeaderActivityId, "someActivityId"),
		mock.WithHeader(cosmosHeaderRequestCharge, "13.42"),
		mock.WithStatusCode(200))

	verifier := pipelineVerifier{}

	internalClient, _ := azcore.NewClient("azcosmostest", "v1.0.0", azruntime.PipelineOptions{PerCall: []policy.Policy{&verifier}}, &policy.ClientOptions{Transport: srv})
	gem := &globalEndpointManager{preferredLocations: []string{}}
	client := &Client{endpoint: srv.URL(), endpointUrl: defaultEndpoint, internal: internalClient, gem: gem}

	database, _ := newDatabase("databaseId", client)
	container, _ := newContainer("containerId", database)

	resp, err := container.ReplaceItem(context.TODO(), NewPartitionKeyString("1"), "doc1", jsonString, nil)
	if err != nil {
		t.Fatalf("Failed to read item: %v", err)
	}

	if string(resp.Value) != string(jsonString) {
		t.Errorf("Expected value to be %s, but got %s", string(jsonString), string(resp.Value))
	}

	if resp.RawResponse == nil {
		t.Fatal("RawResponse is nil")
	}

	if resp.ActivityID == "" {
		t.Fatal("Activity id was not returned")
	}

	if resp.RequestCharge == 0 {
		t.Fatal("Request charge was not returned")
	}

	if resp.RequestCharge != 13.42 {
		t.Errorf("Expected RequestCharge to be %f, but got %f", 13.42, resp.RequestCharge)
	}

	if resp.ETag != "someEtag" {
		t.Errorf("Expected ETag to be %s, but got %s", "someEtag", resp.ETag)
	}

	if verifier.requests[0].method != http.MethodPut {
		t.Errorf("Expected method to be %s, but got %s", http.MethodPut, verifier.requests[0].method)
	}

	if verifier.requests[0].body != string(jsonString) {
		t.Errorf("Expected body to be %s, but got %s", string(jsonString), string(verifier.requests[0].body))
	}

	if verifier.requests[0].url.RequestURI() != "/dbs/databaseId/colls/containerId/docs/doc1" {
		t.Errorf("Expected url to be %s, but got %s", "/dbs/databaseId/colls/containerId/docs/doc1", verifier.requests[0].url.RequestURI())
	}
}

func TestContainerUpsertItem(t *testing.T) {
	jsonString := []byte(`{"id":"doc1","foo":"bar"}`)
	srv, close := mock.NewTLSServer()
	defaultEndpoint, _ := url.Parse(srv.URL())
	defer close()
	srv.SetResponse(
		mock.WithBody(jsonString),
		mock.WithHeader(cosmosHeaderEtag, "someEtag"),
		mock.WithHeader(cosmosHeaderActivityId, "someActivityId"),
		mock.WithHeader(cosmosHeaderRequestCharge, "13.42"),
		mock.WithStatusCode(200))

	verifier := pipelineVerifier{}

	internalClient, _ := azcore.NewClient("azcosmostest", "v1.0.0", azruntime.PipelineOptions{PerCall: []policy.Policy{&verifier}}, &policy.ClientOptions{Transport: srv})
	gem := &globalEndpointManager{preferredLocations: []string{}}
	client := &Client{endpoint: srv.URL(), endpointUrl: defaultEndpoint, internal: internalClient, gem: gem}

	database, _ := newDatabase("databaseId", client)
	container, _ := newContainer("containerId", database)

	resp, err := container.UpsertItem(context.TODO(), NewPartitionKeyString("1"), jsonString, nil)
	if err != nil {
		t.Fatalf("Failed to read item: %v", err)
	}

	if string(resp.Value) != string(jsonString) {
		t.Errorf("Expected value to be %s, but got %s", string(jsonString), string(resp.Value))
	}

	if resp.RawResponse == nil {
		t.Fatal("RawResponse is nil")
	}

	if resp.ActivityID == "" {
		t.Fatal("Activity id was not returned")
	}

	if resp.RequestCharge == 0 {
		t.Fatal("Request charge was not returned")
	}

	if resp.RequestCharge != 13.42 {
		t.Errorf("Expected RequestCharge to be %f, but got %f", 13.42, resp.RequestCharge)
	}

	if resp.ETag != "someEtag" {
		t.Errorf("Expected ETag to be %s, but got %s", "someEtag", resp.ETag)
	}

	if verifier.requests[0].method != http.MethodPost {
		t.Errorf("Expected method to be %s, but got %s", http.MethodPost, verifier.requests[0].method)
	}

	if verifier.requests[0].headers.Get(cosmosHeaderIsUpsert) != "true" {
		t.Errorf("Expected header to be %s, but got %s", cosmosHeaderIsUpsert, verifier.requests[0].headers.Get(cosmosHeaderIsUpsert))
	}

	if verifier.requests[0].body != string(jsonString) {
		t.Errorf("Expected body to be %s, but got %s", string(jsonString), string(verifier.requests[0].body))
	}

	if verifier.requests[0].url.RequestURI() != "/dbs/databaseId/colls/containerId/docs" {
		t.Errorf("Expected url to be %s, but got %s", "/dbs/databaseId/colls/containerId/docs", verifier.requests[0].url.RequestURI())
	}
}

func TestContainerCreateItem(t *testing.T) {
	jsonString := []byte(`{"id":"doc1","foo":"bar"}`)
	srv, close := mock.NewTLSServer()
	defaultEndpoint, _ := url.Parse(srv.URL())
	defer close()
	srv.SetResponse(
		mock.WithBody(jsonString),
		mock.WithHeader(cosmosHeaderEtag, "someEtag"),
		mock.WithHeader(cosmosHeaderActivityId, "someActivityId"),
		mock.WithHeader(cosmosHeaderRequestCharge, "13.42"),
		mock.WithStatusCode(200))

	verifier := pipelineVerifier{}

	internalClient, _ := azcore.NewClient("azcosmostest", "v1.0.0", azruntime.PipelineOptions{PerCall: []policy.Policy{&verifier}}, &policy.ClientOptions{Transport: srv})
	gem := &globalEndpointManager{preferredLocations: []string{}}
	client := &Client{endpoint: srv.URL(), endpointUrl: defaultEndpoint, internal: internalClient, gem: gem}

	database, _ := newDatabase("databaseId", client)
	container, _ := newContainer("containerId", database)

	resp, err := container.UpsertItem(context.TODO(), NewPartitionKeyString("1"), jsonString, nil)
	if err != nil {
		t.Fatalf("Failed to read item: %v", err)
	}

	if string(resp.Value) != string(jsonString) {
		t.Errorf("Expected value to be %s, but got %s", string(jsonString), string(resp.Value))
	}

	if resp.RawResponse == nil {
		t.Fatal("RawResponse is nil")
	}

	if resp.ActivityID == "" {
		t.Fatal("Activity id was not returned")
	}

	if resp.RequestCharge == 0 {
		t.Fatal("Request charge was not returned")
	}

	if resp.RequestCharge != 13.42 {
		t.Errorf("Expected RequestCharge to be %f, but got %f", 13.42, resp.RequestCharge)
	}

	if resp.ETag != "someEtag" {
		t.Errorf("Expected ETag to be %s, but got %s", "someEtag", resp.ETag)
	}

	if verifier.requests[0].method != http.MethodPost {
		t.Errorf("Expected method to be %s, but got %s", http.MethodPost, verifier.requests[0].method)
	}

	if verifier.requests[0].headers.Get(cosmosHeaderIsUpsert) == "" {
		t.Errorf("Expected header to be empty, but got %s", verifier.requests[0].headers.Get(cosmosHeaderIsUpsert))
	}

	if verifier.requests[0].body != string(jsonString) {
		t.Errorf("Expected body to be %s, but got %s", string(jsonString), string(verifier.requests[0].body))
	}

	if verifier.requests[0].url.RequestURI() != "/dbs/databaseId/colls/containerId/docs" {
		t.Errorf("Expected url to be %s, but got %s", "/dbs/databaseId/colls/containerId/docs", verifier.requests[0].url.RequestURI())
	}
}

func TestContainerQueryItems(t *testing.T) {
	jsonStringpage1 := []byte(`{"Documents":[{"id":"doc1","foo":"bar"},{"id":"doc2","foo":"bar"}]}`)
	jsonStringpage2 := []byte(`{"Documents":[{"id":"doc3","foo":"bar"},{"id":"doc4","foo":"bar"},{"id":"doc5","foo":"bar"}]}`)

	srv, close := mock.NewTLSServer()
	defaultEndpoint, _ := url.Parse(srv.URL())
	defer close()
	srv.AppendResponse(
		mock.WithBody(jsonStringpage1),
		mock.WithHeader(cosmosHeaderEtag, "someEtag"),
		mock.WithHeader(cosmosHeaderQueryMetrics, "someQueryMetrics"),
		mock.WithHeader(cosmosHeaderIndexUtilization, "someIndexUtilization"),
		mock.WithHeader(cosmosHeaderActivityId, "someActivityId"),
		mock.WithHeader(cosmosHeaderRequestCharge, "13.42"),
		mock.WithHeader(cosmosHeaderContinuationToken, "someContinuationToken"),
		mock.WithStatusCode(200))
	srv.AppendResponse(
		mock.WithBody(jsonStringpage2),
		mock.WithHeader(cosmosHeaderQueryMetrics, "someQueryMetrics"),
		mock.WithHeader(cosmosHeaderIndexUtilization, "someIndexUtilization"),
		mock.WithHeader(cosmosHeaderEtag, "someEtag"),
		mock.WithHeader(cosmosHeaderActivityId, "someActivityId"),
		mock.WithHeader(cosmosHeaderRequestCharge, "13.42"),
		mock.WithStatusCode(200))

	verifier := pipelineVerifier{}

	internalClient, _ := azcore.NewClient("azcosmostest", "v1.0.0", azruntime.PipelineOptions{PerCall: []policy.Policy{&verifier}}, &policy.ClientOptions{Transport: srv})
	gem := &globalEndpointManager{preferredLocations: []string{}}
	client := &Client{endpoint: srv.URL(), endpointUrl: defaultEndpoint, internal: internalClient, gem: gem}

	database, _ := newDatabase("databaseId", client)
	container, _ := newContainer("containerId", database)

	receivedIds := []string{}
	queryPager := container.NewQueryItemsPager("select * from c", NewPartitionKeyString("1"), nil)
	for queryPager.More() {
		queryResponse, err := queryPager.NextPage(context.TODO())
		if err != nil {
			t.Fatalf("Failed to query items: %v", err)
		}

		for _, item := range queryResponse.Items {
			var itemResponseBody map[string]interface{}
			err = json.Unmarshal(item, &itemResponseBody)
			if err != nil {
				t.Fatalf("Failed to unmarshal: %v", err)
			}
			receivedIds = append(receivedIds, itemResponseBody["id"].(string))
		}

		if queryPager.More() && (queryResponse.ContinuationToken == nil || *queryResponse.ContinuationToken != "someContinuationToken") {
			t.Errorf("Expected ContinuationToken to be %s, but got %s", "someContinuationToken", *queryResponse.ContinuationToken)
		}

		if queryResponse.QueryMetrics == nil || *queryResponse.QueryMetrics != "someQueryMetrics" {
			t.Errorf("Expected QueryMetrics to be %s, but got %s", "someQueryMetrics", *queryResponse.QueryMetrics)
		}

		if queryResponse.IndexMetrics == nil || *queryResponse.IndexMetrics != "someIndexUtilization" {
			t.Errorf("Expected IndexMetrics to be %s, but got %s", "someIndexUtilization", *queryResponse.IndexMetrics)
		}

		if queryResponse.ActivityID == "" {
			t.Fatal("Activity id was not returned")
		}

		if queryResponse.RequestCharge == 0 {
			t.Fatal("Request charge was not returned")
		}
	}

	for i := 0; i < 5; i++ {
		if receivedIds[i] != "doc"+strconv.Itoa(i+1) {
			t.Fatalf("Expected id %d, got %s", i, receivedIds[i])
		}
	}

	if len(verifier.requests) != 2 {
		t.Fatalf("Expected 2 requests, got %d", len(verifier.requests))
	}

	for index, request := range verifier.requests {
		if request.method != http.MethodPost {
			t.Errorf("Expected method to be %s, but got %s", http.MethodPost, request.method)
		}

		if request.url.RequestURI() != "/dbs/databaseId/colls/containerId/docs" {
			t.Errorf("Expected url to be %s, but got %s", "/dbs/databaseId/colls/containerId/docs", request.url.RequestURI())
		}

		if !request.isQuery {
			t.Errorf("Expected request to be a query, but it was not")
		}

		if request.body != "{\"query\":\"select * from c\"}" {
			t.Errorf("Expected %v, but got %v", "{\"query\":\"select * from c\"}", request.body)
		}

		if request.contentType != cosmosHeaderValuesQuery {
			t.Errorf("Expected %v, but got %v", cosmosHeaderValuesQuery, request.contentType)
		}

		if index == 0 && request.headers.Get(cosmosHeaderContinuationToken) != "" {
			t.Errorf("Expected ContinuationToken to be %s, but got %s", "", request.headers.Get(cosmosHeaderContinuationToken))
		}

		if index == 1 && request.headers.Get(cosmosHeaderContinuationToken) != "someContinuationToken" {
			t.Errorf("Expected ContinuationToken to be %s, but got %s", "someContinuationToken", request.headers.Get(cosmosHeaderContinuationToken))
		}
	}
}

func TestContainerExecuteBatch(t *testing.T) {
	batchResponseRaw := []map[string]interface{}{
		{"statusCode": 200, "requestCharge": 10.0, "eTag": "someETag", "resourceBody": "someBody"},
		{"statusCode": 201, "requestCharge": 11.0, "eTag": "someETag2"},
	}

	jsonString, err := json.Marshal(batchResponseRaw)
	if err != nil {
		t.Fatal(err)
	}

	srv, close := mock.NewTLSServer()
	defaultEndpoint, _ := url.Parse(srv.URL())
	defer close()
	srv.SetResponse(
		mock.WithBody(jsonString),
		mock.WithStatusCode(http.StatusOK),
		mock.WithHeader(cosmosHeaderEtag, "someEtag"),
		mock.WithHeader(cosmosHeaderActivityId, "someActivityId"),
		mock.WithHeader(cosmosHeaderRequestCharge, "13.42"))

	verifier := pipelineVerifier{}

	internalClient, _ := azcore.NewClient("azcosmostest", "v1.0.0", azruntime.PipelineOptions{PerCall: []policy.Policy{&verifier}}, &policy.ClientOptions{Transport: srv})
	gem := &globalEndpointManager{preferredLocations: []string{}}
	client := &Client{endpoint: srv.URL(), endpointUrl: defaultEndpoint, internal: internalClient, gem: gem}

	database, _ := newDatabase("databaseId", client)
	container, _ := newContainer("containerId", database)

	pk := NewPartitionKeyString("pk")
	batch := container.NewTransactionalBatch(pk)
	_, err = container.ExecuteTransactionalBatch(context.TODO(), batch, nil)
	if err == nil {
		t.Fatal("Expected error, but got nil")
	}

	batch.ReadItem("someId", nil)

	body := map[string]string{
		"foo": "bar",
	}

	itemMarshall, _ := json.Marshal(body)
	batch.CreateItem(itemMarshall, nil)

	_, err = container.ExecuteTransactionalBatch(context.TODO(), batch, nil)
	if err != nil {
		t.Fatal(err)
	}

	if len(verifier.requests) != 1 {
		t.Fatalf("Expected 1 request, got %d", len(verifier.requests))
	}

	request := verifier.requests[0]

	if request.method != http.MethodPost {
		t.Errorf("Expected method to be %s, but got %s", http.MethodPost, request.method)
	}

	if request.url.RequestURI() != "/dbs/databaseId/colls/containerId/docs" {
		t.Errorf("Expected url to be %s, but got %s", "/dbs/databaseId/colls/containerId/docs", request.url.RequestURI())
	}

	marshalledOperations, _ := json.Marshal(batch.operations)
	if request.body != string(marshalledOperations) {
		t.Errorf("Expected %v, but got %v", string(marshalledOperations), request.body)
	}
}

func TestContainerPatchItem(t *testing.T) {
	jsonString := []byte(`{"id":"doc1","foo":"bar","hello":"world"}`)
	patchOpt := PatchOperations{}
	patchOpt.AppendSet("/hello", "world")

	srv, close := mock.NewTLSServer()
	defaultEndpoint, _ := url.Parse(srv.URL())
	defer close()
	srv.SetResponse(
		mock.WithBody(jsonString),
		mock.WithHeader(cosmosHeaderEtag, "someEtag"),
		mock.WithHeader(cosmosHeaderActivityId, "someActivityId"),
		mock.WithHeader(cosmosHeaderRequestCharge, "13.42"),
		mock.WithStatusCode(200))

	verifier := pipelineVerifier{}

	internalClient, _ := azcore.NewClient("azcosmostest", "v1.0.0", azruntime.PipelineOptions{PerCall: []policy.Policy{&verifier}}, &policy.ClientOptions{Transport: srv})
	gem := &globalEndpointManager{preferredLocations: []string{}}
	client := &Client{endpoint: srv.URL(), endpointUrl: defaultEndpoint, internal: internalClient, gem: gem}

	database, _ := newDatabase("databaseId", client)
	container, _ := newContainer("containerId", database)

	resp, err := container.PatchItem(context.TODO(), NewPartitionKeyString("1"), "doc1", patchOpt, nil)
	if err != nil {
		t.Fatalf("Failed to patch item: %v", err)
	}

	if string(resp.Value) != string(jsonString) {
		t.Errorf("Expected value to be %s, but got %s", string(jsonString), string(resp.Value))
	}

	if resp.RawResponse == nil {
		t.Fatal("RawResponse is nil")
	}

	if resp.ActivityID == "" {
		t.Fatal("Activity id was not returned")
	}

	if resp.RequestCharge == 0 {
		t.Fatal("Request charge was not returned")
	}

	if resp.RequestCharge != 13.42 {
		t.Errorf("Expected RequestCharge to be %f, but got %f", 13.42, resp.RequestCharge)
	}

	if resp.ETag != "someEtag" {
		t.Errorf("Expected ETag to be %s, but got %s", "someEtag", resp.ETag)
	}

	if verifier.requests[0].method != http.MethodPatch {
		t.Errorf("Expected method to be %s, but got %s", http.MethodPatch, verifier.requests[0].method)
	}

	if verifier.requests[0].url.RequestURI() != "/dbs/databaseId/colls/containerId/docs/doc1" {
		t.Errorf("Expected url to be %s, but got %s", "/dbs/databaseId/colls/containerId/docs/doc1", verifier.requests[0].url.RequestURI())
	}
}

func TestContainerReadPartitionKeyRanges(t *testing.T) {
	expectedJsonResponse := []byte(`{
	"_rid": "lypXAMSZ-Cs=",
	"PartitionKeyRanges": [
        {
            "_rid": "lypXAMSZ-CuZAAAAAAAAUA==",
            "id": "151",
            "_etag": "\"0000cc70-0000-0100-0000-682306240000\"",
            "minInclusive": "05C1E18D2D7F08",
            "maxExclusive": "05C1E18D2D83FA",
            "ridPrefix": 151,
            "_self": "dbs/lypXAA==/colls/lypXAMSZ-Cs=/pkranges/lypXAMSZ-CuZAAAAAAAAUA==/",
            "throughputFraction": 0.0125,
            "status": "online",
            "parents": [
                "5",
                "10",
                "31"
            ],
            "ownedArchivalPKRangeIds": [
                "31"
            ],
            "_ts": 1747125796,
            "lsn": 22874
        },
        {
            "_rid": "lypXAMSZ-CulAAAAAAAAUA==",
            "id": "163",
            "_etag": "\"0000dd1b-0000-0100-0000-67f6d6a70000\"",
            "minInclusive": "05C1C7FF3903F8",
            "maxExclusive": "05C1C9CD673390",
            "ridPrefix": 163,
            "_self": "dbs/lypXAA==/colls/lypXAMSZ-Cs=/pkranges/lypXAMSZ-CulAAAAAAAAUA==/",
            "throughputFraction": 0.0125,
            "status": "online",
            "parents": [
                "1",
                "19",
                "39"
            ],
            "ownedArchivalPKRangeIds": [
                "39"
            ],
            "_ts": 1744230055,
            "lsn": 22599
        }
	],
	"_count": 100
	}`)

	srv, close := mock.NewTLSServer()
	defer close()
	srv.SetResponse(
		mock.WithBody([]byte(expectedJsonResponse)),
		mock.WithHeader(cosmosHeaderEtag, "someEtag"),
		mock.WithHeader(cosmosHeaderActivityId, "someActivityId"),
		mock.WithHeader(cosmosHeaderRequestCharge, "13.42"),
		mock.WithStatusCode(200),
	)

	defaultEndpoint, _ := url.Parse(srv.URL())
	internalClient, _ := azcore.NewClient("azcosmostest", "v1.0.0", azruntime.PipelineOptions{}, &policy.ClientOptions{Transport: srv})
	gem := &globalEndpointManager{preferredLocations: []string{}}
	client := &Client{endpoint: srv.URL(), endpointUrl: defaultEndpoint, internal: internalClient, gem: gem}

	database, _ := newDatabase("databaseId", client)
	container, _ := newContainer("containerId", database)

	resp, err := container.getPartitionKeyRanges(context.TODO(), nil)
	if err != nil {
		t.Fatalf("GetPartitionKeys failed: %v", err)
	}

	if resp.PartitionKeyRanges == nil {
		t.Fatal("PartitionKeyRanges is nil")
	}
	if len(resp.PartitionKeyRanges) != 2 {
		t.Fatalf("Expected 2 partition key ranges, got %d", len(resp.PartitionKeyRanges))
	}
	high_level_rid := resp.ResourceID
	if high_level_rid != "lypXAMSZ-Cs=" {
		t.Errorf("Expected Rid to be lypXAMSZ-Cs=, got %s", high_level_rid)
	}

	if resp.Count != 100 {
		t.Errorf("Expected Count to be 100, got %d", resp.Count)
	}
	pkr1 := resp.PartitionKeyRanges[0]
	if pkr1.ID != "151" {
		t.Errorf("Expected ID to be 151, got %s", pkr1.ID)
	}
	if pkr1.MinInclusive != "05C1E18D2D7F08" {
		t.Errorf("Expected MinInclusive to be 05C1E18D2D7F08, got %s", pkr1.MinInclusive)
	}
	if pkr1.MaxExclusive != "05C1E18D2D83FA" {
		t.Errorf("Expected MaxExclusive to be 05C1E18D2D83FA, got %s", pkr1.MaxExclusive)
	}
	if len(pkr1.Parents) != 3 || pkr1.Parents[0] != "5" {
		t.Errorf("Expected Parents to be [5 10 31], got %v", pkr1.Parents)
	}

	pkr2 := resp.PartitionKeyRanges[1]
	if pkr2.ID != "163" {
		t.Errorf("Expected ID to be 163, got %s", pkr2.ID)
	}
	if pkr2.MinInclusive != "05C1C7FF3903F8" {
		t.Errorf("Expected MinInclusive to be 05C1C7FF3903F8, got %s", pkr2.MinInclusive)
	}
	if pkr2.MaxExclusive != "05C1C9CD673390" {
		t.Errorf("Expected MaxExclusive to be 05C1C9CD673390, got %s", pkr2.MaxExclusive)
	}
	if len(pkr2.Parents) != 3 || pkr2.Parents[0] != "1" {
		t.Errorf("Expected Parents to be [1 19 39], got %v", pkr2.Parents)
	}
}

func TestContainerReadPartitionKeyRangesEmpty(t *testing.T) {
	expectedJsonResponse := `{
    "_rid": "lypXAMSZ-Cs=",
    "PartitionKeyRanges": [],
    "_count": 0
	}`

	srv, close := mock.NewTLSServer()
	defer close()
	srv.SetResponse(
		mock.WithBody([]byte(expectedJsonResponse)),
		mock.WithHeader(cosmosHeaderEtag, "someEtag"),
		mock.WithHeader(cosmosHeaderActivityId, "someActivityId"),
		mock.WithHeader(cosmosHeaderRequestCharge, "13.42"),
		mock.WithStatusCode(200),
	)

	defaultEndpoint, _ := url.Parse(srv.URL())
	internalClient, _ := azcore.NewClient("azcosmostest", "v1.0.0", azruntime.PipelineOptions{}, &policy.ClientOptions{Transport: srv})
	gem := &globalEndpointManager{preferredLocations: []string{}}
	client := &Client{endpoint: srv.URL(), endpointUrl: defaultEndpoint, internal: internalClient, gem: gem}

	database, _ := newDatabase("databaseId", client)
	container, _ := newContainer("containerId", database)

	resp, err := container.getPartitionKeyRanges(context.TODO(), nil)
	if err != nil {
		t.Fatalf("GetPartitionKeys failed: %v", err)
	}

	if resp.PartitionKeyRanges == nil {
		t.Fatal("PartitionKeyRanges is nil")
	}
	if len(resp.PartitionKeyRanges) != 0 {
		t.Fatalf("Expected 0 partition key ranges, got %d", len(resp.PartitionKeyRanges))
	}
}

<<<<<<< HEAD
func TestContainerReadPartitionKeyRangesError(t *testing.T) {
	srv, close := mock.NewTLSServer()
	defer close()
	srv.SetResponse(
		mock.WithStatusCode(400),
	)

	defaultEndpoint, _ := url.Parse(srv.URL())
	internalClient, _ := azcore.NewClient("azcosmostest", "v1.0.0", azruntime.PipelineOptions{}, &policy.ClientOptions{Transport: srv})
	gem := &globalEndpointManager{preferredLocations: []string{}}
	client := &Client{endpoint: srv.URL(), endpointUrl: defaultEndpoint, internal: internalClient, gem: gem}

	database, _ := newDatabase("databaseId", client)
	container, _ := newContainer("containerId", database)

	_, err := container.getPartitionKeyRanges(context.TODO(), nil)
	if err == nil {
		t.Fatal("Expected error, got nil")
		return
=======
func TestContainerGetChangeFeedWithStartFrom(t *testing.T) {
	changeFeedBody := []byte(
		`{"_rid":"test-rid",
		"Documents":[{"id":"doc1"},{"id":"doc2"}],
		"_count":2}`)
	srv, close := mock.NewTLSServer()
	defaultEndpoint, _ := url.Parse(srv.URL())
	defer close()
	srv.SetResponse(
		mock.WithBody(changeFeedBody),
		mock.WithHeader(cosmosHeaderEtag, "someEtag"),
		mock.WithHeader(cosmosHeaderActivityId, "someActivityId"),
		mock.WithHeader(cosmosHeaderRequestCharge, "5.5"),
		mock.WithStatusCode(200))

	verifier := pipelineVerifier{}
	internalClient, _ := azcore.NewClient("azcosmostest", "v1.0.0", azruntime.PipelineOptions{PerCall: []policy.Policy{&verifier}}, &policy.ClientOptions{Transport: srv})
	gem := &globalEndpointManager{preferredLocations: []string{}}
	client := &Client{endpoint: srv.URL(), endpointUrl: defaultEndpoint, internal: internalClient, gem: gem}
	database, _ := newDatabase("databaseId", client)
	container, _ := newContainer("containerId", database)

	feedRange := &FeedRange{
		MinInclusive: "00",
		MaxExclusive: "FF",
	}

	modifiedSince := time.Now().Add(-time.Hour).UTC()
	options := &ChangeFeedOptions{
		StartFrom: &modifiedSince,
		FeedRange: feedRange,
	}

	resp, err := container.GetChangeFeed(context.TODO(), options)
	if err != nil {
		t.Fatalf("GetChangeFeed returned error: %v", err)
	}
	if resp.ResourceID != "test-rid" {
		t.Errorf("Expected ResourceID 'test-rid', got %v", resp.ResourceID)
	}
	if resp.Count != 2 {
		t.Errorf("Expected Count 2, got %v", resp.Count)
	}
	if len(resp.Documents) != 2 {
		t.Errorf("Expected 2 documents, got %v", len(resp.Documents))
	}

	if len(verifier.requests) != 2 {
		t.Fatalf("Expected 2 requests, got %d", len(verifier.requests))
	}

	request := verifier.requests[1]
	ifModifiedSinceHeader := request.headers.Get(cosmosHeaderIfModifiedSince)
	expectedIfModifiedSince := modifiedSince.Format(time.RFC1123)

	if ifModifiedSinceHeader == "" {
		t.Errorf("If-Modified-Since header was not set")
	} else if ifModifiedSinceHeader != expectedIfModifiedSince {
		t.Errorf("Expected If-Modified-Since header to be %s, but got %s", expectedIfModifiedSince, ifModifiedSinceHeader)
	}
}

func TestContainerGetChangeFeedWithStartFromFiltering(t *testing.T) {
	// This test verifies that:
	// 1. The If-Modified-Since header is properly set based on the StartFrom parameter
	// 2. We can request and retrieve documents with different timestamps

	// First response: All documents when using beginning of time filter
	allDocumentsBody := []byte(`{
		"_rid": "test-rid",
		"Documents": [
			{"id": "doc1", "_ts": 1730000000},
			{"id": "doc2", "_ts": 1735000000},
			{"id": "doc3", "_ts": 1740000000}
		],
		"_count": 3
	}`)

	// Second response: Only documents after the filter time
	filteredDocumentsBody := []byte(`{
		"_rid": "test-rid",
		"Documents": [
			{"id": "doc3", "_ts": 1740000000}
		],
		"_count": 1
	}`)

	srv, close := mock.NewTLSServer()
	defaultEndpoint, _ := url.Parse(srv.URL())
	defer close()

	// Set up mock responses
	srv.SetResponse(
		mock.WithBody(allDocumentsBody),
		mock.WithHeader(cosmosHeaderEtag, "etagAll"),
		mock.WithHeader(cosmosHeaderActivityId, "activityIdAll"),
		mock.WithHeader(cosmosHeaderRequestCharge, "2.5"),
		mock.WithStatusCode(200))

	verifier := pipelineVerifier{}
	internalClient, _ := azcore.NewClient("azcosmostest", "v1.0.0", azruntime.PipelineOptions{PerCall: []policy.Policy{&verifier}}, &policy.ClientOptions{Transport: srv})
	gem := &globalEndpointManager{preferredLocations: []string{}}
	client := &Client{endpoint: srv.URL(), endpointUrl: defaultEndpoint, internal: internalClient, gem: gem}
	database, _ := newDatabase("databaseId", client)
	container, _ := newContainer("containerId", database)

	feedRange := &FeedRange{
		MinInclusive: "00",
		MaxExclusive: "FF",
	}

	// 1. First call: Get all documents (from beginning of time)
	beginningOfTime := time.Unix(0, 0).UTC()
	allDocsOptions := &ChangeFeedOptions{
		StartFrom: &beginningOfTime,
		FeedRange: feedRange,
	}

	allDocsResp, err := container.GetChangeFeed(context.TODO(), allDocsOptions)
	if err != nil {
		t.Fatalf("First GetChangeFeed returned error: %v", err)
	}

	if allDocsResp.Count != 3 {
		t.Errorf("Expected 3 documents in first response, got %d", allDocsResp.Count)
	}
	if len(allDocsResp.Documents) != 3 {
		t.Errorf("Expected 3 documents in first response, got %d", len(allDocsResp.Documents))
	}

	var allDocs []map[string]interface{}
	for i, docBytes := range allDocsResp.Documents {
		var doc map[string]interface{}
		if err := json.Unmarshal(docBytes, &doc); err != nil {
			t.Fatalf("Failed to unmarshal document %d: %v", i, err)
		}
		allDocs = append(allDocs, doc)
	}

	expectedIDs := []string{"doc1", "doc2", "doc3"}
	for i, doc := range allDocs {
		if doc["id"] != expectedIDs[i] {
			t.Errorf("Expected document %d to have ID '%s', got '%s'", i, expectedIDs[i], doc["id"])
		}
	}

	if len(verifier.requests) < 2 {
		t.Fatalf("Expected at least 2 requests, got %d", len(verifier.requests))
	}

	firstRequest := verifier.requests[1]
	firstIfModifiedSinceHeader := firstRequest.headers.Get(cosmosHeaderIfModifiedSince)
	firstExpectedIfModifiedSince := beginningOfTime.Format(time.RFC1123)

	if firstIfModifiedSinceHeader == "" {
		t.Errorf("If-Modified-Since header was not set in first request")
	} else if firstIfModifiedSinceHeader != firstExpectedIfModifiedSince {
		t.Errorf("Expected If-Modified-Since header to be %s in first request, but got %s",
			firstExpectedIfModifiedSince, firstIfModifiedSinceHeader)
	}

	// Reset the mock server and verifier for the second test
	srv.SetResponse(
		mock.WithBody(filteredDocumentsBody),
		mock.WithHeader(cosmosHeaderEtag, "etagFiltered"),
		mock.WithHeader(cosmosHeaderActivityId, "activityIdFiltered"),
		mock.WithHeader(cosmosHeaderRequestCharge, "1.5"),
		mock.WithStatusCode(200))

	verifier = pipelineVerifier{}
	internalClient, _ = azcore.NewClient("azcosmostest", "v1.0.0", azruntime.PipelineOptions{PerCall: []policy.Policy{&verifier}}, &policy.ClientOptions{Transport: srv})
	client = &Client{endpoint: srv.URL(), endpointUrl: defaultEndpoint, internal: internalClient, gem: gem}
	database, _ = newDatabase("databaseId", client)
	container, _ = newContainer("containerId", database)

	// 2. Second call: Get only documents after midpoint timestamp
	midpointTime := time.Unix(1737000000, 0).UTC() // This should filter out doc1 and doc2, keep only doc3
	filteredOptions := &ChangeFeedOptions{
		StartFrom: &midpointTime,
		FeedRange: feedRange,
	}

	filteredResp, err := container.GetChangeFeed(context.TODO(), filteredOptions)
	if err != nil {
		t.Fatalf("Second GetChangeFeed returned error: %v", err)
	}

	if filteredResp.Count != 1 {
		t.Errorf("Expected 1 document in filtered response, got %d", filteredResp.Count)
	}
	if len(filteredResp.Documents) != 1 {
		t.Errorf("Expected 1 document in filtered response, got %d", len(filteredResp.Documents))
	}

	var filteredDoc map[string]interface{}
	if err := json.Unmarshal(filteredResp.Documents[0], &filteredDoc); err != nil {
		t.Fatalf("Failed to unmarshal filtered document: %v", err)
	}
	if filteredDoc["id"] != "doc3" {
		t.Errorf("Expected filtered document to have ID 'doc3', got '%s'", filteredDoc["id"])
	}

	if len(verifier.requests) < 2 {
		t.Fatalf("Expected at least 2 requests in second test, got %d", len(verifier.requests))
	}

	secondRequest := verifier.requests[1]
	secondIfModifiedSinceHeader := secondRequest.headers.Get(cosmosHeaderIfModifiedSince)
	secondExpectedIfModifiedSince := midpointTime.Format(time.RFC1123)

	if secondIfModifiedSinceHeader == "" {
		t.Errorf("If-Modified-Since header was not set in second request")
	} else if secondIfModifiedSinceHeader != secondExpectedIfModifiedSince {
		t.Errorf("Expected If-Modified-Since header to be %s in second request, but got %s",
			secondExpectedIfModifiedSince, secondIfModifiedSinceHeader)
	}
}

func TestContainerGetChangeFeedForEPKRange(t *testing.T) {
	changeFeedBody := []byte(`{
        "_rid": "test-resource-id",
        "Documents": [{"id": "doc1"}, {"id": "doc2"}],
        "_count": 2
    }`)

	pkRangesBody := []byte(`{
        "_rid": "test-resource-id",
        "PartitionKeyRanges": [{
            "_rid": "range-rid",
            "id": "0",
            "minInclusive": "00",
            "maxExclusive": "FF"
        }],
        "_count": 1
    }`)

	srv, close := mock.NewTLSServer()
	defaultEndpoint, _ := url.Parse(srv.URL())
	defer close()

	// First response should be for the partition key ranges request
	srv.AppendResponse(
		mock.WithBody(pkRangesBody),
		mock.WithHeader(cosmosHeaderActivityId, "pkRangesActivityId"),
		mock.WithHeader(cosmosHeaderRequestCharge, "1.0"),
		mock.WithStatusCode(200))

	// Second response should be for the change feed request
	srv.AppendResponse(
		mock.WithBody(changeFeedBody),
		mock.WithHeader(cosmosHeaderEtag, "\"etag-12345\""),
		mock.WithHeader(cosmosHeaderActivityId, "changeFeedActivityId"),
		mock.WithHeader(cosmosHeaderRequestCharge, "3.5"),
		mock.WithStatusCode(200))

	verifier := pipelineVerifier{}
	internalClient, _ := azcore.NewClient("azcosmostest", "v1.0.0", azruntime.PipelineOptions{PerCall: []policy.Policy{&verifier}}, &policy.ClientOptions{Transport: srv})
	gem := &globalEndpointManager{preferredLocations: []string{}}
	client := &Client{endpoint: srv.URL(), endpointUrl: defaultEndpoint, internal: internalClient, gem: gem}
	database, _ := newDatabase("databaseId", client)
	container, _ := newContainer("containerId", database)

	feedRange := &FeedRange{
		MinInclusive: "00",
		MaxExclusive: "FF",
	}
	options := &ChangeFeedOptions{
		MaxItemCount: 10,
		FeedRange:    feedRange,
	}

	resp, err := container.GetChangeFeed(context.TODO(), options)
	if err != nil {
		t.Fatalf("GetChangeFeedForEPKRange failed: %v", err)
	}

	if resp.ResourceID != "test-resource-id" {
		t.Errorf("unexpected ResourceID: got %q, want %q", resp.ResourceID, "test-resource-id")
	}

	if resp.Count != 2 {
		t.Errorf("unexpected Count: got %d, want 2", resp.Count)
	}

	if len(resp.Documents) != 2 {
		t.Errorf("unexpected number of Documents: got %d, want 2", len(resp.Documents))
	}

	if len(verifier.requests) != 2 {
		t.Fatalf("Expected exactly 2 requests (partition key ranges and change feed), got %d", len(verifier.requests))
	}

	// First request should be to get partition key ranges
	pkRangesRequest := verifier.requests[0]
	if !strings.Contains(pkRangesRequest.url.Path, "pkranges") {
		t.Errorf("Expected first request to be for partition key ranges, got URL path: %s", pkRangesRequest.url.Path)
	}
	expectedPkRangesPath := "/dbs/databaseId/colls/containerId/pkranges"
	if !strings.Contains(pkRangesRequest.url.Path, expectedPkRangesPath) {
		t.Errorf("Expected partition key ranges path to contain %s, got %s",
			expectedPkRangesPath, pkRangesRequest.url.Path)
	}

	// Second request should be the change feed request
	changeFeedRequest := verifier.requests[1]
	if !strings.Contains(changeFeedRequest.url.Path, "/docs") {
		t.Errorf("Expected second request to be for documents, got URL path: %s", changeFeedRequest.url.Path)
	}

	pkRangeHeader := changeFeedRequest.headers.Get(headerXmsDocumentDbPartitionKeyRangeId)
	if pkRangeHeader != "0" {
		t.Errorf("Expected partition key range ID '0' in request header, got %q", pkRangeHeader)
	}

	changeFeedHeader := changeFeedRequest.headers.Get(cosmosHeaderChangeFeed)
	if changeFeedHeader != cosmosHeaderValuesChangeFeed {
		t.Errorf("Expected change feed header to be %q, got %q",
			cosmosHeaderValuesChangeFeed, changeFeedHeader)
	}

	if resp.ContinuationToken == "" {
		t.Fatal("expected ContinuationToken to be populated, but it was empty")
	}

	var compositeToken compositeContinuationToken
	err = json.Unmarshal([]byte(resp.ContinuationToken), &compositeToken)
	if err != nil {
		t.Fatalf("failed to unmarshal composite token: %v", err)
	}

	if compositeToken.Version != cosmosCompositeContinuationTokenVersion {
		t.Errorf("unexpected version in composite token: got %d, want %d",
			compositeToken.Version, cosmosCompositeContinuationTokenVersion)
	}

	if compositeToken.ResourceID != "test-resource-id" {
		t.Errorf("unexpected ResourceID in composite token: got %q, want %q",
			compositeToken.ResourceID, "test-resource-id")
	}

	if len(compositeToken.Continuation) != 1 {
		t.Fatalf("unexpected number of continuation ranges: got %d, want 1",
			len(compositeToken.Continuation))
	}

	if compositeToken.Continuation[0].MinInclusive != "00" {
		t.Errorf("unexpected MinInclusive in continuation token: got %q, want %q",
			compositeToken.Continuation[0].MinInclusive, "00")
	}

	if compositeToken.Continuation[0].MaxExclusive != "FF" {
		t.Errorf("unexpected MaxExclusive in continuation token: got %q, want %q",
			compositeToken.Continuation[0].MaxExclusive, "FF")
	}

	if compositeToken.Continuation[0].ContinuationToken == nil {
		t.Fatal("expected ContinuationToken to be set, but it was nil")
	}

	if *compositeToken.Continuation[0].ContinuationToken != azcore.ETag("\"etag-12345\"") {
		t.Errorf("unexpected ContinuationToken: got %q, want %q",
			*compositeToken.Continuation[0].ContinuationToken, "\"etag-12345\"")
	}

	// Now test using the continuation token in a subsequent request
	options2 := &ChangeFeedOptions{
		MaxItemCount: 10,
		Continuation: &resp.ContinuationToken,
	}

	headers := options2.toHeaders(nil)
	if headers == nil {
		t.Fatal("expected headers to be non-nil")
	}

	h := *headers
	if h[headerIfNoneMatch] != "\"etag-12345\"" {
		t.Errorf("unexpected IfNoneMatch header: got %q, want %q",
			h[headerIfNoneMatch], "\"etag-12345\"")
	}

	if h[cosmosHeaderChangeFeed] != cosmosHeaderValuesChangeFeed {
		t.Errorf("unexpected ChangeFeed header in continuation request: got %q, want %q",
			h[cosmosHeaderChangeFeed], cosmosHeaderValuesChangeFeed)
>>>>>>> 5afb31a4
	}
}<|MERGE_RESOLUTION|>--- conflicted
+++ resolved
@@ -824,7 +824,6 @@
 	}
 }
 
-<<<<<<< HEAD
 func TestContainerReadPartitionKeyRangesError(t *testing.T) {
 	srv, close := mock.NewTLSServer()
 	defer close()
@@ -843,8 +842,9 @@
 	_, err := container.getPartitionKeyRanges(context.TODO(), nil)
 	if err == nil {
 		t.Fatal("Expected error, got nil")
-		return
-=======
+  }
+}
+
 func TestContainerGetChangeFeedWithStartFrom(t *testing.T) {
 	changeFeedBody := []byte(
 		`{"_rid":"test-rid",
@@ -1229,6 +1229,5 @@
 	if h[cosmosHeaderChangeFeed] != cosmosHeaderValuesChangeFeed {
 		t.Errorf("unexpected ChangeFeed header in continuation request: got %q, want %q",
 			h[cosmosHeaderChangeFeed], cosmosHeaderValuesChangeFeed)
->>>>>>> 5afb31a4
 	}
 }