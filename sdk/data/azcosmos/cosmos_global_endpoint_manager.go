// Copyright (c) Microsoft Corporation. All rights reserved.
// Licensed under the MIT License.

package azcosmos

import (
	"context"
	"fmt"
	"net/http"
	"net/url"
	"sync"
	"time"

	azruntime "github.com/Azure/azure-sdk-for-go/sdk/azcore/runtime"
)

const defaultUnavailableLocationRefreshInterval = 5 * time.Minute

type globalEndpointManager struct {
	clientEndpoint      string
	pipeline            azruntime.Pipeline
	preferredLocations  []string
	locationCache       *locationCache
	refreshTimeInterval time.Duration
	gemMutex            sync.RWMutex
	lastUpdateTime      time.Time
}

func newGlobalEndpointManager(clientEndpoint string, pipeline azruntime.Pipeline, preferredLocations []string, refreshTimeInterval time.Duration, enableCrossRegionRetries bool) (*globalEndpointManager, error) {
	endpoint, err := url.Parse(clientEndpoint)
	if err != nil {
		return &globalEndpointManager{}, err
	}

	if refreshTimeInterval == 0 {
		refreshTimeInterval = defaultUnavailableLocationRefreshInterval
	}

	gem := &globalEndpointManager{
		clientEndpoint:      clientEndpoint,
		pipeline:            pipeline,
		preferredLocations:  preferredLocations,
		locationCache:       newLocationCache(preferredLocations, *endpoint, enableCrossRegionRetries),
		refreshTimeInterval: refreshTimeInterval,
		lastUpdateTime:      time.Time{},
	}

	return gem, nil
}

func (gem *globalEndpointManager) GetWriteEndpoints() ([]url.URL, error) {
	return gem.locationCache.writeEndpoints()
}

func (gem *globalEndpointManager) GetReadEndpoints() ([]url.URL, error) {
	return gem.locationCache.readEndpoints()
}

func (gem *globalEndpointManager) MarkEndpointUnavailableForWrite(endpoint url.URL) error {
	return gem.locationCache.markEndpointUnavailableForWrite(endpoint)
}

func (gem *globalEndpointManager) MarkEndpointUnavailableForRead(endpoint url.URL) error {
	return gem.locationCache.markEndpointUnavailableForRead(endpoint)
}

func (gem *globalEndpointManager) GetEndpointLocation(endpoint url.URL) string {
	return gem.locationCache.getLocation(endpoint)
}

func (gem *globalEndpointManager) CanUseMultipleWriteLocations() bool {
	return gem.locationCache.canUseMultipleWriteLocs()
}

func (gem *globalEndpointManager) IsEndpointUnavailable(endpoint url.URL, ops requestedOperations) bool {
	return gem.locationCache.isEndpointUnavailable(endpoint, ops)
}

func (gem *globalEndpointManager) RefreshStaleEndpoints() {
	gem.locationCache.refreshStaleEndpoints()
}

func (gem *globalEndpointManager) ShouldRefresh() bool {
	gem.gemMutex.RLock()
	defer gem.gemMutex.RUnlock()
	return gem.shouldRefresh()
}

// shouldRefresh determines whether to refresh the endpoints. not threadsafe.
func (gem *globalEndpointManager) shouldRefresh() bool {
	return time.Since(gem.lastUpdateTime) > gem.refreshTimeInterval
}

func (gem *globalEndpointManager) ResolveServiceEndpoint(locationIndex int, isWriteOperation, useWriteEndpoint bool) url.URL {
	return gem.locationCache.resolveServiceEndpoint(locationIndex, isWriteOperation, useWriteEndpoint)
}

func (gem *globalEndpointManager) Update(ctx context.Context, forceRefresh bool) error {
	gem.gemMutex.Lock()
	defer gem.gemMutex.Unlock()
<<<<<<< HEAD
	if !gem.ShouldRefresh() && !forceRefresh {
=======
	if !gem.shouldRefresh() {
>>>>>>> 5ca7774f
		return nil
	}
	accountProperties, err := gem.GetAccountProperties(ctx)
	if err != nil {
		return fmt.Errorf("failed to retrieve account properties: %v", err)
	}
	err = gem.locationCache.update(
		accountProperties.WriteRegions,
		accountProperties.ReadRegions,
		gem.preferredLocations,
		&accountProperties.EnableMultipleWriteLocations)
	if err != nil {
		return fmt.Errorf("failed to update location cache: %v", err)
	}
	gem.lastUpdateTime = time.Now()
	return nil
}

func (gem *globalEndpointManager) GetAccountProperties(ctx context.Context) (accountProperties, error) {
	operationContext := pipelineRequestOptions{
		resourceType:    resourceTypeDatabaseAccount,
		resourceAddress: "",
	}

	ctxt, cancel := context.WithTimeout(ctx, 60*time.Second)
	defer cancel()
	req, err := azruntime.NewRequest(ctxt, http.MethodGet, gem.clientEndpoint)
	if err != nil {
		return accountProperties{}, err
	}

	req.Raw().Header.Set(headerXmsDate, time.Now().UTC().Format(http.TimeFormat))
	req.Raw().Header.Set(headerXmsVersion, apiVersion)
	req.Raw().Header.Set(cosmosHeaderSDKSupportedCapabilities, supportedCapabilitiesHeaderValue)

	req.SetOperationValue(operationContext)

	azResponse, err := gem.pipeline.Do(req)
	if err != nil {
		return accountProperties{}, err
	}

	successResponse := (azResponse.StatusCode >= 200 && azResponse.StatusCode < 300)
	if successResponse {
		properties, err := newAccountProperties(azResponse)
		if err != nil {
			return accountProperties{}, fmt.Errorf("failed to parse account properties: %v", err)
		}
		return properties, nil
	}

	return accountProperties{}, azruntime.NewResponseErrorWithErrorCode(azResponse, azResponse.Status)
}

func newAccountProperties(azResponse *http.Response) (accountProperties, error) {
	properties := accountProperties{}
	err := azruntime.UnmarshalAsJSON(azResponse, &properties)
	if err != nil {
		return properties, err
	}

	return properties, nil
}<|MERGE_RESOLUTION|>--- conflicted
+++ resolved
@@ -86,7 +86,6 @@
 	return gem.shouldRefresh()
 }
 
-// shouldRefresh determines whether to refresh the endpoints. not threadsafe.
 func (gem *globalEndpointManager) shouldRefresh() bool {
 	return time.Since(gem.lastUpdateTime) > gem.refreshTimeInterval
 }
@@ -98,11 +97,7 @@
 func (gem *globalEndpointManager) Update(ctx context.Context, forceRefresh bool) error {
 	gem.gemMutex.Lock()
 	defer gem.gemMutex.Unlock()
-<<<<<<< HEAD
 	if !gem.ShouldRefresh() && !forceRefresh {
-=======
-	if !gem.shouldRefresh() {
->>>>>>> 5ca7774f
 		return nil
 	}
 	accountProperties, err := gem.GetAccountProperties(ctx)
