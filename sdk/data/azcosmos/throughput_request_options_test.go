--- conflicted
+++ resolved
@@ -21,13 +21,8 @@
 	options.IfNoneMatchEtag = &noneetag
 
 	header := options.toHeaders()
-<<<<<<< HEAD
 	if header == nil {
 		t.Fatal("toHeaders should return non-nil")
-=======
-	if *header == nil {
-		t.Error("toHeaders should return non-nil")
->>>>>>> 56f3d241
 	}
 
 	headers := *header
