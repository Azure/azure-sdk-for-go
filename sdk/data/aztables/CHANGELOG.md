--- conflicted
+++ resolved
@@ -6,11 +6,8 @@
 * Added `TableErrorCode` for determining reasons of failures
 
 ### Breaking Changes
-<<<<<<< HEAD
 * Renamed `InsertEntityResponse/Options` to `UpsertEntityResponse/Options`
-=======
 * Renamed `PossibleGeoReplicationStatusTypeValues` to `PossibleGeoReplicationStatusValues`
->>>>>>> 91e90402
 
 ### Bugs Fixed
 
