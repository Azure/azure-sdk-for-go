// Copyright (c) Microsoft Corporation. All rights reserved.
// Licensed under the MIT License.

package aztables

import (
	"context"
	"encoding/json"
	"errors"
	"net/url"
	"reflect"
	"strings"
	"time"

	"github.com/Azure/azure-sdk-for-go/sdk/azcore"
	"github.com/Azure/azure-sdk-for-go/sdk/azcore/to"
	generated "github.com/Azure/azure-sdk-for-go/sdk/data/aztables/internal"
)

// A Client represents a client to the tables service affinitized to a specific table.
type Client struct {
	client  *generated.TableClient
	service *ServiceClient
	cred    *SharedKeyCredential
	name    string
	con     *generated.Connection
}

// NewClient creates a Client struct in the context of the table specified in the serviceURL, authorizing requests with an Azure AD access token.
// The serviceURL param is expected to have the name of the table in a format similar to: "https://myAccountName.core.windows.net/<myTableName>".
// Pass in nil for options to construct the client with the default ClientOptions.
func NewClient(serviceURL string, cred azcore.TokenCredential, options *ClientOptions) (*Client, error) {
	if options == nil {
		options = &ClientOptions{}
	}
	rawServiceURL, tableName, err := parseURL(serviceURL)
	if err != nil {
		return nil, err
	}
	s, err := NewServiceClient(rawServiceURL, cred, options)
	if err != nil {
		return nil, err
	}
	return s.NewClient(tableName), nil
}

// NewClientWithNoCredential creates a Client struct in the context of the table specified in the serviceURL.
// The serviceURL param is expected to have the name of the table in a format similar to: "https://myAccountName.core.windows.net/<myTableName>?<SAS token>".
// Pass in nil for options to construct the client with the default ClientOptions.
func NewClientWithNoCredential(serviceURL string, options *ClientOptions) (*Client, error) {
	if options == nil {
		options = &ClientOptions{}
	}
	rawServiceURL, tableName, err := parseURL(serviceURL)
	if err != nil {
		return nil, err
	}
	s, err := NewServiceClientWithNoCredential(rawServiceURL, options)
	if err != nil {
		return nil, err
	}
	return s.NewClient(tableName), nil
}

// NewClientWithSharedKey creates a Client struct in the context of the table specified in the serviceURL, authorizing requests with a shared key.
// The serviceURL param is expected to have the name of the table in a format similar to: "https://myAccountName.core.windows.net/<myTableName>".
// Pass in nil for options to construct the client with the default ClientOptions.
func NewClientWithSharedKey(serviceURL string, cred *SharedKeyCredential, options *ClientOptions) (*Client, error) {
	if options == nil {
		options = &ClientOptions{}
	}
	rawServiceURL, tableName, err := parseURL(serviceURL)
	if err != nil {
		return nil, err
	}
	s, err := NewServiceClientWithSharedKey(rawServiceURL, cred, options)
	if err != nil {
		return nil, err
	}
	return s.NewClient(tableName), nil
}

func parseURL(serviceURL string) (string, string, error) {
	parsedUrl, err := url.Parse(serviceURL)
	if err != nil {
		return "", "", err
	}

	tableName := parsedUrl.Path[1:]
	rawServiceURL := parsedUrl.Scheme + "://" + parsedUrl.Host
	if parsedUrl.Scheme == "" {
		rawServiceURL = parsedUrl.Host
	}
	if strings.Contains(tableName, "/") {
		splits := strings.Split(parsedUrl.Path, "/")
		tableName = splits[len(splits)-1]
		rawServiceURL += strings.Join(splits[:len(splits)-1], "/")
	}
	sas := parsedUrl.Query()
	if len(sas) > 0 {
		rawServiceURL += "/?" + sas.Encode()
	}

	return rawServiceURL, tableName, nil
}

// CreateTableResponse contains response fields for Client.Create and ServiceClient.CreateTable
type CreateTableResponse struct {
	// placeholder for future response fields
}

func createTableResponseFromGen(g *generated.TableClientCreateResponse) CreateTableResponse {
	return CreateTableResponse{}
}

// Create creates the table with the tableName specified when NewClient was called. If the service returns a non-successful
// HTTP status code, the function returns an *azcore.ResponseError type. Specify nil for options if you want to use the default options.
func (t *Client) Create(ctx context.Context, options *CreateTableOptions) (CreateTableResponse, error) {
	if options == nil {
		options = &CreateTableOptions{}
	}
	resp, err := t.client.Create(ctx, generated.Enum1Three0, generated.TableProperties{TableName: &t.name}, options.toGenerated(), &generated.QueryOptions{})
	return createTableResponseFromGen(&resp), err
}

// Delete deletes the table with the tableName specified when NewClient was called. If the service returns a non-successful HTTP status
// code, the function returns an *azcore.ResponseError type. Specify nil for options if you want to use the default options.
func (t *Client) Delete(ctx context.Context, options *DeleteTableOptions) (DeleteTableResponse, error) {
	return t.service.DeleteTable(ctx, t.name, options)
}

// ListEntitiesOptions contains a group of parameters for the Table.Query method.
type ListEntitiesOptions struct {
	// OData filter expression.
	Filter *string

	// Select expression using OData notation. Limits the columns on each record
	// to just those requested, e.g. "$select=PolicyAssignmentId, ResourceId".
	Select *string

	// Maximum number of records to return.
	Top *int32

	// The PartitionKey to start paging from
	PartitionKey *string

	// The RowKey to start paging from
	RowKey *string
}

func (l *ListEntitiesOptions) toQueryOptions() *generated.QueryOptions {
	if l == nil {
		return &generated.QueryOptions{}
	}

	return &generated.QueryOptions{
		Filter: l.Filter,
		Format: generated.ODataMetadataFormatApplicationJSONODataMinimalmetadata.ToPtr(),
		Select: l.Select,
		Top:    l.Top,
	}
}

<<<<<<< HEAD
// ListEntitiesPage is the response envelope for operations that return a list of entities.
type ListEntitiesPage struct {
=======
// ListEntitiesPageResponse is the response envelope for operations that return a list of entities.
type ListEntitiesPageResponse struct {
	// RawResponse contains the underlying HTTP response.
	RawResponse *http.Response

>>>>>>> 32119152
	// ContinuationNextPartitionKey contains the information returned from the x-ms-continuation-NextPartitionKey header response.
	ContinuationNextPartitionKey *string

	// ContinuationNextRowKey contains the information returned from the x-ms-continuation-NextRowKey header response.
	ContinuationNextRowKey *string

	// The metadata response of the table.
	ODataMetadata *string

	// List of table entities.
	Entities [][]byte
}

<<<<<<< HEAD
// ListEntitiesResponse contains response fields for ListEntitiesPage.NextPage
type ListEntitiesResponse struct {
	// The metadata response of the table.
	ODataMetadata *string

	// List of table entities stored as byte slices.
	Entities [][]byte
}

=======
>>>>>>> 32119152
// transforms a generated query response into the ListEntitiesPaged
func newListEntitiesPage(resp generated.TableClientQueryEntitiesResponse) (ListEntitiesPageResponse, error) {
	marshalledValue := make([][]byte, 0)
	for _, e := range resp.TableEntityQueryResponse.Value {
		m, err := json.Marshal(e)
		if err != nil {
			return ListEntitiesPageResponse{}, err
		}
		marshalledValue = append(marshalledValue, m)
	}

<<<<<<< HEAD
	t := ListEntitiesResponse{
		ODataMetadata: resp.TableEntityQueryResponse.ODataMetadata,
		Entities:      marshalledValue,
	}

	return ListEntitiesPage{
=======
	return ListEntitiesPageResponse{
		RawResponse:                  resp.RawResponse,
>>>>>>> 32119152
		ContinuationNextPartitionKey: resp.XMSContinuationNextPartitionKey,
		ContinuationNextRowKey:       resp.XMSContinuationNextRowKey,
		ODataMetadata:                resp.TableEntityQueryResponse.ODataMetadata,
		Entities:                     marshalledValue,
	}, nil
}

// ListEntitiesPager is a Pager for Table entity query results.
//
// NextPage should be called first, it fetches the next available page of results from the service.
// If the fetched page contains results, the return value is true, else false.
// Results fetched from the service can be evaluated by calling PageResponse on this Pager.
// If the result is false, the value of Err() will indicate if an error occurred.
//
// PageResponse returns the results from the page most recently fetched from the service.
type ListEntitiesPager struct {
	tableName   string
	client      *generated.TableClient
	current     generated.TableClientQueryEntitiesResponse
	listOptions *ListEntitiesOptions
	nextPK      *string
	nextRK      *string
}

func (p *ListEntitiesPager) More() bool {
	if !reflect.ValueOf(p.current).IsZero() {
		if p.current.XMSContinuationNextPartitionKey == nil || len(*p.current.XMSContinuationNextPartitionKey) > 0 || p.current.XMSContinuationNextRowKey == nil || len(*p.current.XMSContinuationNextRowKey) > 0 {
			return false
		}
	}
	return true
}

// NextPage fetches the next available page of results from the service.
// If the fetched page contains results, the return value is true, else false.
// Results fetched from the service can be evaluated by calling PageResponse on this Pager.
func (p *ListEntitiesPager) NextPage(ctx context.Context) (ListEntitiesPageResponse, error) {
	resp, err := p.client.QueryEntities(ctx, generated.Enum1Three0, p.tableName, &generated.TableClientQueryEntitiesOptions{
		NextPartitionKey: p.nextPK,
		NextRowKey:       p.nextRK,
	}, p.listOptions.toQueryOptions())
	if err != nil {
		return ListEntitiesPageResponse{}, err
	}
	p.current = resp
	p.nextPK = resp.XMSContinuationNextPartitionKey
	p.nextRK = resp.XMSContinuationNextRowKey
	return newListEntitiesPage(resp)
}

// List queries the entities using the specified ListEntitiesOptions.
// ListEntitiesOptions can specify the following properties to affect the query results returned:
//
// Filter: An OData filter expression that limits results to those entities that satisfy the filter expression.
// For example, the following expression would return only entities with a PartitionKey of 'foo': "PartitionKey eq 'foo'"
//
// Select: A comma delimited list of entity property names that selects which set of entity properties to return in the result set.
// For example, the following value would return results containing only the PartitionKey and RowKey properties: "PartitionKey, RowKey"
//
// Top: The maximum number of entities that will be returned per page of results.
// Note: This value does not limit the total number of results if NextPage is called on the returned Pager until it returns false.
//
// List returns a Pager, which allows iteration through each page of results. Use nil for listOptions if you want to use the default options.
func (t *Client) List(listOptions *ListEntitiesOptions) ListEntitiesPager {
	if listOptions == nil {
		listOptions = &ListEntitiesOptions{}
	}
	return ListEntitiesPager{
		client:      t.client,
		tableName:   t.name,
		listOptions: listOptions,
		current:     generated.TableClientQueryEntitiesResponse{},
		nextPK:      listOptions.PartitionKey,
		nextRK:      listOptions.RowKey,
	}
}

// GetEntityOptions contains the optional parameters for Client.GetEntity method
type GetEntityOptions struct {
	// placeholder for future optional parameters
}

func (g *GetEntityOptions) toGenerated() (*generated.TableClientQueryEntityWithPartitionAndRowKeyOptions, *generated.QueryOptions) {
	return &generated.TableClientQueryEntityWithPartitionAndRowKeyOptions{}, &generated.QueryOptions{Format: generated.ODataMetadataFormatApplicationJSONODataMinimalmetadata.ToPtr()}
}

// GetEntityResponse contains response fields for Client.GetEntity
type GetEntityResponse struct {
	// ETag contains the information returned from the ETag header response.
	ETag azcore.ETag

	// The properties of the table entity.
	Value []byte
}

// newGetEntityResponse transforms a generated response to the GetEntityResponse type
func newGetEntityResponse(g generated.TableClientQueryEntityWithPartitionAndRowKeyResponse) (GetEntityResponse, error) {
	marshalledValue, err := json.Marshal(g.Value)
	if err != nil {
		return GetEntityResponse{}, err
	}

	var ETag azcore.ETag
	if g.ETag != nil {
		ETag = azcore.ETag(*g.ETag)
	}
	return GetEntityResponse{
		ETag:  ETag,
		Value: marshalledValue,
	}, nil
}

// GetEntity retrieves a specific entity from the service using the specified partitionKey and rowKey values. If
// no entity is available it returns an error. If the service returns a non-successful HTTP status code, the function
// returns an *azcore.ResponseError type. Specify nil for options if you want to use the default options.
func (t *Client) GetEntity(ctx context.Context, partitionKey string, rowKey string, options *GetEntityOptions) (GetEntityResponse, error) {
	if options == nil {
		options = &GetEntityOptions{}
	}

	genOptions, queryOptions := options.toGenerated()
	resp, err := t.client.QueryEntityWithPartitionAndRowKey(ctx, generated.Enum1Three0, t.name, partitionKey, rowKey, genOptions, queryOptions)
	if err != nil {
		return GetEntityResponse{}, err
	}
	return newGetEntityResponse(resp)
}

// Options for the Client.AddEntity operation
type AddEntityOptions struct {
	// Specifies whether the response should include the inserted entity in the payload. Possible values are return-no-content and return-content.
	ResponsePreference *ResponseFormat
}

// AddEntityResponse contains response fields for Client.AddEntityResponse
type AddEntityResponse struct {
	ETag azcore.ETag
}

func addEntityResponseFromGenerated(g *generated.TableClientInsertEntityResponse) AddEntityResponse {
	if g == nil {
		return AddEntityResponse{}
	}

	var ETag azcore.ETag
	if g.ETag != nil {
		ETag = azcore.ETag(*g.ETag)
	}
	return AddEntityResponse{
		ETag: ETag,
	}
}

// AddEntity adds an entity (described by a byte slice) to the table. This method returns an error if an entity with
// the same PartitionKey and RowKey already exists in the table. If the supplied entity does not contain both a PartitionKey
// and a RowKey an error will be returned. If the service returns a non-successful HTTP status code, the function returns
// an *azcore.ResponseError type. Specify nil for options if you want to use the default options.
func (t *Client) AddEntity(ctx context.Context, entity []byte, options *AddEntityOptions) (AddEntityResponse, error) {
	var mapEntity map[string]interface{}
	err := json.Unmarshal(entity, &mapEntity)
	if err != nil {
		return AddEntityResponse{}, err
	}
	resp, err := t.client.InsertEntity(ctx, generated.Enum1Three0, t.name, &generated.TableClientInsertEntityOptions{TableEntityProperties: mapEntity, ResponsePreference: generated.ResponseFormatReturnNoContent.ToPtr()}, nil)
	if err != nil {
		err = checkEntityForPkRk(&mapEntity, err)
		return AddEntityResponse{}, err
	}
	return addEntityResponseFromGenerated(&resp), err
}

// DeleteEntityOptions contains the optional parameters for the Client.DeleteEntity function.
type DeleteEntityOptions struct {
	IfMatch *azcore.ETag
}

func (d *DeleteEntityOptions) toGenerated() *generated.TableClientDeleteEntityOptions {
	return &generated.TableClientDeleteEntityOptions{}
}

// DeleteEntityResponse contains response fields for Client.DeleteEntity
type DeleteEntityResponse struct {
	// placeholder for future optional response fields
}

func deleteEntityResponseFromGenerated(g *generated.TableClientDeleteEntityResponse) DeleteEntityResponse {
	return DeleteEntityResponse{}
}

// DeleteEntity deletes the entity with the specified partitionKey and rowKey from the table. If the service returns a non-successful HTTP
// status code, the function returns an *azcore.ResponseError type. Specify nil for options if you want to use the default options.
func (t *Client) DeleteEntity(ctx context.Context, partitionKey string, rowKey string, options *DeleteEntityOptions) (DeleteEntityResponse, error) {
	if options == nil {
		options = &DeleteEntityOptions{}
	}
	if options.IfMatch == nil {
		nilEtag := azcore.ETag("*")
		options.IfMatch = &nilEtag
	}
	resp, err := t.client.DeleteEntity(ctx, generated.Enum1Three0, t.name, partitionKey, rowKey, string(*options.IfMatch), options.toGenerated(), &generated.QueryOptions{})
	return deleteEntityResponseFromGenerated(&resp), err
}

// UpdateEntityOptions contains the optional parameters for the Client.UpdateEntity function
type UpdateEntityOptions struct {
	IfMatch    *azcore.ETag
	UpdateMode EntityUpdateMode
}

func (u *UpdateEntityOptions) toGeneratedMergeEntity(m map[string]interface{}) *generated.TableClientMergeEntityOptions {
	if u == nil {
		return &generated.TableClientMergeEntityOptions{}
	}
	return &generated.TableClientMergeEntityOptions{
		IfMatch:               to.StringPtr(string(*u.IfMatch)),
		TableEntityProperties: m,
	}
}

func (u *UpdateEntityOptions) toGeneratedUpdateEntity(m map[string]interface{}) *generated.TableClientUpdateEntityOptions {
	if u == nil {
		return &generated.TableClientUpdateEntityOptions{}
	}
	return &generated.TableClientUpdateEntityOptions{
		IfMatch:               to.StringPtr(string(*u.IfMatch)),
		TableEntityProperties: m,
	}
}

// UpdateEntityResponse contains response fields for Client.UpdateEntity
type UpdateEntityResponse struct {
	ETag azcore.ETag
}

func updateEntityResponseFromMergeGenerated(g *generated.TableClientMergeEntityResponse) UpdateEntityResponse {
	if g == nil {
		return UpdateEntityResponse{}
	}

	var ETag azcore.ETag
	if g.ETag != nil {
		ETag = azcore.ETag(*g.ETag)
	}
	return UpdateEntityResponse{
		ETag: ETag,
	}
}

func updateEntityResponseFromUpdateGenerated(g *generated.TableClientUpdateEntityResponse) UpdateEntityResponse {
	if g == nil {
		return UpdateEntityResponse{}
	}

	var ETag azcore.ETag
	if g.ETag != nil {
		ETag = azcore.ETag(*g.ETag)
	}
	return UpdateEntityResponse{
		ETag: ETag,
	}
}

// UpdateEntity updates the specified table entity if it exists.
// If updateMode is Replace, the entity will be replaced. This is the only way to remove properties from an existing entity.
// If updateMode is Merge, the property values present in the specified entity will be merged with the existing entity. Properties not specified in the merge will be unaffected.
// The specified etag value will be used for optimistic concurrency. If the etag does not match the value of the entity in the table, the operation will fail.
// The response type will be TableEntityMergeResponse if updateMode is Merge and TableEntityUpdateResponse if updateMode is Replace.
// If the service returns a non-successful HTTP status code, the function returns an *azcore.ResponseError type. Specify nil for options if you want to use the default options.
func (t *Client) UpdateEntity(ctx context.Context, entity []byte, options *UpdateEntityOptions) (UpdateEntityResponse, error) {
	if options == nil {
		options = &UpdateEntityOptions{
			UpdateMode: EntityUpdateModeMerge,
		}
	}

	if options.IfMatch == nil {
		star := azcore.ETag("*")
		options.IfMatch = &star
	}

	var mapEntity map[string]interface{}
	err := json.Unmarshal(entity, &mapEntity)
	if err != nil {
		return UpdateEntityResponse{}, err
	}

	pk := mapEntity[partitionKey]
	partKey := pk.(string)

	rk := mapEntity[rowKey]
	rowkey := rk.(string)

	switch options.UpdateMode {
	case EntityUpdateModeMerge:
		resp, err := t.client.MergeEntity(
			ctx,
			generated.Enum1Three0,
			t.name,
			partKey,
			rowkey,
			options.toGeneratedMergeEntity(mapEntity),
			&generated.QueryOptions{},
		)
		return updateEntityResponseFromMergeGenerated(&resp), err
	case EntityUpdateModeReplace:
		resp, err := t.client.UpdateEntity(
			ctx,
			generated.Enum1Three0,
			t.name,
			partKey,
			rowkey,
			options.toGeneratedUpdateEntity(mapEntity),
			&generated.QueryOptions{},
		)
		return updateEntityResponseFromUpdateGenerated(&resp), err
	}
	if pk == "" || rk == "" {
		return UpdateEntityResponse{}, errPartitionKeyRowKeyError
	}
	return UpdateEntityResponse{}, errInvalidUpdateMode
}

// InsertEntityOptions contains the optional parameters for the Client.InsertEntity function
type InsertEntityOptions struct {
	// ETag is the optional etag for the Table
	ETag azcore.ETag

	// UpdateMode is the desired mode for the Update. Use ReplaceEntity to replace fields on
	// the entity, use MergeEntity to merge fields of the entity.
	UpdateMode EntityUpdateMode
}

// InsertEntityResponse contains response fields for Client.InsertEntity
type InsertEntityResponse struct {
	ETag azcore.ETag
}

func insertEntityFromGeneratedMerge(g *generated.TableClientMergeEntityResponse) InsertEntityResponse {
	if g == nil {
		return InsertEntityResponse{}
	}

	var ETag azcore.ETag
	if g.ETag != nil {
		ETag = azcore.ETag(*g.ETag)
	}
	return InsertEntityResponse{
		ETag: ETag,
	}
}

func insertEntityFromGeneratedUpdate(g *generated.TableClientUpdateEntityResponse) InsertEntityResponse {
	if g == nil {
		return InsertEntityResponse{}
	}

	var ETag azcore.ETag
	if g.ETag != nil {
		ETag = azcore.ETag(*g.ETag)
	}
	return InsertEntityResponse{
		ETag: ETag,
	}
}

// InsertEntity inserts an entity if it does not already exist in the table. If the entity does exist, the entity is
// replaced or merged as specified the updateMode parameter. If the entity exists and updateMode is Merge, the property
// values present in the specified entity will be merged with the existing entity rather than replaced.
// The response type will be TableEntityMergeResponse if updateMode is Merge and TableEntityUpdateResponse if updateMode is Replace.
// If the service returns a non-successful HTTP status code, the function returns an *azcore.ResponseError type.
// Specify nil for options if you want to use the default options.
func (t *Client) InsertEntity(ctx context.Context, entity []byte, options *InsertEntityOptions) (InsertEntityResponse, error) {
	if options == nil {
		options = &InsertEntityOptions{
			UpdateMode: EntityUpdateModeMerge,
		}
	}
	var mapEntity map[string]interface{}
	err := json.Unmarshal(entity, &mapEntity)
	if err != nil {
		return InsertEntityResponse{}, err
	}

	pk := mapEntity[partitionKey]
	partKey := pk.(string)

	rk := mapEntity[rowKey]
	rowkey := rk.(string)

	switch options.UpdateMode {
	case EntityUpdateModeMerge:
		resp, err := t.client.MergeEntity(
			ctx,
			generated.Enum1Three0,
			t.name,
			partKey,
			rowkey,
			&generated.TableClientMergeEntityOptions{TableEntityProperties: mapEntity},
			&generated.QueryOptions{},
		)
		return insertEntityFromGeneratedMerge(&resp), err
	case EntityUpdateModeReplace:
		resp, err := t.client.UpdateEntity(
			ctx,
			generated.Enum1Three0,
			t.name,
			partKey,
			rowkey,
			&generated.TableClientUpdateEntityOptions{TableEntityProperties: mapEntity},
			&generated.QueryOptions{},
		)
		return insertEntityFromGeneratedUpdate(&resp), err
	}
	if pk == "" || rk == "" {
		return InsertEntityResponse{}, errPartitionKeyRowKeyError
	}
	return InsertEntityResponse{}, errInvalidUpdateMode
}

<<<<<<< HEAD
// GetAccessPolicyOptions contains the optional parameters for the Client.GetAccessPolicy function
=======
// GetAccessPolicyOptions provides optional parameters for the Client.GetAccessPolicy methods
>>>>>>> 32119152
type GetAccessPolicyOptions struct {
	// placeholder for future optional parameters
}

func (g *GetAccessPolicyOptions) toGenerated() *generated.TableClientGetAccessPolicyOptions {
	return &generated.TableClientGetAccessPolicyOptions{}
}

// GetAccessPolicyResponse contains response fields for Client.GetAccessPolicy
type GetAccessPolicyResponse struct {
	SignedIdentifiers []*SignedIdentifier
}

func getAccessPolicyResponseFromGenerated(g *generated.TableClientGetAccessPolicyResponse) GetAccessPolicyResponse {
	if g == nil {
		return GetAccessPolicyResponse{}
	}

	var sis []*SignedIdentifier
	for _, s := range g.SignedIdentifiers {
		sis = append(sis, fromGeneratedSignedIdentifier(s))
	}
	return GetAccessPolicyResponse{
		SignedIdentifiers: sis,
	}
}

// GetAccessPolicy retrieves details about any stored access policies specified on the table that may be used with the Shared Access Signature.
// If the service returns a non-successful HTTP status code, the function returns an *azcore.ResponseError type.
// Specify nil for options if you want to use the default options.
func (t *Client) GetAccessPolicy(ctx context.Context, options *GetAccessPolicyOptions) (GetAccessPolicyResponse, error) {
	resp, err := t.client.GetAccessPolicy(ctx, t.name, generated.Enum4ACL, options.toGenerated())
	return getAccessPolicyResponseFromGenerated(&resp), err
}

// SetAccessPolicyOptions contains the optional parameters for the Client.SetAccessPolicy function
type SetAccessPolicyOptions struct {
	TableACL []*SignedIdentifier
}

// SetAccessPolicyResponse contains response fields for Client.SetAccessPolicy
type SetAccessPolicyResponse struct {
	// placeholder for future optional parameters
}

func setAccessPolicyResponseFromGenerated(g *generated.TableClientSetAccessPolicyResponse) SetAccessPolicyResponse {
	return SetAccessPolicyResponse{}
}

func (s *SetAccessPolicyOptions) toGenerated() *generated.TableClientSetAccessPolicyOptions {
	var sis []*generated.SignedIdentifier
	for _, t := range s.TableACL {
		sis = append(sis, toGeneratedSignedIdentifier(t))
	}
	return &generated.TableClientSetAccessPolicyOptions{
		TableACL: sis,
	}
}

// SetAccessPolicy sets stored access policies for the table that may be used with SharedAccessSignature.
// If the service returns a non-successful HTTP status code, the function returns an *azcore.ResponseError type.
// Specify nil for options if you want to use the default options.
func (t *Client) SetAccessPolicy(ctx context.Context, options *SetAccessPolicyOptions) (SetAccessPolicyResponse, error) {
	response, err := t.client.SetAccessPolicy(ctx, t.name, generated.Enum4ACL, options.toGenerated())
	if len(options.TableACL) > 5 {
		err = errTooManyAccessPoliciesError
	}
	return setAccessPolicyResponseFromGenerated(&response), err
}

// GetTableSASToken is a convenience method for generating a SAS token for a specific table.
// It can only be used by clients created by NewClientWithSharedKey().
func (t Client) GetTableSASToken(permissions SASPermissions, start time.Time, expiry time.Time) (string, error) {
	if t.cred == nil {
		return "", errors.New("SAS can only be signed with a SharedKeyCredential")
	}
	qps, err := SASSignatureValues{
		TableName:         t.name,
		Permissions:       permissions.String(),
		StartTime:         start,
		ExpiryTime:        expiry,
		StartPartitionKey: permissions.StartPartitionKey,
		StartRowKey:       permissions.StartRowKey,
		EndPartitionKey:   permissions.EndPartitionKey,
		EndRowKey:         permissions.EndRowKey,
	}.NewSASQueryParameters(t.cred)
	if err != nil {
		return "", err
	}

	serviceURL := t.con.Endpoint()
	if !strings.Contains(serviceURL, "/") {
		serviceURL += "/"
	}
	serviceURL += t.name + "?" + qps.Encode()
	return serviceURL, nil
}<|MERGE_RESOLUTION|>--- conflicted
+++ resolved
@@ -161,16 +161,8 @@
 	}
 }
 
-<<<<<<< HEAD
-// ListEntitiesPage is the response envelope for operations that return a list of entities.
-type ListEntitiesPage struct {
-=======
-// ListEntitiesPageResponse is the response envelope for operations that return a list of entities.
+// ListEntitiesPageResponse contains response fields for ListEntitiesPager.NextPage
 type ListEntitiesPageResponse struct {
-	// RawResponse contains the underlying HTTP response.
-	RawResponse *http.Response
-
->>>>>>> 32119152
 	// ContinuationNextPartitionKey contains the information returned from the x-ms-continuation-NextPartitionKey header response.
 	ContinuationNextPartitionKey *string
 
@@ -184,18 +176,6 @@
 	Entities [][]byte
 }
 
-<<<<<<< HEAD
-// ListEntitiesResponse contains response fields for ListEntitiesPage.NextPage
-type ListEntitiesResponse struct {
-	// The metadata response of the table.
-	ODataMetadata *string
-
-	// List of table entities stored as byte slices.
-	Entities [][]byte
-}
-
-=======
->>>>>>> 32119152
 // transforms a generated query response into the ListEntitiesPaged
 func newListEntitiesPage(resp generated.TableClientQueryEntitiesResponse) (ListEntitiesPageResponse, error) {
 	marshalledValue := make([][]byte, 0)
@@ -207,17 +187,7 @@
 		marshalledValue = append(marshalledValue, m)
 	}
 
-<<<<<<< HEAD
-	t := ListEntitiesResponse{
-		ODataMetadata: resp.TableEntityQueryResponse.ODataMetadata,
-		Entities:      marshalledValue,
-	}
-
-	return ListEntitiesPage{
-=======
 	return ListEntitiesPageResponse{
-		RawResponse:                  resp.RawResponse,
->>>>>>> 32119152
 		ContinuationNextPartitionKey: resp.XMSContinuationNextPartitionKey,
 		ContinuationNextRowKey:       resp.XMSContinuationNextRowKey,
 		ODataMetadata:                resp.TableEntityQueryResponse.ODataMetadata,
@@ -637,11 +607,7 @@
 	return InsertEntityResponse{}, errInvalidUpdateMode
 }
 
-<<<<<<< HEAD
 // GetAccessPolicyOptions contains the optional parameters for the Client.GetAccessPolicy function
-=======
-// GetAccessPolicyOptions provides optional parameters for the Client.GetAccessPolicy methods
->>>>>>> 32119152
 type GetAccessPolicyOptions struct {
 	// placeholder for future optional parameters
 }
