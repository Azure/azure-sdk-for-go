--- conflicted
+++ resolved
@@ -6,6 +6,7 @@
 import (
 	"context"
 	"encoding/json"
+	"errors"
 	"fmt"
 	"net/http"
 	"os"
@@ -13,10 +14,7 @@
 	"time"
 
 	"github.com/Azure/azure-sdk-for-go/sdk/azcore"
-<<<<<<< HEAD
 	"github.com/Azure/azure-sdk-for-go/sdk/azcore/policy"
-=======
->>>>>>> 47b0fa88
 	"github.com/Azure/azure-sdk-for-go/sdk/azcore/to"
 	"github.com/Azure/azure-sdk-for-go/sdk/azidentity"
 	"github.com/Azure/azure-sdk-for-go/sdk/internal/recording"
@@ -564,10 +562,15 @@
 	require.Equal(t, 1, count)
 }
 
-type fakeTokenCred struct{}
+type fakeTokenCred struct {
+	valid bool
+}
 
 func (f fakeTokenCred) GetToken(ctx context.Context, options policy.TokenRequestOptions) (*azcore.AccessToken, error) {
-	return &azcore.AccessToken{Token: "token", ExpiresOn: time.Date(2042, 1, 1, 1, 1, 1, 1, time.UTC)}, nil
+	if f.valid {
+		return &azcore.AccessToken{Token: "token", ExpiresOn: time.Date(2042, 1, 1, 1, 1, 1, 1, time.UTC)}, nil
+	}
+	return nil, errors.New("sending nil token")
 }
 
 func TestMultiTenantAuth(t *testing.T) {
@@ -581,7 +584,7 @@
 	}()
 
 	if recording.GetRecordMode() == "playback" {
-		cred = fakeTokenCred{}
+		cred = fakeTokenCred{valid: true}
 	} else {
 		cred, err = azidentity.NewClientSecretCredential(
 			os.Getenv("AZTABLES_TENANT_ID"),
