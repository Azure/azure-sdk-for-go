--- conflicted
+++ resolved
@@ -3,13 +3,10 @@
 ## 0.8.3 (2021-11-30)
 
 ### Features Added
-<<<<<<< HEAD
 * If `AZURE_RECORD_MODE` is not set, default to `playback`
 * If `PROXY_CERT` is not set, try to find it based on the `GOPATH` environment variable and the path to `eng/common/testproxy/dotnet-devcert.crt`
-=======
 * Adds `NewRecordingHTTPClient()` method which returns an `azcore.Transporter` interface that routes requests to the test proxy [#16221](https://github.com/Azure/azure-sdk-for-go/pull/16221).
 * Adds the `SetBodilessMatcher` method [#16256](https://github.com/Azure/azure-sdk-for-go/pull/16256)
->>>>>>> 6b9cfae1
 
 ### Breaking Changes
 * Renames `ResetSanitizers` to `ResetProxy` [#16256](https://github.com/Azure/azure-sdk-for-go/pull/16256)
