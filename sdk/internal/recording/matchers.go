//go:build go1.16
// +build go1.16

// Copyright (c) Microsoft Corporation. All rights reserved.
// Licensed under the MIT License.

package recording

import (
	"bytes"
	"encoding/json"
<<<<<<< HEAD
=======
	"fmt"
>>>>>>> 3547b936
	"io/ioutil"
	"net/http"
	"strings"
	"testing"
)

// Optional parameters for the SetBodilessMatcher operation
type MatcherOptions struct {
}

// SetBodilessMatcher adjusts the "match" operation to exclude the body when matching a request to a recording's entries.
// Pass in `nil` for `t` if you want the bodiless matcher to apply everywhere
func SetBodilessMatcher(t *testing.T, options *MatcherOptions) error {
	f := false
	return SetDefaultMatcher(t, &SetDefaultMatcherOptions{
		CompareBodies: &f,
	})
}

type SetDefaultMatcherOptions struct {
	CompareBodies       *bool
	ExcludedHeaders     []string
	IgnoredHeaders      []string
	IgnoreQueryOrdering *bool
}

func (s *SetDefaultMatcherOptions) fillOptions() {
	f := false
	t := true
	if s == nil {
		s = &SetDefaultMatcherOptions{
			CompareBodies:       &t,
			IgnoreQueryOrdering: &f,
		}
		return
	}

	if s.CompareBodies == nil {
		s.CompareBodies = &t
	}
	if s.IgnoreQueryOrdering == nil {
		s.IgnoreQueryOrdering = &f
	}
}

func addDefaults(added []string) []string {
	if added == nil {
		return nil
	}
	needToAdd := []string{":path", ":authority", ":method", ":scheme"}
	for _, a := range added {
		for idx, n := range needToAdd {
			if a == n {
				needToAdd = append(needToAdd[:idx], needToAdd[idx+1:]...)
			}
		}
	}
	return append(added, needToAdd...)
}

// SetDefaultMatcher adjusts the "match" operation to exclude the body when matching a request to a recording's entries.
// Pass in `nil` for `t` if you want the bodiless matcher to apply everywhere
func SetDefaultMatcher(t *testing.T, options *SetDefaultMatcherOptions) error {
	if recordMode != PlaybackMode {
		return nil
	}
	options.fillOptions()
	req, err := http.NewRequest("POST", "http://localhost:5000/Admin/SetMatcher", http.NoBody)
	if err != nil {
		panic(err)
	}
	req.Header["x-abstraction-identifier"] = []string{"CustomDefaultMatcher"}
	if t != nil {
		req.Header["x-recording-id"] = []string{GetRecordingId(t)}
	}

	if !(*options.CompareBodies) {
		options.ExcludedHeaders = append(options.ExcludedHeaders, "Content-Length")
	}

	marshalled, err := json.MarshalIndent(struct {
		CompareBodies       *bool  `json:"compareBodies,omitempty"`
		ExcludedHeaders     string `json:"excludedHeaders,omitempty"`
		IncludedHeaders     string `json:"includedHeaders,omitempty"`
		IgnoreQueryOrdering *bool  `json:"ignoreQueryOrdering,omitempty"`
	}{
		CompareBodies:       options.CompareBodies,
		ExcludedHeaders:     strings.Join(addDefaults(options.ExcludedHeaders), ","),
		IncludedHeaders:     strings.Join(options.IgnoredHeaders, ","),
		IgnoreQueryOrdering: options.IgnoreQueryOrdering,
	}, "", "")
	if err != nil {
		return err
	}
<<<<<<< HEAD
=======
	if res.StatusCode != http.StatusOK {
		return fmt.Errorf("failed to enable BodilessMatcher: %v", res)
	}
	return nil
}

type SetDefaultMatcherOptions struct {
	CompareBodies       *bool
	ExcludedHeaders     []string
	IgnoredHeaders      []string
	IgnoreQueryOrdering *bool
}

// SetDefaultMatcher adjusts the "match" operation to exclude the body when matching a request to a recording's entries.
// Pass in `nil` for `t` if you want the bodiless matcher to apply everywhere
func SetDefaultMatcher(t *testing.T, options *SetDefaultMatcherOptions) error {
	if recordMode != PlaybackMode {
		return nil
	}
	if options == nil {
		options = &SetDefaultMatcherOptions{}
	}
	req, err := http.NewRequest("POST", "http://localhost:5000/Admin/SetMatcher", http.NoBody)
	if err != nil {
		panic(err)
	}
	req.Header["x-abstraction-identifier"] = []string{"CustomDefaultMatcher"}
	if t != nil {
		req.Header["x-recording-id"] = []string{GetRecordingId(t)}
	}

	marshalled, err := json.MarshalIndent(struct {
		CompareBodies       *bool  `json:"compareBodies,omitempty"`
		ExcludedHeaders     string `json:"excludedHeaders,omitempty"`
		IncludedHeaders     string `json:"includedHeaders,omitempty"`
		IgnoreQueryOrdering *bool  `json:"ignoreQueryOrdering,omitempty"`
	}{
		CompareBodies:       options.CompareBodies,
		ExcludedHeaders:     strings.Join(options.ExcludedHeaders, ","),
		IncludedHeaders:     strings.Join(options.IgnoredHeaders, ","),
		IgnoreQueryOrdering: options.IgnoreQueryOrdering,
	}, "", "")
	if err != nil {
		return err
	}
>>>>>>> 3547b936

	req.Body = ioutil.NopCloser(bytes.NewReader(marshalled))
	req.ContentLength = int64(len(marshalled))

	return handleProxyResponse(client.Do(req))
}<|MERGE_RESOLUTION|>--- conflicted
+++ resolved
@@ -9,10 +9,6 @@
 import (
 	"bytes"
 	"encoding/json"
-<<<<<<< HEAD
-=======
-	"fmt"
->>>>>>> 3547b936
 	"io/ioutil"
 	"net/http"
 	"strings"
@@ -107,12 +103,11 @@
 	if err != nil {
 		return err
 	}
-<<<<<<< HEAD
-=======
-	if res.StatusCode != http.StatusOK {
-		return fmt.Errorf("failed to enable BodilessMatcher: %v", res)
-	}
-	return nil
+
+	req.Body = ioutil.NopCloser(bytes.NewReader(marshalled))
+	req.ContentLength = int64(len(marshalled))
+
+	return handleProxyResponse(client.Do(req))
 }
 
 type SetDefaultMatcherOptions struct {
@@ -154,7 +149,6 @@
 	if err != nil {
 		return err
 	}
->>>>>>> 3547b936
 
 	req.Body = ioutil.NopCloser(bytes.NewReader(marshalled))
 	req.ContentLength = int64(len(marshalled))
