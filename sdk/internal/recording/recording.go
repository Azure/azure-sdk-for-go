--- conflicted
+++ resolved
@@ -440,19 +440,6 @@
 	Playback: recorder.ModeReplaying,
 }
 
-<<<<<<< HEAD
-var recordMode, _ = os.LookupEnv("AZURE_RECORD_MODE")
-var ModeRecording = "record"
-var ModePlayback = "playback"
-
-var baseProxyURLSecure = "localhost:5001"
-var baseProxyURL = "localhost:5000"
-
-var recordingId string
-var IdHeader = "x-recording-id"
-var ModeHeader = "x-recording-mode"
-var UpstreamUriHeader = "x-recording-upstream-base-uri"
-=======
 var recordMode = os.Getenv("AZURE_RECORD_MODE")
 
 const (
@@ -466,7 +453,6 @@
 )
 
 var recordingIds = map[string]string{}
->>>>>>> 19f00c32
 
 var tr = &http.Transport{
 	TLSClientConfig: &tls.Config{InsecureSkipVerify: true},
@@ -476,30 +462,16 @@
 }
 
 type RecordingOptions struct {
-<<<<<<< HEAD
-	MaxRetries int32
-	UseHTTPS   bool
-	Host       string
-	Scheme     string
-=======
 	UseHTTPS bool
 	Host     string
 	Scheme   string
->>>>>>> 19f00c32
 }
 
 func defaultOptions() *RecordingOptions {
 	return &RecordingOptions{
-<<<<<<< HEAD
-		MaxRetries: 0,
-		UseHTTPS:   true,
-		Host:       "localhost:5001",
-		Scheme:     "https",
-=======
 		UseHTTPS: true,
 		Host:     "localhost:5001",
 		Scheme:   "https",
->>>>>>> 19f00c32
 	}
 }
 
@@ -511,35 +483,19 @@
 }
 
 func getTestId(pathToRecordings string, t *testing.T) string {
-<<<<<<< HEAD
-	return pathToRecordings + "/recordings/" + t.Name() + ".json"
-=======
 	return path.Join(pathToRecordings, "recordings", t.Name()+".json")
->>>>>>> 19f00c32
 }
 
 func StartRecording(t *testing.T, pathToRecordings string, options *RecordingOptions) error {
 	if options == nil {
 		options = defaultOptions()
 	}
-<<<<<<< HEAD
-	if recordMode == "" {
-		t.Log("AZURE_RECORD_MODE was not set, options are \"record\" or \"playback\". \nDefaulting to playback")
-		recordMode = "playback"
-	} else {
-		t.Log("AZURE_RECORD_MODE: ", recordMode)
-	}
-	testId := getTestId(pathToRecordings, t)
-
-	url := fmt.Sprintf("%v/%v/start", options.HostScheme(), recordMode)
-=======
 	if !(recordMode == modeRecording || recordMode == modePlayback) {
 		return fmt.Errorf("AZURE_RECORD_MODE was not understood, options are %s or %s Received: %v", modeRecording, modePlayback, recordMode)
 	}
 	testId := getTestId(pathToRecordings, t)
 
 	url := fmt.Sprintf("%s/%s/start", options.HostScheme(), recordMode)
->>>>>>> 19f00c32
 
 	req, err := http.NewRequest("POST", url, nil)
 	if err != nil {
@@ -552,9 +508,6 @@
 	if err != nil {
 		return err
 	}
-<<<<<<< HEAD
-	recordingId = resp.Header.Get(IdHeader)
-=======
 	recId := resp.Header.Get(IdHeader)
 	if recId == "" {
 		b, err := ioutil.ReadAll(resp.Body)
@@ -564,7 +517,6 @@
 		return fmt.Errorf("Recording ID was not returned by the response. Response body: %s", b)
 	}
 	recordingIds[t.Name()] = recId
->>>>>>> 19f00c32
 	return nil
 }
 
@@ -578,19 +530,12 @@
 	if err != nil {
 		return err
 	}
-<<<<<<< HEAD
-	if recordingId == "" {
-		return errors.New("Recording ID was never set. Did you call StartRecording?")
-	}
-	req.Header.Set("x-recording-id", recordingId)
-=======
 	var recId string
 	var ok bool
 	if recId, ok = recordingIds[t.Name()]; !ok {
 		return errors.New("Recording ID was never set. Did you call StartRecording?")
 	}
 	req.Header.Set("x-recording-id", recId)
->>>>>>> 19f00c32
 	_, err = client.Do(req)
 	if err != nil {
 		t.Errorf(err.Error())
@@ -623,12 +568,6 @@
 }
 
 func (o *RecordingOptions) Init() {
-<<<<<<< HEAD
-	if o.MaxRetries != 0 {
-		o.MaxRetries = 0
-	}
-=======
->>>>>>> 19f00c32
 	if o.UseHTTPS {
 		o.Host = baseProxyURLSecure
 		o.Scheme = "https"
@@ -638,35 +577,6 @@
 	}
 }
 
-<<<<<<< HEAD
-// type recordingPolicy struct {
-// 	options RecordingOptions
-// }
-
-// func NewRecordingPolicy(o *RecordingOptions) azcore.Policy {
-// 	if o == nil {
-// 		o = &RecordingOptions{}
-// 	}
-// 	p := &recordingPolicy{options: *o}
-// 	p.options.init()
-// 	return p
-// }
-
-// func (p *recordingPolicy) Do(req *azcore.Request) (resp *azcore.Response, err error) {
-// 	originalURLHost := req.URL.Host
-// 	req.URL.Scheme = "https"
-// 	req.URL.Host = p.options.host
-// 	req.Host = p.options.host
-
-// 	req.Header.Set(UpstreamUriHeader, fmt.Sprintf("%v://%v", p.options.scheme, originalURLHost))
-// 	req.Header.Set(ModeHeader, recordMode)
-// 	req.Header.Set(IdHeader, recordingId)
-
-// 	return req.Next()
-// }
-
-=======
->>>>>>> 19f00c32
 // This looks up an environment variable and if it is not found, returns the recordedValue
 func GetEnvVariable(t *testing.T, varName string, recordedValue string) string {
 	val, ok := os.LookupEnv(varName)
@@ -678,27 +588,13 @@
 }
 
 func LiveOnly(t *testing.T) {
-<<<<<<< HEAD
-	if GetRecordMode() != ModeRecording {
-=======
 	if GetRecordMode() != modeRecording {
->>>>>>> 19f00c32
 		t.Skip("Live Test Only")
 	}
 }
 
 // Function for sleeping during a test for `duration` seconds. This method will only execute when
 // AZURE_RECORD_MODE = "record", if a test is running in playback this will be a noop.
-<<<<<<< HEAD
-func Sleep(duration int) {
-	if GetRecordMode() == ModeRecording {
-		time.Sleep(time.Duration(duration) * time.Second)
-	}
-}
-
-func GetRecordingId() string {
-	return recordingId
-=======
 func Sleep(duration time.Duration) {
 	if GetRecordMode() == modeRecording {
 		time.Sleep(duration)
@@ -707,53 +603,13 @@
 
 func GetRecordingId(t *testing.T) string {
 	return recordingIds[t.Name()]
->>>>>>> 19f00c32
 }
 
 func GetRecordMode() string {
 	return recordMode
 }
 
-<<<<<<< HEAD
-func InPlayback() bool {
-	return GetRecordMode() == ModePlayback
-}
-
-func InRecord() bool {
-	return GetRecordMode() == ModeRecording
-}
-
-// type FakeCredential struct {
-// 	accountName string
-// 	accountKey  string
-// }
-
-// func NewFakeCredential(accountName, accountKey string) *FakeCredential {
-// 	return &FakeCredential{
-// 		accountName: accountName,
-// 		accountKey:  accountKey,
-// 	}
-// }
-
-// func (f *FakeCredential) AuthenticationPolicy(azcore.AuthenticationPolicyOptions) azcore.Policy {
-// 	return azcore.PolicyFunc(func(req *azcore.Request) (*azcore.Response, error) {
-// 		authHeader := strings.Join([]string{"Authorization ", f.accountName, ":", f.accountKey}, "")
-// 		req.Request.Header.Set(azcore.HeaderAuthorization, authHeader)
-// 		return req.Next()
-// 	})
-// }
-
-func getRootCas() (*x509.CertPool, error) {
-	localFile, ok := os.LookupEnv("PROXY_CERT")
-
-	rootCAs, err := x509.SystemCertPool()
-	if err != nil {
-		rootCAs = x509.NewCertPool()
-	}
-
-	if !ok {
-		fmt.Println("Could not find path to proxy certificate, set the environment variable 'PROXY_CERT' to the location of your certificate")
-=======
+
 func getRootCas(t *testing.T) (*x509.CertPool, error) {
 	localFile, ok := os.LookupEnv("PROXY_CERT")
 
@@ -766,41 +622,26 @@
 
 	if !ok {
 		t.Log("Could not find path to proxy certificate, set the environment variable 'PROXY_CERT' to the location of your certificate")
->>>>>>> 19f00c32
 		return rootCAs, nil
 	}
 
 	cert, err := ioutil.ReadFile(localFile)
 	if err != nil {
-<<<<<<< HEAD
-		fmt.Println("error opening cert file")
-=======
->>>>>>> 19f00c32
+
 		return nil, err
 	}
 
 	if ok := rootCAs.AppendCertsFromPEM(cert); !ok {
-<<<<<<< HEAD
-		fmt.Println("No certs appended, using system certs only")
-=======
 		t.Log("No certs appended, using system certs only")
->>>>>>> 19f00c32
 	}
 
 	return rootCAs, nil
 }
 
-<<<<<<< HEAD
-func GetHTTPClient() (*http.Client, error) {
-	transport := http.DefaultTransport.(*http.Transport).Clone()
-
-	rootCAs, err := getRootCas()
-=======
 func GetHTTPClient(t *testing.T) (*http.Client, error) {
 	transport := http.DefaultTransport.(*http.Transport).Clone()
 
 	rootCAs, err := getRootCas(t)
->>>>>>> 19f00c32
 	if err != nil {
 		return nil, err
 	}
