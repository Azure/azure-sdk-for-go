# Release History

## 0.5.0 (2022-05-16)

### Breaking Changes
* Removed types `CreateCertificatePoller`, `DeleteCertificatePoller`, and `RecoverDeletedCertificatePoller`.
* Methods `BeginCreateCertificate`, `BeginDeleteCertificate`, and `BeginRecoverDeletedCertificate` now return a `*runtime.Poller[T]` with their respective response types.
* Options types with a `ResumeToken` field now take the token by value.
* The poller for `BeginCreateCertificate` now returns the created certificate from its `PollUntilDone` method.
* Changed type of certificate `Tags` to `map[string]*string`
* Deleted `UpdateCertificatePropertiesOptions` fields
* Renamed types
  * `ListIssuersPropertiesOfIssuersResponse` to `ListPropertiesOfIssuersResponse`
  * `ListCertificatesOptions` to `ListPropertiesOfCertificatesOptions`
  * `ListCertificateVersionsOptions` to `ListPropertiesOfCertificateVersionsOptions`
* Renamed `ListDeletedCertificatesResponse.Certificates` to `.DeletedCertificates`
<<<<<<< HEAD
* Removed JSON tags from models
=======
* `UpdateCertificateProperties()` has a `Properties` parameter instead of a `string` parameter
>>>>>>> ce15e697

### Bugs Fixed
* LROs now correctly exit the polling loop in `PollUntilDone()` when the operations reach a terminal state.

## 0.4.1 (2022-05-12)

### Other Changes
* Updated to latest `azcore` and `internal` modules.

## 0.4.0 (2022-04-21)

### Breaking Changes
* Renamed the following methods
  * `Client.ListPropertiesOfCertificates` to `Client.NewListPropertiesOfCertificatesPager`
  * `Client.ListPropertiesOfCertificateVersions` to `Client.NewListPropertiesOfCertificateVersionsPager`
  * `Client.ListPropertiesOfIssuers` to `Client.NewListPropertiesOfIssuersPager`
  * `Client.ListDeletedCertificates` to `Client.NewListDeletedCertificatesPager`

### Other Changes
* Regenerated code with latest code generator (no visible changes).

## 0.3.0 (2022-04-06)

### Features Added
* Added PossibleValues functions for `CertificateKeyUsage`, `CertificateKeyType`, `CertificateKeyCurveName`, and `CertificatePolicyAction` constants.
* Added the `ResumeToken` method on pollers for resuming operations later
* Added the `ResumeToken` field to the options structs of `Begin` methods for resuming operations
* Added the `Name *string` field to `Certificate`, `CertificateItem`, `DeletedCertificate`, `DeletedCertificateItem`

### Breaking Changes
* Requires Go 1.18
* Fixed a misspelling of `CerificateKeyUsage`, changed to `CertificateKeyUsage`
* Removed all `ToPtr` methods from constants
* Renamed `CertificateOperation` to `Operation`
* Renamed `Operation.Csr` to `Operation.CSR`
* Renamed `KeyVaultCertificateWithPolicy` to `CertificateWithPolicy`
* Abbreviated `EmailAddress` to `Email`
* Changed `Upns` to `UserPrincipalNames`
* Removed the `Trigger` struct and elevated it to the `LifetimeAction`
* Renamed `DeletedDate` to `DeletedOn` and `Expires` to `ExpiresOn`

## 0.2.0 (2022-03-08)

### Breaking Changes
* Changed pager APIs for `ListCertificatesPager`, `ListDeletedCertificatesPager`, `ListPropertiesOfIssuersPager`, and `ListCertificateVersionsPager`
    * Use the `More()` method to determine if there are more pages to fetch
    * Use the `NextPage(context.Context)` to fetch the next page of results
* Removed all `RawResponse *http.Response` fields from response structs.

## 0.1.0 (2022-02-08)
* This is the initial release of the `azcertificates` library<|MERGE_RESOLUTION|>--- conflicted
+++ resolved
@@ -14,11 +14,8 @@
   * `ListCertificatesOptions` to `ListPropertiesOfCertificatesOptions`
   * `ListCertificateVersionsOptions` to `ListPropertiesOfCertificateVersionsOptions`
 * Renamed `ListDeletedCertificatesResponse.Certificates` to `.DeletedCertificates`
-<<<<<<< HEAD
+* `UpdateCertificateProperties()` has a `Properties` parameter instead of a `string` parameter
 * Removed JSON tags from models
-=======
-* `UpdateCertificateProperties()` has a `Properties` parameter instead of a `string` parameter
->>>>>>> ce15e697
 
 ### Bugs Fixed
 * LROs now correctly exit the polling loop in `PollUntilDone()` when the operations reach a terminal state.
