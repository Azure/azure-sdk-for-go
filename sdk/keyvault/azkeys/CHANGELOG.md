# Release History

## 0.3.0 (Unreleased)

### Features Added
* Adds the `ReleasePolicy` parameter to the `UpdateKeyPropertiesOptions` struct
* Adds the `Immutable` boolean to the `KeyReleasePolicy` model.

### Breaking Changes
<<<<<<< HEAD
* Changed the `Data` to `EncodedPolicy` on the `KeyReleasePolicy` struct.
=======
* Changed the `Tags` properties from `map[string]*string` to `map[string]string`
>>>>>>> 7834ab52

### Bugs Fixed
* Fixed a bug in `UpdateKeyProperties` where the `KeyOps` would be deleted if the `UpdateKeyProperties.KeyOps` value was left empty.

### Other Changes

## 0.2.0 (2022-01-12)

### Bugs Fixed
* Fixes a bug in `crypto.NewClient` where the key version was required in the path, it is no longer required but is recommended.

### Other Changes
* Updates `azcore` dependency from `v0.20.0` to `v0.21.0`

## 0.1.0 (2021-11-09)
* This is the initial release of the `azkeys` library<|MERGE_RESOLUTION|>--- conflicted
+++ resolved
@@ -7,11 +7,8 @@
 * Adds the `Immutable` boolean to the `KeyReleasePolicy` model.
 
 ### Breaking Changes
-<<<<<<< HEAD
 * Changed the `Data` to `EncodedPolicy` on the `KeyReleasePolicy` struct.
-=======
 * Changed the `Tags` properties from `map[string]*string` to `map[string]string`
->>>>>>> 7834ab52
 
 ### Bugs Fixed
 * Fixed a bug in `UpdateKeyProperties` where the `KeyOps` would be deleted if the `UpdateKeyProperties.KeyOps` value was left empty.
