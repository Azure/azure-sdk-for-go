--- conflicted
+++ resolved
@@ -21,12 +21,9 @@
 * Changed type of key `Tags` to `map[string]*string`
 * Changed type of `ListPropertiesOfKeyVersionsResponse.Keys` to `[]*KeyItem`
 * Changed type of `JSONWebKey.KeyOps` to `[]*Operation`
-<<<<<<< HEAD
 * Removed JSON tags from models
-=======
 * Moved `Key.ReleasePolicy` to `Key.Properties.ReleasePolicy`
 * `UpdateKeyProperties()` has a `Properties` parameter instead of a `Key` parameter
->>>>>>> ce15e697
 
 ### Bugs Fixed
 * `ReleaseKey()` returns an error when no key version is specified
