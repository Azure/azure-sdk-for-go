--- conflicted
+++ resolved
@@ -1,31 +1,24 @@
 # Release History
 
-<<<<<<< HEAD
-## 0.3.0 (Unreleased)
-
 ### Features Added
-* Adds the `CreateOKPKey` method for creating OKP public keys
-* Adds the `Ed25519` `KeyCurveName`
-* Adds the `OKP` and `OKPHSM` `KeyType`s
 
 ### Breaking Changes
-* `NewClient` returns an instance of a `Client`, instead of a `*Client`
-* Changed the `JSONWebKeyCurveName` constant to `KeyCurveName`
-* Changed the `JSONWebKeyType` constant to `KeyType`
-=======
 ## 0.3.1 (Unreleased)
 
 ### Features Added
 * Adds the `ReleasePolicy` parameter to the `UpdateKeyPropertiesOptions` struct.
 * Adds the `Immutable` boolean to the `KeyReleasePolicy` model.
+* Adds the `CreateOKPKey` method for creating OKP public keys
+* Adds the `Ed25519` `KeyCurveName`
+* Adds the `OKP` and `OKPHSM` `KeyType`s
 
 ### Breaking Changes
 * Changed the `Data` to `EncodedPolicy` on the `KeyReleasePolicy` struct.
 * Changed the `Tags` properties from `map[string]*string` to `map[string]string`.
 * Changed the `Updated`, `Created`, and `Expires` properties to `UpdatedOn`, `CreatedOn`, and `ExpiresOn`.
 * Renamed `JSONWebKeyOperation` to `KeyOperation`.
-* Renamed `JSONWebKeyCurveName` to `KeyCurveName`
->>>>>>> e8910fe5
+* Renamed `JSONWebKeyCurveName` to `KeyCurveName`.
+* `NewClient` returns an instance of a `Client`, instead of a `*Client`
 
 ### Bugs Fixed
 
