--- conflicted
+++ resolved
@@ -72,13 +72,8 @@
 	Curve *KeyCurveName `json:"crv,omitempty"`
 
 	// The attributes of a key managed by the key vault service.
-<<<<<<< HEAD
-	KeyAttributes *KeyProperties         `json:"attributes,omitempty"`
-	KeyOps        []*JSONWebKeyOperation `json:"key_ops,omitempty"`
-=======
-	KeyAttributes *KeyAttributes  `json:"attributes,omitempty"`
+	KeyAttributes *KeyProperties  `json:"attributes,omitempty"`
 	KeyOperations []*KeyOperation `json:"key_ops,omitempty"`
->>>>>>> a616d275
 
 	// The key size in bits. For example: 2048, 3072, or 4096 for RSA.
 	KeySize *int32 `json:"key_size,omitempty"`
@@ -297,7 +292,7 @@
 	Curve *KeyCurveName `json:"crv,omitempty"`
 
 	// The attributes of a key managed by the key vault service.
-	KeyAttributes *KeyAttributes  `json:"attributes,omitempty"`
+	KeyAttributes *KeyProperties  `json:"attributes,omitempty"`
 	KeyOperations []*KeyOperation `json:"key_ops,omitempty"`
 
 	// The policy rules under which the key can be exported.
@@ -351,13 +346,8 @@
 func (c *Client) CreateRSAKey(ctx context.Context, name string, options *CreateRSAKeyOptions) (CreateRSAKeyResponse, error) {
 	keyType := KeyTypeRSA
 
-<<<<<<< HEAD
-	if options != nil && options.HardwareProtected {
+	if options != nil && options.HardwareProtected != nil && *options.HardwareProtected {
 		keyType = KeyTypeRSAHSM
-=======
-	if options != nil && options.HardwareProtected != nil && *options.HardwareProtected {
-		keyType = RSAHSM
->>>>>>> a616d275
 	} else if options == nil {
 		options = &CreateRSAKeyOptions{}
 	}
@@ -653,17 +643,15 @@
 
 	return DeleteKeyResponse{
 		RawResponse: s.RawResponse,
-		DeletedKeyBundle: DeletedKeyBundle{
+		DeletedKey: DeletedKey{
 			RecoveryID:         s.deleteResponse.RecoveryID,
 			DeletedDate:        s.deleteResponse.DeletedDate,
 			ScheduledPurgeDate: s.deleteResponse.ScheduledPurgeDate,
-			KeyBundle: KeyBundle{
-				Managed:       s.deleteResponse.Managed,
-				ReleasePolicy: keyReleasePolicyFromGenerated(s.deleteResponse.ReleasePolicy),
-				Tags:          convertGeneratedMap(s.deleteResponse.Tags),
-				Attributes:    keyAttributesFromGenerated(s.deleteResponse.Attributes),
-				Key:           jsonWebKeyFromGenerated(s.deleteResponse.Key),
-			},
+			Tags:               convertGeneratedMap(s.deleteResponse.Tags),
+			Managed:            s.deleteResponse.Managed,
+			ReleasePolicy:      keyReleasePolicyFromGenerated(s.deleteResponse.ReleasePolicy),
+			Attributes:         keyAttributesFromGenerated(s.deleteResponse.Attributes),
+			Key:                jsonWebKeyFromGenerated(s.deleteResponse.Key),
 		},
 	}, nil
 }
@@ -1086,14 +1074,14 @@
 }
 
 // ListPropertiesOfKeyVersionsOptions contains the options for the ListKeyVersions operations
-type ListPropertiesOfKeyVersionsOptions struct {}
+type ListPropertiesOfKeyVersionsOptions struct{}
 
 // convert the public ListKeyVersionsOptions to the generated version
 func (l *ListPropertiesOfKeyVersionsOptions) toGenerated() *generated.KeyVaultClientGetKeyVersionsOptions {
 	if l == nil {
 		return &generated.KeyVaultClientGetKeyVersionsOptions{}
 	}
-	return &generated.KeyVaultClientGetKeyVersionsOptions{	}
+	return &generated.KeyVaultClientGetKeyVersionsOptions{}
 }
 
 // ListPropertiesOfKeyVersionsPage contains the current page from a ListKeyVersionsPager.PageResponse method
