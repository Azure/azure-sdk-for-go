//go:build go1.16
// +build go1.16

// Copyright (c) Microsoft Corporation. All rights reserved.
// Licensed under the MIT License. See License.txt in the project root for license information.

package azkeys

import (
	"context"
	"errors"
	"net/http"
	"time"

	"github.com/Azure/azure-sdk-for-go/sdk/azcore"
	"github.com/Azure/azure-sdk-for-go/sdk/azcore/policy"
	"github.com/Azure/azure-sdk-for-go/sdk/azcore/runtime"
	"github.com/Azure/azure-sdk-for-go/sdk/keyvault/azkeys/internal/generated"
	shared "github.com/Azure/azure-sdk-for-go/sdk/keyvault/internal"
)

// Client is the struct for interacting with a KeyVault Keys instance
type Client struct {
	kvClient *generated.KeyVaultClient
	vaultUrl string
}

// ClientOptions are the configurable options on a Client.
type ClientOptions struct {
	azcore.ClientOptions
}

// converts ClientOptions to generated *generated.ConnectionOptions
func (c *ClientOptions) toConnectionOptions() *policy.ClientOptions {
	if c == nil {
		return nil
	}

	return &policy.ClientOptions{
		Logging:          c.Logging,
		Retry:            c.Retry,
		Telemetry:        c.Telemetry,
		Transport:        c.Transport,
		PerCallPolicies:  c.PerCallPolicies,
		PerRetryPolicies: c.PerRetryPolicies,
	}
}

// NewClient returns a pointer to a Client object affinitized to a vaultUrl.
func NewClient(vaultUrl string, credential azcore.TokenCredential, options *ClientOptions) (Client, error) {
	if options == nil {
		options = &ClientOptions{}
	}

	genOptions := options.toConnectionOptions()

	genOptions.PerRetryPolicies = append(
		genOptions.PerRetryPolicies,
		shared.NewKeyVaultChallengePolicy(credential),
	)

	pl := runtime.NewPipeline(generated.ModuleName, generated.ModuleVersion, runtime.PipelineOptions{}, genOptions)
	return Client{
		kvClient: generated.NewKeyVaultClient(pl),
		vaultUrl: vaultUrl,
	}, nil
}

// CreateKeyOptions contains the optional parameters for the KeyVaultClient.CreateKey method.
type CreateKeyOptions struct {
	// Elliptic curve name. For valid values, see KeyCurveName.
	Curve *CurveName `json:"crv,omitempty"`

	// The properties of a key managed by the key vault service.
	Properties *Properties  `json:"attributes,omitempty"`
	Operations []*Operation `json:"key_ops,omitempty"`

	// The key size in bits. For example: 2048, 3072, or 4096 for RSA.
	Size *int32 `json:"key_size,omitempty"`

	// The public exponent for a RSA key.
	PublicExponent *int32 `json:"public_exponent,omitempty"`

	// Application specific metadata in the form of key-value pairs.
	Tags map[string]string `json:"tags,omitempty"`
}

// convert CreateKeyOptions to *generated.KeyVaultClientCreateKeyOptions
func (c *CreateKeyOptions) toGenerated() *generated.KeyVaultClientCreateKeyOptions {
	return &generated.KeyVaultClientCreateKeyOptions{}
}

// convert CreateKeyOptions to generated.KeyCreateParameters
func (c *CreateKeyOptions) toKeyCreateParameters(keyType KeyType) generated.KeyCreateParameters {
	var attribs *generated.KeyAttributes
	if c.Properties != nil {
		attribs = c.Properties.toGenerated()
	}

	var ops []*generated.JSONWebKeyOperation
	if c.Operations != nil {
		ops = make([]*generated.JSONWebKeyOperation, len(c.Operations))
		for i, o := range c.Operations {
			ops[i] = (*generated.JSONWebKeyOperation)(o)
		}
	}

	return generated.KeyCreateParameters{
		Kty:            keyType.toGenerated(),
		Curve:          (*generated.JSONWebKeyCurveName)(c.Curve),
		KeyAttributes:  attribs,
		KeyOps:         ops,
		KeySize:        c.Size,
		PublicExponent: c.PublicExponent,
		Tags:           convertToGeneratedMap(c.Tags),
	}
}

// KeyVaultClientCreateKeyResponse contains the response from method KeyVaultClient.CreateKey.
type CreateKeyResponse struct {
	Key
	// RawResponse contains the underlying HTTP response.
	RawResponse *http.Response
}

// creates CreateKeyResponse from generated.KeyVaultClient.CreateKeyResponse
func createKeyResponseFromGenerated(g generated.KeyVaultClientCreateKeyResponse) CreateKeyResponse {
	return CreateKeyResponse{
		RawResponse: g.RawResponse,
		Key: Key{
			Properties: keyPropertiesFromGenerated(g.Attributes),
			JSONWebKey: jsonWebKeyFromGenerated(g.Key),
			Tags:       convertGeneratedMap(g.Tags),
			Managed:    g.Managed,
		},
	}
}

// CreateKey can be used to create any key type in Azure Key Vault.  If the named key already exists,
// Azure Key Vault creates a new version of the key. It requires the keys/create permission. Pass nil to use the default options.
func (c *Client) CreateKey(ctx context.Context, name string, keyType KeyType, options *CreateKeyOptions) (CreateKeyResponse, error) {
	if options == nil {
		options = &CreateKeyOptions{}
	}

	resp, err := c.kvClient.CreateKey(ctx, c.vaultUrl, name, options.toKeyCreateParameters(keyType), options.toGenerated())
	if err != nil {
		return CreateKeyResponse{}, err
	}

	return createKeyResponseFromGenerated(resp), nil
}

// CreateECKeyOptions contains the optional parameters for the KeyVaultClient.CreateECKey method
type CreateECKeyOptions struct {
	// Elliptic curve name. For valid values, see KeyCurveName.
	CurveName *CurveName `json:"crv,omitempty"`

	// Application specific metadata in the form of key-value pairs.
	Tags map[string]string `json:"tags,omitempty"`

	// Whether to create an EC key with HSM protection
	HardwareProtected *bool
}

// convert CreateECKeyOptions to generated.KeyCreateParameters
func (c *CreateECKeyOptions) toKeyCreateParameters(keyType KeyType) generated.KeyCreateParameters {
	return generated.KeyCreateParameters{
		Kty:   keyType.toGenerated(),
		Curve: (*generated.JSONWebKeyCurveName)(c.CurveName),
		Tags:  convertToGeneratedMap(c.Tags),
	}
}

// CreateECKeyResponse contains the response from method Client.CreateECKey.
type CreateECKeyResponse struct {
	Key
	// RawResponse contains the underlying HTTP response.
	RawResponse *http.Response
}

// convert the generated.KeyVaultClientCreateKeyResponse to CreateECKeyResponse
func createECKeyResponseFromGenerated(g generated.KeyVaultClientCreateKeyResponse) CreateECKeyResponse {
	return CreateECKeyResponse{
		RawResponse: g.RawResponse,
		Key: Key{
			Properties: keyPropertiesFromGenerated(g.Attributes),
			JSONWebKey: jsonWebKeyFromGenerated(g.Key),
			Tags:       convertGeneratedMap(g.Tags),
			Managed:    g.Managed,
		},
	}
}

// CreateECKey can be used to create a new elliptic key curve in Azure Key Vault. If the
// named key already exists, Azure Key Vault creates a new version of the key.
// EC keys can be created in Standard or Premium SKU vaults, ECHSM can be created in Premium SKU vaults or Managed HSMs.
// It requires the keys/create permission. Pass nil to use the default options.
func (c *Client) CreateECKey(ctx context.Context, name string, options *CreateECKeyOptions) (CreateECKeyResponse, error) {
	keyType := KeyTypeEC

	if options != nil && options.HardwareProtected != nil && *options.HardwareProtected {
		keyType = KeyTypeECHSM
	} else if options == nil {
		options = &CreateECKeyOptions{}
	}

	resp, err := c.kvClient.CreateKey(ctx, c.vaultUrl, name, options.toKeyCreateParameters(keyType), &generated.KeyVaultClientCreateKeyOptions{})
	if err != nil {
		return CreateECKeyResponse{}, err
	}

	return createECKeyResponseFromGenerated(resp), nil
}

// CreateOctKeyOptions contains the optional parameters for the Client.CreateOCTKey method
type CreateOctKeyOptions struct {
	// Hardware Protected OCT Key
	HardwareProtected *bool

	// The key size in bits. For example: 2048, 3072, or 4096 for RSA.
	Size *int32 `json:"key_size,omitempty"`

	// Application specific metadata in the form of key-value pairs.
	Tags map[string]string `json:"tags,omitempty"`
}

// conver the CreateOCTKeyOptions to generated.KeyCreateParameters
func (c *CreateOctKeyOptions) toKeyCreateParameters(keyType KeyType) generated.KeyCreateParameters {
	return generated.KeyCreateParameters{
		Kty:     keyType.toGenerated(),
		KeySize: c.Size,
		Tags:    convertToGeneratedMap(c.Tags),
	}
}

<<<<<<< HEAD
// CreateOCTKeyResponse contains the response from method Client.CreateOCTKey.
type CreateOCTKeyResponse struct {
	Key
=======
// CreateOctKeyResponse contains the response from method Client.CreateOCTKey.
type CreateOctKeyResponse struct {
	KeyBundle
>>>>>>> 74fb5f93
	// RawResponse contains the underlying HTTP response.
	RawResponse *http.Response
}

// convert generated response to CreateOCTKeyResponse
func createOctKeyResponseFromGenerated(i generated.KeyVaultClientCreateKeyResponse) CreateOctKeyResponse {
	return CreateOctKeyResponse{
		RawResponse: i.RawResponse,
		Key: Key{
			Properties: keyPropertiesFromGenerated(i.Attributes),
			JSONWebKey: jsonWebKeyFromGenerated(i.Key),
			Tags:       convertGeneratedMap(i.Tags),
			Managed:    i.Managed,
		},
	}
}

<<<<<<< HEAD
// CreateKey - The create key operation can be used to create a new octet sequence (symmetric) key in Azure Key Vault.
// If the named key already exists, Azure Key Vault creates
// a new version of the key. It requires the keys/create permission.
func (c *Client) CreateOCTKey(ctx context.Context, name string, options *CreateOCTKeyOptions) (CreateOCTKeyResponse, error) {
	keyType := KeyTypeOct

	if options != nil && options.HardwareProtected != nil && *options.HardwareProtected {
		keyType = KeyTypeOctHSM
=======
// CreateOctKey can be used to create a new octet sequence (symmetric) key in Azure Key Vault.
// If the named key already exists, Azure Key Vault creates a new version of the key.
// An oct-HSM key can only be created with a Managed HSM vault.
// It requires the keys/create permission. Pass nil to use the default options.
func (c *Client) CreateOctKey(ctx context.Context, name string, options *CreateOctKeyOptions) (CreateOctKeyResponse, error) {
	keyType := OctHSM

	if options != nil && !options.HardwareProtected {
		keyType = Oct
>>>>>>> 74fb5f93
	} else if options == nil {
		options = &CreateOctKeyOptions{}
	}

	resp, err := c.kvClient.CreateKey(ctx, c.vaultUrl, name, options.toKeyCreateParameters(keyType), &generated.KeyVaultClientCreateKeyOptions{})
	if err != nil {
		return CreateOctKeyResponse{}, err
	}

	return createOctKeyResponseFromGenerated(resp), nil
}

// CreateRSAKeyOptions contains the optional parameters for the Client.CreateRSAKey method.
type CreateRSAKeyOptions struct {
	// Hardware Protected OCT Key
	HardwareProtected *bool

	// The key size in bits. For example: 2048, 3072, or 4096 for RSA.
	Size *int32 `json:"key_size,omitempty"`

	// The public exponent for a RSA key.
	PublicExponent *int32 `json:"public_exponent,omitempty"`

	// Application specific metadata in the form of key-value pairs.
	Tags map[string]string `json:"tags,omitempty"`

	// Elliptic curve name. For valid values, see KeyCurveName.
	Curve *CurveName `json:"crv,omitempty"`

	// The attributes of a key managed by the key vault service.
	Properties *Properties  `json:"attributes,omitempty"`
	Operations []*Operation `json:"key_ops,omitempty"`

	// The policy rules under which the key can be exported.
	ReleasePolicy *ReleasePolicy `json:"release_policy,omitempty"`
}

// convert CreateRSAKeyOptions to generated.KeyCreateParameters
func (c CreateRSAKeyOptions) toKeyCreateParameters(k KeyType) generated.KeyCreateParameters {
	var keyOps []*generated.JSONWebKeyOperation
	if c.Operations != nil {
		keyOps = make([]*generated.JSONWebKeyOperation, len(c.Operations))
		for i, k := range c.Operations {
			keyOps[i] = (*generated.JSONWebKeyOperation)(k)
		}
	}
	return generated.KeyCreateParameters{
		Kty:            k.toGenerated(),
		Curve:          (*generated.JSONWebKeyCurveName)(c.Curve),
		KeySize:        c.Size,
		PublicExponent: c.PublicExponent,
		Tags:           convertToGeneratedMap(c.Tags),
		KeyAttributes:  c.Properties.toGenerated(),
		KeyOps:         keyOps,
		ReleasePolicy:  c.ReleasePolicy.toGenerated(),
	}
}

// CreateRSAKeyResponse contains the response from method Client.CreateRSAKey.
type CreateRSAKeyResponse struct {
	Key
	// RawResponse contains the underlying HTTP response.
	RawResponse *http.Response
}

// convert internal response to CreateRSAKeyResponse
func createRSAKeyResponseFromGenerated(i generated.KeyVaultClientCreateKeyResponse) CreateRSAKeyResponse {
	return CreateRSAKeyResponse{
		RawResponse: i.RawResponse,
		Key: Key{
			Properties: keyPropertiesFromGenerated(i.Attributes),
			JSONWebKey: jsonWebKeyFromGenerated(i.Key),
			Tags:       convertGeneratedMap(i.Tags),
			Managed:    i.Managed,
		},
	}
}

// CreateRSAKey can be used to create a new RSA key in Azure Key Vault. If the named key already
// exists, Azure Key Vault creates a new version of the key. RSA keys can be created in Standard or
// Premium SKU vaults, RSAHSM can be created in Premium SKU vaults or Managed HSMs.
// It requires the keys/create permission. Pass nil to use the default options.
func (c *Client) CreateRSAKey(ctx context.Context, name string, options *CreateRSAKeyOptions) (CreateRSAKeyResponse, error) {
	keyType := KeyTypeRSA

	if options != nil && options.HardwareProtected != nil && *options.HardwareProtected {
		keyType = KeyTypeRSAHSM
	} else if options == nil {
		options = &CreateRSAKeyOptions{}
	}

	resp, err := c.kvClient.CreateKey(ctx, c.vaultUrl, name, options.toKeyCreateParameters(keyType), &generated.KeyVaultClientCreateKeyOptions{})
	if err != nil {
		return CreateRSAKeyResponse{}, err
	}

	return createRSAKeyResponseFromGenerated(resp), nil
}

// ListPropertiesOfKeysPager implements the ListKeysPager interface
type ListPropertiesOfKeysPager struct {
	genPager generated.KeyVaultClientGetKeysPager
}

// PageResponse returns the results from the page most recently fetched from the service
func (l *ListPropertiesOfKeysPager) PageResponse() ListKeysPage {
	return listKeysPageFromGenerated(l.genPager.PageResponse())
}

// Err returns an error value if the most recent call to NextPage was not successful, else nil
func (l *ListPropertiesOfKeysPager) Err() error {
	return l.genPager.Err()
}

// NextPage fetches the next available page of results from the service. If the fetched page
// contains results, the return value is true, else false. Results fetched from the service
// can be evaluated by calling PageResponse on this Pager.
func (l *ListPropertiesOfKeysPager) NextPage(ctx context.Context) bool {
	return l.genPager.NextPage(ctx)
}

// ListPropertiesOfKeysOptions contains the optional parameters for the Client.ListKeys method
type ListPropertiesOfKeysOptions struct{}

// convert ListKeysOptions to generated options
func (l ListPropertiesOfKeysOptions) toGenerated() *generated.KeyVaultClientGetKeysOptions {
	return &generated.KeyVaultClientGetKeysOptions{}
}

// ListKeysPage contains the current page of results for the Client.ListSecrets operation
type ListKeysPage struct {
	// READ-ONLY; The URL to get the next set of keys.
	NextLink *string `json:"nextLink,omitempty" azure:"ro"`

	// READ-ONLY; A response message containing a list of keys in the key vault along with a link to the next page of keys.
	Keys []*KeyItem `json:"value,omitempty" azure:"ro"`

	// RawResponse contains the underlying HTTP response.
	RawResponse *http.Response
}

// convert internal Response to ListKeysPage
func listKeysPageFromGenerated(i generated.KeyVaultClientGetKeysResponse) ListKeysPage {
	var keys []*KeyItem
	for _, k := range i.Value {
		keys = append(keys, keyItemFromGenerated(k))
	}
	return ListKeysPage{
		RawResponse: i.RawResponse,
		NextLink:    i.NextLink,
		Keys:        keys,
	}
}

<<<<<<< HEAD
// ListPropertiesOfKeys retrieves a list of the keys in the Key Vault as JSON Web Key structures that contain the
// public part of a stored key. The LIST operation is applicable to all key types, however only the
// base key identifier, attributes, and tags are provided in the response. Individual versions of a
// key are not listed in the response. This operation requires the keys/list permission.
func (c *Client) ListPropertiesOfKeys(options *ListPropertiesOfKeysOptions) ListPropertiesOfKeysPager {
=======
// ListKeys retrieves a pager struct that can be used to list the keys in the Key Vault as JSON Web Key structures that contain the
// public part of a stored key. The LIST operation is applicable to all key types, however only the
// base key identifier, attributes, and tags are provided in the response. Individual versions of a
// key are not listed in the response. This operation requires the keys/list permission.
// Pass nil to use the default options.
func (c *Client) ListKeys(options *ListKeysOptions) ListKeysPager {
>>>>>>> 74fb5f93
	if options == nil {
		options = &ListPropertiesOfKeysOptions{}
	}
	p := c.kvClient.GetKeys(c.vaultUrl, options.toGenerated())

	return ListPropertiesOfKeysPager{genPager: *p}
}

// GetKeyOptions contains the options for the Client.GetKey method
type GetKeyOptions struct {
	Version string
}

// GetKeyResponse contains the response for the Client.GetResponse method
type GetKeyResponse struct {
	Key
	// RawResponse contains the underlying HTTP response.
	RawResponse *http.Response
}

// convert internal response to GetKeyResponse
func getKeyResponseFromGenerated(i generated.KeyVaultClientGetKeyResponse) GetKeyResponse {
	return GetKeyResponse{
		RawResponse: i.RawResponse,
		Key: Key{
			Properties: keyPropertiesFromGenerated(i.Attributes),
			JSONWebKey: jsonWebKeyFromGenerated(i.Key),
			Tags:       convertGeneratedMap(i.Tags),
			Managed:    i.Managed,
		},
	}
}

// GetKey is used to retrieve the content for any single Key. If the requested key is symmetric, then
// no key material is released in the response. This operation requires the keys/get permission.
// Pass nil to use the default options.
func (c *Client) GetKey(ctx context.Context, keyName string, options *GetKeyOptions) (GetKeyResponse, error) {
	if options == nil {
		options = &GetKeyOptions{}
	}

	resp, err := c.kvClient.GetKey(ctx, c.vaultUrl, keyName, options.Version, &generated.KeyVaultClientGetKeyOptions{})
	if err != nil {
		return GetKeyResponse{}, err
	}

	return getKeyResponseFromGenerated(resp), err
}

// GetDeletedKeyOptions contains the optional parameters for the Client.GetDeletedKey method
type GetDeletedKeyOptions struct{}

// convert the GetDeletedKeyOptions to the internal representation
func (g GetDeletedKeyOptions) toGenerated() *generated.KeyVaultClientGetDeletedKeyOptions {
	return &generated.KeyVaultClientGetDeletedKeyOptions{}
}

// GetDeletedKeyResponse contains the response from a Client.GetDeletedKey
type GetDeletedKeyResponse struct {
	DeletedKey
	// RawResponse contains the underlying HTTP response.
	RawResponse *http.Response
}

// convert generated response to GetDeletedKeyResponse
func getDeletedKeyResponseFromGenerated(i generated.KeyVaultClientGetDeletedKeyResponse) GetDeletedKeyResponse {
	return GetDeletedKeyResponse{
		RawResponse: i.RawResponse,
		DeletedKey: DeletedKey{
			Properties:         keyPropertiesFromGenerated(i.Attributes),
			Key:                jsonWebKeyFromGenerated(i.Key),
			Tags:               convertGeneratedMap(i.Tags),
			Managed:            i.Managed,
			RecoveryID:         i.RecoveryID,
			DeletedOn:          i.DeletedDate,
			ScheduledPurgeDate: i.ScheduledPurgeDate,
		},
	}
}

// GetDeletedKey is used to retrieve information about a deleted key. This operation is only
// applicable for soft-delete enabled vaults. While the operation can be invoked on any vault,
// it will return an error if invoked on a non soft-delete enabled vault. This operation requires
// the keys/get permission. Pass nil to use the default options.
func (c *Client) GetDeletedKey(ctx context.Context, keyName string, options *GetDeletedKeyOptions) (GetDeletedKeyResponse, error) {
	if options == nil {
		options = &GetDeletedKeyOptions{}
	}

	resp, err := c.kvClient.GetDeletedKey(ctx, c.vaultUrl, keyName, options.toGenerated())
	if err != nil {
		return GetDeletedKeyResponse{}, err
	}

	return getDeletedKeyResponseFromGenerated(resp), nil
}

// PurgeDeletedKeyOptions is the struct for any future options for Client.PurgeDeletedKey.
type PurgeDeletedKeyOptions struct{}

// convert options to internal options
func (p *PurgeDeletedKeyOptions) toGenerated() *generated.KeyVaultClientPurgeDeletedKeyOptions {
	return &generated.KeyVaultClientPurgeDeletedKeyOptions{}
}

// PurgeDeletedKeyResponse contains the response from method Client.PurgeDeletedKey.
type PurgeDeletedKeyResponse struct {
	// RawResponse contains the underlying HTTP response.
	RawResponse *http.Response
}

// Converts the generated response to the publicly exposed version.
func purgeDeletedKeyResponseFromGenerated(i generated.KeyVaultClientPurgeDeletedKeyResponse) PurgeDeletedKeyResponse {
	return PurgeDeletedKeyResponse{
		RawResponse: i.RawResponse,
	}
}

// PurgeDeletedKey deletes the specified key. The purge deleted key operation removes the key permanently, without the possibility of recovery.
// This operation can only be enabled on a soft-delete enabled vault. This operation requires the key/purge permission.
// Pass nil to use the default options.
func (c *Client) PurgeDeletedKey(ctx context.Context, keyName string, options *PurgeDeletedKeyOptions) (PurgeDeletedKeyResponse, error) {
	if options == nil {
		options = &PurgeDeletedKeyOptions{}
	}
	resp, err := c.kvClient.PurgeDeletedKey(ctx, c.vaultUrl, keyName, options.toGenerated())
	return purgeDeletedKeyResponseFromGenerated(resp), err
}

// DeletedKeyResponse contains the response for a Client.BeginDeleteKey operation.
type DeleteKeyResponse struct {
	DeletedKey
	// RawResponse holds the underlying HTTP response
	RawResponse *http.Response
}

// convert interal response to DeleteKeyResponse
func deleteKeyResponseFromGenerated(i *generated.KeyVaultClientDeleteKeyResponse) *DeleteKeyResponse {
	if i == nil {
		return nil
	}
	return &DeleteKeyResponse{
		RawResponse: i.RawResponse,
	}
}

// BeginDeleteKeyOptions contains the optional parameters for the Client.BeginDeleteKey method.
type BeginDeleteKeyOptions struct{}

// convert public options to generated options struct
func (b *BeginDeleteKeyOptions) toGenerated() *generated.KeyVaultClientDeleteKeyOptions {
	return &generated.KeyVaultClientDeleteKeyOptions{}
}

// The poller returned by the Client.StartDeleteKey operation
type DeleteKeyPoller struct {
	keyName        string // This is the key to Poll for in GetDeletedKey
	vaultUrl       string
	client         *generated.KeyVaultClient
	deleteResponse generated.KeyVaultClientDeleteKeyResponse
	lastResponse   generated.KeyVaultClientGetDeletedKeyResponse
	RawResponse    *http.Response
}

// Done returns true if the LRO has reached a terminal state
func (s *DeleteKeyPoller) Done() bool {
	return s.lastResponse.RawResponse != nil
}

// Poll fetches the latest state of the LRO. It returns an HTTP response or error.(
// If the LRO has completed successfully, the poller's state is updated and the HTTP response is returned.
// If the LRO has completed with failure or was cancelled, the poller's state is updated and the error is returned.)
func (s *DeleteKeyPoller) Poll(ctx context.Context) (*http.Response, error) {
	resp, err := s.client.GetDeletedKey(ctx, s.vaultUrl, s.keyName, nil)
	if err == nil {
		// Service recognizes DeletedKey, operation is done
		s.lastResponse = resp
		return resp.RawResponse, nil
	}

	var httpResponseErr *azcore.ResponseError
	if errors.As(err, &httpResponseErr) {
		if httpResponseErr.StatusCode == http.StatusNotFound {
			// This is the expected result
			return s.deleteResponse.RawResponse, nil
		}
	}
	return s.deleteResponse.RawResponse, err
}

// FinalResponse returns the final response after the operations has finished
func (s *DeleteKeyPoller) FinalResponse(ctx context.Context) (DeleteKeyResponse, error) {
	return *deleteKeyResponseFromGenerated(&s.deleteResponse), nil
}

// pollUntilDone continually calls the Poll operation until the operation is completed. In between each
// Poll is a wait determined by the t parameter.
func (s *DeleteKeyPoller) pollUntilDone(ctx context.Context, t time.Duration) (DeleteKeyResponse, error) {
	for {
		resp, err := s.Poll(ctx)
		if err != nil {
			return DeleteKeyResponse{}, err
		}
		s.RawResponse = resp
		if s.Done() {
			break
		}
		time.Sleep(t)
	}

	return DeleteKeyResponse{
		RawResponse: s.RawResponse,
		DeletedKey: DeletedKey{
			RecoveryID:         s.deleteResponse.RecoveryID,
			DeletedOn:          s.deleteResponse.DeletedDate,
			ScheduledPurgeDate: s.deleteResponse.ScheduledPurgeDate,
			Tags:               convertGeneratedMap(s.deleteResponse.Tags),
			Managed:            s.deleteResponse.Managed,
			ReleasePolicy:      keyReleasePolicyFromGenerated(s.deleteResponse.ReleasePolicy),
			Properties:         keyPropertiesFromGenerated(s.deleteResponse.Attributes),
			Key:                jsonWebKeyFromGenerated(s.deleteResponse.Key),
		},
	}, nil
}

// DeleteKeyPollerResponse contains the response from the Client.BeginDeleteKey method
type DeleteKeyPollerResponse struct {
	// PollUntilDone will poll the service endpoint until a terminal state is reached or an error occurs
	PollUntilDone func(context.Context, time.Duration) (DeleteKeyResponse, error)

	// Poller contains an initialized WidgetPoller
	Poller DeleteKeyPoller

	// RawResponse contains the underlying HTTP response.
	RawResponse *http.Response
}

// BeginDeleteKey deletes a key from the keyvault. Delete cannot be applied to an individual version of a key. This operation
// requires the key/delete permission. This response contains a Poller struct that can be used to Poll for a response, or the
// PollUntilDone function can be used to poll until completion. Pass nil to use the default options.
func (c *Client) BeginDeleteKey(ctx context.Context, keyName string, options *BeginDeleteKeyOptions) (DeleteKeyPollerResponse, error) {
	if options == nil {
		options = &BeginDeleteKeyOptions{}
	}
	resp, err := c.kvClient.DeleteKey(ctx, c.vaultUrl, keyName, options.toGenerated())
	if err != nil {
		return DeleteKeyPollerResponse{}, err
	}

	getResp, err := c.kvClient.GetDeletedKey(ctx, c.vaultUrl, keyName, nil)
	var httpErr *azcore.ResponseError
	if errors.As(err, &httpErr) {
		if httpErr.StatusCode != http.StatusNotFound {
			return DeleteKeyPollerResponse{}, err
		}
	}

	s := DeleteKeyPoller{
		vaultUrl:       c.vaultUrl,
		keyName:        keyName,
		client:         c.kvClient,
		deleteResponse: resp,
		lastResponse:   getResp,
	}

	return DeleteKeyPollerResponse{
		Poller:        s,
		RawResponse:   resp.RawResponse,
		PollUntilDone: s.pollUntilDone,
	}, nil
}

// BackupKeyOptions contains the optional parameters for the Client.BackupKey method
type BackupKeyOptions struct{}

// convert Options to generated version
func (b BackupKeyOptions) toGenerated() *generated.KeyVaultClientBackupKeyOptions {
	return &generated.KeyVaultClientBackupKeyOptions{}
}

// BackupKeyResponse contains the response from the Client.BackupKey method
type BackupKeyResponse struct {
	// READ-ONLY; The backup blob containing the backed up key.
	Value []byte `json:"value,omitempty" azure:"ro"`

	// RawResponse contains the underlying HTTP response.
	RawResponse *http.Response
}

// convert internal reponse to BackupKeyResponse
func backupKeyResponseFromGenerated(i generated.KeyVaultClientBackupKeyResponse) BackupKeyResponse {
	return BackupKeyResponse{
		RawResponse: i.RawResponse,
		Value:       i.Value,
	}
}

// BackupKey exports a key from Azure Key Vault in a protected form.
// Note that this operation does NOT return key material in a form that can be used outside the
// Azure Key Vault system, the returned key material is either protected to a Azure Key Vault
// HSM or to Azure Key Vault itself. The intent of this operation is to allow a client to GENERATE
// a key in one Azure Key Vault instance, BACKUP the key, and then RESTORE it into another Azure
// Key Vault instance. The BACKUP operation may be used to export, in protected form, any key
// type from Azure Key Vault. Individual versions of a key cannot be backed up. BACKUP / RESTORE
// can be performed within geographical boundaries only; meaning that a BACKUP from one geographical
// area cannot be restored to another geographical area. For example, a backup from the US
// geographical area cannot be restored in an EU geographical area. This operation requires the key/backup permission.
// Pass nil to use the default options.
func (c *Client) BackupKey(ctx context.Context, keyName string, options *BackupKeyOptions) (BackupKeyResponse, error) {
	if options == nil {
		options = &BackupKeyOptions{}
	}

	resp, err := c.kvClient.BackupKey(ctx, c.vaultUrl, keyName, options.toGenerated())
	if err != nil {
		return BackupKeyResponse{}, err
	}

	return backupKeyResponseFromGenerated(resp), nil
}

// RecoverDeletedKeyPoller implements the RecoverDeletedKeyPoller interface
type RecoverDeletedKeyPoller struct {
	keyName         string
	vaultUrl        string
	client          *generated.KeyVaultClient
	recoverResponse generated.KeyVaultClientRecoverDeletedKeyResponse
	lastResponse    generated.KeyVaultClientGetKeyResponse
	RawResponse     *http.Response
}

// Done returns true when the polling operation is completed
func (p *RecoverDeletedKeyPoller) Done() bool {
	return p.RawResponse.StatusCode == http.StatusOK
}

// Poll fetches the latest state of the LRO. It returns an HTTP response or error.
// If the LRO has completed successfully, the poller's state is updated and the HTTP response is returned.
// If the LRO has completed with failure or was cancelled, the poller's state is updated and the error is returned.
func (p *RecoverDeletedKeyPoller) Poll(ctx context.Context) (*http.Response, error) {
	resp, err := p.client.GetKey(ctx, p.vaultUrl, p.keyName, "", nil)
	p.lastResponse = resp
	var httpErr *azcore.ResponseError
	if errors.As(err, &httpErr) {
		return httpErr.RawResponse, err
	}
	return resp.RawResponse, nil
}

// FinalResponse returns the final response after the operations has finished
func (p *RecoverDeletedKeyPoller) FinalResponse(ctx context.Context) (RecoverDeletedKeyResponse, error) {
	return recoverDeletedKeyResponseFromGenerated(p.recoverResponse), nil
}

// pollUntilDone is the method for the Response.PollUntilDone struct
func (p *RecoverDeletedKeyPoller) pollUntilDone(ctx context.Context, t time.Duration) (RecoverDeletedKeyResponse, error) {
	for {
		resp, err := p.Poll(ctx)
		if err != nil {
			p.RawResponse = resp
		}
		if p.Done() {
			break
		}
		p.RawResponse = resp
		time.Sleep(t)
	}
	return recoverDeletedKeyResponseFromGenerated(p.recoverResponse), nil
}

// BeginRecoverDeletedKeyOptions contains the optional parameters for the Client.BeginRecoverDeletedKey operation
type BeginRecoverDeletedKeyOptions struct{}

// Convert the publicly exposed options object to the generated version
func (b BeginRecoverDeletedKeyOptions) toGenerated() *generated.KeyVaultClientRecoverDeletedKeyOptions {
	return &generated.KeyVaultClientRecoverDeletedKeyOptions{}
}

// RecoverDeletedKeyResponse is the response object for the Client.RecoverDeletedKey operation.
type RecoverDeletedKeyResponse struct {
	Key
	// RawResponse contains the underlying HTTP response.
	RawResponse *http.Response
}

// change recover deleted key reponse to the generated version.
func recoverDeletedKeyResponseFromGenerated(i generated.KeyVaultClientRecoverDeletedKeyResponse) RecoverDeletedKeyResponse {
	return RecoverDeletedKeyResponse{
		RawResponse: i.RawResponse,
		Key: Key{
			Properties: keyPropertiesFromGenerated(i.Attributes),
			JSONWebKey: jsonWebKeyFromGenerated(i.Key),
			Tags:       convertGeneratedMap(i.Tags),
			Managed:    i.Managed,
		},
	}
}

// RecoverDeletedKeyPollerResponse contains the response of the Client.BeginRecoverDeletedKey operations
type RecoverDeletedKeyPollerResponse struct {
	// PollUntilDone will poll the service endpoint until a terminal state is reached or an error occurs
	PollUntilDone func(context.Context, time.Duration) (RecoverDeletedKeyResponse, error)

	// Poller contains an initialized RecoverDeletedKeyPoller
	Poller RecoverDeletedKeyPoller

	// RawResponse cotains the underlying HTTP response
	RawResponse *http.Response
}

// BeginRecoverDeletedKey recovers the deleted key in the specified vault to the latest version.
// This operation can only be performed on a soft-delete enabled vault. This operation requires
// the keys/recover permission. Pass nil to use the default options.
func (c *Client) BeginRecoverDeletedKey(ctx context.Context, keyName string, options *BeginRecoverDeletedKeyOptions) (RecoverDeletedKeyPollerResponse, error) {
	if options == nil {
		options = &BeginRecoverDeletedKeyOptions{}
	}
	resp, err := c.kvClient.RecoverDeletedKey(ctx, c.vaultUrl, keyName, options.toGenerated())
	if err != nil {
		return RecoverDeletedKeyPollerResponse{}, err
	}

	getResp, err := c.kvClient.GetKey(ctx, c.vaultUrl, keyName, "", nil)
	var httpErr *azcore.ResponseError
	if errors.As(err, &httpErr) {
		if httpErr.StatusCode != http.StatusNotFound {
			return RecoverDeletedKeyPollerResponse{}, err
		}
	}

	b := RecoverDeletedKeyPoller{
		lastResponse:    getResp,
		keyName:         keyName,
		client:          c.kvClient,
		vaultUrl:        c.vaultUrl,
		recoverResponse: resp,
		RawResponse:     getResp.RawResponse,
	}

	return RecoverDeletedKeyPollerResponse{
		PollUntilDone: b.pollUntilDone,
		Poller:        b,
		RawResponse:   getResp.RawResponse,
	}, nil
}

// UpdateKeyPropertiesOptions contains the optional parameters for the Client.UpdateKeyProperties method
type UpdateKeyPropertiesOptions struct {
	// The version of a key to update
	Version string

	// The attributes of a key managed by the key vault service.
	Properties *Properties `json:"attributes,omitempty"`

	// Json web key operations. For more information on possible key operations, see KeyOperation.
	Ops []*Operation `json:"key_ops,omitempty"`

	// The policy rules under which the key can be exported.
	ReleasePolicy *ReleasePolicy `json:"release_policy,omitempty"`

	// Application specific metadata in the form of key-value pairs.
	Tags map[string]string `json:"tags,omitempty"`
}

// convert the options to generated.KeyUpdateParameters struct
func (u UpdateKeyPropertiesOptions) toKeyUpdateParameters() generated.KeyUpdateParameters {
	var attribs *generated.KeyAttributes
	if u.Properties != nil {
		attribs = u.Properties.toGenerated()
	}

	var ops []*generated.JSONWebKeyOperation
	if u.Ops != nil {
		ops = make([]*generated.JSONWebKeyOperation, len(u.Ops))
		for i, o := range u.Ops {
			ops[i] = (*generated.JSONWebKeyOperation)(o)
		}
	}

	return generated.KeyUpdateParameters{
		KeyOps:        ops,
		KeyAttributes: attribs,
		ReleasePolicy: u.ReleasePolicy.toGenerated(),
		Tags:          convertToGeneratedMap(u.Tags),
	}
}

// convert options to generated options
func (u UpdateKeyPropertiesOptions) toGeneratedOptions() *generated.KeyVaultClientUpdateKeyOptions {
	return &generated.KeyVaultClientUpdateKeyOptions{}
}

// UpdateKeyPropertiesResponse contains the response for the Client.UpdateKeyProperties method
type UpdateKeyPropertiesResponse struct {
	Key
	// RawResponse contains the underlying HTTP response.
	RawResponse *http.Response
}

// convert the internal response to UpdateKeyPropertiesResponse
func updateKeyPropertiesFromGenerated(i generated.KeyVaultClientUpdateKeyResponse) UpdateKeyPropertiesResponse {
	return UpdateKeyPropertiesResponse{
		RawResponse: i.RawResponse,
		Key: Key{
			Properties: keyPropertiesFromGenerated(i.Attributes),
			JSONWebKey: jsonWebKeyFromGenerated(i.Key),
			Tags:       convertGeneratedMap(i.Tags),
			Managed:    i.Managed,
		},
	}
}

// UpdateKey updates the parameters of a key, but cannot be used to update the cryptographic material
// of a key itself. In order to perform this operation, the key must already exist in the Key Vault.
// This operation requires the keys/update permission. Pass nil to use the default options.
func (c *Client) UpdateKeyProperties(ctx context.Context, keyName string, options *UpdateKeyPropertiesOptions) (UpdateKeyPropertiesResponse, error) {
	if options == nil {
		options = &UpdateKeyPropertiesOptions{}
	}
	resp, err := c.kvClient.UpdateKey(
		ctx,
		c.vaultUrl,
		keyName,
		options.Version,
		options.toKeyUpdateParameters(),
		options.toGeneratedOptions(),
	)
	if err != nil {
		return UpdateKeyPropertiesResponse{}, err
	}

	return updateKeyPropertiesFromGenerated(resp), nil
}

// ListDeletedKeysPager is the pager returned by Client.ListDeletedKeys
type ListDeletedKeysPager struct {
	genPager *generated.KeyVaultClientGetDeletedKeysPager
}

// PageResponse returns the current page of results
func (l *ListDeletedKeysPager) PageResponse() ListDeletedKeysPage {
	resp := l.genPager.PageResponse()

	var values []*DeletedKeyItem
	for _, d := range resp.Value {
		values = append(values, deletedKeyItemFromGenerated(d))
	}

	return ListDeletedKeysPage{
		RawResponse: resp.RawResponse,
		NextLink:    resp.NextLink,
		DeletedKeys: values,
	}
}

// Err returns an error if the last operation resulted in an error.
func (l *ListDeletedKeysPager) Err() error {
	return l.genPager.Err()
}

// NextPage fetches the next page of results.
func (l *ListDeletedKeysPager) NextPage(ctx context.Context) bool {
	return l.genPager.NextPage(ctx)
}

// ListDeletedKeysPage holds the data for a single page.
type ListDeletedKeysPage struct {
	// RawResponse contains the underlying HTTP response.
	RawResponse *http.Response

	// READ-ONLY; The URL to get the next set of deleted keys.
	NextLink *string `json:"nextLink,omitempty" azure:"ro"`

	// READ-ONLY; A response message containing a list of the deleted keys in the vault along with a link to the next page of deleted keys
	DeletedKeys []*DeletedKeyItem `json:"value,omitempty" azure:"ro"`
}

// ListDeletedKeysOptions contains the optional parameters for the Client.ListDeletedKeys operation.
type ListDeletedKeysOptions struct{}

// Convert publicly exposed options to the generated version.a
func (l *ListDeletedKeysOptions) toGenerated() *generated.KeyVaultClientGetDeletedKeysOptions {
	return &generated.KeyVaultClientGetDeletedKeysOptions{}
}

// ListDeletedKeys retrieves a list of the public part of deleted keys. This operation includes deletion-specific information.
// The ListDeleted operation is applicable for vaults enabled for soft-delete. While the operation can be invoked on any vault, it will return
// an error if invoked on a non soft-delete enabled vault. This operation requires the keys/list permission.
// If the operation fails it returns an *azcore.ResponseError type. Pass nil to use the default options.
func (c *Client) ListDeletedKeys(options *ListDeletedKeysOptions) ListDeletedKeysPager {
	if options == nil {
		options = &ListDeletedKeysOptions{}
	}

	return ListDeletedKeysPager{
		genPager: c.kvClient.GetDeletedKeys(c.vaultUrl, options.toGenerated()),
	}
}

// ListPropertiesOfKeyVersionsPager is the pager for the Client.ListPropertiesOfKeyVersions
type ListPropertiesOfKeyVersionsPager struct {
	genPager *generated.KeyVaultClientGetKeyVersionsPager
}

// PageResponse returns the results from the page most recently fetched from the service.
func (l *ListPropertiesOfKeyVersionsPager) PageResponse() ListPropertiesOfKeyVersionsPage {
	return listKeyVersionsPageFromGenerated(l.genPager.PageResponse())
}

// Err returns an error value if the most recent call to NextPage was not successful, else nil.
func (l *ListPropertiesOfKeyVersionsPager) Err() error {
	return l.genPager.Err()
}

// NextPage fetches the next available page of results from the service. If the fetched page
// contains results, the return value is true, else false. Results fetched from the service
// can be evaluated by calling PageResponse on this Pager.
func (l *ListPropertiesOfKeyVersionsPager) NextPage(ctx context.Context) bool {
	return l.genPager.NextPage(ctx)
}

// ListPropertiesOfKeyVersionsOptions contains the options for the ListKeyVersions operations
type ListPropertiesOfKeyVersionsOptions struct{}

// convert the public ListKeyVersionsOptions to the generated version
func (l *ListPropertiesOfKeyVersionsOptions) toGenerated() *generated.KeyVaultClientGetKeyVersionsOptions {
	if l == nil {
		return &generated.KeyVaultClientGetKeyVersionsOptions{}
	}
	return &generated.KeyVaultClientGetKeyVersionsOptions{}
}

// ListPropertiesOfKeyVersionsPage contains the current page from a ListKeyVersionsPager.PageResponse method
type ListPropertiesOfKeyVersionsPage struct {
	// RawResponse contains the underlying HTTP response.
	RawResponse *http.Response

	// READ-ONLY; The URL to get the next set of keys.
	NextLink *string `json:"nextLink,omitempty" azure:"ro"`

	// READ-ONLY; A response message containing a list of keys in the key vault along with a link to the next page of keys.
	Keys []KeyItem `json:"value,omitempty" azure:"ro"`
}

// create ListKeysPage from generated pager
func listKeyVersionsPageFromGenerated(i generated.KeyVaultClientGetKeyVersionsResponse) ListPropertiesOfKeyVersionsPage {
	var keys []KeyItem
	for _, s := range i.Value {
		if s != nil {
			keys = append(keys, *keyItemFromGenerated(s))
		}
	}
	return ListPropertiesOfKeyVersionsPage{
		RawResponse: i.RawResponse,
		NextLink:    i.NextLink,
		Keys:        keys,
	}
}

// ListPropertiesOfKeyVersions lists all versions of the specified key. The full key identifer and
// attributes are provided in the response. No values are returned for the keys. This operation
<<<<<<< HEAD
// requires the keys/list permission.
func (c *Client) ListPropertiesOfKeyVersions(keyName string, options *ListPropertiesOfKeyVersionsOptions) ListPropertiesOfKeyVersionsPager {
=======
// requires the keys/list permission. Pass nil to use the default options.
func (c *Client) ListKeyVersions(keyName string, options *ListKeyVersionsOptions) ListKeyVersionsPager {
>>>>>>> 74fb5f93
	if options == nil {
		options = &ListPropertiesOfKeyVersionsOptions{}
	}

	return ListPropertiesOfKeyVersionsPager{
		genPager: c.kvClient.GetKeyVersions(
			c.vaultUrl,
			keyName,
			options.toGenerated(),
		),
	}
}

// RestoreKeyBackupOptions contains the optional parameters for the Client.RestoreKey method.
type RestoreKeyBackupOptions struct{}

func (r RestoreKeyBackupOptions) toGenerated() *generated.KeyVaultClientRestoreKeyOptions {
	return &generated.KeyVaultClientRestoreKeyOptions{}
}

// RestoreKeyBackupResponse contains the response object for the Client.RestoreKeyBackup operation.
type RestoreKeyBackupResponse struct {
	Key
	// RawResponse contains the underlying HTTP response.
	RawResponse *http.Response
}

// converts the generated response to the publicly exposed version.
func restoreKeyBackupResponseFromGenerated(i generated.KeyVaultClientRestoreKeyResponse) RestoreKeyBackupResponse {
	return RestoreKeyBackupResponse{
		RawResponse: i.RawResponse,
		Key: Key{
			Properties: keyPropertiesFromGenerated(i.Attributes),
			JSONWebKey: jsonWebKeyFromGenerated(i.Key),
			Tags:       convertGeneratedMap(i.Tags),
			Managed:    i.Managed,
		},
	}
}

// RestoreKeyBackup restores a backed up key, and all its versions, to a vault. This operation requires the keys/restore permission.
// The backup parameter is a blob of the key to restore, this can be received from the Client.BackupKey function.
// Pass nil to use the default options.
func (c *Client) RestoreKeyBackup(ctx context.Context, keyBackup []byte, options *RestoreKeyBackupOptions) (RestoreKeyBackupResponse, error) {
	if options == nil {
		options = &RestoreKeyBackupOptions{}
	}

	resp, err := c.kvClient.RestoreKey(ctx, c.vaultUrl, generated.KeyRestoreParameters{KeyBundleBackup: keyBackup}, options.toGenerated())
	if err != nil {
		return RestoreKeyBackupResponse{}, err
	}

	return restoreKeyBackupResponseFromGenerated(resp), nil
}

// ImportKeyOptions contains the optional parameters for the Client.ImportKeyOptions parameter
type ImportKeyOptions struct {
	// Whether to import as a hardware key (HSM) or software key.
	Hsm *bool `json:"Hsm,omitempty"`

	// The key management attributes.
	Properties *Properties `json:"attributes,omitempty"`

	// Application specific metadata in the form of key-value pairs.
	Tags map[string]string `json:"tags,omitempty"`
}

func (i ImportKeyOptions) toImportKeyParameters(key JSONWebKey) generated.KeyImportParameters {
	var attribs *generated.KeyAttributes
	if i.Properties != nil {
		attribs = i.Properties.toGenerated()
	}
	return generated.KeyImportParameters{
		Key:           key.toGenerated(),
		Hsm:           i.Hsm,
		KeyAttributes: attribs,
		Tags:          convertToGeneratedMap(i.Tags),
	}
}

// ImportKeyResponse contains the response of the Client.ImportKey method
type ImportKeyResponse struct {
	Key
	// RawResponse contains the underlying HTTP response.
	RawResponse *http.Response
}

// convert the generated response to the ImportKeyResponse
func importKeyResponseFromGenerated(i generated.KeyVaultClientImportKeyResponse) ImportKeyResponse {
	return ImportKeyResponse{
		RawResponse: i.RawResponse,
		Key: Key{
			Properties: keyPropertiesFromGenerated(i.Attributes),
			JSONWebKey: jsonWebKeyFromGenerated(i.Key),
			Tags:       convertGeneratedMap(i.Tags),
			Managed:    i.Managed,
		},
	}
}

// ImportKey may be used to import any key type into an Azure Key Vault. If the named key already exists,
// Azure Key Vault creates a new version of the key. This operation requires the keys/import permission.
// Pass nil to use the default options.
func (c *Client) ImportKey(ctx context.Context, keyName string, key JSONWebKey, options *ImportKeyOptions) (ImportKeyResponse, error) {
	if options == nil {
		options = &ImportKeyOptions{}
	}

	resp, err := c.kvClient.ImportKey(ctx, c.vaultUrl, keyName, options.toImportKeyParameters(key), &generated.KeyVaultClientImportKeyOptions{})
	if err != nil {
		return ImportKeyResponse{}, err
	}

	return importKeyResponseFromGenerated(resp), nil
}

// GetRandomBytesOptions contains the optional parameters for the Client.GetRandomBytes function.
type GetRandomBytesOptions struct{}

func (g GetRandomBytesOptions) toGenerated() *generated.KeyVaultClientGetRandomBytesOptions {
	return &generated.KeyVaultClientGetRandomBytesOptions{}
}

// GetRandomBytesResponse is the response struct for the Client.GetRandomBytes function.
type GetRandomBytesResponse struct {
	// The bytes encoded as a base64url string.
	Value []byte `json:"value,omitempty"`

	// RawResponse contains the underlying HTTP response.
	RawResponse *http.Response
}

// GetRandomBytes gets the requested number of bytes containing random values from a managed HSM.
// If the operation fails it returns the *KeyVaultError error type. Pass nil to use the default options.
func (c *Client) GetRandomBytes(ctx context.Context, count *int32, options *GetRandomBytesOptions) (GetRandomBytesResponse, error) {
	if options == nil {
		options = &GetRandomBytesOptions{}
	}

	resp, err := c.kvClient.GetRandomBytes(
		ctx,
		c.vaultUrl,
		generated.GetRandomBytesRequest{Count: count},
		options.toGenerated(),
	)

	if err != nil {
		return GetRandomBytesResponse{}, err
	}

	return GetRandomBytesResponse{
		Value:       resp.Value,
		RawResponse: resp.RawResponse,
	}, nil
}

type RotateKeyOptions struct{}

func (r RotateKeyOptions) toGenerated() *generated.KeyVaultClientRotateKeyOptions {
	return &generated.KeyVaultClientRotateKeyOptions{}
}

type RotateKeyResponse struct {
	Key
	// RawResponse contains the underlying HTTP response.
	RawResponse *http.Response
}

// RotateKey will rotate the key based on the key policy. It requires the keys/rotate permission.
// The system will generate a new version in the specified key.
// Pass nil to use the default options.
func (c *Client) RotateKey(ctx context.Context, name string, options *RotateKeyOptions) (RotateKeyResponse, error) {
	if options == nil {
		options = &RotateKeyOptions{}
	}

	resp, err := c.kvClient.RotateKey(
		ctx,
		c.vaultUrl,
		name,
		options.toGenerated(),
	)
	if err != nil {
		return RotateKeyResponse{}, err
	}

	return RotateKeyResponse{
		RawResponse: resp.RawResponse,
		Key: Key{
			Properties:    keyPropertiesFromGenerated(resp.Attributes),
			JSONWebKey:    jsonWebKeyFromGenerated(resp.Key),
			ReleasePolicy: keyReleasePolicyFromGenerated(resp.ReleasePolicy),
			Tags:          convertGeneratedMap(resp.Tags),
			Managed:       resp.Managed,
		},
	}, nil
}

// GetKeyRotationPolicyOptions contains the optional parameters for the Client.GetKeyRotationPolicy function
type GetKeyRotationPolicyOptions struct{}

func (g GetKeyRotationPolicyOptions) toGenerated() *generated.KeyVaultClientGetKeyRotationPolicyOptions {
	return &generated.KeyVaultClientGetKeyRotationPolicyOptions{}
}

// GetKeyRotationPolicyResponse contains the response struct for the Client.GetKeyRotationPolicy function
type GetKeyRotationPolicyResponse struct {
	RotationPolicy
	// RawResponse contains the underlying HTTP response.
	RawResponse *http.Response
}

func getKeyRotationPolicyResponseFromGenerated(i generated.KeyVaultClientGetKeyRotationPolicyResponse) GetKeyRotationPolicyResponse {
	var acts []*LifetimeActions
	for _, a := range i.LifetimeActions {
		acts = append(acts, lifetimeActionsFromGenerated(a))
	}
	var attribs *RotationPolicyAttributes
	if i.Attributes != nil {
		attribs = &RotationPolicyAttributes{
			ExpiryTime: i.Attributes.ExpiryTime,
			CreatedOn:  i.Attributes.Created,
			UpdatedOn:  i.Attributes.Updated,
		}
	}
	return GetKeyRotationPolicyResponse{
		RawResponse: i.RawResponse,
		RotationPolicy: RotationPolicy{
			ID:              i.ID,
			LifetimeActions: acts,
			Attributes:      attribs,
		},
	}
}

// The GetKeyRotationPolicy operation returns the specified key policy resources in the specified key vault. This operation requires
// the keys/get permission. Pass nil to use the default options.
func (c *Client) GetKeyRotationPolicy(ctx context.Context, name string, options *GetKeyRotationPolicyOptions) (GetKeyRotationPolicyResponse, error) {
	if options == nil {
		options = &GetKeyRotationPolicyOptions{}
	}

	resp, err := c.kvClient.GetKeyRotationPolicy(
		ctx,
		c.vaultUrl,
		name,
		options.toGenerated(),
	)
	if err != nil {
		return GetKeyRotationPolicyResponse{}, err
	}

	return getKeyRotationPolicyResponseFromGenerated(resp), nil
}

type ReleaseKeyOptions struct {
	// The version of the key to release
	Version string

	// The encryption algorithm to use to protected the exported key material
	Enc *EncryptionAlgorithm `json:"enc,omitempty"`

	// A client provided nonce for freshness.
	Nonce *string `json:"nonce,omitempty"`
}

// ReleaseKeyResponse contains the response of Client.ReleaseKey
type ReleaseKeyResponse struct {
	// RawResponse contains the underlying HTTP response.
	RawResponse *http.Response

	// READ-ONLY; A signed object containing the released key.
	Value *string `json:"value,omitempty" azure:"ro"`
}

// ReleaseKey is applicable to all key types. The target key must be marked exportable. This operation requires the keys/release permission.
// Pass nil to use the default options.
func (c *Client) ReleaseKey(ctx context.Context, name string, target string, options *ReleaseKeyOptions) (ReleaseKeyResponse, error) {
	if options == nil {
		options = &ReleaseKeyOptions{}
	}

	resp, err := c.kvClient.Release(
		ctx,
		c.vaultUrl,
		name,
		options.Version,
		generated.KeyReleaseParameters{
			TargetAttestationToken: &target,
			Enc:                    (*generated.KeyEncryptionAlgorithm)(options.Enc),
			Nonce:                  options.Nonce,
		},
		&generated.KeyVaultClientReleaseOptions{},
	)

	if err != nil {
		return ReleaseKeyResponse{}, err
	}

	return ReleaseKeyResponse{
		RawResponse: resp.RawResponse,
		Value:       resp.Value,
	}, err
}

// UpdateKeyRotationPolicyOptions contains the optional parameters for the Client.UpdateKeyRotationPolicy function
type UpdateKeyRotationPolicyOptions struct {
	// The key rotation policy attributes.
	Attributes *RotationPolicyAttributes `json:"attributes,omitempty"`

	// Actions that will be performed by Key Vault over the lifetime of a key. For preview, lifetimeActions can only have two items at maximum: one for rotate,
	// one for notify. Notification time would be
	// default to 30 days before expiry and it is not configurable.
	LifetimeActions []*LifetimeActions `json:"lifetimeActions,omitempty"`

	// READ-ONLY; The key policy id.
	ID *string `json:"id,omitempty" azure:"ro"`
}

func (u UpdateKeyRotationPolicyOptions) toGenerated() generated.RotationPolicy {
	var attribs *generated.KeyRotationPolicyAttributes
	if u.Attributes != nil {
		attribs = u.Attributes.toGenerated()
	}
	var la []*generated.LifetimeActions
	if la != nil {
		la = make([]*generated.LifetimeActions, len(u.LifetimeActions))
		for i, l := range u.LifetimeActions {
			la[i] = l.toGenerated()
		}
	}

	return generated.RotationPolicy{
		ID:              u.ID,
		LifetimeActions: la,
		Attributes:      attribs,
	}
}

// UpdateKeyRotationPolicyResponse contains the response for the Client.UpdateKeyRotationPolicy function
type UpdateKeyRotationPolicyResponse struct {
	RotationPolicy

	// RawResponse contains the underlying HTTP response.
	RawResponse *http.Response
}

func updateKeyRotationPolicyResponseFromGenerated(i generated.KeyVaultClientUpdateKeyRotationPolicyResponse) UpdateKeyRotationPolicyResponse {
	var acts []*LifetimeActions
	for _, a := range i.LifetimeActions {
		acts = append(acts, lifetimeActionsFromGenerated(a))
	}
	var attribs *RotationPolicyAttributes
	if i.Attributes != nil {
		attribs = &RotationPolicyAttributes{
			ExpiryTime: i.Attributes.ExpiryTime,
			CreatedOn:  i.Attributes.Created,
			UpdatedOn:  i.Attributes.Updated,
		}
	}
	return UpdateKeyRotationPolicyResponse{
		RawResponse: i.RawResponse,
		RotationPolicy: RotationPolicy{
			ID:              i.ID,
			LifetimeActions: acts,
			Attributes:      attribs,
		},
	}
}

// UpdateKeyRotationPolicy sets specified members in the key policy.
// This operation requires the keys/update permission.
// Pass nil to use the default options.
func (c *Client) UpdateKeyRotationPolicy(ctx context.Context, name string, options *UpdateKeyRotationPolicyOptions) (UpdateKeyRotationPolicyResponse, error) {
	if options == nil {
		options = &UpdateKeyRotationPolicyOptions{}
	}

	resp, err := c.kvClient.UpdateKeyRotationPolicy(
		ctx,
		c.vaultUrl,
		name,
		options.toGenerated(),
		&generated.KeyVaultClientUpdateKeyRotationPolicyOptions{},
	)

	if err != nil {
		return UpdateKeyRotationPolicyResponse{}, err
	}

	return updateKeyRotationPolicyResponseFromGenerated(resp), nil
}<|MERGE_RESOLUTION|>--- conflicted
+++ resolved
@@ -234,15 +234,9 @@
 	}
 }
 
-<<<<<<< HEAD
-// CreateOCTKeyResponse contains the response from method Client.CreateOCTKey.
-type CreateOCTKeyResponse struct {
-	Key
-=======
 // CreateOctKeyResponse contains the response from method Client.CreateOCTKey.
 type CreateOctKeyResponse struct {
-	KeyBundle
->>>>>>> 74fb5f93
+	Key
 	// RawResponse contains the underlying HTTP response.
 	RawResponse *http.Response
 }
@@ -260,26 +254,15 @@
 	}
 }
 
-<<<<<<< HEAD
-// CreateKey - The create key operation can be used to create a new octet sequence (symmetric) key in Azure Key Vault.
-// If the named key already exists, Azure Key Vault creates
-// a new version of the key. It requires the keys/create permission.
-func (c *Client) CreateOCTKey(ctx context.Context, name string, options *CreateOCTKeyOptions) (CreateOCTKeyResponse, error) {
-	keyType := KeyTypeOct
-
-	if options != nil && options.HardwareProtected != nil && *options.HardwareProtected {
-		keyType = KeyTypeOctHSM
-=======
 // CreateOctKey can be used to create a new octet sequence (symmetric) key in Azure Key Vault.
 // If the named key already exists, Azure Key Vault creates a new version of the key.
 // An oct-HSM key can only be created with a Managed HSM vault.
 // It requires the keys/create permission. Pass nil to use the default options.
 func (c *Client) CreateOctKey(ctx context.Context, name string, options *CreateOctKeyOptions) (CreateOctKeyResponse, error) {
-	keyType := OctHSM
-
-	if options != nil && !options.HardwareProtected {
-		keyType = Oct
->>>>>>> 74fb5f93
+	keyType := KeyTypeOctHSM
+
+	if options != nil && options.HardwareProtected != nil && !*options.HardwareProtected {
+		keyType = KeyTypeOct
 	} else if options == nil {
 		options = &CreateOctKeyOptions{}
 	}
@@ -434,20 +417,11 @@
 	}
 }
 
-<<<<<<< HEAD
 // ListPropertiesOfKeys retrieves a list of the keys in the Key Vault as JSON Web Key structures that contain the
 // public part of a stored key. The LIST operation is applicable to all key types, however only the
 // base key identifier, attributes, and tags are provided in the response. Individual versions of a
 // key are not listed in the response. This operation requires the keys/list permission.
 func (c *Client) ListPropertiesOfKeys(options *ListPropertiesOfKeysOptions) ListPropertiesOfKeysPager {
-=======
-// ListKeys retrieves a pager struct that can be used to list the keys in the Key Vault as JSON Web Key structures that contain the
-// public part of a stored key. The LIST operation is applicable to all key types, however only the
-// base key identifier, attributes, and tags are provided in the response. Individual versions of a
-// key are not listed in the response. This operation requires the keys/list permission.
-// Pass nil to use the default options.
-func (c *Client) ListKeys(options *ListKeysOptions) ListKeysPager {
->>>>>>> 74fb5f93
 	if options == nil {
 		options = &ListPropertiesOfKeysOptions{}
 	}
@@ -1109,13 +1083,8 @@
 
 // ListPropertiesOfKeyVersions lists all versions of the specified key. The full key identifer and
 // attributes are provided in the response. No values are returned for the keys. This operation
-<<<<<<< HEAD
 // requires the keys/list permission.
 func (c *Client) ListPropertiesOfKeyVersions(keyName string, options *ListPropertiesOfKeyVersionsOptions) ListPropertiesOfKeyVersionsPager {
-=======
-// requires the keys/list permission. Pass nil to use the default options.
-func (c *Client) ListKeyVersions(keyName string, options *ListKeyVersionsOptions) ListKeyVersionsPager {
->>>>>>> 74fb5f93
 	if options == nil {
 		options = &ListPropertiesOfKeyVersionsOptions{}
 	}
