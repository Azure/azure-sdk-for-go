//go:build go1.16
// +build go1.16

// Copyright (c) Microsoft Corporation. All rights reserved.
// Licensed under the MIT License. See License.txt in the project root for license information.

package azkeys

import (
	"context"
	"errors"
	"net/http"
	"time"

	"github.com/Azure/azure-sdk-for-go/sdk/azcore"
	"github.com/Azure/azure-sdk-for-go/sdk/azcore/policy"
	"github.com/Azure/azure-sdk-for-go/sdk/azcore/runtime"
	"github.com/Azure/azure-sdk-for-go/sdk/keyvault/azkeys/internal/generated"
	shared "github.com/Azure/azure-sdk-for-go/sdk/keyvault/internal"
)

// Client is the struct for interacting with a KeyVault Keys instance
type Client struct {
	kvClient *generated.KeyVaultClient
	vaultUrl string
}

// ClientOptions are the configurable options on a Client.
type ClientOptions struct {
	azcore.ClientOptions
}

// converts ClientOptions to generated *generated.ConnectionOptions
func (c *ClientOptions) toConnectionOptions() *policy.ClientOptions {
	if c == nil {
		return nil
	}

	return &policy.ClientOptions{
		Logging:          c.Logging,
		Retry:            c.Retry,
		Telemetry:        c.Telemetry,
		Transport:        c.Transport,
		PerCallPolicies:  c.PerCallPolicies,
		PerRetryPolicies: c.PerRetryPolicies,
	}
}

// NewClient returns a pointer to a Client object affinitized to a vaultUrl.
func NewClient(vaultUrl string, credential azcore.TokenCredential, options *ClientOptions) (Client, error) {
	if options == nil {
		options = &ClientOptions{}
	}

	genOptions := options.toConnectionOptions()

	genOptions.PerRetryPolicies = append(
		genOptions.PerRetryPolicies,
		shared.NewKeyVaultChallengePolicy(credential),
	)

	pl := runtime.NewPipeline(generated.ModuleName, generated.ModuleVersion, runtime.PipelineOptions{}, genOptions)
	return Client{
		kvClient: generated.NewKeyVaultClient(pl),
		vaultUrl: vaultUrl,
	}, nil
}

// CreateKeyOptions contains the optional parameters for the KeyVaultClient.CreateKey method.
type CreateKeyOptions struct {
<<<<<<< HEAD
	// Elliptic curve name. For valid values, see JsonWebKeyCurveName.
=======
	// Elliptic curve name. For valid values, see KeyCurveName.
>>>>>>> e8910fe5
	Curve *KeyCurveName `json:"crv,omitempty"`

	// The attributes of a key managed by the key vault service.
	KeyAttributes *KeyAttributes  `json:"attributes,omitempty"`
	KeyOperations []*KeyOperation `json:"key_ops,omitempty"`

	// The key size in bits. For example: 2048, 3072, or 4096 for RSA.
	KeySize *int32 `json:"key_size,omitempty"`

	// The public exponent for a RSA key.
	PublicExponent *int32 `json:"public_exponent,omitempty"`

	// Application specific metadata in the form of key-value pairs.
	Tags map[string]string `json:"tags,omitempty"`
}

// convert CreateKeyOptions to *generated.KeyVaultClientCreateKeyOptions
func (c *CreateKeyOptions) toGenerated() *generated.KeyVaultClientCreateKeyOptions {
	return &generated.KeyVaultClientCreateKeyOptions{}
}

// convert CreateKeyOptions to generated.KeyCreateParameters
func (c *CreateKeyOptions) toKeyCreateParameters(keyType KeyType) generated.KeyCreateParameters {
	var attribs *generated.KeyAttributes
	if c.KeyAttributes != nil {
		attribs = c.KeyAttributes.toGenerated()
	}

	var ops []*generated.JSONWebKeyOperation
	if c.KeyOperations != nil {
		ops = make([]*generated.JSONWebKeyOperation, len(c.KeyOperations))
		for i, o := range c.KeyOperations {
			ops[i] = (*generated.JSONWebKeyOperation)(o)
		}
	}

	return generated.KeyCreateParameters{
		Kty:            keyType.toGenerated(),
		Curve:          (*generated.JSONWebKeyCurveName)(c.Curve),
		KeyAttributes:  attribs,
		KeyOps:         ops,
		KeySize:        c.KeySize,
		PublicExponent: c.PublicExponent,
		Tags:           convertToGeneratedMap(c.Tags),
	}
}

// KeyVaultClientCreateKeyResponse contains the response from method KeyVaultClient.CreateKey.
type CreateKeyResponse struct {
	KeyBundle
	// RawResponse contains the underlying HTTP response.
	RawResponse *http.Response
}

// creates CreateKeyResponse from generated.KeyVaultClient.CreateKeyResponse
func createKeyResponseFromGenerated(g generated.KeyVaultClientCreateKeyResponse) CreateKeyResponse {
	return CreateKeyResponse{
		RawResponse: g.RawResponse,
		KeyBundle: KeyBundle{
			Attributes: keyAttributesFromGenerated(g.Attributes),
			Key:        jsonWebKeyFromGenerated(g.Key),
			Tags:       convertGeneratedMap(g.Tags),
			Managed:    g.Managed,
		},
	}
}

// CreateKey - The create key operation can be used to create any key type in Azure Key Vault.
// If the named key already exists, Azure Key Vault creates
// a new version of the key. It requires the keys/create  permission.
func (c *Client) CreateKey(ctx context.Context, name string, keyType KeyType, options *CreateKeyOptions) (CreateKeyResponse, error) {
	if options == nil {
		options = &CreateKeyOptions{}
	}

	resp, err := c.kvClient.CreateKey(ctx, c.vaultUrl, name, options.toKeyCreateParameters(keyType), options.toGenerated())
	if err != nil {
		return CreateKeyResponse{}, err
	}

	return createKeyResponseFromGenerated(resp), nil
}

// CreateECKeyOptions contains the optional parameters for the KeyVaultClient.CreateECKey method
type CreateECKeyOptions struct {
<<<<<<< HEAD
	// Elliptic curve name. For valid values, see JsonWebKeyCurveName.
=======
	// Elliptic curve name. For valid values, see KeyCurveName.
>>>>>>> e8910fe5
	CurveName *KeyCurveName `json:"crv,omitempty"`

	// Application specific metadata in the form of key-value pairs.
	Tags map[string]string `json:"tags,omitempty"`

	// Whether to create an EC key with HSM protection
	HardwareProtected bool
}

// convert CreateECKeyOptions to generated.KeyCreateParameters
func (c *CreateECKeyOptions) toKeyCreateParameters(keyType KeyType) generated.KeyCreateParameters {
	return generated.KeyCreateParameters{
		Kty:   keyType.toGenerated(),
		Curve: (*generated.JSONWebKeyCurveName)(c.CurveName),
		Tags:  convertToGeneratedMap(c.Tags),
	}
}

// CreateECKeyResponse contains the response from method Client.CreateECKey.
type CreateECKeyResponse struct {
	KeyBundle
	// RawResponse contains the underlying HTTP response.
	RawResponse *http.Response
}

// convert the generated.KeyVaultClientCreateKeyResponse to CreateECKeyResponse
func createECKeyResponseFromGenerated(g generated.KeyVaultClientCreateKeyResponse) CreateECKeyResponse {
	return CreateECKeyResponse{
		RawResponse: g.RawResponse,
		KeyBundle: KeyBundle{
			Attributes: keyAttributesFromGenerated(g.Attributes),
			Key:        jsonWebKeyFromGenerated(g.Key),
			Tags:       convertGeneratedMap(g.Tags),
			Managed:    g.Managed,
		},
	}
}

// CreateKey - The create key operation can be used to create a new elliptic key curve in Azure Key Vault.
// If the named key already exists, Azure Key Vault creates
// a new version of the key. It requires the keys/create  permission.
func (c *Client) CreateECKey(ctx context.Context, name string, options *CreateECKeyOptions) (CreateECKeyResponse, error) {
	keyType := EC

	if options != nil && options.HardwareProtected {
		keyType = ECHSM
	} else if options == nil {
		options = &CreateECKeyOptions{}
	}

	resp, err := c.kvClient.CreateKey(ctx, c.vaultUrl, name, options.toKeyCreateParameters(keyType), &generated.KeyVaultClientCreateKeyOptions{})
	if err != nil {
		return CreateECKeyResponse{}, err
	}

	return createECKeyResponseFromGenerated(resp), nil
}

// CreateOCTKeyOptions contains the optional parameters for the Client.CreateOCTKey method
type CreateOCTKeyOptions struct {
	// Hardware Protected OCT Key
	HardwareProtected bool

	// The key size in bits. For example: 2048, 3072, or 4096 for RSA.
	KeySize *int32 `json:"key_size,omitempty"`

	// Application specific metadata in the form of key-value pairs.
	Tags map[string]string `json:"tags,omitempty"`
}

// conver the CreateOCTKeyOptions to generated.KeyCreateParameters
func (c *CreateOCTKeyOptions) toKeyCreateParameters(keyType KeyType) generated.KeyCreateParameters {
	return generated.KeyCreateParameters{
		Kty:     keyType.toGenerated(),
		KeySize: c.KeySize,
		Tags:    convertToGeneratedMap(c.Tags),
	}
}

// CreateOCTKeyResponse contains the response from method Client.CreateOCTKey.
type CreateOCTKeyResponse struct {
	KeyBundle
	// RawResponse contains the underlying HTTP response.
	RawResponse *http.Response
}

// convert generated response to CreateOCTKeyResponse
func createOCTKeyResponseFromGenerated(i generated.KeyVaultClientCreateKeyResponse) CreateOCTKeyResponse {
	return CreateOCTKeyResponse{
		RawResponse: i.RawResponse,
		KeyBundle: KeyBundle{
			Attributes: keyAttributesFromGenerated(i.Attributes),
			Key:        jsonWebKeyFromGenerated(i.Key),
			Tags:       convertGeneratedMap(i.Tags),
			Managed:    i.Managed,
		},
	}
}

// CreateKey - The create key operation can be used to create a new octet sequence (symmetric) key in Azure Key Vault.
// If the named key already exists, Azure Key Vault creates
// a new version of the key. It requires the keys/create permission.
func (c *Client) CreateOCTKey(ctx context.Context, name string, options *CreateOCTKeyOptions) (CreateOCTKeyResponse, error) {
	keyType := Oct

	if options != nil && options.HardwareProtected {
		keyType = OctHSM
	} else if options == nil {
		options = &CreateOCTKeyOptions{}
	}

	resp, err := c.kvClient.CreateKey(ctx, c.vaultUrl, name, options.toKeyCreateParameters(keyType), &generated.KeyVaultClientCreateKeyOptions{})
	if err != nil {
		return CreateOCTKeyResponse{}, err
	}

	return createOCTKeyResponseFromGenerated(resp), nil
}

// CreateRSAKeyOptions contains the optional parameters for the Client.CreateRSAKey method.
type CreateRSAKeyOptions struct {
	// Hardware Protected OCT Key
	HardwareProtected *bool

	// The key size in bits. For example: 2048, 3072, or 4096 for RSA.
	KeySize *int32 `json:"key_size,omitempty"`

	// The public exponent for a RSA key.
	PublicExponent *int32 `json:"public_exponent,omitempty"`

	// Application specific metadata in the form of key-value pairs.
	Tags map[string]string `json:"tags,omitempty"`
<<<<<<< HEAD
=======

	// Elliptic curve name. For valid values, see KeyCurveName.
	Curve *KeyCurveName `json:"crv,omitempty"`

	// The attributes of a key managed by the key vault service.
	KeyAttributes *KeyAttributes  `json:"attributes,omitempty"`
	KeyOperations []*KeyOperation `json:"key_ops,omitempty"`

	// The policy rules under which the key can be exported.
	ReleasePolicy *KeyReleasePolicy `json:"release_policy,omitempty"`
>>>>>>> e8910fe5
}

// convert CreateRSAKeyOptions to generated.KeyCreateParameters
func (c CreateRSAKeyOptions) toKeyCreateParameters(k KeyType) generated.KeyCreateParameters {
	var keyOps []*generated.JSONWebKeyOperation
	if c.KeyOperations != nil {
		keyOps = make([]*generated.JSONWebKeyOperation, len(c.KeyOperations))
		for i, k := range c.KeyOperations {
			keyOps[i] = (*generated.JSONWebKeyOperation)(k)
		}
	}
	return generated.KeyCreateParameters{
		Kty:            k.toGenerated(),
		Curve:          (*generated.JSONWebKeyCurveName)(c.Curve),
		KeySize:        c.KeySize,
		PublicExponent: c.PublicExponent,
		Tags:           convertToGeneratedMap(c.Tags),
<<<<<<< HEAD
=======
		KeyAttributes:  c.KeyAttributes.toGenerated(),
		KeyOps:         keyOps,
		ReleasePolicy:  c.ReleasePolicy.toGenerated(),
>>>>>>> e8910fe5
	}
}

// CreateRSAKeyResponse contains the response from method Client.CreateRSAKey.
type CreateRSAKeyResponse struct {
	KeyBundle
	// RawResponse contains the underlying HTTP response.
	RawResponse *http.Response
}

// convert internal response to CreateRSAKeyResponse
func createRSAKeyResponseFromGenerated(i generated.KeyVaultClientCreateKeyResponse) CreateRSAKeyResponse {
	return CreateRSAKeyResponse{
		RawResponse: i.RawResponse,
		KeyBundle: KeyBundle{
			Attributes: keyAttributesFromGenerated(i.Attributes),
			Key:        jsonWebKeyFromGenerated(i.Key),
			Tags:       convertGeneratedMap(i.Tags),
			Managed:    i.Managed,
		},
	}
}

// CreateKey - The create key operation can be used to create a new RSA key in Azure Key Vault.
// If the named key already exists, Azure Key Vault creates
// a new version of the key. It requires the keys/create  permission.
func (c *Client) CreateRSAKey(ctx context.Context, name string, options *CreateRSAKeyOptions) (CreateRSAKeyResponse, error) {
	keyType := RSA

	if options != nil && options.HardwareProtected != nil && *options.HardwareProtected {
		keyType = RSAHSM
	} else if options == nil {
		options = &CreateRSAKeyOptions{}
	}

	resp, err := c.kvClient.CreateKey(ctx, c.vaultUrl, name, options.toKeyCreateParameters(keyType), &generated.KeyVaultClientCreateKeyOptions{})
	if err != nil {
		return CreateRSAKeyResponse{}, err
	}

	return createRSAKeyResponseFromGenerated(resp), nil
}

type CreateOKPKeyOptions struct {
	// Hardware Protected OCT Key
	HardwareProtected bool

	// The key size in bits. For example: 2048, 3072, or 4096 for RSA.
	KeySize *int32 `json:"key_size,omitempty"`

	// The public exponent for a RSA key.
	PublicExponent *int32 `json:"public_exponent,omitempty"`

	// Application specific metadata in the form of key-value pairs.
	Tags map[string]string `json:"tags,omitempty"`
}

func (c *CreateOKPKeyOptions) toKeyCreateParameters(keyType KeyType) generated.KeyCreateParameters {
	if c == nil {
		return generated.KeyCreateParameters{Kty: keyType.toGenerated()}
	}
	return generated.KeyCreateParameters{
		Kty:            keyType.toGenerated(),
		KeySize:        c.KeySize,
		PublicExponent: c.PublicExponent,
		Tags:           convertToGeneratedMap(c.Tags),
	}
}

type CreateOKPKeyResponse struct {
	KeyBundle
	// RawResponse contains the underlying HTTP response.
	RawResponse *http.Response
}

func (c *Client) CreateOKPKey(ctx context.Context, name string, options *CreateOKPKeyOptions) (CreateOKPKeyResponse, error) {
	keyType := OKPHSM
	if options == nil {
		options = &CreateOKPKeyOptions{}
	}

	resp, err := c.kvClient.CreateKey(
		ctx,
		c.vaultUrl,
		name,
		options.toKeyCreateParameters(keyType),
		&generated.KeyVaultClientCreateKeyOptions{},
	)

	if err != nil {
		return CreateOKPKeyResponse{}, err
	}

	return CreateOKPKeyResponse{
		RawResponse: resp.RawResponse,
		KeyBundle: KeyBundle{
			Attributes: keyAttributesFromGenerated(resp.Attributes),
			Key:        jsonWebKeyFromGenerated(resp.Key),
			Tags:       convertGeneratedMap(resp.Tags),
			Managed:    resp.Managed,
		},
	}, nil
}

// ListKeysPager is a Pager for the Client.ListSecrets operation
type ListKeysPager interface {
	// PageResponse returns the current ListKeysPage
	PageResponse() ListKeysPage

	// Err returns true if there is another page of data available, false if not
	Err() error

	// NextPage returns true if there is another page of data available, false if not
	NextPage(context.Context) bool
}

// listKeysPager implements the ListKeysPager interface
type listKeysPager struct {
	genPager generated.KeyVaultClientGetKeysPager
}

// PageResponse returns the results from the page most recently fetched from the service
func (l *listKeysPager) PageResponse() ListKeysPage {
	return listKeysPageFromGenerated(l.genPager.PageResponse())
}

// Err returns an error value if the most recent call to NextPage was not successful, else nil
func (l *listKeysPager) Err() error {
	return l.genPager.Err()
}

// NextPage fetches the next available page of results from the service. If the fetched page
// contains results, the return value is true, else false. Results fetched from the service
// can be evaluated by calling PageResponse on this Pager.
func (l *listKeysPager) NextPage(ctx context.Context) bool {
	return l.genPager.NextPage(ctx)
}

// ListKeysOptions contains the optional parameters for the Client.ListKeys method
type ListKeysOptions struct {
	MaxResults *int32
}

// convert ListKeysOptions to generated options
func (l ListKeysOptions) toGenerated() *generated.KeyVaultClientGetKeysOptions {
	return &generated.KeyVaultClientGetKeysOptions{Maxresults: l.MaxResults}
}

// ListKeysPage contains the current page of results for the Client.ListSecrets operation
type ListKeysPage struct {
	// READ-ONLY; The URL to get the next set of keys.
	NextLink *string `json:"nextLink,omitempty" azure:"ro"`

	// READ-ONLY; A response message containing a list of keys in the key vault along with a link to the next page of keys.
	Keys []*KeyItem `json:"value,omitempty" azure:"ro"`
	// RawResponse contains the underlying HTTP response.
	RawResponse *http.Response
}

// convert internal Response to ListKeysPage
func listKeysPageFromGenerated(i generated.KeyVaultClientGetKeysResponse) ListKeysPage {
	var keys []*KeyItem
	for _, k := range i.Value {
		keys = append(keys, keyItemFromGenerated(k))
	}
	return ListKeysPage{
		RawResponse: i.RawResponse,
		NextLink:    i.NextLink,
		Keys:        keys,
	}
}

// ListKeys retrieves a list of the keys in the Key Vault as JSON Web Key structures that contain the
// public part of a stored key. The LIST operation is applicable to all key types, however only the
// base key identifier, attributes, and tags are provided in the response. Individual versions of a
// key are not listed in the response. This operation requires the keys/list permission.
func (c *Client) ListKeys(options *ListKeysOptions) ListKeysPager {
	if options == nil {
		options = &ListKeysOptions{}
	}
	p := c.kvClient.GetKeys(c.vaultUrl, options.toGenerated())

	return &listKeysPager{
		genPager: *p,
	}
}

// GetKeyOptions contains the options for the Client.GetKey method
type GetKeyOptions struct {
	Version string
}

// GetKeyResponse contains the response for the Client.GetResponse method
type GetKeyResponse struct {
	KeyBundle
	// RawResponse contains the underlying HTTP response.
	RawResponse *http.Response
}

// convert internal response to GetKeyResponse
func getKeyResponseFromGenerated(i generated.KeyVaultClientGetKeyResponse) GetKeyResponse {
	return GetKeyResponse{
		RawResponse: i.RawResponse,
		KeyBundle: KeyBundle{
			Attributes: keyAttributesFromGenerated(i.Attributes),
			Key:        jsonWebKeyFromGenerated(i.Key),
			Tags:       convertGeneratedMap(i.Tags),
			Managed:    i.Managed,
		},
	}
}

// GetKey - The get key operation is applicable to all key types. If the requested key is symmetric, then
// no key material is released in the response. This operation requires the keys/get permission.
func (c *Client) GetKey(ctx context.Context, keyName string, options *GetKeyOptions) (GetKeyResponse, error) {
	if options == nil {
		options = &GetKeyOptions{}
	}

	resp, err := c.kvClient.GetKey(ctx, c.vaultUrl, keyName, options.Version, &generated.KeyVaultClientGetKeyOptions{})
	if err != nil {
		return GetKeyResponse{}, err
	}

	return getKeyResponseFromGenerated(resp), err
}

// GetDeletedKeyOptions contains the optional parameters for the Client.GetDeletedKey method
type GetDeletedKeyOptions struct{}

// convert the GetDeletedKeyOptions to the internal representation
func (g GetDeletedKeyOptions) toGenerated() *generated.KeyVaultClientGetDeletedKeyOptions {
	return &generated.KeyVaultClientGetDeletedKeyOptions{}
}

// GetDeletedKeyResponse contains the response from a Client.GetDeletedKey
type GetDeletedKeyResponse struct {
	DeletedKeyBundle
	// RawResponse contains the underlying HTTP response.
	RawResponse *http.Response
}

// convert generated response to GetDeletedKeyResponse
func getDeletedKeyResponseFromGenerated(i generated.KeyVaultClientGetDeletedKeyResponse) GetDeletedKeyResponse {
	return GetDeletedKeyResponse{
		RawResponse: i.RawResponse,
		DeletedKeyBundle: DeletedKeyBundle{
			KeyBundle: KeyBundle{
				Attributes: keyAttributesFromGenerated(i.Attributes),
				Key:        jsonWebKeyFromGenerated(i.Key),
				Tags:       convertGeneratedMap(i.Tags),
				Managed:    i.Managed,
			},
			RecoveryID:         i.RecoveryID,
			DeletedDate:        i.DeletedDate,
			ScheduledPurgeDate: i.ScheduledPurgeDate,
		},
	}
}

// GetDeletedKey - The Get Deleted Key operation is applicable for soft-delete enabled vaults.
// While the operation can be invoked on any vault, it will return an error if invoked on a non
// soft-delete enabled vault. This operation requires the keys/get permission.
func (c *Client) GetDeletedKey(ctx context.Context, keyName string, options *GetDeletedKeyOptions) (GetDeletedKeyResponse, error) {
	if options == nil {
		options = &GetDeletedKeyOptions{}
	}

	resp, err := c.kvClient.GetDeletedKey(ctx, c.vaultUrl, keyName, options.toGenerated())
	if err != nil {
		return GetDeletedKeyResponse{}, err
	}

	return getDeletedKeyResponseFromGenerated(resp), nil
}

// PurgeDeletedKeyOptions is the struct for any future options for Client.PurgeDeletedKey.
type PurgeDeletedKeyOptions struct{}

// convert options to internal options
func (p *PurgeDeletedKeyOptions) toGenerated() *generated.KeyVaultClientPurgeDeletedKeyOptions {
	return &generated.KeyVaultClientPurgeDeletedKeyOptions{}
}

// PurgeDeletedKeyResponse contains the response from method Client.PurgeDeletedKey.
type PurgeDeletedKeyResponse struct {
	// RawResponse contains the underlying HTTP response.
	RawResponse *http.Response
}

// Converts the generated response to the publicly exposed version.
func purgeDeletedKeyResponseFromGenerated(i generated.KeyVaultClientPurgeDeletedKeyResponse) PurgeDeletedKeyResponse {
	return PurgeDeletedKeyResponse{
		RawResponse: i.RawResponse,
	}
}

// PurgeDeletedKey deletes the specified key. The purge deleted key operation removes the key permanently, without the possibility of recovery.
// This operation can only be enabled on a soft-delete enabled vault. This operation requires the key/purge permission.
func (c *Client) PurgeDeletedKey(ctx context.Context, keyName string, options *PurgeDeletedKeyOptions) (PurgeDeletedKeyResponse, error) {
	if options == nil {
		options = &PurgeDeletedKeyOptions{}
	}
	resp, err := c.kvClient.PurgeDeletedKey(ctx, c.vaultUrl, keyName, options.toGenerated())
	return purgeDeletedKeyResponseFromGenerated(resp), err
}

// DeletedKeyResponse contains the response for a Client.BeginDeleteKey operation.
type DeleteKeyResponse struct {
	DeletedKeyBundle
	// RawResponse holds the underlying HTTP response
	RawResponse *http.Response
}

// convert interal response to DeleteKeyResponse
func deleteKeyResponseFromGenerated(i *generated.KeyVaultClientDeleteKeyResponse) *DeleteKeyResponse {
	if i == nil {
		return nil
	}
	return &DeleteKeyResponse{
		RawResponse: i.RawResponse,
	}
}

// BeginDeleteKeyOptions contains the optional parameters for the Client.BeginDeleteKey method.
type BeginDeleteKeyOptions struct{}

// convert public options to generated options struct
func (b *BeginDeleteKeyOptions) toGenerated() *generated.KeyVaultClientDeleteKeyOptions {
	return &generated.KeyVaultClientDeleteKeyOptions{}
}

// DeleteKeyPoller is the interface for the Client.DeleteKey operation.
type DeleteKeyPoller interface {
	// Done returns true if the LRO has reached a terminal state
	Done() bool

	// Poll fetches the latest state of the LRO. It returns an HTTP response or error.
	// If the LRO has completed successfully, the poller's state is updated and the HTTP response is returned.
	// If the LRO has completed with failure or was cancelled, the poller's state is updated and the error is returned.
	Poll(context.Context) (*http.Response, error)

	// FinalResponse returns the final response after the operations has finished
	FinalResponse(context.Context) (DeleteKeyResponse, error)
}

// The poller returned by the Client.StartDeleteKey operation
type startDeleteKeyPoller struct {
	keyName        string // This is the key to Poll for in GetDeletedKey
	vaultUrl       string
	client         *generated.KeyVaultClient
	deleteResponse generated.KeyVaultClientDeleteKeyResponse
	lastResponse   generated.KeyVaultClientGetDeletedKeyResponse
	RawResponse    *http.Response
}

// Done returns true if the LRO has reached a terminal state
func (s *startDeleteKeyPoller) Done() bool {
	return s.lastResponse.RawResponse != nil
}

// Poll fetches the latest state of the LRO. It returns an HTTP response or error.(
// If the LRO has completed successfully, the poller's state is updated and the HTTP response is returned.
// If the LRO has completed with failure or was cancelled, the poller's state is updated and the error is returned.)
func (s *startDeleteKeyPoller) Poll(ctx context.Context) (*http.Response, error) {
	resp, err := s.client.GetDeletedKey(ctx, s.vaultUrl, s.keyName, nil)
	if err == nil {
		// Service recognizes DeletedKey, operation is done
		s.lastResponse = resp
		return resp.RawResponse, nil
	}

	var httpResponseErr *azcore.ResponseError
	if errors.As(err, &httpResponseErr) {
		if httpResponseErr.StatusCode == http.StatusNotFound {
			// This is the expected result
			return s.deleteResponse.RawResponse, nil
		}
	}
	return s.deleteResponse.RawResponse, err
}

// FinalResponse returns the final response after the operations has finished
func (s *startDeleteKeyPoller) FinalResponse(ctx context.Context) (DeleteKeyResponse, error) {
	return *deleteKeyResponseFromGenerated(&s.deleteResponse), nil
}

// pollUntilDone continually calls the Poll operation until the operation is completed. In between each
// Poll is a wait determined by the t parameter.
func (s *startDeleteKeyPoller) pollUntilDone(ctx context.Context, t time.Duration) (DeleteKeyResponse, error) {
	for {
		resp, err := s.Poll(ctx)
		if err != nil {
			return DeleteKeyResponse{}, err
		}
		s.RawResponse = resp
		if s.Done() {
			break
		}
		time.Sleep(t)
	}
	return DeleteKeyResponse{}, nil
}

// DeleteKeyPollerResponse contains the response from the Client.BeginDeleteKey method
type DeleteKeyPollerResponse struct {
	// PollUntilDone will poll the service endpoint until a terminal state is reached or an error occurs
	PollUntilDone func(context.Context, time.Duration) (DeleteKeyResponse, error)

	// Poller contains an initialized WidgetPoller
	Poller DeleteKeyPoller

	// RawResponse contains the underlying HTTP response.
	RawResponse *http.Response
}

// BeginDeleteKey deletes a key from the keyvault. Delete cannot be applied to an individual version of a key. This operation
// requires the key/delete permission. This response contains a Poller struct that can be used to Poll for a response, or the
// response PollUntilDone function can be used to poll until completion.
func (c *Client) BeginDeleteKey(ctx context.Context, keyName string, options *BeginDeleteKeyOptions) (DeleteKeyPollerResponse, error) {
	if options == nil {
		options = &BeginDeleteKeyOptions{}
	}
	resp, err := c.kvClient.DeleteKey(ctx, c.vaultUrl, keyName, options.toGenerated())
	if err != nil {
		return DeleteKeyPollerResponse{}, err
	}

	getResp, err := c.kvClient.GetDeletedKey(ctx, c.vaultUrl, keyName, nil)
	var httpErr *azcore.ResponseError
	if errors.As(err, &httpErr) {
		if httpErr.StatusCode != http.StatusNotFound {
			return DeleteKeyPollerResponse{}, err
		}
	}

	s := &startDeleteKeyPoller{
		vaultUrl:       c.vaultUrl,
		keyName:        keyName,
		client:         c.kvClient,
		deleteResponse: resp,
		lastResponse:   getResp,
	}

	return DeleteKeyPollerResponse{
		Poller:        s,
		RawResponse:   resp.RawResponse,
		PollUntilDone: s.pollUntilDone,
	}, nil
}

// BackupKeyOptions contains the optional parameters for the Client.BackupKey method
type BackupKeyOptions struct{}

// convert Options to generated version
func (b BackupKeyOptions) toGenerated() *generated.KeyVaultClientBackupKeyOptions {
	return &generated.KeyVaultClientBackupKeyOptions{}
}

// BackupKeyResponse contains the response from the Client.BackupKey method
type BackupKeyResponse struct {
	// READ-ONLY; The backup blob containing the backed up key.
	Value []byte `json:"value,omitempty" azure:"ro"`

	// RawResponse contains the underlying HTTP response.
	RawResponse *http.Response
}

// convert internal reponse to BackupKeyResponse
func backupKeyResponseFromGenerated(i generated.KeyVaultClientBackupKeyResponse) BackupKeyResponse {
	return BackupKeyResponse{
		RawResponse: i.RawResponse,
		Value:       i.Value,
	}
}

// BackupKey - The Key Backup operation exports a key from Azure Key Vault in a protected form.
// Note that this operation does NOT return key material in a form that can be used outside the
// Azure Key Vault system, the returned key material is either protected to a Azure Key Vault
// HSM or to Azure Key Vault itself. The intent of this operation is to allow a client to GENERATE
// a key in one Azure Key Vault instance, BACKUP the key, and then RESTORE it into another Azure
// Key Vault instance. The BACKUP operation may be used to export, in protected form, any key
// type from Azure Key Vault. Individual versions of a key cannot be backed up. BACKUP / RESTORE
// can be performed within geographical boundaries only; meaning that a BACKUP from one geographical
// area cannot be restored to another geographical area. For example, a backup from the US
// geographical area cannot be restored in an EU geographical area. This operation requires the key/backup permission.
func (c *Client) BackupKey(ctx context.Context, keyName string, options *BackupKeyOptions) (BackupKeyResponse, error) {
	if options == nil {
		options = &BackupKeyOptions{}
	}

	resp, err := c.kvClient.BackupKey(ctx, c.vaultUrl, keyName, options.toGenerated())
	if err != nil {
		return BackupKeyResponse{}, err
	}

	return backupKeyResponseFromGenerated(resp), nil
}

// RecoverDeletedKeyPoller is the interface for the Client.RecoverDeletedKey operation
type RecoverDeletedKeyPoller interface {
	// Done returns true if the LRO has reached a terminal state
	Done() bool

	// Poll fetches the latest state of the LRO. It returns an HTTP response or error.
	// If the LRO has completed successfully, the poller's state is updated and the HTTP response is returned.
	// If the LRO has completed with failure or was cancelled, the poller's state is updated and the error is returned.
	Poll(context.Context) (*http.Response, error)

	// FinalResponse returns the final response after the operations has finished
	FinalResponse(context.Context) (RecoverDeletedKeyResponse, error)
}

// beginRecoverPoller implements the RecoverDeletedKeyPoller interface
type beginRecoverPoller struct {
	keyName         string
	vaultUrl        string
	client          *generated.KeyVaultClient
	recoverResponse generated.KeyVaultClientRecoverDeletedKeyResponse
	lastResponse    generated.KeyVaultClientGetKeyResponse
	RawResponse     *http.Response
}

// Done returns true when the polling operation is completed
func (b *beginRecoverPoller) Done() bool {
	return b.RawResponse.StatusCode == http.StatusOK
}

// Poll fetches the latest state of the LRO. It returns an HTTP response or error.
// If the LRO has completed successfully, the poller's state is updated and the HTTP response is returned.
// If the LRO has completed with failure or was cancelled, the poller's state is updated and the error is returned.
func (b *beginRecoverPoller) Poll(ctx context.Context) (*http.Response, error) {
	resp, err := b.client.GetKey(ctx, b.vaultUrl, b.keyName, "", nil)
	b.lastResponse = resp
	var httpErr *azcore.ResponseError
	if errors.As(err, &httpErr) {
		return httpErr.RawResponse, err
	}
	return resp.RawResponse, nil
}

// FinalResponse returns the final response after the operations has finished
func (b *beginRecoverPoller) FinalResponse(ctx context.Context) (RecoverDeletedKeyResponse, error) {
	return recoverDeletedKeyResponseFromGenerated(b.recoverResponse), nil
}

// pollUntilDone is the method for the Response.PollUntilDone struct
func (b *beginRecoverPoller) pollUntilDone(ctx context.Context, t time.Duration) (RecoverDeletedKeyResponse, error) {
	for {
		resp, err := b.Poll(ctx)
		if err != nil {
			b.RawResponse = resp
		}
		if b.Done() {
			break
		}
		b.RawResponse = resp
		time.Sleep(t)
	}
	return recoverDeletedKeyResponseFromGenerated(b.recoverResponse), nil
}

// BeginRecoverDeletedKeyOptions contains the optional parameters for the Client.BeginRecoverDeletedKey operation
type BeginRecoverDeletedKeyOptions struct{}

// Convert the publicly exposed options object to the generated version
func (b BeginRecoverDeletedKeyOptions) toGenerated() *generated.KeyVaultClientRecoverDeletedKeyOptions {
	return &generated.KeyVaultClientRecoverDeletedKeyOptions{}
}

// RecoverDeletedKeyResponse is the response object for the Client.RecoverDeletedKey operation.
type RecoverDeletedKeyResponse struct {
	KeyBundle
	// RawResponse contains the underlying HTTP response.
	RawResponse *http.Response
}

// change recover deleted key reponse to the generated version.
func recoverDeletedKeyResponseFromGenerated(i generated.KeyVaultClientRecoverDeletedKeyResponse) RecoverDeletedKeyResponse {
	return RecoverDeletedKeyResponse{
		RawResponse: i.RawResponse,
		KeyBundle: KeyBundle{
			Attributes: keyAttributesFromGenerated(i.Attributes),
			Key:        jsonWebKeyFromGenerated(i.Key),
			Tags:       convertGeneratedMap(i.Tags),
			Managed:    i.Managed,
		},
	}
}

// RecoverDeletedKeyPollerResponse contains the response of the Client.BeginRecoverDeletedKey operations
type RecoverDeletedKeyPollerResponse struct {
	// PollUntilDone will poll the service endpoint until a terminal state is reached or an error occurs
	PollUntilDone func(context.Context, time.Duration) (RecoverDeletedKeyResponse, error)

	// Poller contains an initialized RecoverDeletedKeyPoller
	Poller RecoverDeletedKeyPoller

	// RawResponse cotains the underlying HTTP response
	RawResponse *http.Response
}

// BeginRecoverDeletedKey recovers the deleted key in the specified vault to the latest version.
// This operation can only be performed on a soft-delete enabled vault. This operation requires the keys/recover permission.
func (c *Client) BeginRecoverDeletedKey(ctx context.Context, keyName string, options *BeginRecoverDeletedKeyOptions) (RecoverDeletedKeyPollerResponse, error) {
	if options == nil {
		options = &BeginRecoverDeletedKeyOptions{}
	}
	resp, err := c.kvClient.RecoverDeletedKey(ctx, c.vaultUrl, keyName, options.toGenerated())
	if err != nil {
		return RecoverDeletedKeyPollerResponse{}, err
	}

	getResp, err := c.kvClient.GetKey(ctx, c.vaultUrl, keyName, "", nil)
	var httpErr *azcore.ResponseError
	if errors.As(err, &httpErr) {
		if httpErr.StatusCode != http.StatusNotFound {
			return RecoverDeletedKeyPollerResponse{}, err
		}
	}

	b := &beginRecoverPoller{
		lastResponse:    getResp,
		keyName:         keyName,
		client:          c.kvClient,
		vaultUrl:        c.vaultUrl,
		recoverResponse: resp,
		RawResponse:     getResp.RawResponse,
	}

	return RecoverDeletedKeyPollerResponse{
		PollUntilDone: b.pollUntilDone,
		Poller:        b,
		RawResponse:   getResp.RawResponse,
	}, nil
}

// UpdateKeyPropertiesOptions contains the optional parameters for the Client.UpdateKeyProperties method
type UpdateKeyPropertiesOptions struct {
	// The version of a key to update
	Version string

	// The attributes of a key managed by the key vault service.
	KeyAttributes *KeyAttributes `json:"attributes,omitempty"`

	// Json web key operations. For more information on possible key operations, see KeyOperation.
	KeyOps []*KeyOperation `json:"key_ops,omitempty"`

	// The policy rules under which the key can be exported.
	ReleasePolicy *KeyReleasePolicy `json:"release_policy,omitempty"`

	// Application specific metadata in the form of key-value pairs.
	Tags map[string]string `json:"tags,omitempty"`
}

// convert the options to generated.KeyUpdateParameters struct
func (u UpdateKeyPropertiesOptions) toKeyUpdateParameters() generated.KeyUpdateParameters {
	var attribs *generated.KeyAttributes
	if u.KeyAttributes != nil {
		attribs = u.KeyAttributes.toGenerated()
	}
<<<<<<< HEAD
	var ops []*generated.JSONWebKeyOperation
	if len(u.KeyOps) > 0 {
		ops = make([]*generated.JSONWebKeyOperation, 0)
		for _, o := range u.KeyOps {
			ops = append(ops, (*generated.JSONWebKeyOperation)(o))
=======

	var ops []*generated.JSONWebKeyOperation
	if u.KeyOps != nil {
		ops = make([]*generated.JSONWebKeyOperation, len(u.KeyOps))
		for i, o := range u.KeyOps {
			ops[i] = (*generated.JSONWebKeyOperation)(o)
>>>>>>> e8910fe5
		}
	}

	return generated.KeyUpdateParameters{
		KeyOps:        ops,
		KeyAttributes: attribs,
<<<<<<< HEAD
=======
		ReleasePolicy: u.ReleasePolicy.toGenerated(),
>>>>>>> e8910fe5
		Tags:          convertToGeneratedMap(u.Tags),
	}
}

// convert options to generated options
func (u UpdateKeyPropertiesOptions) toGeneratedOptions() *generated.KeyVaultClientUpdateKeyOptions {
	return &generated.KeyVaultClientUpdateKeyOptions{}
}

// UpdateKeyPropertiesResponse contains the response for the Client.UpdateKeyProperties method
type UpdateKeyPropertiesResponse struct {
	KeyBundle
	// RawResponse contains the underlying HTTP response.
	RawResponse *http.Response
}

// convert the internal response to UpdateKeyPropertiesResponse
func updateKeyPropertiesFromGenerated(i generated.KeyVaultClientUpdateKeyResponse) UpdateKeyPropertiesResponse {
	return UpdateKeyPropertiesResponse{
		RawResponse: i.RawResponse,
		KeyBundle: KeyBundle{
			Attributes: keyAttributesFromGenerated(i.Attributes),
			Key:        jsonWebKeyFromGenerated(i.Key),
			Tags:       convertGeneratedMap(i.Tags),
			Managed:    i.Managed,
		},
	}
}

// UpdateKey - In order to perform this operation, the key must already exist in the Key Vault.
// Note: The cryptographic material of a key itself cannot be changed. This operation requires the keys/update permission.
func (c *Client) UpdateKeyProperties(ctx context.Context, keyName string, options *UpdateKeyPropertiesOptions) (UpdateKeyPropertiesResponse, error) {
	if options == nil {
		options = &UpdateKeyPropertiesOptions{}
	}
	resp, err := c.kvClient.UpdateKey(
		ctx,
		c.vaultUrl,
		keyName,
		options.Version,
		options.toKeyUpdateParameters(),
		options.toGeneratedOptions(),
	)
	if err != nil {
		return UpdateKeyPropertiesResponse{}, err
	}

	return updateKeyPropertiesFromGenerated(resp), nil
}

// ListDeletedKeys is the interface for the Client.ListDeletedKeys operation
type ListDeletedKeysPager interface {
	// PageResponse returns the current ListDeletedKeysPage
	PageResponse() ListDeletedKeysPage

	// Err returns true if there is another page of data available, false if not
	Err() error

	// NextPage returns true if there is another page of data available, false if not
	NextPage(context.Context) bool
}

// listDeletedKeysPager is the pager returned by Client.ListDeletedKeys
type listDeletedKeysPager struct {
	genPager *generated.KeyVaultClientGetDeletedKeysPager
}

// PageResponse returns the current page of results
func (l *listDeletedKeysPager) PageResponse() ListDeletedKeysPage {
	resp := l.genPager.PageResponse()

	var values []*DeletedKeyItem
	for _, d := range resp.Value {
		values = append(values, deletedKeyItemFromGenerated(d))
	}

	return ListDeletedKeysPage{
		RawResponse: resp.RawResponse,
		NextLink:    resp.NextLink,
		DeletedKeys: values,
	}
}

// Err returns an error if the last operation resulted in an error.
func (l *listDeletedKeysPager) Err() error {
	return l.genPager.Err()
}

// NextPage fetches the next page of results.
func (l *listDeletedKeysPager) NextPage(ctx context.Context) bool {
	return l.genPager.NextPage(ctx)
}

// ListDeletedKeysPage holds the data for a single page.
type ListDeletedKeysPage struct {
	// RawResponse contains the underlying HTTP response.
	RawResponse *http.Response

	// READ-ONLY; The URL to get the next set of deleted keys.
	NextLink *string `json:"nextLink,omitempty" azure:"ro"`

	// READ-ONLY; A response message containing a list of the deleted keys in the vault along with a link to the next page of deleted keys
	DeletedKeys []*DeletedKeyItem `json:"value,omitempty" azure:"ro"`
}

// ListDeletedKeysOptions contains the optional parameters for the Client.ListDeletedKeys operation.
type ListDeletedKeysOptions struct {
	// Maximum number of results to return in a page. If not specified the service will return up to 25 results.
	MaxResults *int32
}

// Convert publicly exposed options to the generated version.a
func (l *ListDeletedKeysOptions) toGenerated() *generated.KeyVaultClientGetDeletedKeysOptions {
	return &generated.KeyVaultClientGetDeletedKeysOptions{
		Maxresults: l.MaxResults,
	}
}

// ListDeletedKeys lists all versions of the specified key. The full key identifier and attributes are provided
// in the response. No values are returned for the keys. This operation requires the keys/list permission.
func (c *Client) ListDeletedKeys(options *ListDeletedKeysOptions) ListDeletedKeysPager {
	if options == nil {
		options = &ListDeletedKeysOptions{}
	}

	return &listDeletedKeysPager{
		genPager: c.kvClient.GetDeletedKeys(c.vaultUrl, options.toGenerated()),
	}
}

// ListKeyVersionsPager is a Pager for Client.ListKeyVersions results
type ListKeyVersionsPager interface {
	// PageResponse returns the current ListKeyVersionsPage
	PageResponse() ListKeyVersionsPage

	// Err returns true if there is another page of data available, false if not
	Err() error

	// NextPage returns true if there is another page of data available, false if not
	NextPage(context.Context) bool
}

// listKeyVersionsPager implements the ListKeyVersionsPager interface
type listKeyVersionsPager struct {
	genPager *generated.KeyVaultClientGetKeyVersionsPager
}

// PageResponse returns the results from the page most recently fetched from the service.
func (l *listKeyVersionsPager) PageResponse() ListKeyVersionsPage {
	return listKeyVersionsPageFromGenerated(l.genPager.PageResponse())
}

// Err returns an error value if the most recent call to NextPage was not successful, else nil.
func (l *listKeyVersionsPager) Err() error {
	return l.genPager.Err()
}

// NextPage fetches the next available page of results from the service. If the fetched page
// contains results, the return value is true, else false. Results fetched from the service
// can be evaluated by calling PageResponse on this Pager.
func (l *listKeyVersionsPager) NextPage(ctx context.Context) bool {
	return l.genPager.NextPage(ctx)
}

// ListKeyVersionsOptions contains the options for the ListKeyVersions operations
type ListKeyVersionsOptions struct {
	// Maximum number of results to return in a page. If not specified the service will return up to 25 results.
	MaxResults *int32
}

// convert the public ListKeyVersionsOptions to the generated version
func (l *ListKeyVersionsOptions) toGenerated() *generated.KeyVaultClientGetKeyVersionsOptions {
	if l == nil {
		return &generated.KeyVaultClientGetKeyVersionsOptions{}
	}
	return &generated.KeyVaultClientGetKeyVersionsOptions{
		Maxresults: l.MaxResults,
	}
}

// ListKeyVersionsPage contains the current page from a ListKeyVersionsPager.PageResponse method
type ListKeyVersionsPage struct {
	// RawResponse contains the underlying HTTP response.
	RawResponse *http.Response

	// READ-ONLY; The URL to get the next set of keys.
	NextLink *string `json:"nextLink,omitempty" azure:"ro"`

	// READ-ONLY; A response message containing a list of keys in the key vault along with a link to the next page of keys.
	Keys []KeyItem `json:"value,omitempty" azure:"ro"`
}

// create ListKeysPage from generated pager
func listKeyVersionsPageFromGenerated(i generated.KeyVaultClientGetKeyVersionsResponse) ListKeyVersionsPage {
	var keys []KeyItem
	for _, s := range i.Value {
		if s != nil {
			keys = append(keys, *keyItemFromGenerated(s))
		}
	}
	return ListKeyVersionsPage{
		RawResponse: i.RawResponse,
		NextLink:    i.NextLink,
		Keys:        keys,
	}
}

// ListKeyVersions lists all versions of the specified key. The full key identifer and
// attributes are provided in the response. No values are returned for the keys. This operation
// requires the keys/list permission.
func (c *Client) ListKeyVersions(keyName string, options *ListKeyVersionsOptions) ListKeyVersionsPager {
	if options == nil {
		options = &ListKeyVersionsOptions{}
	}

	return &listKeyVersionsPager{
		genPager: c.kvClient.GetKeyVersions(
			c.vaultUrl,
			keyName,
			options.toGenerated(),
		),
	}
}

// RestoreKeyBackupOptions contains the optional parameters for the Client.RestoreKey method.
type RestoreKeyBackupOptions struct{}

func (r RestoreKeyBackupOptions) toGenerated() *generated.KeyVaultClientRestoreKeyOptions {
	return &generated.KeyVaultClientRestoreKeyOptions{}
}

// RestoreKeyBackupResponse contains the response object for the Client.RestoreKeyBackup operation.
type RestoreKeyBackupResponse struct {
	KeyBundle
	// RawResponse contains the underlying HTTP response.
	RawResponse *http.Response
}

// converts the generated response to the publicly exposed version.
func restoreKeyBackupResponseFromGenerated(i generated.KeyVaultClientRestoreKeyResponse) RestoreKeyBackupResponse {
	return RestoreKeyBackupResponse{
		RawResponse: i.RawResponse,
		KeyBundle: KeyBundle{
			Attributes: keyAttributesFromGenerated(i.Attributes),
			Key:        jsonWebKeyFromGenerated(i.Key),
			Tags:       convertGeneratedMap(i.Tags),
			Managed:    i.Managed,
		},
	}
}

// RestoreKeyBackup restores a backed up key, and all its versions, to a vault. This operation requires the keys/restore permission.
// The backup parameter is a blob of the key to restore, this can be received from the Client.BackupKey function.
func (c *Client) RestoreKeyBackup(ctx context.Context, keyBackup []byte, options *RestoreKeyBackupOptions) (RestoreKeyBackupResponse, error) {
	if options == nil {
		options = &RestoreKeyBackupOptions{}
	}

	resp, err := c.kvClient.RestoreKey(ctx, c.vaultUrl, generated.KeyRestoreParameters{KeyBundleBackup: keyBackup}, options.toGenerated())
	if err != nil {
		return RestoreKeyBackupResponse{}, err
	}

	return restoreKeyBackupResponseFromGenerated(resp), nil
}

// ImportKeyOptions contains the optional parameters for the Client.ImportKeyOptions parameter
type ImportKeyOptions struct {
	// Whether to import as a hardware key (HSM) or software key.
	Hsm *bool `json:"Hsm,omitempty"`

	// The key management attributes.
	KeyAttributes *KeyAttributes `json:"attributes,omitempty"`

	// Application specific metadata in the form of key-value pairs.
	Tags map[string]string `json:"tags,omitempty"`
}

func (i ImportKeyOptions) toImportKeyParameters(key JSONWebKey) generated.KeyImportParameters {
	var attribs *generated.KeyAttributes
	if i.KeyAttributes != nil {
		attribs = i.KeyAttributes.toGenerated()
	}
	return generated.KeyImportParameters{
		Key:           key.toGenerated(),
		Hsm:           i.Hsm,
		KeyAttributes: attribs,
		Tags:          convertToGeneratedMap(i.Tags),
	}
}

// ImportKeyResponse contains the response of the Client.ImportKey method
type ImportKeyResponse struct {
	KeyBundle
	// RawResponse contains the underlying HTTP response.
	RawResponse *http.Response
}

// convert the generated response to the ImportKeyResponse
func importKeyResponseFromGenerated(i generated.KeyVaultClientImportKeyResponse) ImportKeyResponse {
	return ImportKeyResponse{
		RawResponse: i.RawResponse,
		KeyBundle: KeyBundle{
			Attributes: keyAttributesFromGenerated(i.Attributes),
			Key:        jsonWebKeyFromGenerated(i.Key),
			Tags:       convertGeneratedMap(i.Tags),
			Managed:    i.Managed,
		},
	}
}

// ImportKey - The import key operation may be used to import any key type into an Azure Key Vault.
// If the named key already exists, Azure Key Vault creates a new version of the key. This operation
// requires the  keys/import permission.
func (c *Client) ImportKey(ctx context.Context, keyName string, key JSONWebKey, options *ImportKeyOptions) (ImportKeyResponse, error) {
	if options == nil {
		options = &ImportKeyOptions{}
	}

	resp, err := c.kvClient.ImportKey(ctx, c.vaultUrl, keyName, options.toImportKeyParameters(key), &generated.KeyVaultClientImportKeyOptions{})
	if err != nil {
		return ImportKeyResponse{}, err
	}

	return importKeyResponseFromGenerated(resp), nil
}

// GetRandomBytesOptions contains the optional parameters for the Client.GetRandomBytes function.
type GetRandomBytesOptions struct{}

func (g GetRandomBytesOptions) toGenerated() *generated.KeyVaultClientGetRandomBytesOptions {
	return &generated.KeyVaultClientGetRandomBytesOptions{}
}

// GetRandomBytesResponse is the response struct for the Client.GetRandomBytes function.
type GetRandomBytesResponse struct {
	// The bytes encoded as a base64url string.
	Value []byte `json:"value,omitempty"`

	// RawResponse contains the underlying HTTP response.
	RawResponse *http.Response
}

// GetRandomBytes gets the requested number of bytes containing random values from a managed HSM.
// If the operation fails it returns the *KeyVaultError error type.
func (c *Client) GetRandomBytes(ctx context.Context, count *int32, options *GetRandomBytesOptions) (GetRandomBytesResponse, error) {
	if options == nil {
		options = &GetRandomBytesOptions{}
	}

	resp, err := c.kvClient.GetRandomBytes(
		ctx,
		c.vaultUrl,
		generated.GetRandomBytesRequest{Count: count},
		options.toGenerated(),
	)

	if err != nil {
		return GetRandomBytesResponse{}, err
	}

	return GetRandomBytesResponse{
		Value:       resp.Value,
		RawResponse: resp.RawResponse,
	}, nil
}

type RotateKeyOptions struct{}

func (r RotateKeyOptions) toGenerated() *generated.KeyVaultClientRotateKeyOptions {
	return &generated.KeyVaultClientRotateKeyOptions{}
}

type RotateKeyResponse struct {
	KeyBundle
	// RawResponse contains the underlying HTTP response.
	RawResponse *http.Response
}

func (c *Client) RotateKey(ctx context.Context, name string, options *RotateKeyOptions) (RotateKeyResponse, error) {
	if options == nil {
		options = &RotateKeyOptions{}
	}

	resp, err := c.kvClient.RotateKey(
		ctx,
		c.vaultUrl,
		name,
		options.toGenerated(),
	)
	if err != nil {
		return RotateKeyResponse{}, err
	}

	return RotateKeyResponse{
		RawResponse: resp.RawResponse,
		KeyBundle: KeyBundle{
			Attributes:    keyAttributesFromGenerated(resp.Attributes),
			Key:           jsonWebKeyFromGenerated(resp.Key),
			ReleasePolicy: keyReleasePolicyFromGenerated(resp.ReleasePolicy),
			Tags:          convertGeneratedMap(resp.Tags),
			Managed:       resp.Managed,
		},
	}, nil
}

// GetKeyRotationPolicyOptions contains the optional parameters for the Client.GetKeyRotationPolicy function
type GetKeyRotationPolicyOptions struct{}

func (g GetKeyRotationPolicyOptions) toGenerated() *generated.KeyVaultClientGetKeyRotationPolicyOptions {
	return &generated.KeyVaultClientGetKeyRotationPolicyOptions{}
}

// GetKeyRotationPolicyResponse contains the response struct for the Client.GetKeyRotationPolicy function
type GetKeyRotationPolicyResponse struct {
	KeyRotationPolicy
	// RawResponse contains the underlying HTTP response.
	RawResponse *http.Response
}

func getKeyRotationPolicyResponseFromGenerated(i generated.KeyVaultClientGetKeyRotationPolicyResponse) GetKeyRotationPolicyResponse {
	var acts []*LifetimeActions
	for _, a := range i.LifetimeActions {
		acts = append(acts, lifetimeActionsFromGenerated(a))
	}
	var attribs *KeyRotationPolicyAttributes
	if i.Attributes != nil {
		attribs = &KeyRotationPolicyAttributes{
			ExpiryTime: i.Attributes.ExpiryTime,
			Created:    i.Attributes.Created,
			Updated:    i.Attributes.Updated,
		}
	}
	return GetKeyRotationPolicyResponse{
		RawResponse: i.RawResponse,
		KeyRotationPolicy: KeyRotationPolicy{
			ID:              i.ID,
			LifetimeActions: acts,
			Attributes:      attribs,
		},
	}
}

// The GetKeyRotationPolicy operation returns the specified key policy resources in the specified key vault. This operation requires
// the keys/get permission.
func (c *Client) GetKeyRotationPolicy(ctx context.Context, name string, options *GetKeyRotationPolicyOptions) (GetKeyRotationPolicyResponse, error) {
	if options == nil {
		options = &GetKeyRotationPolicyOptions{}
	}

	resp, err := c.kvClient.GetKeyRotationPolicy(
		ctx,
		c.vaultUrl,
		name,
		options.toGenerated(),
	)
	if err != nil {
		return GetKeyRotationPolicyResponse{}, err
	}

	return getKeyRotationPolicyResponseFromGenerated(resp), nil
}

type ReleaseKeyOptions struct {
	// The version of the key to release
	Version string

	// The encryption algorithm to use to protected the exported key material
	Enc *KeyEncryptionAlgorithm `json:"enc,omitempty"`

	// A client provided nonce for freshness.
	Nonce *string `json:"nonce,omitempty"`
}

// ReleaseKeyResponse contains the response of Client.ReleaseKey
type ReleaseKeyResponse struct {
	// RawResponse contains the underlying HTTP response.
	RawResponse *http.Response

	// READ-ONLY; A signed object containing the released key.
	Value *string `json:"value,omitempty" azure:"ro"`
}

func (c *Client) ReleaseKey(ctx context.Context, name string, target string, options *ReleaseKeyOptions) (ReleaseKeyResponse, error) {
	if options == nil {
		options = &ReleaseKeyOptions{}
	}

	resp, err := c.kvClient.Release(
		ctx,
		c.vaultUrl,
		name,
		options.Version,
		generated.KeyReleaseParameters{
			TargetAttestationToken: &target,
			Enc:                    (*generated.KeyEncryptionAlgorithm)(options.Enc),
			Nonce:                  options.Nonce,
		},
		&generated.KeyVaultClientReleaseOptions{},
	)

	if err != nil {
		return ReleaseKeyResponse{}, err
	}

	return ReleaseKeyResponse{
		RawResponse: resp.RawResponse,
		Value:       resp.Value,
	}, err
}

// UpdateKeyRotationPolicyOptions contains the optional parameters for the Client.UpdateKeyRotationPolicy function
type UpdateKeyRotationPolicyOptions struct {
	// The key rotation policy attributes.
	Attributes *KeyRotationPolicyAttributes `json:"attributes,omitempty"`

	// Actions that will be performed by Key Vault over the lifetime of a key. For preview, lifetimeActions can only have two items at maximum: one for rotate,
	// one for notify. Notification time would be
	// default to 30 days before expiry and it is not configurable.
	LifetimeActions []*LifetimeActions `json:"lifetimeActions,omitempty"`

	// READ-ONLY; The key policy id.
	ID *string `json:"id,omitempty" azure:"ro"`
}

func (u UpdateKeyRotationPolicyOptions) toGenerated() generated.KeyRotationPolicy {
	var attribs *generated.KeyRotationPolicyAttributes
	if u.Attributes != nil {
		attribs = u.Attributes.toGenerated()
	}
	var la []*generated.LifetimeActions
	if la != nil {
		la = make([]*generated.LifetimeActions, len(u.LifetimeActions))
		for i, l := range u.LifetimeActions {
			la[i] = l.toGenerated()
		}
	}

	return generated.KeyRotationPolicy{
		ID:              u.ID,
		LifetimeActions: la,
		Attributes:      attribs,
	}
}

// UpdateKeyRotationPolicyResponse contains the response for the Client.UpdateKeyRotationPolicy function
type UpdateKeyRotationPolicyResponse struct {
	KeyRotationPolicy

	// RawResponse contains the underlying HTTP response.
	RawResponse *http.Response
}

func updateKeyRotationPolicyResponseFromGenerated(i generated.KeyVaultClientUpdateKeyRotationPolicyResponse) UpdateKeyRotationPolicyResponse {
	var acts []*LifetimeActions
	for _, a := range i.LifetimeActions {
		acts = append(acts, lifetimeActionsFromGenerated(a))
	}
	var attribs *KeyRotationPolicyAttributes
	if i.Attributes != nil {
		attribs = &KeyRotationPolicyAttributes{
			ExpiryTime: i.Attributes.ExpiryTime,
			Created:    i.Attributes.Created,
			Updated:    i.Attributes.Updated,
		}
	}
	return UpdateKeyRotationPolicyResponse{
		RawResponse: i.RawResponse,
		KeyRotationPolicy: KeyRotationPolicy{
			ID:              i.ID,
			LifetimeActions: acts,
			Attributes:      attribs,
		},
	}
}

func (c *Client) UpdateKeyRotationPolicy(ctx context.Context, name string, options *UpdateKeyRotationPolicyOptions) (UpdateKeyRotationPolicyResponse, error) {
	if options == nil {
		options = &UpdateKeyRotationPolicyOptions{}
	}

	resp, err := c.kvClient.UpdateKeyRotationPolicy(
		ctx,
		c.vaultUrl,
		name,
		options.toGenerated(),
		&generated.KeyVaultClientUpdateKeyRotationPolicyOptions{},
	)

	if err != nil {
		return UpdateKeyRotationPolicyResponse{}, err
	}

	return updateKeyRotationPolicyResponseFromGenerated(resp), nil
}<|MERGE_RESOLUTION|>--- conflicted
+++ resolved
@@ -68,11 +68,7 @@
 
 // CreateKeyOptions contains the optional parameters for the KeyVaultClient.CreateKey method.
 type CreateKeyOptions struct {
-<<<<<<< HEAD
-	// Elliptic curve name. For valid values, see JsonWebKeyCurveName.
-=======
 	// Elliptic curve name. For valid values, see KeyCurveName.
->>>>>>> e8910fe5
 	Curve *KeyCurveName `json:"crv,omitempty"`
 
 	// The attributes of a key managed by the key vault service.
@@ -158,15 +154,8 @@
 
 // CreateECKeyOptions contains the optional parameters for the KeyVaultClient.CreateECKey method
 type CreateECKeyOptions struct {
-<<<<<<< HEAD
-	// Elliptic curve name. For valid values, see JsonWebKeyCurveName.
-=======
 	// Elliptic curve name. For valid values, see KeyCurveName.
->>>>>>> e8910fe5
-	CurveName *KeyCurveName `json:"crv,omitempty"`
-
 	// Application specific metadata in the form of key-value pairs.
-	Tags map[string]string `json:"tags,omitempty"`
 
 	// Whether to create an EC key with HSM protection
 	HardwareProtected bool
@@ -176,8 +165,6 @@
 func (c *CreateECKeyOptions) toKeyCreateParameters(keyType KeyType) generated.KeyCreateParameters {
 	return generated.KeyCreateParameters{
 		Kty:   keyType.toGenerated(),
-		Curve: (*generated.JSONWebKeyCurveName)(c.CurveName),
-		Tags:  convertToGeneratedMap(c.Tags),
 	}
 }
 
@@ -295,8 +282,6 @@
 
 	// Application specific metadata in the form of key-value pairs.
 	Tags map[string]string `json:"tags,omitempty"`
-<<<<<<< HEAD
-=======
 
 	// Elliptic curve name. For valid values, see KeyCurveName.
 	Curve *KeyCurveName `json:"crv,omitempty"`
@@ -307,7 +292,6 @@
 
 	// The policy rules under which the key can be exported.
 	ReleasePolicy *KeyReleasePolicy `json:"release_policy,omitempty"`
->>>>>>> e8910fe5
 }
 
 // convert CreateRSAKeyOptions to generated.KeyCreateParameters
@@ -325,12 +309,9 @@
 		KeySize:        c.KeySize,
 		PublicExponent: c.PublicExponent,
 		Tags:           convertToGeneratedMap(c.Tags),
-<<<<<<< HEAD
-=======
 		KeyAttributes:  c.KeyAttributes.toGenerated(),
 		KeyOps:         keyOps,
 		ReleasePolicy:  c.ReleasePolicy.toGenerated(),
->>>>>>> e8910fe5
 	}
 }
 
@@ -992,30 +973,19 @@
 	if u.KeyAttributes != nil {
 		attribs = u.KeyAttributes.toGenerated()
 	}
-<<<<<<< HEAD
-	var ops []*generated.JSONWebKeyOperation
-	if len(u.KeyOps) > 0 {
-		ops = make([]*generated.JSONWebKeyOperation, 0)
-		for _, o := range u.KeyOps {
-			ops = append(ops, (*generated.JSONWebKeyOperation)(o))
-=======
 
 	var ops []*generated.JSONWebKeyOperation
 	if u.KeyOps != nil {
 		ops = make([]*generated.JSONWebKeyOperation, len(u.KeyOps))
 		for i, o := range u.KeyOps {
 			ops[i] = (*generated.JSONWebKeyOperation)(o)
->>>>>>> e8910fe5
 		}
 	}
 
 	return generated.KeyUpdateParameters{
 		KeyOps:        ops,
 		KeyAttributes: attribs,
-<<<<<<< HEAD
-=======
 		ReleasePolicy: u.ReleasePolicy.toGenerated(),
->>>>>>> e8910fe5
 		Tags:          convertToGeneratedMap(u.Tags),
 	}
 }
