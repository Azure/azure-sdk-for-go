--- conflicted
+++ resolved
@@ -67,65 +67,6 @@
 	}
 }
 func TestCreateKeyRSATags(t *testing.T) {
-<<<<<<< HEAD
-	for _, testType := range testTypes {
-		t.Run(fmt.Sprintf("%s_%s", t.Name(), testType), func(t *testing.T) {
-			skipHSM(t, testType)
-			stop := startTest(t)
-			defer stop()
-
-			client, err := createClient(t, testType)
-			require.NoError(t, err)
-
-			key, err := createRandomName(t, "key")
-			require.NoError(t, err)
-
-			resp, err := client.CreateRSAKey(ctx, key, &CreateRSAKeyOptions{
-				Tags: map[string]string{
-					"tag1": "val1",
-				},
-			})
-			defer cleanUpKey(t, client, key)
-			require.NoError(t, err)
-			require.NotNil(t, resp.Key)
-
-			_, err = client.UpdateKeyProperties(ctx, key, &UpdateKeyPropertiesOptions{
-				Tags: map[string]string{},
-			})
-			require.NoError(t, err)
-
-			getResp, err := client.GetKey(ctx, key, nil)
-			require.NoError(t, err)
-			require.Equal(t, 0, len(getResp.Tags))
-		})
-	}
-}
-
-func TestClient_CreateKeyOKP(t *testing.T) {
-	for _, testType := range testTypes {
-		t.Run(fmt.Sprintf("%s_%s", t.Name(), testType), func(t *testing.T) {
-			t.Skip("OKP is not available in 7.3-preview, this will be added in 7.4")
-			stop := startTest(t)
-			defer stop()
-
-			client, err := createClient(t, testType)
-			require.NoError(t, err)
-
-			key, err := createRandomName(t, "key")
-			require.NoError(t, err)
-
-			resp, err := client.CreateOKPKey(ctx, key, nil)
-			require.NoError(t, err)
-			require.NotNil(t, resp.Key)
-
-			cleanUpKey(t, client, key)
-
-			invalid, err := client.CreateOKPKey(ctx, "invalidName!@#$", nil)
-			require.Error(t, err)
-			require.Nil(t, invalid.Attributes)
-		})
-	}
-=======
 	stop := startTest(t)
 	defer stop()
 
@@ -151,7 +92,32 @@
 	})
 	require.NoError(t, err)
 	require.Equal(t, 0, len(resp2.Tags))
->>>>>>> e8910fe5
+}
+
+func TestClient_CreateKeyOKP(t *testing.T) {
+	for _, testType := range testTypes {
+		t.Run(fmt.Sprintf("%s_%s", t.Name(), testType), func(t *testing.T) {
+			t.Skip("OKP is not available in 7.3-preview, this will be added in 7.4")
+			stop := startTest(t)
+			defer stop()
+
+			client, err := createClient(t, testType)
+			require.NoError(t, err)
+
+			key, err := createRandomName(t, "key")
+			require.NoError(t, err)
+
+			resp, err := client.CreateOKPKey(ctx, key, nil)
+			require.NoError(t, err)
+			require.NotNil(t, resp.Key)
+
+			cleanUpKey(t, client, key)
+
+			invalid, err := client.CreateOKPKey(ctx, "invalidName!@#$", nil)
+			require.Error(t, err)
+			require.Nil(t, invalid.Attributes)
+		})
+	}
 }
 
 func TestCreateECKey(t *testing.T) {
@@ -462,11 +428,7 @@
 			require.NoError(t, err)
 			require.NotNil(t, resp.Attributes)
 			require.Equal(t, resp.Tags["Tag1"], "Val1")
-<<<<<<< HEAD
-			require.NotNil(t, resp.Attributes.Updated)
-=======
 			require.NotNil(t, resp.Attributes.UpdatedOn)
->>>>>>> e8910fe5
 
 			invalid, err := client.UpdateKeyProperties(ctx, "doesnotexist", nil)
 			require.Error(t, err)
