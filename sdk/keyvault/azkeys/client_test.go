--- conflicted
+++ resolved
@@ -133,13 +133,10 @@
 			key, err := createRandomName(t, "key")
 			require.NoError(t, err)
 
-<<<<<<< HEAD
-			resp, err := client.CreateOCTKey(ctx, key, &CreateOCTKeyOptions{Size: to.Int32Ptr(256), HardwareProtected: true})
-			require.NoError(t, err)
-			require.NotNil(t, resp.Key)
-=======
-			resp, err := client.CreateOctKey(ctx, key, &CreateOctKeyOptions{KeySize: to.Int32Ptr(256), HardwareProtected: true})
->>>>>>> 74fb5f93
+			resp, err := client.CreateOctKey(ctx, key, &CreateOctKeyOptions{
+				Size: to.Int32Ptr(256),
+				HardwareProtected: to.BoolPtr(true)},
+			)
 
 			if testType == REGULARTEST {
 				require.Error(t, err)
