--- conflicted
+++ resolved
@@ -410,16 +410,7 @@
 func TestUpdateKeyProperties(t *testing.T) {
 	for _, testType := range testTypes {
 		t.Run(fmt.Sprintf("%s_%s", t.Name(), testType), func(t *testing.T) {
-<<<<<<< HEAD
-			skipHSM(t, testType)
-			stop := startTest(t)
-			defer stop()
-=======
-			startTest(t, testType)
-			err := recording.SetBodilessMatcher(t, nil)
-			require.NoError(t, err)
->>>>>>> 30ff8706
-
+			startTest(t, testType)
 			client, err := createClient(t, testType)
 			require.NoError(t, err)
 
