//go:build go1.16
// +build go1.16

// Copyright (c) Microsoft Corporation. All rights reserved.
// Licensed under the MIT License. See License.txt in the project root for license information.

package azkeys

import (
	"context"
	"encoding/json"
	"errors"
	"fmt"
	"net/http"
	"os"
	"testing"
	"time"

	"github.com/Azure/azure-sdk-for-go/sdk/azcore"
	"github.com/Azure/azure-sdk-for-go/sdk/azcore/to"
	"github.com/Azure/azure-sdk-for-go/sdk/internal/recording"
	"github.com/stretchr/testify/require"
)

var ctx = context.Background()

const HSMTEST = "HSM"
const REGULARTEST = "NON-HSM"
const INVALIDKEYNAME = "key!@#$%"

var testTypes = []string{REGULARTEST, HSMTEST}

func TestConstructor(t *testing.T) {
	client, err := NewClient("https://fakekvurl.vault.azure.net/", &FakeCredential{}, nil)
	require.NoError(t, err)
	require.NotNil(t, client.kvClient)
}

func TestCreateKeyRSA(t *testing.T) {
	for _, testType := range testTypes {
		t.Run(fmt.Sprintf("%s_%s", t.Name(), testType), func(t *testing.T) {
			skipHSM(t, testType)
			stop := startTest(t)
			defer stop()

			client, err := createClient(t, testType)
			require.NoError(t, err)

			key, err := createRandomName(t, "key")
			require.NoError(t, err)

			resp, err := client.CreateRSAKey(ctx, key, nil)
			require.NoError(t, err)
			require.NotNil(t, resp.Key)

			resp2, err := client.CreateRSAKey(ctx, key+"hsm", &CreateRSAKeyOptions{HardwareProtected: to.BoolPtr(true)})
			require.NoError(t, err)
			require.NotNil(t, resp2.Key)

			cleanUpKey(t, client, key)
			cleanUpKey(t, client, key+"hsm")

			invalid, err := client.CreateRSAKey(ctx, "invalidName!@#$", nil)
			require.Error(t, err)
			require.Nil(t, invalid.Properties)
		})
	}
}
func TestCreateKeyRSATags(t *testing.T) {
	stop := startTest(t)
	defer stop()

	client, err := createClient(t, REGULARTEST)
	require.NoError(t, err)

	key, err := createRandomName(t, "key")
	require.NoError(t, err)

	resp, err := client.CreateRSAKey(ctx, key, &CreateRSAKeyOptions{
		Tags: map[string]string{
			"Tag1": "Val1",
		},
	})
	defer cleanUpKey(t, client, key)
	require.NoError(t, err)
	require.NotNil(t, resp.Key)
	require.Equal(t, 1, len(resp.Tags))

	// Remove the tag
	resp2, err := client.UpdateKeyProperties(ctx, key, &UpdateKeyPropertiesOptions{
		Tags: map[string]string{},
	})
	require.NoError(t, err)
	require.Equal(t, 0, len(resp2.Tags))
}

func TestCreateECKey(t *testing.T) {
	for _, testType := range testTypes {
		t.Run(fmt.Sprintf("%s_%s", t.Name(), testType), func(t *testing.T) {
			skipHSM(t, testType)
			stop := startTest(t)
			defer stop()

			client, err := createClient(t, testType)
			require.NoError(t, err)

			key, err := createRandomName(t, "key")
			require.NoError(t, err)

			resp, err := client.CreateECKey(ctx, key, nil)
			require.NoError(t, err)
			require.NotNil(t, resp.Key)

			invalid, err := client.CreateECKey(ctx, "key!@#$", nil)
			require.Error(t, err)
			require.Nil(t, invalid.Key)

			cleanUpKey(t, client, key)
		})
	}
}

func TestCreateOCTKey(t *testing.T) {
	for _, testType := range testTypes {
		t.Run(fmt.Sprintf("%s_%s", t.Name(), testType), func(t *testing.T) {
			if testType == REGULARTEST {
				t.Skip("OCT Key is HSM only")
			}
			skipHSM(t, testType)
			stop := startTest(t)
			defer stop()

			client, err := createClient(t, testType)
			require.NoError(t, err)

			key, err := createRandomName(t, "key")
			require.NoError(t, err)

			resp, err := client.CreateOCTKey(ctx, key, &CreateOCTKeyOptions{KeySize: to.Int32Ptr(256), HardwareProtected: true})
			require.NoError(t, err)
			require.NotNil(t, resp.Key)

			cleanUpKey(t, client, key)
		})
	}
}

func TestListKeys(t *testing.T) {
	for _, testType := range testTypes {
		t.Run(fmt.Sprintf("%s_%s", t.Name(), testType), func(t *testing.T) {
			skipHSM(t, testType)
			stop := startTest(t)
			defer stop()

			client, err := createClient(t, testType)
			require.NoError(t, err)

			for i := 0; i < 4; i++ {
				key, err := createRandomName(t, fmt.Sprintf("key-%d", i))
				require.NoError(t, err)

				_, err = client.CreateKey(ctx, key, KeyTypeRSA, nil)
				require.NoError(t, err)
			}

			pager := client.ListPropertiesOfKeys(nil)
			count := 0
			for pager.NextPage(ctx) {
				count += len(pager.PageResponse().Keys)
				for _, key := range pager.PageResponse().Keys {
					require.NotNil(t, key)
				}
			}

			require.NoError(t, pager.Err())
			require.GreaterOrEqual(t, count, 4)

			for i := 0; i < 4; i++ {
				key, err := createRandomName(t, fmt.Sprintf("key-%d", i))
				require.NoError(t, err)
				cleanUpKey(t, client, key)
			}
		})
	}
}

func TestGetKey(t *testing.T) {
	for _, testType := range testTypes {
		t.Run(fmt.Sprintf("%s_%s", t.Name(), testType), func(t *testing.T) {
			skipHSM(t, testType)
			stop := startTest(t)
			defer stop()

			client, err := createClient(t, testType)
			require.NoError(t, err)

			key, err := createRandomName(t, "key")
			require.NoError(t, err)

			_, err = client.CreateKey(ctx, key, KeyTypeRSA, nil)
			require.NoError(t, err)

			resp, err := client.GetKey(ctx, key, nil)
			require.NoError(t, err)
			require.NotNil(t, resp.Key)

			invalid, err := client.CreateKey(ctx, "invalidkey[]()", KeyTypeRSA, nil)
			require.Error(t, err)
			require.Nil(t, invalid.Properties)
		})
	}
}

func TestDeleteKey(t *testing.T) {
	for _, testType := range testTypes {
		t.Run(fmt.Sprintf("%s_%s", t.Name(), testType), func(t *testing.T) {
			skipHSM(t, testType)
			stop := startTest(t)
			defer stop()

			client, err := createClient(t, testType)
			require.NoError(t, err)

			key, err := createRandomName(t, "key")
			require.NoError(t, err)
			defer cleanUpKey(t, client, key)

			_, err = client.CreateKey(ctx, key, KeyTypeRSA, nil)
			require.NoError(t, err)

			resp, err := client.BeginDeleteKey(ctx, key, nil)
			require.NoError(t, err)
			deleteResp, err := resp.PollUntilDone(ctx, delay())
			require.NoError(t, err)
			require.NotNil(t, deleteResp.Key)
			require.NotNil(t, deleteResp.Key.ID)

			_, err = client.GetKey(ctx, key, nil)
			require.Error(t, err)

			_, err = client.PurgeDeletedKey(ctx, key, nil)
			require.NoError(t, err)

			for i := 0; i < 5; i++ {
				_, err = client.GetDeletedKey(ctx, key, nil)
				if err != nil {
					break
				}
				require.NoError(t, err)
				recording.Sleep(time.Second * 2)
			}

			_, err = client.GetDeletedKey(ctx, key, nil)
			require.Error(t, err)

			_, err = resp.Poller.FinalResponse(ctx)
			require.NoError(t, err)

			invalidResp, err := client.BeginDeleteKey(ctx, "nonexistent", nil)
			require.Error(t, err)
			require.Nil(t, invalidResp.Poller)
		})
	}
}

func TestBackupKey(t *testing.T) {
	for _, testType := range testTypes {
		t.Run(fmt.Sprintf("%s_%s", t.Name(), testType), func(t *testing.T) {
			skipHSM(t, testType)
			stop := startTest(t)
			defer stop()

			client, err := createClient(t, testType)
			require.NoError(t, err)

			key, err := createRandomName(t, "backup-key")
			require.NoError(t, err)

			_, err = client.CreateRSAKey(ctx, key, nil)
			require.NoError(t, err)

			defer cleanUpKey(t, client, key)

			backupResp, err := client.BackupKey(ctx, key, nil)
			require.NoError(t, err)
			require.Greater(t, len(backupResp.Value), 0)

			respPoller, err := client.BeginDeleteKey(ctx, key, nil)
			require.NoError(t, err)
			_, err = respPoller.PollUntilDone(ctx, delay())
			require.NoError(t, err)

			_, err = client.PurgeDeletedKey(ctx, key, nil)
			require.NoError(t, err)

			_, err = client.GetKey(ctx, key, nil)
			var httpErr *azcore.ResponseError
			require.True(t, errors.As(err, &httpErr))
			require.Equal(t, httpErr.RawResponse.StatusCode, http.StatusNotFound)

			_, err = client.GetDeletedKey(ctx, key, nil)
			require.True(t, errors.As(err, &httpErr))
			require.Equal(t, httpErr.RawResponse.StatusCode, http.StatusNotFound)

			time.Sleep(30 * delay())
			// Poll this operation manually
			var restoreResp RestoreKeyBackupResponse
			var i int
			for i = 0; i < 10; i++ {
				restoreResp, err = client.RestoreKeyBackup(ctx, backupResp.Value, nil)
				if err == nil {
					break
				}
				time.Sleep(delay())
			}
			require.NoError(t, err)
			require.NotNil(t, restoreResp.Key)

			// Now the Key should be Get-able
			_, err = client.GetKey(ctx, key, nil)
			require.NoError(t, err)

			// confirm invalid response
			invalidResp, err := client.BackupKey(ctx, INVALIDKEYNAME, nil)
			require.Error(t, err)
			require.Equal(t, 0, len(invalidResp.Value))

			// confirm invalid restore key backup
			invalidResp2, err := client.RestoreKeyBackup(ctx, []byte("doesnotexist"), nil)
			require.Error(t, err)
			require.Nil(t, invalidResp2.RawResponse)
		})
	}
}

func TestRecoverDeletedKey(t *testing.T) {
	for _, testType := range testTypes {
		t.Run(fmt.Sprintf("%s_%s", t.Name(), testType), func(t *testing.T) {
			skipHSM(t, testType)
			stop := startTest(t)
			defer stop()

			client, err := createClient(t, testType)
			require.NoError(t, err)

			key, err := createRandomName(t, "key")
			require.NoError(t, err)

			_, err = client.CreateRSAKey(ctx, key, nil)
			require.NoError(t, err)

			defer cleanUpKey(t, client, key)

			pollerResp, err := client.BeginDeleteKey(ctx, key, nil)
			require.NoError(t, err)

			_, err = pollerResp.PollUntilDone(ctx, delay())
			require.NoError(t, err)

			resp, err := client.BeginRecoverDeletedKey(ctx, key, nil)
			require.NoError(t, err)

			_, err = resp.PollUntilDone(ctx, delay())
			require.NoError(t, err)

			getResp, err := client.GetKey(ctx, key, nil)
			require.NoError(t, err)
			require.NotNil(t, getResp.Key)

			invalidResp, err := client.BeginRecoverDeletedKey(ctx, "INVALIDKEYNAME", nil)
			require.Error(t, err)
			require.Nil(t, invalidResp.Poller)
		})
	}
}

func TestUpdateKeyProperties(t *testing.T) {
	for _, testType := range testTypes {
		t.Run(fmt.Sprintf("%s_%s", t.Name(), testType), func(t *testing.T) {
			skipHSM(t, testType)
			stop := startTest(t)
			defer stop()
			err := recording.SetBodilessMatcher(t, nil)
			require.NoError(t, err)

			client, err := createClient(t, testType)
			require.NoError(t, err)

			key, err := createRandomName(t, "key")
			require.NoError(t, err)

			_, err = client.CreateRSAKey(ctx, key, &CreateRSAKeyOptions{})
			require.NoError(t, err)
			defer cleanUpKey(t, client, key)

			resp, err := client.UpdateKeyProperties(ctx, key, &UpdateKeyPropertiesOptions{
				Tags: map[string]string{
					"Tag1": "Val1",
				},
<<<<<<< HEAD
				KeyAttributes: &KeyProperties{
=======
				KeyAttributes: &KeyAttributes{
>>>>>>> a616d275
					ExpiresOn: to.TimePtr(time.Now().AddDate(1, 0, 0)),
				},
			})
			require.NoError(t, err)
			require.NotNil(t, resp.Properties)
			require.Equal(t, resp.Tags["Tag1"], "Val1")
<<<<<<< HEAD
			require.NotNil(t, resp.Properties.UpdatedOn)
=======
			require.NotNil(t, resp.Attributes.UpdatedOn)
>>>>>>> a616d275

			invalid, err := client.UpdateKeyProperties(ctx, "doesnotexist", nil)
			require.Error(t, err)
			require.Nil(t, invalid.Properties)
		})
	}
}

func TestUpdateKeyPropertiesImmutable(t *testing.T) {
	for _, testType := range testTypes {
		t.Run(fmt.Sprintf("%s_%s", t.Name(), testType), func(t *testing.T) {
			if testType == HSMTEST {
				t.Skip("HSM does not recognize immutable yet.")
			}
			stop := startTest(t)
			defer stop()
			err := recording.SetBodilessMatcher(t, nil)
			require.NoError(t, err)

			client, err := createClient(t, testType)
			require.NoError(t, err)

			key, err := createRandomName(t, "immuta")
			require.NoError(t, err)

			marshalledPolicy, err := json.Marshal(map[string]interface{}{
				"anyOf": []map[string]interface{}{
					{
						"anyOf": []map[string]interface{}{
							{
								"claim":  "sdk-test",
								"equals": "true",
							}},
						"authority": os.Getenv("AZURE_KEYVAULT_ATTESTATION_URL"),
					},
				},
				"version": "1.0.0",
			})
			require.NoError(t, err)

			_, err = client.CreateRSAKey(ctx, key, &CreateRSAKeyOptions{
				HardwareProtected: to.BoolPtr(true),
				KeyAttributes: &KeyAttributes{
					Exportable: to.BoolPtr(true),
				},
				ReleasePolicy: &KeyReleasePolicy{
					Immutable:     to.BoolPtr(true),
					EncodedPolicy: marshalledPolicy,
				},
				KeyOperations: []*KeyOperation{KeyOperationEncrypt.ToPtr(), KeyOperationDecrypt.ToPtr()},
			})
			require.NoError(t, err)
			defer cleanUpKey(t, client, key)

			newMarshalledPolicy, err := json.Marshal(map[string]interface{}{
				"anyOf": []map[string]interface{}{
					{
						"anyOf": []map[string]interface{}{
							{
								"claim":  "sdk-test",
								"equals": "false",
							}},
						"authority": os.Getenv("AZURE_KEYVAULT_ATTESTATION_URL"),
					},
				},
				"version": "1.0.0",
			})
			require.NoError(t, err)

			_, err = client.UpdateKeyProperties(ctx, key, &UpdateKeyPropertiesOptions{
				ReleasePolicy: &KeyReleasePolicy{
					Immutable:     to.BoolPtr(true),
					EncodedPolicy: newMarshalledPolicy,
				},
			})
			require.Error(t, err)
		})
	}
}

func TestListDeletedKeys(t *testing.T) {
	for _, testType := range testTypes {
		t.Run(fmt.Sprintf("%s_%s", t.Name(), testType), func(t *testing.T) {
			skipHSM(t, testType)
			stop := startTest(t)
			defer stop()

			client, err := createClient(t, testType)
			require.NoError(t, err)

			key, err := createRandomName(t, "list-del-key0")
			require.NoError(t, err)
			_, err = client.CreateRSAKey(ctx, key, nil)
			require.NoError(t, err)
			defer cleanUpKey(t, client, key)

			pollerResp, err := client.BeginDeleteKey(ctx, key, nil)
			require.NoError(t, err)
			_, err = pollerResp.PollUntilDone(ctx, delay())
			require.NoError(t, err)

			key, err = createRandomName(t, "list-del-key1")
			require.NoError(t, err)
			_, err = client.CreateRSAKey(ctx, key, nil)
			require.NoError(t, err)
			defer cleanUpKey(t, client, key)

			pollerResp, err = client.BeginDeleteKey(ctx, key, nil)
			require.NoError(t, err)
			_, err = pollerResp.PollUntilDone(ctx, delay())
			require.NoError(t, err)

			key, err = createRandomName(t, "list-del-key2")
			require.NoError(t, err)
			_, err = client.CreateRSAKey(ctx, key, nil)
			require.NoError(t, err)
			defer cleanUpKey(t, client, key)

			pollerResp, err = client.BeginDeleteKey(ctx, key, nil)
			require.NoError(t, err)
			_, err = pollerResp.PollUntilDone(ctx, delay())
			require.NoError(t, err)

			pager := client.ListDeletedKeys(nil)
			count := 0
			for pager.NextPage(ctx) {
				count += len(pager.PageResponse().DeletedKeys)
			}

			require.GreaterOrEqual(t, count, 3)
		})
	}
}

func TestListKeyVersions(t *testing.T) {
	for _, testType := range testTypes {
		t.Run(fmt.Sprintf("%s_%s", t.Name(), testType), func(t *testing.T) {
			skipHSM(t, testType)
			stop := startTest(t)
			defer stop()

			client, err := createClient(t, testType)
			require.NoError(t, err)

			key, err := createRandomName(t, "key")
			require.NoError(t, err)
			_, err = client.CreateRSAKey(ctx, key, nil)
			require.NoError(t, err)
			defer cleanUpKey(t, client, key)

			for i := 0; i < 5; i++ {
				_, err = client.CreateRSAKey(ctx, key, nil)
				require.NoError(t, err)
			}

			pager := client.ListPropertiesOfKeyVersions(key, nil)
			count := 0
			for pager.NextPage(ctx) {
				count += len(pager.PageResponse().Keys)
			}
			require.NoError(t, pager.Err())
			require.GreaterOrEqual(t, count, 6)
		})
	}
}

func TestImportKey(t *testing.T) {
	for _, testType := range testTypes {
		t.Run(fmt.Sprintf("%s_%s", t.Name(), testType), func(t *testing.T) {
			skipHSM(t, testType)
			stop := startTest(t)
			defer stop()

			client, err := createClient(t, testType)
			require.NoError(t, err)

			jwk := JSONWebKey{
				KeyType: KeyTypeRSA.ToPtr(),
				KeyOps:  to.StringPtrArray("encrypt", "decrypt", "sign", "verify", "wrapKey", "unwrapKey"),
				N:       toBytes("00a0914d00234ac683b21b4c15d5bed887bdc959c2e57af54ae734e8f00720d775d275e455207e3784ceeb60a50a4655dd72a7a94d271e8ee8f7959a669ca6e775bf0e23badae991b4529d978528b4bd90521d32dd2656796ba82b6bbfc7668c8f5eeb5053747fd199319d29a8440d08f4412d527ff9311eda71825920b47b1c46b11ab3e91d7316407e89c7f340f7b85a34042ce51743b27d4718403d34c7b438af6181be05e4d11eb985d38253d7fe9bf53fc2f1b002d22d2d793fa79a504b6ab42d0492804d7071d727a06cf3a8893aa542b1503f832b296371b6707d4dc6e372f8fe67d8ded1c908fde45ce03bc086a71487fa75e43aa0e0679aa0d20efe35", t),
				E:       toBytes("10001", t),
				D:       toBytes("627c7d24668148fe2252c7fa649ea8a5a9ed44d75c766cda42b29b660e99404f0e862d4561a6c95af6a83d213e0a2244b03cd28576473215073785fb067f015da19084ade9f475e08b040a9a2c7ba00253bb8125508c9df140b75161d266be347a5e0f6900fe1d8bbf78ccc25eeb37e0c9d188d6e1fc15169ba4fe12276193d77790d2326928bd60d0d01d6ead8d6ac4861abadceec95358fd6689c50a1671a4a936d2376440a41445501da4e74bfb98f823bd19c45b94eb01d98fc0d2f284507f018ebd929b8180dbe6381fdd434bffb7800aaabdd973d55f9eaf9bb88a6ea7b28c2a80231e72de1ad244826d665582c2362761019de2e9f10cb8bcc2625649", t),
				P:       toBytes("00d1deac8d68ddd2c1fd52d5999655b2cf1565260de5269e43fd2a85f39280e1708ffff0682166cb6106ee5ea5e9ffd9f98d0becc9ff2cda2febc97259215ad84b9051e563e14a051dce438bc6541a24ac4f014cf9732d36ebfc1e61a00d82cbe412090f7793cfbd4b7605be133dfc3991f7e1bed5786f337de5036fc1e2df4cf3", t),
				Q:       toBytes("00c3dc66b641a9b73cd833bc439cd34fc6574465ab5b7e8a92d32595a224d56d911e74624225b48c15a670282a51c40d1dad4bc2e9a3c8dab0c76f10052dfb053bc6ed42c65288a8e8bace7a8881184323f94d7db17ea6dfba651218f931a93b8f738f3d8fd3f6ba218d35b96861a0f584b0ab88ddcf446b9815f4d287d83a3237", t),
				DP:      toBytes("00c9a159be7265cbbabc9afcc4967eb74fe58a4c4945431902d1142da599b760e03838f8cbd26b64324fea6bdc9338503f459793636e59b5361d1e6951e08ddb089e1b507be952a81fbeaf7e76890ea4f536e25505c3f648b1e88377dfc19b4c304e738dfca07211b792286a392a704d0f444c0a802539110b7f1f121c00cff0a9", t),
				DQ:      toBytes("00a0bd4c0a3d9f64436a082374b5caf2488bac1568696153a6a5e4cd85d186db31e2f58f024c617d29f37b4e6b54c97a1e25efec59c4d1fd3061ac33509ce8cae5c11f4cd2e83f41a8264f785e78dc0996076ee23dfdfc43d67c463afaa0180c4a718357f9a6f270d542479a0f213870e661fb950abca4a14ca290570ba7983347", t),
				QI:      toBytes("009fe7ae42e92bc04fcd5780464bd21d0c8ac0c599f9af020fde6ab0a7e7d1d39902f5d8fb6c614184c4c1b103fb46e94cd10a6c8a40f9991a1f28269f326435b6c50276fda6493353c650a833f724d80c7d522ba16c79f0eb61f672736b68fb8be3243d10943c4ab7028d09e76cfb5892222e38bc4d35585bf35a88cd68c73b07", t),
			}

			resp, err := client.ImportKey(ctx, "importedKey", jwk, nil)
			require.NoError(t, err)
			require.NotNil(t, resp.Key)

			invalid, err := client.ImportKey(ctx, "invalid", JSONWebKey{}, nil)
			require.Error(t, err)
			require.Nil(t, invalid.Properties)
		})
	}
}

func TestGetRandomBytes(t *testing.T) {
	for _, testType := range testTypes {
		t.Run(fmt.Sprintf("%s_%s", t.Name(), testType), func(t *testing.T) {
			if testType == REGULARTEST {
				t.Skip("Managed HSM Only")
			}
			skipHSM(t, testType)
			stop := startTest(t)
			defer stop()

			client, err := createClient(t, testType)
			require.NoError(t, err)

			resp, err := client.GetRandomBytes(ctx, to.Int32Ptr(100), nil)
			require.NoError(t, err)
			require.Equal(t, 100, len(resp.Value))

			invalid, err := client.GetRandomBytes(ctx, to.Int32Ptr(-1), nil)
			require.Error(t, err)
			require.Nil(t, invalid.RawResponse)
		})
	}
}

func TestGetDeletedKey(t *testing.T) {
	for _, testType := range testTypes {
		t.Run(fmt.Sprintf("%s_%s", t.Name(), testType), func(t *testing.T) {
			if testType == HSMTEST {
				t.Skip()
			}
			stop := startTest(t)
			defer stop()

			client, err := createClient(t, testType)
			require.NoError(t, err)

			key, err := createRandomName(t, "keyName")
			require.NoError(t, err)
			_, err = client.CreateRSAKey(ctx, key, nil)
			require.NoError(t, err)
			defer cleanUpKey(t, client, key)

			poller, err := client.BeginDeleteKey(ctx, key, nil)
			require.NoError(t, err)
			_, err = poller.PollUntilDone(ctx, delay())
			require.NoError(t, err)

			time.Sleep(10 * delay())

			resp, err := client.GetDeletedKey(ctx, key, nil)
			require.NoError(t, err)
			require.Contains(t, *resp.Key.ID, key)

			_, err = client.PurgeDeletedKey(ctx, key, nil)
			require.NoError(t, err)
		})
	}
}

func TestRotateKey(t *testing.T) {
	t.Skipf("Skipping while service disabled feature")
	for _, testType := range testTypes {
		t.Run(fmt.Sprintf("%s_%s", t.Name(), testType), func(t *testing.T) {
			alwaysSkipHSM(t, testType)
			stop := startTest(t)
			defer stop()

			client, err := createClient(t, testType)
			require.NoError(t, err)

			key, err := createRandomName(t, "key")
			require.NoError(t, err)
			createResp, err := client.CreateRSAKey(ctx, key, nil)
			require.NoError(t, err)
			defer cleanUpKey(t, client, key)

			resp, err := client.RotateKey(ctx, key, nil)
			require.NoError(t, err)

			require.NotEqual(t, *createResp.Key.ID, *resp.Key.ID)
			require.NotEqual(t, createResp.Key.N, resp.Key.N)

			invalid, err := client.RotateKey(ctx, "keynonexistent", nil)
			require.Error(t, err)
			require.Nil(t, invalid.Key)
			require.Nil(t, invalid.Key)
		})
	}
}

func TestGetKeyRotationPolicy(t *testing.T) {
	t.Skipf("Skipping while service disabled feature")
	for _, testType := range testTypes {
		t.Run(fmt.Sprintf("%s_%s", t.Name(), testType), func(t *testing.T) {
			alwaysSkipHSM(t, testType)
			stop := startTest(t)
			defer stop()

			client, err := createClient(t, testType)
			require.NoError(t, err)

			key, err := createRandomName(t, "key")
			require.NoError(t, err)
			_, err = client.CreateRSAKey(ctx, key, nil)
			require.NoError(t, err)
			defer cleanUpKey(t, client, key)

			_, err = client.GetKeyRotationPolicy(ctx, key, nil)
			require.NoError(t, err)
		})
	}
}

// This test is not ready, it will be ready in the 7.4 swagger, leaving this test for once that change is made.
func TestReleaseKey(t *testing.T) {
	for _, testType := range testTypes {
		t.Run(fmt.Sprintf("%s_%s", t.Name(), testType), func(t *testing.T) {
			alwaysSkipHSM(t, testType)
			// t.Skip("Release is not currently not enabled in API Version 7.3-preview")
			stop := startTest(t)
			defer stop()

			client, err := createClient(t, testType)
			require.NoError(t, err)

			key, err := createRandomName(t, "key")
			require.NoError(t, err)
			_, err = client.CreateRSAKey(ctx, key, nil)
			require.NoError(t, err)
			defer cleanUpKey(t, client, key)

			// Get attestation token from service
			attestationURL := recording.GetEnvVariable("AZURE_KEYVAULT_ATTESTATION_URL", "https://fakewebsite.net/")
			req, err := http.NewRequest("GET", fmt.Sprintf("%s/generate-test-token", attestationURL), nil)
			require.NoError(t, err)

			if recording.GetRecordMode() == recording.PlaybackMode {
				t.Skip("Skipping test in playback")
			}

			// Issue when deploying HSM as well
			if _, ok := os.LookupEnv("AZURE_MANAGEDHSM_URL"); !ok {
				_, err = http.DefaultClient.Do(req)
				require.Error(t, err) // This URL doesn't exist so this should fail, will pass after 7.4-preview release
				// require.Equal(t, resp.StatusCode, http.StatusOK)
				// defer resp.Body.Close()

				// type targetResponse struct {
				// 	Token string `json:"token"`
				// }

				// var tR targetResponse
				// err = json.NewDecoder(resp.Body).Decode(&tR)
				// require.NoError(t, err)

				_, err = client.ReleaseKey(ctx, key, "target", nil)
				require.Error(t, err)
			}
		})
	}
}

func TestUpdateKeyRotationPolicy(t *testing.T) {
	t.Skipf("Skipping while service disabled feature")
	for _, testType := range testTypes {
		t.Run(fmt.Sprintf("%s_%s", t.Name(), testType), func(t *testing.T) {
			alwaysSkipHSM(t, testType)
			stop := startTest(t)
			defer stop()

			client, err := createClient(t, testType)
			require.NoError(t, err)

			key, err := createRandomName(t, "key")
			require.NoError(t, err)
			_, err = client.CreateRSAKey(ctx, key, nil)
			require.NoError(t, err)
			defer cleanUpKey(t, client, key)

			_, err = client.UpdateKeyRotationPolicy(ctx, key, &UpdateKeyRotationPolicyOptions{
				Attributes: &KeyRotationPolicyAttributes{
					ExpiryTime: to.StringPtr("P90D"),
				},
				LifetimeActions: []*LifetimeActions{
					{
						Action: &LifetimeActionsType{
							Type: ActionTypeNotify.ToPtr(),
						},
						Trigger: &LifetimeActionsTrigger{
							TimeBeforeExpiry: to.StringPtr("P30D"),
						},
					},
				},
			})
			require.NoError(t, err)
		})
	}
}<|MERGE_RESOLUTION|>--- conflicted
+++ resolved
@@ -397,22 +397,14 @@
 				Tags: map[string]string{
 					"Tag1": "Val1",
 				},
-<<<<<<< HEAD
 				KeyAttributes: &KeyProperties{
-=======
-				KeyAttributes: &KeyAttributes{
->>>>>>> a616d275
 					ExpiresOn: to.TimePtr(time.Now().AddDate(1, 0, 0)),
 				},
 			})
 			require.NoError(t, err)
 			require.NotNil(t, resp.Properties)
 			require.Equal(t, resp.Tags["Tag1"], "Val1")
-<<<<<<< HEAD
-			require.NotNil(t, resp.Properties.UpdatedOn)
-=======
-			require.NotNil(t, resp.Attributes.UpdatedOn)
->>>>>>> a616d275
+			require.NotNil(t, resp.Properties.ExpiresOn)
 
 			invalid, err := client.UpdateKeyProperties(ctx, "doesnotexist", nil)
 			require.Error(t, err)
@@ -455,7 +447,7 @@
 
 			_, err = client.CreateRSAKey(ctx, key, &CreateRSAKeyOptions{
 				HardwareProtected: to.BoolPtr(true),
-				KeyAttributes: &KeyAttributes{
+				KeyAttributes: &KeyProperties{
 					Exportable: to.BoolPtr(true),
 				},
 				ReleasePolicy: &KeyReleasePolicy{
