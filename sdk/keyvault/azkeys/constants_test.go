--- conflicted
+++ resolved
@@ -16,11 +16,7 @@
 	d := DeletionRecoveryLevelCustomizedRecoverable
 	require.Equal(t, d.ToPtr(), &d)
 
-<<<<<<< HEAD
-	j := P256
-=======
 	j := KeyCurveNameP256
->>>>>>> e8910fe5
 	require.Equal(t, j.ToPtr(), &j)
 
 	o := KeyOperationDecrypt
