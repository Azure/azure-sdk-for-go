--- conflicted
+++ resolved
@@ -9,10 +9,7 @@
 import (
 	"time"
 
-<<<<<<< HEAD
 	"github.com/Azure/azure-sdk-for-go/sdk/azcore/to"
-=======
->>>>>>> 52ad1c9e
 	"github.com/Azure/azure-sdk-for-go/sdk/keyvault/azkeys/internal/generated"
 )
 
@@ -305,7 +302,7 @@
 				RecoveryLevel:   (*DeletionRecoveryLevel)(i.Attributes.RecoveryLevel),
 			},
 			KID:     i.Kid,
-			Tags:    i.Tags,
+			Tags:    convertGeneratedMap(i.Tags),
 			Managed: i.Managed,
 		},
 	}
