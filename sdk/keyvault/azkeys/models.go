//go:build go1.16
// +build go1.16

// Copyright (c) Microsoft Corporation. All rights reserved.
// Licensed under the MIT License. See License.txt in the project root for license information.

package azkeys

import (
	"time"

	"github.com/Azure/azure-sdk-for-go/sdk/keyvault/azkeys/internal/generated"
)

// KeyProperties - The properties of a key managed by the key vault service.
type KeyProperties struct {
	// Determines whether the object is enabled.
	Enabled *bool `json:"enabled,omitempty"`

	// Expiry date in UTC.
	ExpiresOn *time.Time `json:"exp,omitempty"`
<<<<<<< HEAD

	// Indicates if the private key can be exported.
	Exportable *bool `json:"exportable,omitempty"`
=======
>>>>>>> a616d275

	// Not before date in UTC.
	NotBefore *time.Time `json:"nbf,omitempty"`

	// READ-ONLY; Creation time in UTC.
	CreatedOn *time.Time `json:"created,omitempty" azure:"ro"`

<<<<<<< HEAD
=======
	// READ-ONLY; Last updated time in UTC.
	UpdatedOn *time.Time `json:"updated,omitempty" azure:"ro"`
}

// KeyAttributes - The attributes of a key managed by the key vault service.
type KeyAttributes struct {
	// Determines whether the object is enabled.
	Enabled *bool `json:"enabled,omitempty"`

	// Expiry date in UTC.
	ExpiresOn *time.Time `json:"exp,omitempty"`

	// Indicates if the private key can be exported.
	Exportable *bool `json:"exportable,omitempty"`

	// Not before date in UTC.
	NotBefore *time.Time `json:"nbf,omitempty"`

	// READ-ONLY; Creation time in UTC.
	CreatedOn *time.Time `json:"created,omitempty" azure:"ro"`

>>>>>>> a616d275
	// READ-ONLY; softDelete data retention days. Value should be >=7 and <=90 when softDelete enabled, otherwise 0.
	RecoverableDays *int32 `json:"recoverableDays,omitempty" azure:"ro"`

	// READ-ONLY; Reflects the deletion recovery level currently in effect for keys in the current vault. If it contains 'Purgeable'
	// the key can be permanently deleted by a privileged user; otherwise, only the system
	// can purge the key, at the end of the retention interval.
	RecoveryLevel *DeletionRecoveryLevel `json:"recoveryLevel,omitempty" azure:"ro"`

	// READ-ONLY; Last updated time in UTC.
	UpdatedOn *time.Time `json:"updated,omitempty" azure:"ro"`
}

// converts a KeyAttributes to *generated.KeyAttributes
<<<<<<< HEAD
func (k KeyProperties) toGenerated() *generated.KeyAttributes {
=======
func (k *KeyAttributes) toGenerated() *generated.KeyAttributes {
	if k == nil {
		return nil
	}
>>>>>>> a616d275
	return &generated.KeyAttributes{
		RecoverableDays: k.RecoverableDays,
		RecoveryLevel:   recoveryLevelToGenerated(k.RecoveryLevel),
		Enabled:         k.Enabled,
		Expires:         k.ExpiresOn,
		NotBefore:       k.NotBefore,
		Created:         k.CreatedOn,
		Updated:         k.UpdatedOn,
<<<<<<< HEAD
=======
		Exportable:      k.Exportable,
>>>>>>> a616d275
	}
}

// converts *generated.KeyAttributes to *KeyAttributes
func keyAttributesFromGenerated(i *generated.KeyAttributes) *KeyProperties {
	if i == nil {
		return &KeyProperties{}
	}

	return &KeyProperties{
		RecoverableDays: i.RecoverableDays,
		RecoveryLevel:   DeletionRecoveryLevel(*i.RecoveryLevel).ToPtr(),
		Enabled:         i.Enabled,
		ExpiresOn:       i.Expires,
		NotBefore:       i.NotBefore,
		CreatedOn:       i.Created,
		UpdatedOn:       i.Updated,
<<<<<<< HEAD
=======
		Exportable:      i.Exportable,
>>>>>>> a616d275
	}
}

// KeyVaultKey - A KeyVaultKey consists of a WebKey plus its attributes.
type KeyVaultKey struct {
	// The key management properties.
	Properties *KeyProperties `json:"attributes,omitempty"`

	// The Json web key.
	Key *JSONWebKey `json:"key,omitempty"`

	// The policy rules under which the key can be exported.
	ReleasePolicy *KeyReleasePolicy `json:"release_policy,omitempty"`

	// Application specific metadata in the form of key-value pairs.
	Tags map[string]string `json:"tags,omitempty"`

	// READ-ONLY; True if the key's lifetime is managed by key vault. If this is a key backing a certificate, then managed will be true.
	Managed *bool `json:"managed,omitempty" azure:"ro"`
}

// JSONWebKey - As of http://tools.ietf.org/html/draft-ietf-jose-json-web-key-18
type JSONWebKey struct {
	// Elliptic curve name. For valid values, see KeyCurveName.
	Crv *KeyCurveName `json:"crv,omitempty"`

	// RSA private exponent, or the D component of an EC private key.
	D []byte `json:"d,omitempty"`

	// RSA private key parameter.
	DP []byte `json:"dp,omitempty"`

	// RSA private key parameter.
	DQ []byte `json:"dq,omitempty"`

	// RSA public exponent.
	E []byte `json:"e,omitempty"`

	// Symmetric key.
	K      []byte    `json:"k,omitempty"`
	KeyOps []*string `json:"key_ops,omitempty"`

	// Key identifier.
	ID *string `json:"kid,omitempty"`

	// JsonWebKey Key Type (kty), as defined in https://tools.ietf.org/html/draft-ietf-jose-json-web-algorithms-40.
	KeyType *KeyType `json:"kty,omitempty"`

	// RSA modulus.
	N []byte `json:"n,omitempty"`

	// RSA secret prime.
	P []byte `json:"p,omitempty"`

	// RSA secret prime, with p < q.
	Q []byte `json:"q,omitempty"`

	// RSA private key parameter.
	QI []byte `json:"qi,omitempty"`

	// Protected Key, used with 'Bring Your Own Key'.
	T []byte `json:"key_hsm,omitempty"`

	// X component of an EC public key.
	X []byte `json:"x,omitempty"`

	// Y component of an EC public key.
	Y []byte `json:"y,omitempty"`
}

// converts generated.JSONWebKey to publicly exposed version
func jsonWebKeyFromGenerated(i *generated.JSONWebKey) *JSONWebKey {
	if i == nil {
		return &JSONWebKey{}
	}

	return &JSONWebKey{
		Crv:     (*KeyCurveName)(i.Crv),
		D:       i.D,
		DP:      i.DP,
		DQ:      i.DQ,
		E:       i.E,
		K:       i.K,
		KeyOps:  i.KeyOps,
		ID:      i.Kid,
		KeyType: (*KeyType)(i.Kty),
		N:       i.N,
		P:       i.P,
		Q:       i.Q,
		QI:      i.QI,
		T:       i.T,
		X:       i.X,
		Y:       i.Y,
	}
}

// converts JSONWebKey to *generated.JSONWebKey
func (j JSONWebKey) toGenerated() *generated.JSONWebKey {
	return &generated.JSONWebKey{
		Crv:    (*generated.JSONWebKeyCurveName)(j.Crv),
		D:      j.D,
		DP:     j.DP,
		DQ:     j.DQ,
		E:      j.E,
		K:      j.K,
		KeyOps: j.KeyOps,
		Kid:    j.ID,
		Kty:    (*generated.JSONWebKeyType)(j.KeyType),
		N:      j.N,
		P:      j.P,
		Q:      j.Q,
		QI:     j.QI,
		T:      j.T,
		X:      j.X,
		Y:      j.Y,
	}
}

// KeyType - JsonWebKey Key Type (kty), as defined in https://tools.ietf.org/html/draft-ietf-jose-json-web-algorithms-40.
type KeyType string

const (
	// EC - Elliptic Curve.
	KeyTypeEC KeyType = "EC"

	// ECHSM - Elliptic Curve with a private key which is not exportable from the HSM.
	KeyTypeECHSM KeyType = "EC-HSM"

	// Oct - Octet sequence (used to represent symmetric keys)
	KeyTypeOct KeyType = "oct"

	// OctHSM - Octet sequence (used to represent symmetric keys) which is not exportable from the HSM.
	KeyTypeOctHSM KeyType = "oct-HSM"

	// RSA - RSA (https://tools.ietf.org/html/rfc3447)
	KeyTypeRSA KeyType = "RSA"

	// RSAHSM - RSA with a private key which is not exportable from the HSM.
	KeyTypeRSAHSM KeyType = "RSA-HSM"
)

func (k KeyType) ToPtr() *KeyType {
	return &k
}

// convert KeyType to *generated.JSONWebKeyType
func (j KeyType) toGenerated() *generated.JSONWebKeyType {
	return generated.JSONWebKeyType(j).ToPtr()
}

// KeyItem - The key item containing key metadata.
type KeyItem struct {
	// The key management attributes.
	Attributes *KeyProperties `json:"attributes,omitempty"`

	// Key identifier.
	KID *string `json:"kid,omitempty"`

	// Application specific metadata in the form of key-value pairs.
	Tags map[string]string `json:"tags,omitempty"`

	// READ-ONLY; True if the key's lifetime is managed by key vault. If this is a key backing a certificate, then managed will be true.
	Managed *bool `json:"managed,omitempty" azure:"ro"`
}

// convert *generated.KeyItem to *KeyItem
func keyItemFromGenerated(i *generated.KeyItem) *KeyItem {
	if i == nil {
		return nil
	}

	return &KeyItem{
		Attributes: keyAttributesFromGenerated(i.Attributes),
		KID:        i.Kid,
		Tags:       convertGeneratedMap(i.Tags),
		Managed:    i.Managed,
	}
}

// DeletedKey - A DeletedKey consisting of a WebKey plus its Attributes and deletion info
type DeletedKey struct {
	// The key management attributes.
	Attributes *KeyProperties `json:"attributes,omitempty"`

	// The Json web key.
	Key *JSONWebKey `json:"key,omitempty"`

	// The url of the recovery object, used to identify and recover the deleted key.
	RecoveryID *string `json:"recoveryId,omitempty"`

	// The policy rules under which the key can be exported.
	ReleasePolicy *KeyReleasePolicy `json:"release_policy,omitempty"`

	// Application specific metadata in the form of key-value pairs.
	Tags map[string]string `json:"tags,omitempty"`

	// READ-ONLY; The time when the key was deleted, in UTC
	DeletedDate *time.Time `json:"deletedDate,omitempty" azure:"ro"`

	// READ-ONLY; True if the key's lifetime is managed by key vault. If this is a key backing a certificate, then managed will
	// be true.
	Managed *bool `json:"managed,omitempty" azure:"ro"`

	// READ-ONLY; The time when the key is scheduled to be purged, in UTC
	ScheduledPurgeDate *time.Time `json:"scheduledPurgeDate,omitempty" azure:"ro"`
}

// DeletedKeyItem - The deleted key item containing the deleted key metadata and information about deletion.
type DeletedKeyItem struct {
	// The key management attributes.
	Attributes *KeyProperties `json:"attributes,omitempty"`

	// Key identifier.
	KID *string `json:"kid,omitempty"`

	// The url of the recovery object, used to identify and recover the deleted key.
	RecoveryID *string `json:"recoveryId,omitempty"`

	// Application specific metadata in the form of key-value pairs.
	Tags map[string]string `json:"tags,omitempty"`

	// READ-ONLY; The time when the key was deleted, in UTC
	DeletedDate *time.Time `json:"deletedDate,omitempty" azure:"ro"`

	// READ-ONLY; True if the key's lifetime is managed by key vault. If this is a key backing a certificate, then managed will
	// be true.
	Managed *bool `json:"managed,omitempty" azure:"ro"`

	// READ-ONLY; The time when the key is scheduled to be purged, in UTC
	ScheduledPurgeDate *time.Time `json:"scheduledPurgeDate,omitempty" azure:"ro"`
}

// convert *generated.DeletedKeyItem to *DeletedKeyItem
func deletedKeyItemFromGenerated(i *generated.DeletedKeyItem) *DeletedKeyItem {
	if i == nil {
		return nil
	}

	return &DeletedKeyItem{
		RecoveryID:         i.RecoveryID,
		DeletedDate:        i.DeletedDate,
		ScheduledPurgeDate: i.ScheduledPurgeDate,
<<<<<<< HEAD
		Attributes: &KeyProperties{
			Enabled:         i.Attributes.Enabled,
			ExpiresOn:       i.Attributes.Expires,
			NotBefore:       i.Attributes.NotBefore,
			CreatedOn:       i.Attributes.Created,
			UpdatedOn:       i.Attributes.Updated,
			RecoverableDays: i.Attributes.RecoverableDays,
			RecoveryLevel:   (*DeletionRecoveryLevel)(i.Attributes.RecoveryLevel),
=======
		KeyItem: KeyItem{
			Attributes: &KeyAttributes{
				Enabled:         i.Attributes.Enabled,
				ExpiresOn:       i.Attributes.Expires,
				NotBefore:       i.Attributes.NotBefore,
				CreatedOn:       i.Attributes.Created,
				UpdatedOn:       i.Attributes.Updated,
				Exportable:      i.Attributes.Exportable,
				RecoverableDays: i.Attributes.RecoverableDays,
				RecoveryLevel:   (*DeletionRecoveryLevel)(i.Attributes.RecoveryLevel),
			},
			KID:     i.Kid,
			Tags:    convertGeneratedMap(i.Tags),
			Managed: i.Managed,
>>>>>>> a616d275
		},
		KID:     i.Kid,
		Tags:    convertGeneratedMap(i.Tags),
		Managed: i.Managed,
	}
}

type KeyReleasePolicy struct {
	// Content type and version of key release policy
	ContentType *string `json:"contentType,omitempty"`

	// Blob encoding the policy rules under which the key can be released.
	EncodedPolicy []byte `json:"data,omitempty"`

	// Defines the mutability state of the policy. Once marked immutable, this flag cannot be reset and the policy cannot be changed
	// under any circumstances.
	Immutable *bool `json:"immutable,omitempty"`
}

func (k *KeyReleasePolicy) toGenerated() *generated.KeyReleasePolicy {
	if k == nil {
		return nil
	}

	return &generated.KeyReleasePolicy{
		ContentType:   k.ContentType,
		EncodedPolicy: k.EncodedPolicy,
		Immutable:     k.Immutable,
	}
}

func keyReleasePolicyFromGenerated(i *generated.KeyReleasePolicy) *KeyReleasePolicy {
	if i == nil {
		return nil
	}
	return &KeyReleasePolicy{
		ContentType:   i.ContentType,
		EncodedPolicy: i.EncodedPolicy,
		Immutable:     i.Immutable,
	}
}

// KeyRotationPolicy - Management policy for a key.
type KeyRotationPolicy struct {
	// The key rotation policy attributes.
	Attributes *KeyRotationPolicyAttributes `json:"attributes,omitempty"`

	// Actions that will be performed by Key Vault over the lifetime of a key. For preview, lifetimeActions can only have two items at maximum: one for rotate,
	// one for notify. Notification time would be
	// default to 30 days before expiry and it is not configurable.
	LifetimeActions []*LifetimeActions `json:"lifetimeActions,omitempty"`

	// READ-ONLY; The key policy id.
	ID *string `json:"id,omitempty" azure:"ro"`
}

// KeyRotationPolicyAttributes - The key rotation policy attributes.
type KeyRotationPolicyAttributes struct {
	// The expiryTime will be applied on the new key version. It should be at least 28 days. It will be in ISO 8601 Format. Examples: 90 days: P90D, 3 months:
	// P3M, 48 hours: PT48H, 1 year and 10 days: P1Y10D
	ExpiryTime *string `json:"expiryTime,omitempty"`

	// READ-ONLY; The key rotation policy created time in UTC.
	Created *time.Time `json:"created,omitempty" azure:"ro"`

	// READ-ONLY; The key rotation policy's last updated time in UTC.
	Updated *time.Time `json:"updated,omitempty" azure:"ro"`
}

func (k KeyRotationPolicyAttributes) toGenerated() *generated.KeyRotationPolicyAttributes {
	return &generated.KeyRotationPolicyAttributes{
		ExpiryTime: k.ExpiryTime,
		Created:    k.Created,
		Updated:    k.Updated,
	}
}

// LifetimeActions - Action and its trigger that will be performed by Key Vault over the lifetime of a key.
type LifetimeActions struct {
	// The action that will be executed.
	Action *LifetimeActionsType `json:"action,omitempty"`

	// The condition that will execute the action.
	Trigger *LifetimeActionsTrigger `json:"trigger,omitempty"`
}

func (l *LifetimeActions) toGenerated() *generated.LifetimeActions {
	if l == nil {
		return nil
	}
	return &generated.LifetimeActions{
		Action: &generated.LifetimeActionsType{
			Type: (*generated.ActionType)(l.Action.Type),
		},
		Trigger: &generated.LifetimeActionsTrigger{
			TimeAfterCreate:  l.Trigger.TimeAfterCreate,
			TimeBeforeExpiry: l.Trigger.TimeBeforeExpiry,
		},
	}
}

func lifetimeActionsFromGenerated(i *generated.LifetimeActions) *LifetimeActions {
	if i == nil {
		return nil
	}
	return &LifetimeActions{
		Trigger: &LifetimeActionsTrigger{
			TimeAfterCreate:  i.Trigger.TimeAfterCreate,
			TimeBeforeExpiry: i.Trigger.TimeBeforeExpiry,
		},
		Action: &LifetimeActionsType{
			Type: (*ActionType)(i.Action.Type),
		},
	}
}

// LifetimeActionsType - The action that will be executed.
type LifetimeActionsType struct {
	// The type of the action.
	Type *ActionType `json:"type,omitempty"`
}

// LifetimeActionsTrigger - A condition to be satisfied for an action to be executed.
type LifetimeActionsTrigger struct {
	// Time after creation to attempt to rotate. It only applies to rotate. It will be in ISO 8601 duration format. Example: 90 days : "P90D"
	TimeAfterCreate *string `json:"timeAfterCreate,omitempty"`

	// Time before expiry to attempt to rotate or notify. It will be in ISO 8601 duration format. Example: 90 days : "P90D"
	TimeBeforeExpiry *string `json:"timeBeforeExpiry,omitempty"`
}

func convertToGeneratedMap(m map[string]string) map[string]*string {
	if m == nil {
		return nil
	}

	ret := make(map[string]*string)
	for k, v := range m {
		ret[k] = &v
	}
	return ret
}

func convertGeneratedMap(m map[string]*string) map[string]string {
	if m == nil {
		return nil
	}

	ret := make(map[string]string)
	for k, v := range m {
		ret[k] = *v
	}
	return ret
}<|MERGE_RESOLUTION|>--- conflicted
+++ resolved
@@ -12,19 +12,16 @@
 	"github.com/Azure/azure-sdk-for-go/sdk/keyvault/azkeys/internal/generated"
 )
 
-// KeyProperties - The properties of a key managed by the key vault service.
+// KeyProperties - The attributes of a key managed by the key vault service.
 type KeyProperties struct {
 	// Determines whether the object is enabled.
 	Enabled *bool `json:"enabled,omitempty"`
 
 	// Expiry date in UTC.
 	ExpiresOn *time.Time `json:"exp,omitempty"`
-<<<<<<< HEAD
 
 	// Indicates if the private key can be exported.
 	Exportable *bool `json:"exportable,omitempty"`
-=======
->>>>>>> a616d275
 
 	// Not before date in UTC.
 	NotBefore *time.Time `json:"nbf,omitempty"`
@@ -32,30 +29,6 @@
 	// READ-ONLY; Creation time in UTC.
 	CreatedOn *time.Time `json:"created,omitempty" azure:"ro"`
 
-<<<<<<< HEAD
-=======
-	// READ-ONLY; Last updated time in UTC.
-	UpdatedOn *time.Time `json:"updated,omitempty" azure:"ro"`
-}
-
-// KeyAttributes - The attributes of a key managed by the key vault service.
-type KeyAttributes struct {
-	// Determines whether the object is enabled.
-	Enabled *bool `json:"enabled,omitempty"`
-
-	// Expiry date in UTC.
-	ExpiresOn *time.Time `json:"exp,omitempty"`
-
-	// Indicates if the private key can be exported.
-	Exportable *bool `json:"exportable,omitempty"`
-
-	// Not before date in UTC.
-	NotBefore *time.Time `json:"nbf,omitempty"`
-
-	// READ-ONLY; Creation time in UTC.
-	CreatedOn *time.Time `json:"created,omitempty" azure:"ro"`
-
->>>>>>> a616d275
 	// READ-ONLY; softDelete data retention days. Value should be >=7 and <=90 when softDelete enabled, otherwise 0.
 	RecoverableDays *int32 `json:"recoverableDays,omitempty" azure:"ro"`
 
@@ -69,14 +42,10 @@
 }
 
 // converts a KeyAttributes to *generated.KeyAttributes
-<<<<<<< HEAD
-func (k KeyProperties) toGenerated() *generated.KeyAttributes {
-=======
-func (k *KeyAttributes) toGenerated() *generated.KeyAttributes {
+func (k *KeyProperties) toGenerated() *generated.KeyAttributes {
 	if k == nil {
 		return nil
 	}
->>>>>>> a616d275
 	return &generated.KeyAttributes{
 		RecoverableDays: k.RecoverableDays,
 		RecoveryLevel:   recoveryLevelToGenerated(k.RecoveryLevel),
@@ -85,10 +54,7 @@
 		NotBefore:       k.NotBefore,
 		Created:         k.CreatedOn,
 		Updated:         k.UpdatedOn,
-<<<<<<< HEAD
-=======
 		Exportable:      k.Exportable,
->>>>>>> a616d275
 	}
 }
 
@@ -106,10 +72,7 @@
 		NotBefore:       i.NotBefore,
 		CreatedOn:       i.Created,
 		UpdatedOn:       i.Updated,
-<<<<<<< HEAD
-=======
 		Exportable:      i.Exportable,
->>>>>>> a616d275
 	}
 }
 
@@ -352,7 +315,6 @@
 		RecoveryID:         i.RecoveryID,
 		DeletedDate:        i.DeletedDate,
 		ScheduledPurgeDate: i.ScheduledPurgeDate,
-<<<<<<< HEAD
 		Attributes: &KeyProperties{
 			Enabled:         i.Attributes.Enabled,
 			ExpiresOn:       i.Attributes.Expires,
@@ -361,22 +323,6 @@
 			UpdatedOn:       i.Attributes.Updated,
 			RecoverableDays: i.Attributes.RecoverableDays,
 			RecoveryLevel:   (*DeletionRecoveryLevel)(i.Attributes.RecoveryLevel),
-=======
-		KeyItem: KeyItem{
-			Attributes: &KeyAttributes{
-				Enabled:         i.Attributes.Enabled,
-				ExpiresOn:       i.Attributes.Expires,
-				NotBefore:       i.Attributes.NotBefore,
-				CreatedOn:       i.Attributes.Created,
-				UpdatedOn:       i.Attributes.Updated,
-				Exportable:      i.Attributes.Exportable,
-				RecoverableDays: i.Attributes.RecoverableDays,
-				RecoveryLevel:   (*DeletionRecoveryLevel)(i.Attributes.RecoveryLevel),
-			},
-			KID:     i.Kid,
-			Tags:    convertGeneratedMap(i.Tags),
-			Managed: i.Managed,
->>>>>>> a616d275
 		},
 		KID:     i.Kid,
 		Tags:    convertGeneratedMap(i.Tags),
