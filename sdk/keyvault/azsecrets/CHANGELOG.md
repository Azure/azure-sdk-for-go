--- conflicted
+++ resolved
@@ -19,11 +19,8 @@
   `Properties` fields, for example `SecretItem.Properties`.
 * Changed paged API content values to pointer types. For example, `ListPropertiesOfSecretsResponse.Secrets`
   changed type from `[]SecretItem` to `[]*SecretItem`.
-<<<<<<< HEAD
 * Removed JSON tags from models
-=======
 * `UpdateSecretProperties()` has a `Properties` parameter instead of a `Secret` parameter
->>>>>>> ce15e697
 
 ### Bugs Fixed
 
