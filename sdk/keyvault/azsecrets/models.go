--- conflicted
+++ resolved
@@ -88,17 +88,9 @@
 }
 
 func (s Attributes) toGenerated() *internal.SecretAttributes {
-	var recLevel *internal.DeletionRecoveryLevel
-	if s.RecoveryLevel != nil {
-		recLevel = s.RecoveryLevel.toGenerated().ToPtr()
-	}
 	return &internal.SecretAttributes{
 		RecoverableDays: s.RecoverableDays,
-<<<<<<< HEAD
-		RecoveryLevel:   recLevel,
-=======
 		RecoveryLevel:   s.RecoveryLevel.toGenerated(),
->>>>>>> 7e633f0d
 		Attributes: internal.Attributes{
 			Enabled:   s.Enabled,
 			Expires:   s.Expires,
