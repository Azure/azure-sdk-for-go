// Copyright (c) Microsoft Corporation. All rights reserved.
// Licensed under the MIT License.

package azeventhubs

import (
	"errors"
	"fmt"
	"sync"

	"github.com/Azure/azure-sdk-for-go/sdk/internal/uuid"
	"github.com/Azure/azure-sdk-for-go/sdk/messaging/azeventhubs/internal"
	"github.com/Azure/azure-sdk-for-go/sdk/messaging/azeventhubs/internal/amqpwrap"
	"github.com/Azure/azure-sdk-for-go/sdk/messaging/azeventhubs/internal/go-amqp"
)

// ErrEventDataTooLarge is returned when a message cannot fit into a batch when using the [azeventhubs.EventDataBatch.AddEventData] function.
var ErrEventDataTooLarge = errors.New("the EventData could not be added because it is too large for the batch")

type (
	// EventDataBatch is used to efficiently pack up EventData before sending it to Event Hubs.
	//
	// EventDataBatch's are not meant to be created directly. Use [azeventhubs.ProducerClient.NewEventDataBatch],
	// which will create them with the proper size limit for your Event Hub.
	EventDataBatch struct {
		mu sync.RWMutex

		marshaledMessages [][]byte
		batchEnvelope     *amqp.Message

		maxBytes    uint64
		currentSize uint64

		partitionID  *string
		partitionKey *string
	}
)

const (
	batchMessageFormat uint32 = 0x80013700
)

// AddEventDataOptions contains optional parameters for the AddEventData function.
type AddEventDataOptions struct {
	// For future expansion
}

<<<<<<< HEAD
// AddEventData adds an EventData to the batch if the message will not exceed the max size of the batch
// Returns:
// - ErrMessageTooLarge if the message cannot fit
// - a non-nil error for other failures
// - nil, otherwise
func (b *EventDataBatch) AddEventData(ed *EventData, options *AddEventDataOptions) error {
	return b.addAMQPMessage(ed.toAMQPMessage())
}

// AddAMQPAnnotatedMessage adds an EventData to the batch if the message will not exceed the max size of the batch
// Returns:
// - ErrMessageTooLarge if the message cannot fit
// - a non-nil error for other failures
// - nil, otherwise
func (b *EventDataBatch) AddAMQPAnnotatedMessage(annotatedMessage *AMQPAnnotatedMessage, options *AddEventDataOptions) error {
	return b.addAMQPMessage(annotatedMessage.toAMQPMessage())
}

// NumBytes is the number of bytes in the message batch
func (b *EventDataBatch) NumBytes() uint64 {
	b.mu.RLock()
	defer b.mu.RUnlock()
=======
// AddEventData adds an EventData to the batch, failing if the EventData would
// cause the EventDataBatch to be too large to send.
//
// This size limit was set when the EventDataBatch was created, in options to
// [azeventhubs.ProducerClient.NewEventDataBatch], or (by default) from Event
// Hubs itself.
//
// Returns ErrMessageTooLarge if the message cannot fit, or a non-nil error for
// other failures.
func (mb *EventDataBatch) AddEventData(ed *EventData, options *AddEventDataOptions) error {
	return mb.addAMQPMessage(ed.toAMQPMessage())
}

// NumBytes is the number of bytes in the batch.
func (mb *EventDataBatch) NumBytes() uint64 {
	mb.mu.RLock()
	defer mb.mu.RUnlock()
>>>>>>> 303017d0

	return b.currentSize
}

<<<<<<< HEAD
// NumEvents returns the # of events in the batch.
func (b *EventDataBatch) NumEvents() int32 {
	b.mu.RLock()
	defer b.mu.RUnlock()
=======
// NumEvents returns the number of events in the batch.
func (mb *EventDataBatch) NumEvents() int32 {
	mb.mu.RLock()
	defer mb.mu.RUnlock()
>>>>>>> 303017d0

	return int32(len(b.marshaledMessages))
}

// toAMQPMessage converts this batch into a sendable *amqp.Message
// NOTE: not idempotent!
func (b *EventDataBatch) toAMQPMessage() *amqp.Message {
	b.mu.Lock()
	defer b.mu.Unlock()

	b.batchEnvelope.Data = make([][]byte, len(b.marshaledMessages))
	b.batchEnvelope.Format = batchMessageFormat

	if b.partitionKey != nil {
		if b.batchEnvelope.Annotations == nil {
			b.batchEnvelope.Annotations = make(amqp.Annotations)
		}

		b.batchEnvelope.Annotations[partitionKeyAnnotation] = *b.partitionKey
	}

	copy(b.batchEnvelope.Data, b.marshaledMessages)
	return b.batchEnvelope
}

func (b *EventDataBatch) addAMQPMessage(msg *amqp.Message) error {
	if msg.Properties.MessageID == nil || msg.Properties.MessageID == "" {
		uid, err := uuid.New()
		if err != nil {
			return err
		}
		msg.Properties.MessageID = uid.String()
	}

	if b.partitionKey != nil {
		if msg.Annotations == nil {
			msg.Annotations = make(amqp.Annotations)
		}

		msg.Annotations[partitionKeyAnnotation] = *b.partitionKey
	}

	bin, err := msg.MarshalBinary()
	if err != nil {
		return err
	}

	b.mu.Lock()
	defer b.mu.Unlock()

	if len(b.marshaledMessages) == 0 {
		// the first message is special - we use its properties and annotations as the
		// actual envelope for the batch message.
		batchEnv, batchEnvLen, err := createBatchEnvelope(msg)

		if err != nil {
			return err
		}

		// (we'll undo this if it turns out the message was too big)
		b.currentSize = uint64(batchEnvLen)
		b.batchEnvelope = batchEnv
	}

	actualPayloadSize := calcActualSizeForPayload(bin)

	if b.currentSize+actualPayloadSize > b.maxBytes {
		if len(b.marshaledMessages) == 0 {
			// reset our our properties, this didn't end up being our first message.
			b.currentSize = 0
			b.batchEnvelope = nil
		}

		return ErrEventDataTooLarge
	}

	b.currentSize += actualPayloadSize
	b.marshaledMessages = append(b.marshaledMessages, bin)

	return nil
}

// createBatchEnvelope makes a copy of the properties of the message, minus any
// payload fields (like Data, Value or Sequence). The data field will be
// filled in with all the messages when the batch is completed.
func createBatchEnvelope(am *amqp.Message) (*amqp.Message, int, error) {
	batchEnvelope := *am

	batchEnvelope.Data = nil
	batchEnvelope.Value = nil
	batchEnvelope.Sequence = nil

	bytes, err := batchEnvelope.MarshalBinary()

	if err != nil {
		return nil, 0, err
	}

	return &batchEnvelope, len(bytes), nil
}

// calcActualSizeForPayload calculates the payload size based
// on overhead from AMQP encoding.
func calcActualSizeForPayload(payload []byte) uint64 {
	const vbin8Overhead = 5
	const vbin32Overhead = 8

	if len(payload) < 256 {
		return uint64(vbin8Overhead + len(payload))
	}

	return uint64(vbin32Overhead + len(payload))
}

func newEventDataBatch(sender amqpwrap.AMQPSenderCloser, options *EventDataBatchOptions) (*EventDataBatch, error) {
	if options == nil {
		options = &EventDataBatchOptions{}
	}

	if options.PartitionID != nil && options.PartitionKey != nil {
		return nil, errors.New("either PartitionID or PartitionKey can be set, but not both")
	}

	var batch EventDataBatch

	if options.PartitionID != nil {
		// they want to send to a particular partition. The batch size should be the same for any
		// link but we might as well use the one they're going to send to.
		batch.partitionID = options.PartitionID
	} else if options.PartitionKey != nil {
		batch.partitionKey = options.PartitionKey
	}

	if options.MaxBytes == 0 {
		batch.maxBytes = sender.MaxMessageSize()
		return &batch, nil
	}

	if options.MaxBytes > sender.MaxMessageSize() {
		return nil, internal.NewErrNonRetriable(fmt.Sprintf("maximum message size for batch was set to %d bytes, which is larger than the maximum size allowed by link (%d)", options.MaxBytes, sender.MaxMessageSize()))
	}

	batch.maxBytes = options.MaxBytes
	return &batch, nil
}<|MERGE_RESOLUTION|>--- conflicted
+++ resolved
@@ -45,63 +45,44 @@
 	// For future expansion
 }
 
-<<<<<<< HEAD
-// AddEventData adds an EventData to the batch if the message will not exceed the max size of the batch
-// Returns:
-// - ErrMessageTooLarge if the message cannot fit
-// - a non-nil error for other failures
-// - nil, otherwise
+// AddEventData adds an EventData to the batch, failing if the EventData would
+// cause the EventDataBatch to be too large to send.
+//
+// This size limit was set when the EventDataBatch was created, in options to
+// [azeventhubs.ProducerClient.NewEventDataBatch], or (by default) from Event
+// Hubs itself.
+//
+// Returns ErrMessageTooLarge if the event cannot fit, or a non-nil error for
+// other failures.
 func (b *EventDataBatch) AddEventData(ed *EventData, options *AddEventDataOptions) error {
 	return b.addAMQPMessage(ed.toAMQPMessage())
 }
 
-// AddAMQPAnnotatedMessage adds an EventData to the batch if the message will not exceed the max size of the batch
-// Returns:
-// - ErrMessageTooLarge if the message cannot fit
-// - a non-nil error for other failures
-// - nil, otherwise
+// AddAMQPAnnotatedMessage adds an AMQPAnnotatedMessage to the batch, failing
+// if the AMQPAnnotatedMessage would cause the EventDataBatch to be too large to send.
+//
+// This size limit was set when the EventDataBatch was created, in options to
+// [azeventhubs.ProducerClient.NewEventDataBatch], or (by default) from Event
+// Hubs itself.
+//
+// Returns ErrMessageTooLarge if the message cannot fit, or a non-nil error for
+// other failures.
 func (b *EventDataBatch) AddAMQPAnnotatedMessage(annotatedMessage *AMQPAnnotatedMessage, options *AddEventDataOptions) error {
 	return b.addAMQPMessage(annotatedMessage.toAMQPMessage())
 }
 
-// NumBytes is the number of bytes in the message batch
+// NumBytes is the number of bytes in the batch.
 func (b *EventDataBatch) NumBytes() uint64 {
 	b.mu.RLock()
 	defer b.mu.RUnlock()
-=======
-// AddEventData adds an EventData to the batch, failing if the EventData would
-// cause the EventDataBatch to be too large to send.
-//
-// This size limit was set when the EventDataBatch was created, in options to
-// [azeventhubs.ProducerClient.NewEventDataBatch], or (by default) from Event
-// Hubs itself.
-//
-// Returns ErrMessageTooLarge if the message cannot fit, or a non-nil error for
-// other failures.
-func (mb *EventDataBatch) AddEventData(ed *EventData, options *AddEventDataOptions) error {
-	return mb.addAMQPMessage(ed.toAMQPMessage())
-}
-
-// NumBytes is the number of bytes in the batch.
-func (mb *EventDataBatch) NumBytes() uint64 {
-	mb.mu.RLock()
-	defer mb.mu.RUnlock()
->>>>>>> 303017d0
 
 	return b.currentSize
 }
 
-<<<<<<< HEAD
-// NumEvents returns the # of events in the batch.
+// NumEvents returns the number of events in the batch.
 func (b *EventDataBatch) NumEvents() int32 {
 	b.mu.RLock()
 	defer b.mu.RUnlock()
-=======
-// NumEvents returns the number of events in the batch.
-func (mb *EventDataBatch) NumEvents() int32 {
-	mb.mu.RLock()
-	defer mb.mu.RUnlock()
->>>>>>> 303017d0
 
 	return int32(len(b.marshaledMessages))
 }
