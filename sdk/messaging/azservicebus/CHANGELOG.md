# Release History

<<<<<<< HEAD
## 1.1.2 (Unreleased)

### Features Added

- Added a client-side idle timer which will reset Receiver links, transparently, if the link is idle for 
  5 minutes.

### Breaking Changes
=======
## 1.1.2 (2022-11-08)
>>>>>>> 8c8770f6

### Bugs Fixed

- $cbs link is properly closed, even on cancellation (#19492)

## 1.1.1 (2022-10-11)

### Bugs Fixed

- AcceptNextSessionForQueue and AcceptNextSessionForSubscription now return an azservicebus.Error with 
  Code set to CodeTimeout when they fail due to no sessions being available. Examples for this have 
  been added for `AcceptNextSessionForQueue`. PR#19113.
- Retries now respect cancellation when they're in the "delay before next try" phase.

## 1.1.0 (2022-08-09)

### Features Added

- Full access to send and receive all AMQP message properties. (#18413) 
  - Send AMQP messages using the new `AMQPAnnotatedMessage` type and `Sender.SendAMQPAnnotatedMessage()`.
  - AMQP messages can be added to MessageBatch's as well using `MessageBatch.AddAMQPAnnotatedMessage()`.
  - AMQP messages can be scheduled using `Sender.ScheduleAMQPAnnotatedMessages`.
  - Access the full set of AMQP message properties when receiving using the `ReceivedMessage.RawAMQPMessage` property. 

### Bugs Fixed

- Changed receive messages algorithm to avoid messages being excessively locked in Service Bus without 
  being transferred to the client. (PR#18657)
- Updating go-amqp, which fixes several bugs related to incorrect message locking (PR#18599)
  - Requesting large quantities of messages in a single ReceiveMessages() call could result in messages 
    not being delivered, but still incrementing their delivery count and requiring the message lock 
    timeout to expire.
  - Link detach could result in messages being ignored, requiring the message lock timeout to expire.
- Subscription rules weren't deserializing properly when created from the portal (PR#18813)

## 1.0.2-beta.0 (2022-07-07)

### Features Added

- Full access to send and receive all AMQP message properties. (#18413) 
  - Send AMQP messages using the new `AMQPAnnotatedMessage` type and `Sender.SendAMQPAnnotatedMessage()`.
  - AMQP messages can be added to MessageBatch's as well using `MessageBatch.AddAMQPAnnotatedMessage()`.
  - AMQP messages can be scheduled using `Sender.ScheduleAMQPAnnotatedMessages`.
  - Access the full set of AMQP message properties when receiving using the `ReceivedMessage.RawAMQPMessage` property. 

### Bugs Fixed

- Settlement of a message could hang if the link had been detached/closed. (#18532)

## 1.0.1 (2022-06-07)

### Features Added

- Adding in (QueueProperties|TopicProperties).MaxMessageSizeInKilobytes property, which can be used to increase the max message
  size for Service Bus Premium namespaces. (#18310)

### Bugs Fixed

- Handle a missing CountDetails node in the returned responses for Get<Entity>RuntimeProperties which could cause a panic. (#18213)
- Adding the `associated-link-name` property to management operations (RenewLock, settlement and others), which 
  can help extend link lifetime (#18291)
- Namespace closing didn't reset the internal client, which could lead to connection recovery thrashing. (#18323)

## 1.0.0 (2022-05-16)

### Features Added

- First stable release of the azservicebus package.

## 0.4.1 (2022-05-12)

### Features Added

- Exported log.Event constants for azservicebus. This will make them easier to
  discover and they are also documented. NOTE: The log messages themselves 
  are not guaranteed to be stable. (#17596)
- `admin.Client` can now manage authorization rules and subscription filters and 
  actions. (#17616)
- Exported an official `*azservicebus.Error` type that gets returned if the failure is
  actionable. This can indicate if the connection was lost and could not be
  recovered with the configured retries or if a message lock was lost, which would cause
  message settlement to fail. 

  See the `ExampleReceiver_ReceiveMessages` in example_receiver_test.go for an example 
  on how to use it. (#17786)

### Breaking Changes

- `admin.Client` can now be configured using `azcore.Options`. (#17796)
- `ReceivedMessage.TransactionPartitionKey` has been removed as this library doesn't support transactions.
- `ReceivedMessage.Body()` is now a field. `Body` will be nil in the cases where it would have returned an error (where the underlying AMQP message had a payload in .Value, .Sequence or had multiple byte slices in .Data). (#17888)

### Bugs Fixed

- Fixing issue where the AcceptNextSessionForQueue and AcceptNextSessionForSubscription 
  couldn't be cancelled, forcing the user to wait for the service to timeout. (#17598)
- Fixing bug where there was a chance that internally cached messages would not be returned when
  the receiver was draining. (#17893)

## 0.4.0 (2022-04-06)

### Features Added

- Support for using a SharedAccessSignature in a connection string. Ex: `Endpoint=sb://<sb>.servicebus.windows.net;SharedAccessSignature=SharedAccessSignature sr=<sb>.servicebus.windows.net&sig=<base64-sig>&se=<expiry>&skn=<keyname>` (#17314)

### Bugs Fixed

- Fixed bug where message batch size calculation was inaccurate, resulting in batches that were too large to be sent. (#17318)
- Fixing an issue with an entity not being found leading to a longer timeout than needed. (#17279)
- Fixed the RPCLink so it does better handling of connection/link failures. (#17389)
- Fixed issue where a message lock expiring would cause unnecessary retries. These retries could cause message settlement calls (ex: Receiver.CompleteMessage) 
  to appear to hang. (#17382)
- Fixed issue where a cancellation on ReceiveMessages() would work, but wouldn't return the proper cancellation error. (#17422)

### Breaking Changes

- This module now requires Go 1.18
- Multiple functions have had `options` parameters added.
- `SessionReceiver.RenewMessageLock` has been removed - it isn't used for sessions. SessionReceivers should use `SessionReceiver.RenewSessionLock`.
- The `admin.Client` type has been changed to conform with the latest Azure Go SDK guidelines. As part of this:
  - Embedded `*Result` structs in `admin.Client`'s APIs have been removed. Inner *Properties values have been hoisted up to the `*Response` instead.
  - `.Response` fields have been removed for successful results. These will be added back using a     different pattern in the next release.
  - Fields that were of type `time.Duration` have been changed to `*string`, where the value of the string is an ISO8601 timestamp. 
    Affected fields from Queues, Topics and Subscriptions: AutoDeleteOnIdle, DefaultMessageTimeToLive, DuplicateDetectionHistoryTimeWindow, LockDuration.    
  - Properties that were passed as a parameter to CreateQueue, CreateTopic or CreateSubscription are now in the `options` parameter (as they were optional):
    Previously:
    ```go
    // older code
    adminClient.CreateQueue(context.Background(), queueName, &queueProperties, nil)	  
    ```

    And now:
    ```go
    // new code
    adminClient.CreateQueue(context.Background(), queueName, &admin.CreateQueueOptions{
      Properties: queueProperties,
    })
    ```  
  - Pagers have been changed to use the new generics-based `runtime.Pager`:
  
    Previously:
    ```go
    // older code
    for queuePager.NextPage(context.TODO()) {
		  for _, queue := range queuePager.PageResponse().Items {
			  fmt.Printf("Queue name: %s, max size in MB: %d\n", queue.QueueName, *queue.MaxSizeInMegabytes)
		  }
	  }
    
    if err := queuePager.Err(); err != nil {
      panic(err)
    }
    ```
    And now:

    ```go
    // new code
    for queuePager.More() {
		  page, err := queuePager.NextPage(context.TODO())

		  if err != nil {
			  panic(err)
		  }

		  for _, queue := range page.Queues {
			  fmt.Printf("Queue name: %s, max size in MB: %d\n", queue.QueueName, *queue.MaxSizeInMegabytes)
		  }
	  }
    ```

## 0.3.6 (2022-03-08)

### Bugs Fixed

- Fix connection recovery in situations where network errors bubble up from go-amqp. (#17048)
- Quicker reattach for idle links. (#17205)
- Quick exit on receiver reconnects to avoid potentially returning duplicate messages. (#17157)

### Breaking Changes

- The following 'Get' APIs have been changed to return a nil result when an item is not found: (#17229)
  - GetQueue, GetQueueRuntimeProperties
  - GetTopic, GetTopicRuntimeProperties
  - GetSubscription, GetSubscriptionRuntimeProperties

## 0.3.5 (2022-02-10)

### Bugs Fixed

- Fix panic() when go-amqp was returning an incorrect error on drain failures. (#17036)

## 0.3.4 (2022-02-08)

### Features Added

- Allow RetryOptions to be configured in the options for azservicebus.Client as well and admin.Client(#16831)
- Add in the MessageState property to the ReceivedMessage. (#16985)

### Bugs Fixed

- Fix unaligned 64-bit atomic operation on mips.  Thanks to @jackesdavid for contributing this fix. (#16847)
- Multiple fixes to address connection/link recovery (#16831)
- Fixing panic() when the links haven't been initialized (early cancellation) (#16941)
- Handle 500 as a retryable code (no recovery needed) (#16925)

## 0.3.3 (2022-01-12)

### Features Added

- Support the pass-through of an Application ID when constructing an Azure Service Bus Client. PR#16558 (thanks halspang!)

### Bugs Fixed 

- Fixing connection/link recovery in Sender.SendMessages() and Sender.SendMessageBatch(). PR#16790
- Fixing bug in the management link which could cause it to panic during recovery. PR#16790

## 0.3.2 (2021-12-08)

### Features Added

- Enabling websocket support via `ClientOptions.NewWebSocketConn`. For an example, see the `ExampleNewClient_usingWebsockets` 
  function in `example_client_test.go`.

### Breaking Changes

- Message properties that come from the standard AMQP message have been made into pointers, to allow them to be 
  properly omitted (or indicate that they've been omitted) when sending and receiving.  

### Bugs Fixed

- Session IDs can now be blank - prior to this release it would cause an error. PR#16530
- Drain will no longer hang if there is a link failure. Thanks to @flexarts for reporting this issue: PR#16530
- Attempting to settle messages received in ReceiveAndDelete mode would cause a panic. PR#16255

### Other Changes
- Removed legacy dependencies, resulting in a much smaller package.

## 0.3.1 (2021-11-16)

### Bugs Fixed

- Updating go-amqp to v0.16.4 to fix a race condition found when running `go test -race`.  Thanks to @peterzeller for reporting this issue. PR: #16168

## 0.3.0 (2021-11-12)

### Features Added

- AbandonMessage and DeferMessage now take an additional `PropertiesToModify` option, allowing
  the message properties to be modified when they are settled.
- Missing fields for entities in the admin.Client have been added (UserMetadata, etc..)

### Breaking Changes

- AdminClient has been moved into the `admin` subpackage.
- ReceivedMessage.Body is now a function that returns a ([]byte, error), rather than being a field.
  This protects against a potential data-loss scenario where a message is received with a payload 
  encoded in the sequence or value sections of an AMQP message, which cannot be properly represented
  in the .Body. This will now return an error.
- Functions that have options or might have options in the future have an additional *options parameter.
  As usual, passing 'nil' ignores the options, and will cause the function to use defaults.
- MessageBatch.Add() has been renamed to MessageBatch.AddMessage(). AddMessage() now returns only an `error`, 
  with a sentinel error (ErrMessageTooLarge) signaling that the batch cannot fit a new message.
- Sender.SendMessages() has been removed in favor of simplifications made in MessageBatch.

### Bugs Fixed

- ReceiveMessages has been tuned to match the .NET limits (which has worked well in practice). This partly addresses #15963, 
  as our default limit was far higher than needed.

## 0.2.0 (2021-11-02)

### Features Added

- Scheduling messages to be delivered at a later date, via the `Sender.ScheduleMessage(s)` function or 
  setting `Message.ScheduledEnqueueTime`.
- Added in the `Sender.SendMessages([slice of sendable messages])` function, which batches messages 
  automatically. Useful when you're sending multiple messages that you are already sure will be small
  enough to fit into a single batch.
- Receiving from sessions using a SessionReceiver, created using Client.AcceptSessionFor(Queue|Subscription)
  or Client.AcceptNextSessionFor(Queue|Subscription).
- Can fully create, update, delete and list queues, topics and subscriptions using the `AdministrationClient`.
- Can renew message and session locks, using Receiver.RenewMessageLock() and SessionReceiver.RenewSessionLock(), respectively.

### Bugs Fixed

- Receiver.ReceiveMessages() had a bug where multiple calls could result in the link no longer receiving messages.
  This was fixed with an update in go-amqp.

## 0.1.0 (2021-10-05)

- Initial preview for the new version of the Azure Service Bus Go SDK. <|MERGE_RESOLUTION|>--- conflicted
+++ resolved
@@ -1,17 +1,11 @@
 # Release History
 
-<<<<<<< HEAD
-## 1.1.2 (Unreleased)
+## 1.1.2 (2022-11-08)
 
 ### Features Added
 
 - Added a client-side idle timer which will reset Receiver links, transparently, if the link is idle for 
   5 minutes.
-
-### Breaking Changes
-=======
-## 1.1.2 (2022-11-08)
->>>>>>> 8c8770f6
 
 ### Bugs Fixed
 
