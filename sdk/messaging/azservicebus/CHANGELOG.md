--- conflicted
+++ resolved
@@ -1,8 +1,5 @@
 # Release History
 
-<<<<<<< HEAD
-## 1.5.1 (2024-01-16)
-=======
 ## 1.6.1 (2024-03-05)
 
 ### Bugs Fixed
@@ -11,7 +8,6 @@
 - Fixed a potential memory leak when receiving a message on one receiver and attempting to settle with another. (PR#22431)
 
 ## 1.6.0 (2024-01-17)
->>>>>>> ca3e815e
 
 ### Features Added
 
