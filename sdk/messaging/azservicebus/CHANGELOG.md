# Release History

<<<<<<< HEAD
## 1.4.0 (2023-06-06)
=======
## 1.3.1 (2023-06-06)
>>>>>>> 8a375aef

### Features Added

- TBD, pending customer PR.

## 1.3.0 (2023-05-09)

### Features Added

- Authentication errors are indicated with an `azservicebus.Error`, with a `Code` of `azservicebus.CodeUnauthorizedAccess`. (PR#20447)

### Bugs Fixed

- Authentication errors could cause unnecessary retries, making calls taking longer to fail. (PR#20447)
- Recovery now includes internal timeouts and also handles restarting a connection if AMQP primitives aren't closed cleanly.
- Potential leaks for $cbs and $management when there was a partial failure. (PR#20564)
- Sending a message to an entity that is full will no longer retry. (PR#20722)
- Sending a message that is larger than what the link supports now returns ErrMessageTooLarge. (PR#20721)
- Latest go-amqp changes have been merged in with fixes for robustness.

## 1.2.1 (2023-03-07)

### Bugs Fixed

- Prevent over-requesting credit (#19965) or requesting negative/zero credits (#19743), both of
  which could cause issues with go-amqp. (PR#19992)
- Recover the connection when the $cbs Receiver/Sender is not closed properly. This would cause
  clients to return an error saying "$cbs node has already been opened." (PR#20334)

## 1.2.0 (2023-02-07)

### Bugs Fixed

- Links could hang when closing, preventing recovery from completing and making a link appear stalled. (PR#19886)

## 1.1.4 (2023-01-10)

### Bugs Fixed

- User-Agent was incorrectly formatted in our AMQP-based clients. (PR#19712)

## 1.1.3 (2022-11-16)

### Bugs Fixed

- Removing changes for client-side idle timer and closing without timeout. Combined these are
  causing issues with links not properly recovering or closing. Investigating an alternative
  for a future release.

## 1.1.2 (2022-11-08)

### Features Added

- Added a client-side idle timer which will reset Receiver links, transparently, if the link is idle for
  5 minutes.

### Bugs Fixed

- $cbs link is properly closed, even on cancellation (#19492)

## 1.1.1 (2022-10-11)

### Bugs Fixed

- AcceptNextSessionForQueue and AcceptNextSessionForSubscription now return an azservicebus.Error with
  Code set to CodeTimeout when they fail due to no sessions being available. Examples for this have
  been added for `AcceptNextSessionForQueue`. PR#19113.
- Retries now respect cancellation when they're in the "delay before next try" phase.

## 1.1.0 (2022-08-09)

### Features Added

- Full access to send and receive all AMQP message properties. (#18413)
  - Send AMQP messages using the new `AMQPAnnotatedMessage` type and `Sender.SendAMQPAnnotatedMessage()`.
  - AMQP messages can be added to MessageBatch's as well using `MessageBatch.AddAMQPAnnotatedMessage()`.
  - AMQP messages can be scheduled using `Sender.ScheduleAMQPAnnotatedMessages`.
  - Access the full set of AMQP message properties when receiving using the `ReceivedMessage.RawAMQPMessage` property.

### Bugs Fixed

- Changed receive messages algorithm to avoid messages being excessively locked in Service Bus without
  being transferred to the client. (PR#18657)
- Updating go-amqp, which fixes several bugs related to incorrect message locking (PR#18599)
  - Requesting large quantities of messages in a single ReceiveMessages() call could result in messages
    not being delivered, but still incrementing their delivery count and requiring the message lock
    timeout to expire.
  - Link detach could result in messages being ignored, requiring the message lock timeout to expire.
- Subscription rules weren't deserializing properly when created from the portal (PR#18813)

## 1.0.2-beta.0 (2022-07-07)

### Features Added

- Full access to send and receive all AMQP message properties. (#18413)
  - Send AMQP messages using the new `AMQPAnnotatedMessage` type and `Sender.SendAMQPAnnotatedMessage()`.
  - AMQP messages can be added to MessageBatch's as well using `MessageBatch.AddAMQPAnnotatedMessage()`.
  - AMQP messages can be scheduled using `Sender.ScheduleAMQPAnnotatedMessages`.
  - Access the full set of AMQP message properties when receiving using the `ReceivedMessage.RawAMQPMessage` property.

### Bugs Fixed

- Settlement of a message could hang if the link had been detached/closed. (#18532)

## 1.0.1 (2022-06-07)

### Features Added

- Adding in (QueueProperties|TopicProperties).MaxMessageSizeInKilobytes property, which can be used to increase the max message
  size for Service Bus Premium namespaces. (#18310)

### Bugs Fixed

- Handle a missing CountDetails node in the returned responses for Get<Entity>RuntimeProperties which could cause a panic. (#18213)
- Adding the `associated-link-name` property to management operations (RenewLock, settlement and others), which
  can help extend link lifetime (#18291)
- Namespace closing didn't reset the internal client, which could lead to connection recovery thrashing. (#18323)

## 1.0.0 (2022-05-16)

### Features Added

- First stable release of the azservicebus package.

## 0.4.1 (2022-05-12)

### Features Added

- Exported log.Event constants for azservicebus. This will make them easier to
  discover and they are also documented. NOTE: The log messages themselves
  are not guaranteed to be stable. (#17596)
- `admin.Client` can now manage authorization rules and subscription filters and
  actions. (#17616)
- Exported an official `*azservicebus.Error` type that gets returned if the failure is
  actionable. This can indicate if the connection was lost and could not be
  recovered with the configured retries or if a message lock was lost, which would cause
  message settlement to fail.

  See the `ExampleReceiver_ReceiveMessages` in example_receiver_test.go for an example
  on how to use it. (#17786)

### Breaking Changes

- `admin.Client` can now be configured using `azcore.Options`. (#17796)
- `ReceivedMessage.TransactionPartitionKey` has been removed as this library doesn't support transactions.
- `ReceivedMessage.Body()` is now a field. `Body` will be nil in the cases where it would have returned an error (where the underlying AMQP message had a payload in .Value, .Sequence or had multiple byte slices in .Data). (#17888)

### Bugs Fixed

- Fixing issue where the AcceptNextSessionForQueue and AcceptNextSessionForSubscription
  couldn't be cancelled, forcing the user to wait for the service to timeout. (#17598)
- Fixing bug where there was a chance that internally cached messages would not be returned when
  the receiver was draining. (#17893)

## 0.4.0 (2022-04-06)

### Features Added

- Support for using a SharedAccessSignature in a connection string. Ex: `Endpoint=sb://<sb>.servicebus.windows.net;SharedAccessSignature=SharedAccessSignature sr=<sb>.servicebus.windows.net&sig=<base64-sig>&se=<expiry>&skn=<keyname>` (#17314)

### Bugs Fixed

- Fixed bug where message batch size calculation was inaccurate, resulting in batches that were too large to be sent. (#17318)
- Fixing an issue with an entity not being found leading to a longer timeout than needed. (#17279)
- Fixed the RPCLink so it does better handling of connection/link failures. (#17389)
- Fixed issue where a message lock expiring would cause unnecessary retries. These retries could cause message settlement calls (ex: Receiver.CompleteMessage)
  to appear to hang. (#17382)
- Fixed issue where a cancellation on ReceiveMessages() would work, but wouldn't return the proper cancellation error. (#17422)

### Breaking Changes

- This module now requires Go 1.18
- Multiple functions have had `options` parameters added.
- `SessionReceiver.RenewMessageLock` has been removed - it isn't used for sessions. SessionReceivers should use `SessionReceiver.RenewSessionLock`.
- The `admin.Client` type has been changed to conform with the latest Azure Go SDK guidelines. As part of this:

  - Embedded `*Result` structs in `admin.Client`'s APIs have been removed. Inner *Properties values have been hoisted up to the `*Response` instead.
  - `.Response` fields have been removed for successful results. These will be added back using a different pattern in the next release.
  - Fields that were of type `time.Duration` have been changed to `*string`, where the value of the string is an ISO8601 timestamp.
    Affected fields from Queues, Topics and Subscriptions: AutoDeleteOnIdle, DefaultMessageTimeToLive, DuplicateDetectionHistoryTimeWindow, LockDuration.
  - Properties that were passed as a parameter to CreateQueue, CreateTopic or CreateSubscription are now in the `options` parameter (as they were optional):
    Previously:

    ```go
    // older code
    adminClient.CreateQueue(context.Background(), queueName, &queueProperties, nil)
    ```

    And now:

    ```go
    // new code
    adminClient.CreateQueue(context.Background(), queueName, &admin.CreateQueueOptions{
      Properties: queueProperties,
    })
    ```

  - Pagers have been changed to use the new generics-based `runtime.Pager`:

    Previously:

    ```go
    // older code
    for queuePager.NextPage(context.TODO()) {
      for _, queue := range queuePager.PageResponse().Items {
    	  fmt.Printf("Queue name: %s, max size in MB: %d\n", queue.QueueName, *queue.MaxSizeInMegabytes)
      }
    }

    if err := queuePager.Err(); err != nil {
      panic(err)
    }
    ```

    And now:

    ```go
    // new code
    for queuePager.More() {
      page, err := queuePager.NextPage(context.TODO())

      if err != nil {
    	  panic(err)
      }

      for _, queue := range page.Queues {
    	  fmt.Printf("Queue name: %s, max size in MB: %d\n", queue.QueueName, *queue.MaxSizeInMegabytes)
      }
    }
    ```

## 0.3.6 (2022-03-08)

### Bugs Fixed

- Fix connection recovery in situations where network errors bubble up from go-amqp. (#17048)
- Quicker reattach for idle links. (#17205)
- Quick exit on receiver reconnects to avoid potentially returning duplicate messages. (#17157)

### Breaking Changes

- The following 'Get' APIs have been changed to return a nil result when an item is not found: (#17229)
  - GetQueue, GetQueueRuntimeProperties
  - GetTopic, GetTopicRuntimeProperties
  - GetSubscription, GetSubscriptionRuntimeProperties

## 0.3.5 (2022-02-10)

### Bugs Fixed

- Fix panic() when go-amqp was returning an incorrect error on drain failures. (#17036)

## 0.3.4 (2022-02-08)

### Features Added

- Allow RetryOptions to be configured in the options for azservicebus.Client as well and admin.Client(#16831)
- Add in the MessageState property to the ReceivedMessage. (#16985)

### Bugs Fixed

- Fix unaligned 64-bit atomic operation on mips. Thanks to @jackesdavid for contributing this fix. (#16847)
- Multiple fixes to address connection/link recovery (#16831)
- Fixing panic() when the links haven't been initialized (early cancellation) (#16941)
- Handle 500 as a retryable code (no recovery needed) (#16925)

## 0.3.3 (2022-01-12)

### Features Added

- Support the pass-through of an Application ID when constructing an Azure Service Bus Client. PR#16558 (thanks halspang!)

### Bugs Fixed

- Fixing connection/link recovery in Sender.SendMessages() and Sender.SendMessageBatch(). PR#16790
- Fixing bug in the management link which could cause it to panic during recovery. PR#16790

## 0.3.2 (2021-12-08)

### Features Added

- Enabling websocket support via `ClientOptions.NewWebSocketConn`. For an example, see the `ExampleNewClient_usingWebsockets`
  function in `example_client_test.go`.

### Breaking Changes

- Message properties that come from the standard AMQP message have been made into pointers, to allow them to be
  properly omitted (or indicate that they've been omitted) when sending and receiving.

### Bugs Fixed

- Session IDs can now be blank - prior to this release it would cause an error. PR#16530
- Drain will no longer hang if there is a link failure. Thanks to @flexarts for reporting this issue: PR#16530
- Attempting to settle messages received in ReceiveAndDelete mode would cause a panic. PR#16255

### Other Changes

- Removed legacy dependencies, resulting in a much smaller package.

## 0.3.1 (2021-11-16)

### Bugs Fixed

- Updating go-amqp to v0.16.4 to fix a race condition found when running `go test -race`. Thanks to @peterzeller for reporting this issue. PR: #16168

## 0.3.0 (2021-11-12)

### Features Added

- AbandonMessage and DeferMessage now take an additional `PropertiesToModify` option, allowing
  the message properties to be modified when they are settled.
- Missing fields for entities in the admin.Client have been added (UserMetadata, etc..)

### Breaking Changes

- AdminClient has been moved into the `admin` subpackage.
- ReceivedMessage.Body is now a function that returns a ([]byte, error), rather than being a field.
  This protects against a potential data-loss scenario where a message is received with a payload
  encoded in the sequence or value sections of an AMQP message, which cannot be properly represented
  in the .Body. This will now return an error.
- Functions that have options or might have options in the future have an additional \*options parameter.
  As usual, passing 'nil' ignores the options, and will cause the function to use defaults.
- MessageBatch.Add() has been renamed to MessageBatch.AddMessage(). AddMessage() now returns only an `error`,
  with a sentinel error (ErrMessageTooLarge) signaling that the batch cannot fit a new message.
- Sender.SendMessages() has been removed in favor of simplifications made in MessageBatch.

### Bugs Fixed

- ReceiveMessages has been tuned to match the .NET limits (which has worked well in practice). This partly addresses #15963,
  as our default limit was far higher than needed.

## 0.2.0 (2021-11-02)

### Features Added

- Scheduling messages to be delivered at a later date, via the `Sender.ScheduleMessage(s)` function or
  setting `Message.ScheduledEnqueueTime`.
- Added in the `Sender.SendMessages([slice of sendable messages])` function, which batches messages
  automatically. Useful when you're sending multiple messages that you are already sure will be small
  enough to fit into a single batch.
- Receiving from sessions using a SessionReceiver, created using Client.AcceptSessionFor(Queue|Subscription)
  or Client.AcceptNextSessionFor(Queue|Subscription).
- Can fully create, update, delete and list queues, topics and subscriptions using the `AdministrationClient`.
- Can renew message and session locks, using Receiver.RenewMessageLock() and SessionReceiver.RenewSessionLock(), respectively.

### Bugs Fixed

- Receiver.ReceiveMessages() had a bug where multiple calls could result in the link no longer receiving messages.
  This was fixed with an update in go-amqp.

## 0.1.0 (2021-10-05)

- Initial preview for the new version of the Azure Service Bus Go SDK.<|MERGE_RESOLUTION|>--- conflicted
+++ resolved
@@ -1,14 +1,11 @@
 # Release History
 
-<<<<<<< HEAD
 ## 1.4.0 (2023-06-06)
-=======
-## 1.3.1 (2023-06-06)
->>>>>>> 8a375aef
-
-### Features Added
-
-- TBD, pending customer PR.
+
+### Features Added
+
+- `admin.SubscriptionProperties` now allow for a `DefaultRule` to be set. This allows Subscriptions to be created with an immediate filter/action. 
+  Contributed by @StrawberryFlurry. (PR#20888)
 
 ## 1.3.0 (2023-05-09)
 
