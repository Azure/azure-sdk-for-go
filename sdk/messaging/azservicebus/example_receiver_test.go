--- conflicted
+++ resolved
@@ -118,7 +118,44 @@
 	}
 }
 
-<<<<<<< HEAD
+func ExampleReceiver_ReceiveMessages_amqpMessage() {
+	// AMQP is the underlying protocol for all interaction with Service Bus.
+	// You can, if needed, send and receive messages that have a 1:1 correspondence
+	// with an AMQP message. This gives you full control over details that are not
+	// exposed via the azservicebus.ReceivedMessage type.
+
+	messages, err := receiver.ReceiveMessages(context.TODO(), 1, nil)
+
+	if err != nil {
+		panic(err)
+	}
+
+	// NOTE: For this example we'll assume we received at least one message.
+
+	// Every received message carries a RawAMQPMessage.
+	var rawAMQPMessage *azservicebus.AMQPAnnotatedMessage = messages[0].RawAMQPMessage
+
+	// All the various body encodings available for AMQP messages are exposed via Body
+	_ = rawAMQPMessage.Body.Data
+	_ = rawAMQPMessage.Body.Value
+	_ = rawAMQPMessage.Body.Sequence
+
+	// delivery and message annotations
+	_ = rawAMQPMessage.DeliveryAnnotations
+	_ = rawAMQPMessage.MessageAnnotations
+
+	// headers and footers
+	_ = rawAMQPMessage.Header
+	_ = rawAMQPMessage.Footer
+
+	// Settlement (if in azservicebus.ReceiveModePeekLockMode) stil works on the ReceivedMessage.
+	err = receiver.CompleteMessage(context.TODO(), messages[0], nil)
+
+	if err != nil {
+		panic(err)
+	}
+}
+
 func ExampleReceiver_DeadLetterMessage() {
 	// Send a message to a queue
 	sbMessage := &azservicebus.Message{
@@ -177,42 +214,4 @@
 			panic(err)
 		}
 	}
-=======
-func ExampleReceiver_ReceiveMessages_amqpMessage() {
-	// AMQP is the underlying protocol for all interaction with Service Bus.
-	// You can, if needed, send and receive messages that have a 1:1 correspondence
-	// with an AMQP message. This gives you full control over details that are not
-	// exposed via the azservicebus.ReceivedMessage type.
-
-	messages, err := receiver.ReceiveMessages(context.TODO(), 1, nil)
-
-	if err != nil {
-		panic(err)
-	}
-
-	// NOTE: For this example we'll assume we received at least one message.
-
-	// Every received message carries a RawAMQPMessage.
-	var rawAMQPMessage *azservicebus.AMQPAnnotatedMessage = messages[0].RawAMQPMessage
-
-	// All the various body encodings available for AMQP messages are exposed via Body
-	_ = rawAMQPMessage.Body.Data
-	_ = rawAMQPMessage.Body.Value
-	_ = rawAMQPMessage.Body.Sequence
-
-	// delivery and message annotations
-	_ = rawAMQPMessage.DeliveryAnnotations
-	_ = rawAMQPMessage.MessageAnnotations
-
-	// headers and footers
-	_ = rawAMQPMessage.Header
-	_ = rawAMQPMessage.Footer
-
-	// Settlement (if in azservicebus.ReceiveModePeekLockMode) stil works on the ReceivedMessage.
-	err = receiver.CompleteMessage(context.TODO(), messages[0], nil)
-
-	if err != nil {
-		panic(err)
-	}
->>>>>>> 21f6363d
 }