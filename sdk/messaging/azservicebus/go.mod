module github.com/Azure/azure-sdk-for-go/sdk/messaging/azservicebus

go 1.22.7

toolchain go1.23.1

retract v1.1.2 // Breaks customers in situations where close is slow/infinite.

require (
	github.com/Azure/azure-sdk-for-go/sdk/azcore v1.17.0
	github.com/Azure/azure-sdk-for-go/sdk/azidentity v1.8.2
	github.com/Azure/azure-sdk-for-go/sdk/internal v1.10.0
	github.com/Azure/go-amqp v1.3.0
)

require (
	// used in tests only
	github.com/joho/godotenv v1.5.1
	github.com/stretchr/testify v1.10.0
)

require (
	github.com/Azure/azure-sdk-for-go/sdk/tracing/azotel v0.4.0
	github.com/coder/websocket v1.8.12
	github.com/golang/mock v1.6.0
	go.opentelemetry.io/otel v1.34.0
	go.opentelemetry.io/otel/exporters/otlp/otlptrace/otlptracehttp v1.34.0
	go.opentelemetry.io/otel/sdk v1.34.0
)

require (
<<<<<<< HEAD
	github.com/AzureAD/microsoft-authentication-library-for-go v1.3.2 // indirect
	github.com/cenkalti/backoff/v4 v4.3.0 // indirect
=======
	github.com/AzureAD/microsoft-authentication-library-for-go v1.4.0 // indirect
>>>>>>> 070e4462
	github.com/davecgh/go-spew v1.1.1 // indirect
	github.com/go-logr/logr v1.4.2 // indirect
	github.com/go-logr/stdr v1.2.2 // indirect
	github.com/golang-jwt/jwt/v5 v5.2.1 // indirect
	github.com/google/uuid v1.6.0 // indirect
	github.com/grpc-ecosystem/grpc-gateway/v2 v2.25.1 // indirect
	github.com/kylelemons/godebug v1.1.0 // indirect
	github.com/pkg/browser v0.0.0-20240102092130-5ac0b6a4141c // indirect
	github.com/pmezard/go-difflib v1.0.0 // indirect
<<<<<<< HEAD
	go.opentelemetry.io/auto/sdk v1.1.0 // indirect
	go.opentelemetry.io/otel/exporters/otlp/otlptrace v1.34.0 // indirect
	go.opentelemetry.io/otel/metric v1.34.0 // indirect
	go.opentelemetry.io/otel/trace v1.34.0 // indirect
	go.opentelemetry.io/proto/otlp v1.5.0 // indirect
	golang.org/x/crypto v0.32.0 // indirect
	golang.org/x/net v0.34.0 // indirect
	golang.org/x/sys v0.29.0 // indirect
	golang.org/x/text v0.21.0 // indirect
	google.golang.org/genproto/googleapis/api v0.0.0-20250115164207-1a7da9e5054f // indirect
	google.golang.org/genproto/googleapis/rpc v0.0.0-20250115164207-1a7da9e5054f // indirect
	google.golang.org/grpc v1.69.4 // indirect
	google.golang.org/protobuf v1.36.3 // indirect
=======
	golang.org/x/crypto v0.33.0 // indirect
	golang.org/x/net v0.35.0 // indirect
	golang.org/x/sys v0.30.0 // indirect
	golang.org/x/text v0.22.0 // indirect
>>>>>>> 070e4462
	gopkg.in/yaml.v3 v3.0.1 // indirect
)

replace github.com/Azure/azure-sdk-for-go/sdk/azcore => github.com/Azure/azure-sdk-for-go/sdk/azcore v1.17.1-0.20250213005623-521dc9bd0933

replace github.com/Azure/azure-sdk-for-go/sdk/tracing/azotel => github.com/Azure/azure-sdk-for-go/sdk/tracing/azotel v0.4.1-0.20250214223549-8a6d539f1772

replace github.com/Azure/azure-sdk-for-go/sdk/internal => /Users/karenchen/go/src/azure-sdk-for-go/sdk/internal<|MERGE_RESOLUTION|>--- conflicted
+++ resolved
@@ -29,12 +29,8 @@
 )
 
 require (
-<<<<<<< HEAD
-	github.com/AzureAD/microsoft-authentication-library-for-go v1.3.2 // indirect
+	github.com/AzureAD/microsoft-authentication-library-for-go v1.4.0 // indirect
 	github.com/cenkalti/backoff/v4 v4.3.0 // indirect
-=======
-	github.com/AzureAD/microsoft-authentication-library-for-go v1.4.0 // indirect
->>>>>>> 070e4462
 	github.com/davecgh/go-spew v1.1.1 // indirect
 	github.com/go-logr/logr v1.4.2 // indirect
 	github.com/go-logr/stdr v1.2.2 // indirect
@@ -44,26 +40,19 @@
 	github.com/kylelemons/godebug v1.1.0 // indirect
 	github.com/pkg/browser v0.0.0-20240102092130-5ac0b6a4141c // indirect
 	github.com/pmezard/go-difflib v1.0.0 // indirect
-<<<<<<< HEAD
 	go.opentelemetry.io/auto/sdk v1.1.0 // indirect
 	go.opentelemetry.io/otel/exporters/otlp/otlptrace v1.34.0 // indirect
 	go.opentelemetry.io/otel/metric v1.34.0 // indirect
 	go.opentelemetry.io/otel/trace v1.34.0 // indirect
 	go.opentelemetry.io/proto/otlp v1.5.0 // indirect
-	golang.org/x/crypto v0.32.0 // indirect
-	golang.org/x/net v0.34.0 // indirect
-	golang.org/x/sys v0.29.0 // indirect
-	golang.org/x/text v0.21.0 // indirect
+	golang.org/x/crypto v0.33.0 // indirect
+	golang.org/x/net v0.35.0 // indirect
+	golang.org/x/sys v0.30.0 // indirect
+	golang.org/x/text v0.22.0 // indirect
 	google.golang.org/genproto/googleapis/api v0.0.0-20250115164207-1a7da9e5054f // indirect
 	google.golang.org/genproto/googleapis/rpc v0.0.0-20250115164207-1a7da9e5054f // indirect
 	google.golang.org/grpc v1.69.4 // indirect
 	google.golang.org/protobuf v1.36.3 // indirect
-=======
-	golang.org/x/crypto v0.33.0 // indirect
-	golang.org/x/net v0.35.0 // indirect
-	golang.org/x/sys v0.30.0 // indirect
-	golang.org/x/text v0.22.0 // indirect
->>>>>>> 070e4462
 	gopkg.in/yaml.v3 v3.0.1 // indirect
 )
 
