--- conflicted
+++ resolved
@@ -5,17 +5,10 @@
 retract v1.1.2 // Breaks customers in situations where close is slow/infinite.
 
 require (
-<<<<<<< HEAD
-	github.com/Azure/azure-sdk-for-go/sdk/azcore v1.11.1
-	github.com/Azure/azure-sdk-for-go/sdk/azidentity v1.5.1
-	github.com/Azure/azure-sdk-for-go/sdk/internal v1.6.0
-	github.com/Azure/go-amqp v1.0.5
-=======
 	github.com/Azure/azure-sdk-for-go/sdk/azcore v1.17.0
 	github.com/Azure/azure-sdk-for-go/sdk/azidentity v1.8.0
 	github.com/Azure/azure-sdk-for-go/sdk/internal v1.10.0
 	github.com/Azure/go-amqp v1.3.0
->>>>>>> bf1e31b5
 )
 
 require (
@@ -38,16 +31,9 @@
 	github.com/kylelemons/godebug v1.1.0 // indirect
 	github.com/pkg/browser v0.0.0-20240102092130-5ac0b6a4141c // indirect
 	github.com/pmezard/go-difflib v1.0.0 // indirect
-<<<<<<< HEAD
-	golang.org/x/crypto v0.22.0 // indirect
-	golang.org/x/net v0.24.0 // indirect
-	golang.org/x/sys v0.19.0 // indirect
-	golang.org/x/text v0.14.0 // indirect
-=======
 	golang.org/x/crypto v0.32.0 // indirect
 	golang.org/x/net v0.34.0 // indirect
 	golang.org/x/sys v0.29.0 // indirect
 	golang.org/x/text v0.21.0 // indirect
->>>>>>> bf1e31b5
 	gopkg.in/yaml.v3 v3.0.1 // indirect
 )