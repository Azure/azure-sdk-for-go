--- conflicted
+++ resolved
@@ -56,15 +56,7 @@
 	receiving                bool
 	retryOptions             RetryOptions
 	settler                  *messageSettler
-<<<<<<< HEAD
-
-	// sessionID is the actual session ID for this receiver - it's used in some management
-	// operations that are otherwise the same between session receivers and non-session
-	// receivers.
-	sessionID *string
-=======
 	defaultReleaserTimeout   time.Duration // defaults to 1min, settable for unit tests.
->>>>>>> bf1e31b5
 }
 
 // ReceiverOptions contains options for the `Client.NewReceiverForQueue` or `Client.NewReceiverForSubscription`
