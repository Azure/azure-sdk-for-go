--- conflicted
+++ resolved
@@ -1044,256 +1044,6 @@
 	require.Greater(t, bigger, base2)
 }
 
-<<<<<<< HEAD
-func TestReceiverDeleteMessages(t *testing.T) {
-	init := func(t *testing.T, count int, queueProperties *admin.QueueProperties, retryOptions *RetryOptions) (*Sender, *Receiver) {
-		if retryOptions == nil {
-			retryOptions = &RetryOptions{}
-		}
-
-		if *queueProperties.EnablePartitioning {
-			t.Skipf("Dependent on service bug fix")
-			return nil, nil
-		}
-
-		serviceBusClient, cleanup, queueName := setupLiveTest(t, &liveTestOptions{
-			QueueProperties: queueProperties,
-			ClientOptions: &ClientOptions{
-				RetryOptions: *retryOptions,
-			},
-		})
-		t.Cleanup(cleanup)
-
-		receiver, err := serviceBusClient.NewReceiverForQueue(queueName, nil)
-		require.NoError(t, err)
-
-		sender, err := serviceBusClient.NewSender(queueName, nil)
-		require.NoError(t, err)
-
-		if count > 0 {
-			var batch *MessageBatch
-
-			for i := 0; i < count; i++ {
-				if batch == nil {
-					tmpBatch, err := sender.NewMessageBatch(context.Background(), nil)
-					require.NoError(t, err)
-					batch = tmpBatch
-				}
-
-				err := batch.AddMessage(&Message{
-					Body: []byte(fmt.Sprintf("[%d] %s", i, t.Name())),
-				}, nil)
-
-				if err != nil {
-					if errors.Is(err, ErrMessageTooLarge) {
-						err = sender.SendMessageBatch(context.Background(), batch, nil)
-						require.NoError(t, err)
-
-						batch = nil
-						i--
-						continue
-					}
-					require.NoError(t, err)
-				} else if i == (count - 1) {
-					// last event, send whatever we have
-					err = sender.SendMessageBatch(context.Background(), batch, nil)
-					require.NoError(t, err)
-					batch = nil
-				}
-			}
-
-			require.Nil(t, batch)
-
-			// peek the last message so we can be sure the messages are available
-			msg := peekSingleMessageForTest(t, receiver, &PeekMessagesOptions{
-				FromSequenceNumber: to.Ptr(int64(count)),
-			})
-			require.Equal(t, fmt.Sprintf("[%d] %s", count-1, t.Name()), string(msg.Body))
-		}
-
-		return sender, receiver
-	}
-
-	props := []*admin.QueueProperties{
-		{EnablePartitioning: to.Ptr(false)},
-		{EnablePartitioning: to.Ptr(true)},
-	}
-
-	for _, qp := range props {
-		testSuffix := fmt.Sprintf("(partitioned:%t)", *qp.EnablePartitioning)
-
-		t.Run("EmptyQueue"+testSuffix, func(t *testing.T) {
-			_, receiver := init(t, 0, qp, nil)
-
-			// when the queue is empty you get back a zero count (and a 204 internally)
-			count, err := receiver.DeleteMessages(context.Background(), nil)
-			require.NoError(t, err)
-			require.Equal(t, int64(0), count)
-		})
-
-		t.Run("DeleteOne"+testSuffix, func(t *testing.T) {
-			_, receiver := init(t, 1, qp, nil)
-
-			count, err := receiver.DeleteMessages(context.Background(), nil)
-			require.NoError(t, err)
-			require.Equal(t, int64(1), count)
-
-			// no messages should be available.
-			ctx, cancel := context.WithTimeout(context.Background(), 5*time.Second)
-			defer cancel()
-
-			messages, err := receiver.ReceiveMessages(ctx, 1, nil)
-			require.Empty(t, messages)
-			require.ErrorIs(t, err, context.DeadlineExceeded)
-		})
-
-		t.Run("BeforeEnqueueTime"+testSuffix, func(t *testing.T) {
-			_, receiver := init(t, 1, qp, nil)
-
-			messages, err := receiver.PeekMessages(context.Background(), 1, &PeekMessagesOptions{
-				FromSequenceNumber: to.Ptr(int64(0)),
-			})
-			require.NoError(t, err)
-			require.Equal(t, "[0] "+t.Name(), string(messages[0].Body))
-
-			// attempt to delete on the exact time of the message, which will skip our messages
-			// since DeleteMessages's time boundary is not inclusive.
-			count, err := receiver.DeleteMessages(context.Background(), &DeleteMessagesOptions{
-				// this isn't inclusive so this won't delete anything
-				BeforeEnqueueTime: *messages[0].EnqueuedTime,
-			})
-			require.NoError(t, err)
-			require.Equal(t, int64(0), count)
-
-			messages, err = receiver.PeekMessages(context.Background(), 1, &PeekMessagesOptions{
-				FromSequenceNumber: to.Ptr(int64(0)),
-			})
-			require.NoError(t, err)
-			require.Equal(t, "[0] "+t.Name(), string(messages[0].Body), "Message still exists - BeforeEnqueueTime is not inclusive.")
-
-			// now actually delete it.
-			// attempt to delete on the exact time of the message - this should
-			// be skipped.
-			count, err = receiver.DeleteMessages(context.Background(), &DeleteMessagesOptions{
-				// include the event this time.
-				BeforeEnqueueTime: messages[0].EnqueuedTime.Add(time.Second),
-			})
-			require.NoError(t, err)
-			require.Equal(t, int64(1), count)
-
-			messages, err = receiver.PeekMessages(context.Background(), 1, &PeekMessagesOptions{
-				FromSequenceNumber: to.Ptr(int64(0)),
-			})
-			require.NoError(t, err)
-			require.Empty(t, messages)
-		})
-
-		t.Run("CountNegative"+testSuffix, func(t *testing.T) {
-			t.Skipf("Dependent on service bug fix")
-
-			// currently this fails but it ends up retrying. For now I'm going to cut this off.
-			_, receiver := init(t, 1, qp, &RetryOptions{
-				MaxRetries: -1,
-			})
-
-			count, err := receiver.DeleteMessages(context.Background(), &DeleteMessagesOptions{
-				Count: -1,
-			})
-
-			// rpc: failed, status code 408 and description: The operation did not complete within the allocated time 00:01:00 for object
-			require.Contains(t, err.Error(), "rpc: failed, status code 408 ")
-
-			// -1 doesn't do anything currently but it does cause the library to do retries.
-			require.Equal(t, int64(0), count)
-
-			ctx, cancel := context.WithTimeout(context.Background(), 10*time.Second)
-			defer cancel()
-
-			messages, err := receiver.ReceiveMessages(ctx, 1, nil)
-			require.NoError(t, err)
-
-			// message should still be there.
-			require.Equal(t, "[0] "+t.Name(), string(messages[0].Body))
-		})
-
-		t.Run("CountTooHigh"+testSuffix, func(t *testing.T) {
-			t.Skipf("Dependent on service bug fix")
-
-			// currently this fails but it ends up retrying. For now I'm going to cut this off.
-			_, receiver := init(t, 1, qp, &RetryOptions{
-				MaxRetries: -1,
-			})
-
-			count, err := receiver.DeleteMessages(context.Background(), &DeleteMessagesOptions{
-				Count: 4000 + 1,
-			})
-
-			// rpc: failed, status code 500 and description: The service was unable to process the request; please retry the operation.
-			require.Contains(t, err.Error(), "rpc: failed, status code 500 ")
-
-			// -1 doesn't do anything currently but it does cause the library to do retries.
-			require.Equal(t, int64(0), count)
-
-			ctx, cancel := context.WithTimeout(context.Background(), 10*time.Second)
-			defer cancel()
-
-			messages, err := receiver.ReceiveMessages(ctx, 1, nil)
-			require.NoError(t, err)
-
-			// message should still be there.
-			require.Equal(t, "[0] "+t.Name(), string(messages[0].Body))
-		})
-
-		t.Run("PurgeMessages"+testSuffix, func(t *testing.T) {
-			// create just enough messages to ensure we have to loop at least twice
-			// (in reality we'll probably loop a few times anyways since we don't always delete 4000 on
-			// each call)
-			_, receiver := init(t, 4000+1, qp, nil)
-
-			rounds := 0
-			total := int64(0)
-
-			purge := func() {
-				// NOTE: this is similar to our example functions that shows how to just loop and
-				// delete all messages
-
-				// This is a simple example showing how to delete messages in a loop.
-				now := time.Now()
-
-				for {
-					rounds++
-
-					count, err := receiver.DeleteMessages(context.TODO(), &DeleteMessagesOptions{
-						BeforeEnqueueTime: now,
-					})
-
-					if err != nil {
-						//  TODO: Update the following line with your application specific error handling logic
-						require.NoError(t, err)
-					}
-
-					if count == 0 {
-						break
-					}
-
-					total += count // added
-				}
-			}
-
-			purge()
-
-			require.GreaterOrEqual(t, rounds, 2)
-			require.Equal(t, int64(4001), total)
-
-			// queue should be empty
-			ctx, cancel := context.WithTimeout(context.Background(), 5*time.Second)
-			defer cancel()
-
-			messages, err := receiver.ReceiveMessages(ctx, 1, nil)
-			require.ErrorIs(t, err, context.DeadlineExceeded)
-			require.Empty(t, messages)
-		})
-=======
 func TestReceiveCancelReleaser(t *testing.T) {
 	getLogs := test.CaptureLogsForTest(false)
 
@@ -1418,7 +1168,6 @@
 	// This is a bit of a non-deterministic bit so I'm not going to fail the overall test
 	if found == 0 {
 		t.Logf("Failed to find our 'messages released' log entry: %#v", logs)
->>>>>>> bf1e31b5
 	}
 }
 
