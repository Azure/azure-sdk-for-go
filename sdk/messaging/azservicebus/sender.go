// Copyright (c) Microsoft Corporation. All rights reserved.
// Licensed under the MIT License.

package azservicebus

import (
	"context"
	"errors"
	"fmt"
	"time"

	"github.com/Azure/azure-sdk-for-go/sdk/messaging/azservicebus/internal"
	"github.com/Azure/go-amqp"
	"github.com/devigned/tab"
)

type (
	// Sender is used to send messages as well as schedule them to be delivered at a later date.
	Sender struct {
		queueOrTopic   string
		cleanupOnClose func()
		links          internal.AMQPLinks
	}

<<<<<<< HEAD
	// SenderOptions are options when using Client.NewSender.
	SenderOptions struct {
		// placeholder for future optional parameters
	}

	// SendableMessage are sendable using Sender.SendMessage.
	// Message, MessageBatch implement this interface.
=======
	// SendableMessage can be sent using `Sender.SendMessage` or `Sender.SendMessages`.
	// Message implements this interface.
>>>>>>> 85c59b55
	SendableMessage interface {
		toAMQPMessage() *amqp.Message
		messageType() string
	}
)

// tracing
const (
	spanNameSendMessageFmt string = "sb.sender.SendMessage.%s"
)

// MessageBatchOptions contains options for the `Sender.NewMessageBatch` function.
type MessageBatchOptions struct {
	// MaxSizeInBytes overrides the max size (in bytes) for a batch.
	// By default NewMessageBatch will use the max message size provided by the service.
	MaxSizeInBytes int
}

// NewMessageBatch can be used to create a batch that contain multiple
// messages. Sending a batch of messages is more efficient than sending the
// messages one at a time.
func (s *Sender) NewMessageBatch(ctx context.Context, options *MessageBatchOptions) (*MessageBatch, error) {
	sender, _, _, _, err := s.links.Get(ctx)

	if err != nil {
		return nil, err
	}

	maxBytes := int(sender.MaxMessageSize())

	if options != nil && options.MaxSizeInBytes != 0 {
		maxBytes = options.MaxSizeInBytes
	}

	return &MessageBatch{maxBytes: maxBytes}, nil
}

// SendMessage sends a SendableMessage (Message) to a queue or topic.
func (s *Sender) SendMessage(ctx context.Context, message SendableMessage) error {
	ctx, span := s.startProducerSpanFromContext(ctx, fmt.Sprintf(spanNameSendMessageFmt, message.messageType()))
	defer span.End()

	sender, _, _, _, err := s.links.Get(ctx)

	if err != nil {
		return err
	}

	return sender.Send(ctx, message.toAMQPMessage())
}

// SendMessageBatch sends a MessageBatch to a queue or topic.
// Message batches can be created using `Sender.NewMessageBatch`.
func (s *Sender) SendMessageBatch(ctx context.Context, batch *MessageBatch) error {
	ctx, span := s.startProducerSpanFromContext(ctx, fmt.Sprintf(spanNameSendMessageFmt, "batch"))
	defer span.End()

	sender, _, _, _, err := s.links.Get(ctx)

	if err != nil {
		return err
	}

	return sender.Send(ctx, batch.toAMQPMessage())
}

// SendMessages sends messages to a queue or topic, using a single MessageBatch.
// If the messages cannot fit into a single MessageBatch this function will fail.
func (s *Sender) SendMessages(ctx context.Context, messages []*Message) error {
	batch, err := s.NewMessageBatch(ctx, nil)

	if err != nil {
		return err
	}

	for _, m := range messages {
		added, err := batch.Add(m)

		if err != nil {
			return err
		}

		if !added {
			// to avoid partial failure scenarios we just bail if the messages are too large to fit
			// into a single batch.
			return errors.New("Messages were too big to fit in a single batch. Remove some messages and try again or create your own batch using Sender.NewMessageBatch(), which gives more fine-grained control.")
		}
	}

	return s.SendMessageBatch(ctx, batch)
}

// ScheduleMessage schedules a message to appear on Service Bus Queue/Subscription at a later time.
// Returns the sequence number of the message that was scheduled. If the message hasn't been
// delivered you can cancel using `Receiver.CancelScheduleMessage(s)`
func (s *Sender) ScheduleMessage(ctx context.Context, message SendableMessage, scheduledEnqueueTime time.Time) (int64, error) {
	sequenceNumbers, err := s.ScheduleMessages(ctx, []SendableMessage{message}, scheduledEnqueueTime)

	if err != nil {
		return 0, err
	}

	return sequenceNumbers[0], nil
}

// ScheduleMessages schedules a slice of messages to appear on Service Bus Queue/Subscription at a later time.
// Returns the sequence numbers of the messages that were scheduled.  Messages that haven't been
// delivered can be cancelled using `Receiver.CancelScheduleMessage(s)`
func (s *Sender) ScheduleMessages(ctx context.Context, messages []SendableMessage, scheduledEnqueueTime time.Time) ([]int64, error) {
	_, _, mgmt, _, err := s.links.Get(ctx)

	if err != nil {
		return nil, err
	}

	var amqpMessages []*amqp.Message

	for _, m := range messages {
		amqpMessages = append(amqpMessages, m.toAMQPMessage())
	}

	return mgmt.ScheduleMessages(ctx, scheduledEnqueueTime, amqpMessages...)
}

// CancelScheduledMessage cancels a message that was scheduled.
func (s *Sender) CancelScheduledMessage(ctx context.Context, sequenceNumber int64) error {
	_, _, mgmt, _, err := s.links.Get(ctx)

	if err != nil {
		return err
	}

	return mgmt.CancelScheduled(ctx, sequenceNumber)
}

// CancelScheduledMessages cancels multiple messages that were scheduled.
func (s *Sender) CancelScheduledMessages(ctx context.Context, sequenceNumber []int64) error {
	_, _, mgmt, _, err := s.links.Get(ctx)

	if err != nil {
		return err
	}

	return mgmt.CancelScheduled(ctx, sequenceNumber...)
}

// Close permanently closes the Sender.
func (s *Sender) Close(ctx context.Context) error {
	s.cleanupOnClose()
	return s.links.Close(ctx, true)
}

func (sender *Sender) createSenderLink(ctx context.Context, session internal.AMQPSession) (internal.AMQPSenderCloser, internal.AMQPReceiverCloser, error) {
	amqpSender, err := session.NewSender(
		amqp.LinkSenderSettle(amqp.ModeMixed),
		amqp.LinkReceiverSettle(amqp.ModeFirst),
		amqp.LinkTargetAddress(sender.queueOrTopic))

	if err != nil {
		tab.For(ctx).Error(err)
		return nil, nil, err
	}

	return amqpSender, nil, nil
}

func newSender(ns internal.NamespaceWithNewAMQPLinks, queueOrTopic string, cleanupOnClose func()) (*Sender, error) {
	sender := &Sender{
		queueOrTopic:   queueOrTopic,
		cleanupOnClose: cleanupOnClose,
	}

	sender.links = ns.NewAMQPLinks(queueOrTopic, sender.createSenderLink)
	return sender, nil
}

func (s *Sender) startProducerSpanFromContext(ctx context.Context, operationName string) (context.Context, tab.Spanner) {
	ctx, span := tab.StartSpan(ctx, operationName)
	internal.ApplyComponentInfo(span)
	span.AddAttributes(
		tab.StringAttribute("span.kind", "producer"),
		tab.StringAttribute("message_bus.destination", s.links.Audience()),
	)
	return ctx, span
}<|MERGE_RESOLUTION|>--- conflicted
+++ resolved
@@ -22,18 +22,13 @@
 		links          internal.AMQPLinks
 	}
 
-<<<<<<< HEAD
 	// SenderOptions are options when using Client.NewSender.
 	SenderOptions struct {
 		// placeholder for future optional parameters
 	}
 
-	// SendableMessage are sendable using Sender.SendMessage.
-	// Message, MessageBatch implement this interface.
-=======
 	// SendableMessage can be sent using `Sender.SendMessage` or `Sender.SendMessages`.
 	// Message implements this interface.
->>>>>>> 85c59b55
 	SendableMessage interface {
 		toAMQPMessage() *amqp.Message
 		messageType() string
