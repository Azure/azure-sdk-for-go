# Release History

## 0.4.0 (Unreleased)

### Features Added
<<<<<<< HEAD
* Added ISO8601TimeInterval type with helper methods to aide with timespan creation
=======
* Added `ISO8601TimeInterval` type with constructor to aid with logs timespan creation
>>>>>>> 200620ba

### Breaking Changes
* Changed type of `Body.Timespan`, `MetricsClientQueryResourceOptions.Timespan`, `Response.Timespan` from *string to *ISO8601TimeInterval
* Remove `ColumnIndexLookup` field from Table struct
* Renamed `Body.Workspaces` to `Body.AdditionalWorkspaces`
* Renamed `Results.Render` and `BatchResponse.Render` to `Results.Visualization` and `BatchResponse.Visualization`

### Bugs Fixed

### Other Changes

## 0.3.0 (2022-11-08)

### Features Added
* Added `ColumnIndexLookup` field to Table struct
* Added type `Row`
* Added sovereign cloud support

### Breaking Changes
* Added error return values to `NewLogsClient` and `NewMetricsClient`
* Rename `Batch` to `QueryBatch`
* Rename `NewListMetricDefinitionsPager` to `NewListDefinitionsPager`
* Rename `NewListMetricNamespacesPager` to `NewListNamespacesPager`
* Changed type of `Render` and `Statistics` from interface{} to []byte

### Other Changes
* Updated docs with more detailed examples

## 0.2.0 (2022-10-11)

### Breaking Changes
* Changed format of logs `ErrorInfo` struct to custom error type

## 0.1.0 (2022-09-08)
* This is the initial release of the `azquery` library<|MERGE_RESOLUTION|>--- conflicted
+++ resolved
@@ -3,11 +3,7 @@
 ## 0.4.0 (Unreleased)
 
 ### Features Added
-<<<<<<< HEAD
-* Added ISO8601TimeInterval type with helper methods to aide with timespan creation
-=======
 * Added `ISO8601TimeInterval` type with constructor to aid with logs timespan creation
->>>>>>> 200620ba
 
 ### Breaking Changes
 * Changed type of `Body.Timespan`, `MetricsClientQueryResourceOptions.Timespan`, `Response.Timespan` from *string to *ISO8601TimeInterval
