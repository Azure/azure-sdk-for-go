# Release History

<<<<<<< HEAD
## 4.1.0-beta.2 (2023-06-23)
### Features Added

- New struct `NetworkMonitoring`
- New field `Monitoring` in struct `NetworkProfile`

=======
## 4.1.0-beta.2 (2023-06-12)

### Features Added

- Support for test fakes and OpenTelemetry trace spans.
>>>>>>> f2beb36c

## 4.1.0-beta.1 (2023-05-26)
### Features Added

- New value `OSSKUMariner` added to enum type `OSSKU`
- New value `PublicNetworkAccessSecuredByPerimeter` added to enum type `PublicNetworkAccess`
- New value `SnapshotTypeManagedCluster` added to enum type `SnapshotType`
- New value `WorkloadRuntimeKataMshvVMIsolation` added to enum type `WorkloadRuntime`
- New enum type `BackendPoolType` with values `BackendPoolTypeNodeIP`, `BackendPoolTypeNodeIPConfiguration`
- New enum type `ControlPlaneUpgradeOverride` with values `ControlPlaneUpgradeOverrideIgnoreKubernetesDeprecations`
- New enum type `ControlledValues` with values `ControlledValuesRequestsAndLimits`, `ControlledValuesRequestsOnly`
- New enum type `IpvsScheduler` with values `IpvsSchedulerLeastConnection`, `IpvsSchedulerRoundRobin`
- New enum type `IstioIngressGatewayMode` with values `IstioIngressGatewayModeExternal`, `IstioIngressGatewayModeInternal`
- New enum type `Level` with values `LevelEnforcement`, `LevelOff`, `LevelWarning`
- New enum type `Mode` with values `ModeIPTABLES`, `ModeIPVS`
- New enum type `NodeOSUpgradeChannel` with values `NodeOSUpgradeChannelNodeImage`, `NodeOSUpgradeChannelNone`, `NodeOSUpgradeChannelSecurityPatch`, `NodeOSUpgradeChannelUnmanaged`
- New enum type `Protocol` with values `ProtocolTCP`, `ProtocolUDP`
- New enum type `RestrictionLevel` with values `RestrictionLevelReadOnly`, `RestrictionLevelUnrestricted`
- New enum type `ServiceMeshMode` with values `ServiceMeshModeDisabled`, `ServiceMeshModeIstio`
- New enum type `TrustedAccessRoleBindingProvisioningState` with values `TrustedAccessRoleBindingProvisioningStateCanceled`, `TrustedAccessRoleBindingProvisioningStateDeleting`, `TrustedAccessRoleBindingProvisioningStateFailed`, `TrustedAccessRoleBindingProvisioningStateSucceeded`, `TrustedAccessRoleBindingProvisioningStateUpdating`
- New enum type `Type` with values `TypeFirst`, `TypeFourth`, `TypeLast`, `TypeSecond`, `TypeThird`
- New enum type `UpdateMode` with values `UpdateModeAuto`, `UpdateModeInitial`, `UpdateModeOff`, `UpdateModeRecreate`
- New function `*ClientFactory.NewManagedClusterSnapshotsClient() *ManagedClusterSnapshotsClient`
- New function `*ClientFactory.NewTrustedAccessRoleBindingsClient() *TrustedAccessRoleBindingsClient`
- New function `*ClientFactory.NewTrustedAccessRolesClient() *TrustedAccessRolesClient`
- New function `NewManagedClusterSnapshotsClient(string, azcore.TokenCredential, *arm.ClientOptions) (*ManagedClusterSnapshotsClient, error)`
- New function `*ManagedClusterSnapshotsClient.CreateOrUpdate(context.Context, string, string, ManagedClusterSnapshot, *ManagedClusterSnapshotsClientCreateOrUpdateOptions) (ManagedClusterSnapshotsClientCreateOrUpdateResponse, error)`
- New function `*ManagedClusterSnapshotsClient.Delete(context.Context, string, string, *ManagedClusterSnapshotsClientDeleteOptions) (ManagedClusterSnapshotsClientDeleteResponse, error)`
- New function `*ManagedClusterSnapshotsClient.Get(context.Context, string, string, *ManagedClusterSnapshotsClientGetOptions) (ManagedClusterSnapshotsClientGetResponse, error)`
- New function `*ManagedClusterSnapshotsClient.NewListByResourceGroupPager(string, *ManagedClusterSnapshotsClientListByResourceGroupOptions) *runtime.Pager[ManagedClusterSnapshotsClientListByResourceGroupResponse]`
- New function `*ManagedClusterSnapshotsClient.NewListPager(*ManagedClusterSnapshotsClientListOptions) *runtime.Pager[ManagedClusterSnapshotsClientListResponse]`
- New function `*ManagedClusterSnapshotsClient.UpdateTags(context.Context, string, string, TagsObject, *ManagedClusterSnapshotsClientUpdateTagsOptions) (ManagedClusterSnapshotsClientUpdateTagsResponse, error)`
- New function `NewTrustedAccessRoleBindingsClient(string, azcore.TokenCredential, *arm.ClientOptions) (*TrustedAccessRoleBindingsClient, error)`
- New function `*TrustedAccessRoleBindingsClient.CreateOrUpdate(context.Context, string, string, string, TrustedAccessRoleBinding, *TrustedAccessRoleBindingsClientCreateOrUpdateOptions) (TrustedAccessRoleBindingsClientCreateOrUpdateResponse, error)`
- New function `*TrustedAccessRoleBindingsClient.Delete(context.Context, string, string, string, *TrustedAccessRoleBindingsClientDeleteOptions) (TrustedAccessRoleBindingsClientDeleteResponse, error)`
- New function `*TrustedAccessRoleBindingsClient.Get(context.Context, string, string, string, *TrustedAccessRoleBindingsClientGetOptions) (TrustedAccessRoleBindingsClientGetResponse, error)`
- New function `*TrustedAccessRoleBindingsClient.NewListPager(string, string, *TrustedAccessRoleBindingsClientListOptions) *runtime.Pager[TrustedAccessRoleBindingsClientListResponse]`
- New function `NewTrustedAccessRolesClient(string, azcore.TokenCredential, *arm.ClientOptions) (*TrustedAccessRolesClient, error)`
- New function `*TrustedAccessRolesClient.NewListPager(string, *TrustedAccessRolesClientListOptions) *runtime.Pager[TrustedAccessRolesClientListResponse]`
- New struct `AbsoluteMonthlySchedule`
- New struct `AgentPoolNetworkProfile`
- New struct `AgentPoolWindowsProfile`
- New struct `ClusterUpgradeSettings`
- New struct `DailySchedule`
- New struct `DateSpan`
- New struct `GuardrailsProfile`
- New struct `IPTag`
- New struct `IstioComponents`
- New struct `IstioIngressGateway`
- New struct `IstioServiceMesh`
- New struct `MaintenanceWindow`
- New struct `ManagedClusterIngressProfile`
- New struct `ManagedClusterIngressProfileWebAppRouting`
- New struct `ManagedClusterNodeResourceGroupProfile`
- New struct `ManagedClusterPropertiesForSnapshot`
- New struct `ManagedClusterSecurityProfileNodeRestriction`
- New struct `ManagedClusterSnapshot`
- New struct `ManagedClusterSnapshotListResult`
- New struct `ManagedClusterSnapshotProperties`
- New struct `ManagedClusterWorkloadAutoScalerProfileVerticalPodAutoscaler`
- New struct `NetworkProfileForSnapshot`
- New struct `NetworkProfileKubeProxyConfig`
- New struct `NetworkProfileKubeProxyConfigIpvsConfig`
- New struct `PortRange`
- New struct `RelativeMonthlySchedule`
- New struct `Schedule`
- New struct `ServiceMeshProfile`
- New struct `TrustedAccessRole`
- New struct `TrustedAccessRoleBinding`
- New struct `TrustedAccessRoleBindingListResult`
- New struct `TrustedAccessRoleBindingProperties`
- New struct `TrustedAccessRoleListResult`
- New struct `TrustedAccessRoleRule`
- New struct `UpgradeOverrideSettings`
- New struct `WeeklySchedule`
- New field `IgnorePodDisruptionBudget` in struct `AgentPoolsClientBeginDeleteOptions`
- New field `MaintenanceWindow` in struct `MaintenanceConfigurationProperties`
- New field `EnableVnetIntegration`, `SubnetID` in struct `ManagedClusterAPIServerAccessProfile`
- New field `CapacityReservationGroupID`, `EnableCustomCATrust`, `MessageOfTheDay`, `NetworkProfile`, `WindowsProfile` in struct `ManagedClusterAgentPoolProfile`
- New field `CapacityReservationGroupID`, `EnableCustomCATrust`, `MessageOfTheDay`, `NetworkProfile`, `WindowsProfile` in struct `ManagedClusterAgentPoolProfileProperties`
- New field `NodeOSUpgradeChannel` in struct `ManagedClusterAutoUpgradeProfile`
- New field `EffectiveNoProxy` in struct `ManagedClusterHTTPProxyConfig`
- New field `BackendPoolType` in struct `ManagedClusterLoadBalancerProfile`
- New field `CreationData`, `EnableNamespaceResources`, `GuardrailsProfile`, `IngressProfile`, `NodeResourceGroupProfile`, `ServiceMeshProfile`, `UpgradeSettings` in struct `ManagedClusterProperties`
- New field `CustomCATrustCertificates`, `NodeRestriction` in struct `ManagedClusterSecurityProfile`
- New field `Version` in struct `ManagedClusterStorageProfileDiskCSIDriver`
- New field `VerticalPodAutoscaler` in struct `ManagedClusterWorkloadAutoScalerProfile`
- New field `IgnorePodDisruptionBudget` in struct `ManagedClustersClientBeginDeleteOptions`
- New field `KubeProxyConfig` in struct `NetworkProfile`


## 4.0.0 (2023-05-26)
### Breaking Changes

- Field `DockerBridgeCidr` of struct `NetworkProfile` has been removed

### Features Added

- New value `OSSKUAzureLinux` added to enum type `OSSKU`


## 3.0.0 (2023-04-28)
### Breaking Changes

- Const `ManagedClusterSKUNameBasic` from type alias `ManagedClusterSKUName` has been removed
- Const `ManagedClusterSKUTierPaid` from type alias `ManagedClusterSKUTier` has been removed

### Features Added

- New value `ManagedClusterSKUTierPremium` added to enum type `ManagedClusterSKUTier`
- New value `NetworkPolicyCilium` added to enum type `NetworkPolicy`
- New enum type `KubernetesSupportPlan` with values `KubernetesSupportPlanAKSLongTermSupport`, `KubernetesSupportPlanKubernetesOfficial`
- New enum type `NetworkDataplane` with values `NetworkDataplaneAzure`, `NetworkDataplaneCilium`
- New enum type `NetworkPluginMode` with values `NetworkPluginModeOverlay`
- New function `*ManagedClustersClient.ListKubernetesVersions(context.Context, string, *ManagedClustersClientListKubernetesVersionsOptions) (ManagedClustersClientListKubernetesVersionsResponse, error)`
- New struct `KubernetesPatchVersion`
- New struct `KubernetesVersion`
- New struct `KubernetesVersionCapabilities`
- New struct `KubernetesVersionListResult`
- New struct `ManagedClusterSecurityProfileImageCleaner`
- New struct `ManagedClusterSecurityProfileWorkloadIdentity`
- New field `SupportPlan` in struct `ManagedClusterProperties`
- New field `ImageCleaner` in struct `ManagedClusterSecurityProfile`
- New field `WorkloadIdentity` in struct `ManagedClusterSecurityProfile`
- New field `NetworkDataplane` in struct `NetworkProfile`
- New field `NetworkPluginMode` in struct `NetworkProfile`


## 2.4.0 (2023-03-24)
### Features Added

- New struct `ClientFactory` which is a client factory used to create any client in this module
- New value `ManagedClusterSKUNameBase` added to enum type `ManagedClusterSKUName`
- New value `ManagedClusterSKUTierStandard` added to enum type `ManagedClusterSKUTier`
- New function `*AgentPoolsClient.BeginAbortLatestOperation(context.Context, string, string, string, *AgentPoolsClientBeginAbortLatestOperationOptions) (*runtime.Poller[AgentPoolsClientAbortLatestOperationResponse], error)`
- New function `*ManagedClustersClient.BeginAbortLatestOperation(context.Context, string, string, *ManagedClustersClientBeginAbortLatestOperationOptions) (*runtime.Poller[ManagedClustersClientAbortLatestOperationResponse], error)`
- New struct `ManagedClusterAzureMonitorProfile`
- New struct `ManagedClusterAzureMonitorProfileKubeStateMetrics`
- New struct `ManagedClusterAzureMonitorProfileMetrics`
- New field `AzureMonitorProfile` in struct `ManagedClusterProperties`


## 2.3.0 (2023-01-27)
### Features Added

- New value `ManagedClusterPodIdentityProvisioningStateCanceled`, `ManagedClusterPodIdentityProvisioningStateSucceeded` added to type alias `ManagedClusterPodIdentityProvisioningState`
- New value `PrivateEndpointConnectionProvisioningStateCanceled` added to type alias `PrivateEndpointConnectionProvisioningState`
- New struct `ManagedClusterWorkloadAutoScalerProfile`
- New struct `ManagedClusterWorkloadAutoScalerProfileKeda`
- New field `WorkloadAutoScalerProfile` in struct `ManagedClusterProperties`
- New field `Location` in struct `ManagedClustersClientGetCommandResultResponse`


## 2.2.0 (2022-10-26)
### Features Added

- New function `*ManagedClustersClient.BeginRotateServiceAccountSigningKeys(context.Context, string, string, *ManagedClustersClientBeginRotateServiceAccountSigningKeysOptions) (*runtime.Poller[ManagedClustersClientRotateServiceAccountSigningKeysResponse], error)`
- New struct `ManagedClusterOIDCIssuerProfile`
- New struct `ManagedClusterStorageProfileBlobCSIDriver`
- New struct `ManagedClustersClientBeginRotateServiceAccountSigningKeysOptions`
- New struct `ManagedClustersClientRotateServiceAccountSigningKeysResponse`
- New field `BlobCSIDriver` in struct `ManagedClusterStorageProfile`
- New field `OidcIssuerProfile` in struct `ManagedClusterProperties`


## 2.1.0 (2022-08-25)
### Features Added

- New const `OSSKUWindows2019`
- New const `OSSKUWindows2022`


## 2.0.0 (2022-07-22)
### Breaking Changes

- Struct `ManagedClusterSecurityProfileAzureDefender` has been removed
- Field `AzureDefender` of struct `ManagedClusterSecurityProfile` has been removed

### Features Added

- New const `KeyVaultNetworkAccessTypesPrivate`
- New const `NetworkPluginNone`
- New const `KeyVaultNetworkAccessTypesPublic`
- New function `PossibleKeyVaultNetworkAccessTypesValues() []KeyVaultNetworkAccessTypes`
- New struct `AzureKeyVaultKms`
- New struct `ManagedClusterSecurityProfileDefender`
- New struct `ManagedClusterSecurityProfileDefenderSecurityMonitoring`
- New field `HostGroupID` in struct `ManagedClusterAgentPoolProfileProperties`
- New field `HostGroupID` in struct `ManagedClusterAgentPoolProfile`
- New field `AzureKeyVaultKms` in struct `ManagedClusterSecurityProfile`
- New field `Defender` in struct `ManagedClusterSecurityProfile`


## 1.0.0 (2022-05-16)

The package of `github.com/Azure/azure-sdk-for-go/sdk/resourcemanager/containerservice/armcontainerservice` is using our [next generation design principles](https://azure.github.io/azure-sdk/general_introduction.html) since version 1.0.0, which contains breaking changes.

To migrate the existing applications to the latest version, please refer to [Migration Guide](https://aka.ms/azsdk/go/mgmt/migration).

To learn more, please refer to our documentation [Quick Start](https://aka.ms/azsdk/go/mgmt).<|MERGE_RESOLUTION|>--- conflicted
+++ resolved
@@ -1,19 +1,10 @@
 # Release History
 
-<<<<<<< HEAD
-## 4.1.0-beta.2 (2023-06-23)
-### Features Added
-
-- New struct `NetworkMonitoring`
-- New field `Monitoring` in struct `NetworkProfile`
-
-=======
 ## 4.1.0-beta.2 (2023-06-12)
 
 ### Features Added
 
 - Support for test fakes and OpenTelemetry trace spans.
->>>>>>> f2beb36c
 
 ## 4.1.0-beta.1 (2023-05-26)
 ### Features Added
