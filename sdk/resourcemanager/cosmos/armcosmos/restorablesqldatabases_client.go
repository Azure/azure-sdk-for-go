//go:build go1.18
// +build go1.18

// Copyright (c) Microsoft Corporation. All rights reserved.
// Licensed under the MIT License. See License.txt in the project root for license information.
// Code generated by Microsoft (R) AutoRest Code Generator.
// Changes may cause incorrect behavior and will be lost if the code is regenerated.
// DO NOT EDIT.

package armcosmos

import (
	"context"
	"errors"
	"github.com/Azure/azure-sdk-for-go/sdk/azcore"
	"github.com/Azure/azure-sdk-for-go/sdk/azcore/arm"
	"github.com/Azure/azure-sdk-for-go/sdk/azcore/policy"
	"github.com/Azure/azure-sdk-for-go/sdk/azcore/runtime"
	"net/http"
	"net/url"
	"strings"
)

// RestorableSQLDatabasesClient contains the methods for the RestorableSQLDatabases group.
// Don't use this type directly, use NewRestorableSQLDatabasesClient() instead.
type RestorableSQLDatabasesClient struct {
	internal       *arm.Client
	subscriptionID string
}

// NewRestorableSQLDatabasesClient creates a new instance of RestorableSQLDatabasesClient with the specified values.
//   - subscriptionID - The ID of the target subscription.
//   - credential - used to authorize requests. Usually a credential from azidentity.
//   - options - pass nil to accept the default values.
func NewRestorableSQLDatabasesClient(subscriptionID string, credential azcore.TokenCredential, options *arm.ClientOptions) (*RestorableSQLDatabasesClient, error) {
	cl, err := arm.NewClient(moduleName+".RestorableSQLDatabasesClient", moduleVersion, credential, options)
	if err != nil {
		return nil, err
	}
	client := &RestorableSQLDatabasesClient{
		subscriptionID: subscriptionID,
		internal:       cl,
	}
	return client, nil
}

// NewListPager - Show the event feed of all mutations done on all the Azure Cosmos DB SQL databases under the restorable
// account. This helps in scenario where database was accidentally deleted to get the deletion
// time. This API requires 'Microsoft.DocumentDB/locations/restorableDatabaseAccounts/…/read' permission
//
<<<<<<< HEAD
// Generated from API version 2023-03-15
=======
// Generated from API version 2023-03-01-preview
>>>>>>> ada73930
//   - location - Cosmos DB region, with spaces between words and each word capitalized.
//   - instanceID - The instanceId GUID of a restorable database account.
//   - options - RestorableSQLDatabasesClientListOptions contains the optional parameters for the RestorableSQLDatabasesClient.NewListPager
//     method.
func (client *RestorableSQLDatabasesClient) NewListPager(location string, instanceID string, options *RestorableSQLDatabasesClientListOptions) *runtime.Pager[RestorableSQLDatabasesClientListResponse] {
	return runtime.NewPager(runtime.PagingHandler[RestorableSQLDatabasesClientListResponse]{
		More: func(page RestorableSQLDatabasesClientListResponse) bool {
			return false
		},
		Fetcher: func(ctx context.Context, page *RestorableSQLDatabasesClientListResponse) (RestorableSQLDatabasesClientListResponse, error) {
			req, err := client.listCreateRequest(ctx, location, instanceID, options)
			if err != nil {
				return RestorableSQLDatabasesClientListResponse{}, err
			}
			resp, err := client.internal.Pipeline().Do(req)
			if err != nil {
				return RestorableSQLDatabasesClientListResponse{}, err
			}
			if !runtime.HasStatusCode(resp, http.StatusOK) {
				return RestorableSQLDatabasesClientListResponse{}, runtime.NewResponseError(resp)
			}
			return client.listHandleResponse(resp)
		},
	})
}

// listCreateRequest creates the List request.
func (client *RestorableSQLDatabasesClient) listCreateRequest(ctx context.Context, location string, instanceID string, options *RestorableSQLDatabasesClientListOptions) (*policy.Request, error) {
	urlPath := "/subscriptions/{subscriptionId}/providers/Microsoft.DocumentDB/locations/{location}/restorableDatabaseAccounts/{instanceId}/restorableSqlDatabases"
	if client.subscriptionID == "" {
		return nil, errors.New("parameter client.subscriptionID cannot be empty")
	}
	urlPath = strings.ReplaceAll(urlPath, "{subscriptionId}", url.PathEscape(client.subscriptionID))
	if location == "" {
		return nil, errors.New("parameter location cannot be empty")
	}
	urlPath = strings.ReplaceAll(urlPath, "{location}", url.PathEscape(location))
	if instanceID == "" {
		return nil, errors.New("parameter instanceID cannot be empty")
	}
	urlPath = strings.ReplaceAll(urlPath, "{instanceId}", url.PathEscape(instanceID))
	req, err := runtime.NewRequest(ctx, http.MethodGet, runtime.JoinPaths(client.internal.Endpoint(), urlPath))
	if err != nil {
		return nil, err
	}
	reqQP := req.Raw().URL.Query()
<<<<<<< HEAD
	reqQP.Set("api-version", "2023-03-15")
=======
	reqQP.Set("api-version", "2023-03-01-preview")
>>>>>>> ada73930
	req.Raw().URL.RawQuery = reqQP.Encode()
	req.Raw().Header["Accept"] = []string{"application/json"}
	return req, nil
}

// listHandleResponse handles the List response.
func (client *RestorableSQLDatabasesClient) listHandleResponse(resp *http.Response) (RestorableSQLDatabasesClientListResponse, error) {
	result := RestorableSQLDatabasesClientListResponse{}
	if err := runtime.UnmarshalAsJSON(resp, &result.RestorableSQLDatabasesListResult); err != nil {
		return RestorableSQLDatabasesClientListResponse{}, err
	}
	return result, nil
}<|MERGE_RESOLUTION|>--- conflicted
+++ resolved
@@ -48,11 +48,7 @@
 // account. This helps in scenario where database was accidentally deleted to get the deletion
 // time. This API requires 'Microsoft.DocumentDB/locations/restorableDatabaseAccounts/…/read' permission
 //
-<<<<<<< HEAD
-// Generated from API version 2023-03-15
-=======
 // Generated from API version 2023-03-01-preview
->>>>>>> ada73930
 //   - location - Cosmos DB region, with spaces between words and each word capitalized.
 //   - instanceID - The instanceId GUID of a restorable database account.
 //   - options - RestorableSQLDatabasesClientListOptions contains the optional parameters for the RestorableSQLDatabasesClient.NewListPager
@@ -99,11 +95,7 @@
 		return nil, err
 	}
 	reqQP := req.Raw().URL.Query()
-<<<<<<< HEAD
-	reqQP.Set("api-version", "2023-03-15")
-=======
 	reqQP.Set("api-version", "2023-03-01-preview")
->>>>>>> ada73930
 	req.Raw().URL.RawQuery = reqQP.Encode()
 	req.Raw().Header["Accept"] = []string{"application/json"}
 	return req, nil
