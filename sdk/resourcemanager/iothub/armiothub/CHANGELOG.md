# Release History

<<<<<<< HEAD
## 1.2.0-beta.1 (2023-04-28)
### Features Added

- New value `RoutingSourceDigitalTwinChangeEvents`, `RoutingSourceMqttBrokerMessages` added to enum type `RoutingSource`
- New enum type `IPVersion` with values `IPVersionIPv4`, `IPVersionIPv4IPv6`, `IPVersionIPv6`
- New struct `EncryptionPropertiesDescription`
- New struct `KeyVaultKeyProperties`
- New struct `PropertiesDeviceStreams`
- New struct `RootCertificateProperties`
- New struct `RoutingCosmosDBSQLAPIProperties`
- New field `DeviceStreams` in struct `Properties`
- New field `Encryption` in struct `Properties`
- New field `IPVersion` in struct `Properties`
- New field `RootCertificate` in struct `Properties`
- New field `CosmosDBSQLCollections` in struct `RoutingEndpoints`
=======
## 1.1.1 (2023-04-14)
### Bug Fixes

- Fix serialization bug of empty value of `any` type.
>>>>>>> ab0e6c46


## 1.1.0 (2023-03-31)
### Features Added

- New struct `ClientFactory` which is a client factory used to create any client in this module


## 1.0.0 (2022-05-17)

The package of `github.com/Azure/azure-sdk-for-go/sdk/resourcemanager/iothub/armiothub` is using our [next generation design principles](https://azure.github.io/azure-sdk/general_introduction.html) since version 1.0.0, which contains breaking changes.

To migrate the existing applications to the latest version, please refer to [Migration Guide](https://aka.ms/azsdk/go/mgmt/migration).

To learn more, please refer to our documentation [Quick Start](https://aka.ms/azsdk/go/mgmt).<|MERGE_RESOLUTION|>--- conflicted
+++ resolved
@@ -1,27 +1,9 @@
 # Release History
 
-<<<<<<< HEAD
-## 1.2.0-beta.1 (2023-04-28)
-### Features Added
-
-- New value `RoutingSourceDigitalTwinChangeEvents`, `RoutingSourceMqttBrokerMessages` added to enum type `RoutingSource`
-- New enum type `IPVersion` with values `IPVersionIPv4`, `IPVersionIPv4IPv6`, `IPVersionIPv6`
-- New struct `EncryptionPropertiesDescription`
-- New struct `KeyVaultKeyProperties`
-- New struct `PropertiesDeviceStreams`
-- New struct `RootCertificateProperties`
-- New struct `RoutingCosmosDBSQLAPIProperties`
-- New field `DeviceStreams` in struct `Properties`
-- New field `Encryption` in struct `Properties`
-- New field `IPVersion` in struct `Properties`
-- New field `RootCertificate` in struct `Properties`
-- New field `CosmosDBSQLCollections` in struct `RoutingEndpoints`
-=======
 ## 1.1.1 (2023-04-14)
 ### Bug Fixes
 
 - Fix serialization bug of empty value of `any` type.
->>>>>>> ab0e6c46
 
 
 ## 1.1.0 (2023-03-31)
