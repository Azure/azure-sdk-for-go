--- conflicted
+++ resolved
@@ -1,8 +1,4 @@
 {
-<<<<<<< HEAD
-  "apiVersion": "2025-08-01-preview",
-=======
   "apiVersion": "2025-09-01",
->>>>>>> d6cf1100
   "emitterVersion": "0.8.3"
 }