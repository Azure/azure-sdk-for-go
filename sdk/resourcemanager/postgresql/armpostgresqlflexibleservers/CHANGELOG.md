# Release History

<<<<<<< HEAD
## 3.0.0 (2023-04-28)
### Breaking Changes

- Const `ArmServerKeyTypeSystemAssigned` from type alias `ArmServerKeyType` has been removed
- Const `ReplicationRoleGeoSyncReplica`, `ReplicationRoleSecondary`, `ReplicationRoleSyncReplica`, `ReplicationRoleWalReplica` from type alias `ReplicationRole` has been removed

### Features Added

- New value `ArmServerKeyTypeSystemManaged` added to enum type `ArmServerKeyType`
=======
## 2.1.1 (2023-04-14)
### Bug Fixes

- Fix serialization bug of empty value of `any` type.
>>>>>>> 16fda6c3


## 2.1.0 (2023-03-27)
### Features Added

- New struct `ClientFactory` which is a client factory used to create any client in this module

## 2.0.0 (2023-01-27)
### Breaking Changes

- Function `*CheckNameAvailabilityClient.Execute` parameter(s) have been changed from `(context.Context, NameAvailabilityRequest, *CheckNameAvailabilityClientExecuteOptions)` to `(context.Context, CheckNameAvailabilityRequest, *CheckNameAvailabilityClientExecuteOptions)`
- Function `*ConfigurationsClient.BeginUpdate` parameter(s) have been changed from `(context.Context, string, string, string, Configuration, *ConfigurationsClientBeginUpdateOptions)` to `(context.Context, string, string, string, ConfigurationForUpdate, *ConfigurationsClientBeginUpdateOptions)`
- Type of `NameAvailability.Reason` has been changed from `*Reason` to `*CheckNameAvailabilityReason`
- Type alias `Reason` has been removed
- Struct `NameAvailabilityRequest` has been removed
- Field `Location` of struct `ServerForUpdate` has been removed

### Features Added

- New value `CreateModeGeoRestore`, `CreateModeReplica` added to type alias `CreateMode`
- New value `HighAvailabilityModeSameZone` added to type alias `HighAvailabilityMode`
- New type alias `ActiveDirectoryAuthEnum` with values `ActiveDirectoryAuthEnumDisabled`, `ActiveDirectoryAuthEnumEnabled`
- New type alias `ArmServerKeyType` with values `ArmServerKeyTypeAzureKeyVault`, `ArmServerKeyTypeSystemAssigned`
- New type alias `CheckNameAvailabilityReason` with values `CheckNameAvailabilityReasonAlreadyExists`, `CheckNameAvailabilityReasonInvalid`
- New type alias `IdentityType` with values `IdentityTypeNone`, `IdentityTypeSystemAssigned`, `IdentityTypeUserAssigned`
- New type alias `Origin` with values `OriginFull`
- New type alias `PasswordAuthEnum` with values `PasswordAuthEnumDisabled`, `PasswordAuthEnumEnabled`
- New type alias `PrincipalType` with values `PrincipalTypeGroup`, `PrincipalTypeServicePrincipal`, `PrincipalTypeUnknown`, `PrincipalTypeUser`
- New type alias `ReplicationRole` with values `ReplicationRoleAsyncReplica`, `ReplicationRoleGeoAsyncReplica`, `ReplicationRoleGeoSyncReplica`, `ReplicationRoleNone`, `ReplicationRolePrimary`, `ReplicationRoleSecondary`, `ReplicationRoleSyncReplica`, `ReplicationRoleWalReplica`
- New function `NewAdministratorsClient(string, azcore.TokenCredential, *arm.ClientOptions) (*AdministratorsClient, error)`
- New function `*AdministratorsClient.BeginCreate(context.Context, string, string, string, ActiveDirectoryAdministratorAdd, *AdministratorsClientBeginCreateOptions) (*runtime.Poller[AdministratorsClientCreateResponse], error)`
- New function `*AdministratorsClient.BeginDelete(context.Context, string, string, string, *AdministratorsClientBeginDeleteOptions) (*runtime.Poller[AdministratorsClientDeleteResponse], error)`
- New function `*AdministratorsClient.Get(context.Context, string, string, string, *AdministratorsClientGetOptions) (AdministratorsClientGetResponse, error)`
- New function `*AdministratorsClient.NewListByServerPager(string, string, *AdministratorsClientListByServerOptions) *runtime.Pager[AdministratorsClientListByServerResponse]`
- New function `NewBackupsClient(string, azcore.TokenCredential, *arm.ClientOptions) (*BackupsClient, error)`
- New function `*BackupsClient.Get(context.Context, string, string, string, *BackupsClientGetOptions) (BackupsClientGetResponse, error)`
- New function `*BackupsClient.NewListByServerPager(string, string, *BackupsClientListByServerOptions) *runtime.Pager[BackupsClientListByServerResponse]`
- New function `NewCheckNameAvailabilityWithLocationClient(string, azcore.TokenCredential, *arm.ClientOptions) (*CheckNameAvailabilityWithLocationClient, error)`
- New function `*CheckNameAvailabilityWithLocationClient.Execute(context.Context, string, CheckNameAvailabilityRequest, *CheckNameAvailabilityWithLocationClientExecuteOptions) (CheckNameAvailabilityWithLocationClientExecuteResponse, error)`
- New function `NewReplicasClient(string, azcore.TokenCredential, *arm.ClientOptions) (*ReplicasClient, error)`
- New function `*ReplicasClient.NewListByServerPager(string, string, *ReplicasClientListByServerOptions) *runtime.Pager[ReplicasClientListByServerResponse]`
- New struct `ActiveDirectoryAdministrator`
- New struct `ActiveDirectoryAdministratorAdd`
- New struct `AdministratorListResult`
- New struct `AdministratorProperties`
- New struct `AdministratorPropertiesForAdd`
- New struct `AdministratorsClient`
- New struct `AdministratorsClientCreateResponse`
- New struct `AdministratorsClientDeleteResponse`
- New struct `AdministratorsClientListByServerResponse`
- New struct `AuthConfig`
- New struct `BackupsClient`
- New struct `BackupsClientListByServerResponse`
- New struct `CheckNameAvailabilityRequest`
- New struct `CheckNameAvailabilityWithLocationClient`
- New struct `ConfigurationForUpdate`
- New struct `DataEncryption`
- New struct `FastProvisioningEditionCapability`
- New struct `ReplicasClient`
- New struct `ReplicasClientListByServerResponse`
- New struct `ServerBackup`
- New struct `ServerBackupListResult`
- New struct `ServerBackupProperties`
- New struct `StorageTierCapability`
- New struct `UserAssignedIdentity`
- New struct `UserIdentity`
- New field `FastProvisioningSupported` in struct `CapabilityProperties`
- New field `SupportedFastProvisioningEditions` in struct `CapabilityProperties`
- New field `Identity` in struct `Server`
- New field `Identity` in struct `ServerForUpdate`
- New field `AuthConfig` in struct `ServerProperties`
- New field `DataEncryption` in struct `ServerProperties`
- New field `ReplicaCapacity` in struct `ServerProperties`
- New field `ReplicationRole` in struct `ServerProperties`
- New field `AuthConfig` in struct `ServerPropertiesForUpdate`
- New field `DataEncryption` in struct `ServerPropertiesForUpdate`
- New field `ReplicationRole` in struct `ServerPropertiesForUpdate`
- New field `Version` in struct `ServerPropertiesForUpdate`
- New field `SupportedVersionsToUpgrade` in struct `ServerVersionCapability`
- New field `SupportedUpgradableTierList` in struct `StorageMBCapability`


## 1.1.0 (2022-07-21)
### Features Added

- New const `ServerVersionFourteen`


## 1.0.0 (2022-05-17)

The package of `github.com/Azure/azure-sdk-for-go/sdk/resourcemanager/postgresql/armpostgresqlflexibleservers` is using our [next generation design principles](https://azure.github.io/azure-sdk/general_introduction.html) since version 1.0.0, which contains breaking changes.

To migrate the existing applications to the latest version, please refer to [Migration Guide](https://aka.ms/azsdk/go/mgmt/migration).

To learn more, please refer to our documentation [Quick Start](https://aka.ms/azsdk/go/mgmt).<|MERGE_RESOLUTION|>--- conflicted
+++ resolved
@@ -1,21 +1,9 @@
 # Release History
 
-<<<<<<< HEAD
-## 3.0.0 (2023-04-28)
-### Breaking Changes
-
-- Const `ArmServerKeyTypeSystemAssigned` from type alias `ArmServerKeyType` has been removed
-- Const `ReplicationRoleGeoSyncReplica`, `ReplicationRoleSecondary`, `ReplicationRoleSyncReplica`, `ReplicationRoleWalReplica` from type alias `ReplicationRole` has been removed
-
-### Features Added
-
-- New value `ArmServerKeyTypeSystemManaged` added to enum type `ArmServerKeyType`
-=======
 ## 2.1.1 (2023-04-14)
 ### Bug Fixes
 
 - Fix serialization bug of empty value of `any` type.
->>>>>>> 16fda6c3
 
 
 ## 2.1.0 (2023-03-27)
