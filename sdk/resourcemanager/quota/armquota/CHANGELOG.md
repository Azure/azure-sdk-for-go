--- conflicted
+++ resolved
@@ -1,16 +1,9 @@
 # Release History
 
-<<<<<<< HEAD
-## 1.0.0 (2023-04-28)
-### Other Changes
-
-- Release stable version.
-=======
 ## 0.6.1 (2023-04-14)
 ### Bug Fixes
 
 - Fix serialization bug of empty value of `any` type.
->>>>>>> ab0e6c46
 
 
 ## 0.6.0 (2023-03-31)
