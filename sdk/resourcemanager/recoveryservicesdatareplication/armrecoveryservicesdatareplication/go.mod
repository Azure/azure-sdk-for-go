module github.com/Azure/azure-sdk-for-go/sdk/resourcemanager/recoveryservicesdatareplication/armrecoveryservicesdatareplication

go 1.24.0

require (
	github.com/Azure/azure-sdk-for-go/sdk/azcore v1.20.0
<<<<<<< HEAD
	github.com/Azure/azure-sdk-for-go/sdk/azidentity v1.10.1
=======
	github.com/Azure/azure-sdk-for-go/sdk/azidentity v1.13.1
>>>>>>> a4063dd8
)

require (
	github.com/Azure/azure-sdk-for-go/sdk/internal v1.11.2 // indirect
	github.com/AzureAD/microsoft-authentication-library-for-go v1.6.0 // indirect
	github.com/golang-jwt/jwt/v5 v5.3.0 // indirect
	github.com/google/uuid v1.6.0 // indirect
	github.com/kylelemons/godebug v1.1.0 // indirect
	github.com/pkg/browser v0.0.0-20240102092130-5ac0b6a4141c // indirect
<<<<<<< HEAD
	golang.org/x/crypto v0.41.0 // indirect
	golang.org/x/net v0.43.0 // indirect
	golang.org/x/sys v0.35.0 // indirect
	golang.org/x/text v0.28.0 // indirect
=======
	golang.org/x/crypto v0.45.0 // indirect
	golang.org/x/net v0.47.0 // indirect
	golang.org/x/sys v0.38.0 // indirect
	golang.org/x/text v0.31.0 // indirect
>>>>>>> a4063dd8
)<|MERGE_RESOLUTION|>--- conflicted
+++ resolved
@@ -4,11 +4,7 @@
 
 require (
 	github.com/Azure/azure-sdk-for-go/sdk/azcore v1.20.0
-<<<<<<< HEAD
-	github.com/Azure/azure-sdk-for-go/sdk/azidentity v1.10.1
-=======
 	github.com/Azure/azure-sdk-for-go/sdk/azidentity v1.13.1
->>>>>>> a4063dd8
 )
 
 require (
@@ -18,15 +14,8 @@
 	github.com/google/uuid v1.6.0 // indirect
 	github.com/kylelemons/godebug v1.1.0 // indirect
 	github.com/pkg/browser v0.0.0-20240102092130-5ac0b6a4141c // indirect
-<<<<<<< HEAD
-	golang.org/x/crypto v0.41.0 // indirect
-	golang.org/x/net v0.43.0 // indirect
-	golang.org/x/sys v0.35.0 // indirect
-	golang.org/x/text v0.28.0 // indirect
-=======
 	golang.org/x/crypto v0.45.0 // indirect
 	golang.org/x/net v0.47.0 // indirect
 	golang.org/x/sys v0.38.0 // indirect
 	golang.org/x/text v0.31.0 // indirect
->>>>>>> a4063dd8
 )