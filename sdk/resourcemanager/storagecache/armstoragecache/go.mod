--- conflicted
+++ resolved
@@ -20,15 +20,9 @@
 	github.com/kylelemons/godebug v1.1.0 // indirect
 	github.com/pkg/browser v0.0.0-20210911075715-681adbf594b8 // indirect
 	github.com/pmezard/go-difflib v1.0.0 // indirect
-<<<<<<< HEAD
-	golang.org/x/crypto v0.18.0 // indirect
-	golang.org/x/net v0.20.0 // indirect
-	golang.org/x/sys v0.16.0 // indirect
-=======
 	golang.org/x/crypto v0.19.0 // indirect
 	golang.org/x/net v0.21.0 // indirect
 	golang.org/x/sys v0.17.0 // indirect
->>>>>>> b78f783c
 	golang.org/x/text v0.14.0 // indirect
 	gopkg.in/yaml.v2 v2.4.0 // indirect
 	gopkg.in/yaml.v3 v3.0.1 // indirect
