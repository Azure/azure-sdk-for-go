--- conflicted
+++ resolved
@@ -40,11 +40,11 @@
 
 #### Create a client
 
-Constructing the client also requires your Managed HSM's URL, which you can get from the Azure CLI or the Azure Portal.
-<<<<<<< HEAD
+Constructing the client also requires your vault's URL, which you can get from the Azure CLI or the Azure Portal.
 
-=======
->>>>>>> ed7b0a7e
+- Example AccessControlClient
+- Example BackupClient
+- Example SettingsClient
 
 ## Key concepts
 
