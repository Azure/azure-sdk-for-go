//go:build go1.18
// +build go1.18

// Copyright (c) Microsoft Corporation. All rights reserved.
// Licensed under the MIT License. See License.txt in the project root for license information.

package azkeys_test

import (
	"context"
	"encoding/base64"
	"encoding/hex"
	"encoding/json"
	"fmt"
	"hash/fnv"
	"os"
	"regexp"
	"strings"
	"sync"
	"testing"
	"time"

	"github.com/Azure/azure-sdk-for-go/sdk/azcore"
	"github.com/Azure/azure-sdk-for-go/sdk/azcore/policy"
	"github.com/Azure/azure-sdk-for-go/sdk/azidentity"
	"github.com/Azure/azure-sdk-for-go/sdk/internal/recording"
	"github.com/Azure/azure-sdk-for-go/sdk/security/keyvault/azkeys"
	"github.com/Azure/azure-sdk-for-go/sdk/security/keyvault/internal"
	"github.com/stretchr/testify/require"
)

const recordingDirectory = "sdk/security/keyvault/azkeys/testdata"
const fakeAttestationUrl = "https://fakeattestation"
const fakeMHSMURL = "https://fakemhsm.local"
const fakeVaultURL = "https://fakevault.local"

var (
	keysToPurge = struct {
		mut   sync.Mutex
		names map[string][]string // maps vault URL to key names
	}{sync.Mutex{}, map[string][]string{}}

	credential     azcore.TokenCredential
	enableHSM      bool
	attestationURL string
	mhsmURL        string
	vaultURL       string
)

func TestMain(m *testing.M) {
	code := run(m)
	os.Exit(code)
}

func run(m *testing.M) int {
	if recording.GetRecordMode() == recording.PlaybackMode || recording.GetRecordMode() == recording.RecordingMode {
		proxy, err := recording.StartTestProxy(recordingDirectory, nil)
		if err != nil {
			panic(err)
		}

		defer func() {
			err := recording.StopTestProxy(proxy)
			if err != nil {
				panic(err)
			}
		}()
	}

	attestationURL = strings.TrimSuffix(recording.GetEnvVariable("AZURE_KEYVAULT_ATTESTATION_URL", fakeAttestationUrl), "/")
	mhsmURL = strings.TrimSuffix(recording.GetEnvVariable("AZURE_MANAGEDHSM_URL", fakeMHSMURL), "/")
	vaultURL = strings.TrimSuffix(recording.GetEnvVariable("AZURE_KEYVAULT_URL", fakeVaultURL), "/")
	if vaultURL == "" {
		if recording.GetRecordMode() != recording.PlaybackMode {
			panic("no value for AZURE_KEYVAULT_URL")
		}
		vaultURL = fakeVaultURL
	}
	enableHSM = mhsmURL != fakeMHSMURL
<<<<<<< HEAD
	err := recording.ResetProxy(nil)
	if err != nil {
		panic(err)
	}
=======
>>>>>>> 758e3602
	if recording.GetRecordMode() == recording.PlaybackMode {
		credential = &FakeCredential{}
	} else {
		tenantId := lookupEnvVar("AZKEYS_TENANT_ID")
		clientId := lookupEnvVar("AZKEYS_CLIENT_ID")
		secret := lookupEnvVar("AZKEYS_CLIENT_SECRET")
		var err error
		credential, err = azidentity.NewClientSecretCredential(tenantId, clientId, secret, nil)
		if err != nil {
			panic(err)
		}
	}
	if recording.GetRecordMode() == recording.RecordingMode {
		for _, URI := range []struct{ real, fake string }{
			{attestationURL, fakeAttestationUrl},
			{mhsmURL, fakeMHSMURL},
			{vaultURL, fakeVaultURL},
		} {
			err := recording.AddURISanitizer(URI.fake, URI.real, nil)
			if err != nil {
				panic(err)
			}
			err = recording.AddHeaderRegexSanitizer("WWW-Authenticate", "https://local", `resource="(.*)"`, &recording.RecordingOptions{GroupForReplace: "1"})
			if err != nil {
				panic(err)
			}
			err = recording.AddBodyRegexSanitizer(URI.fake, URI.real, nil)
			if err != nil {
				panic(err)
			}
		}
		for _, path := range []string{"$.error.message", "$.key.kid", "$.recoveryId"} {
			err := recording.AddBodyKeySanitizer(path, fakeVaultURL, vaultURL, nil)
			if err != nil {
				panic(err)
			}
			err = recording.AddBodyKeySanitizer(path, fakeMHSMURL, mhsmURL, nil)
			if err != nil {
				panic(err)
			}
		}
		// these values aren't secret but we redact them anyway to avoid
		// alerts from automation scanning for JWTs or "token" values
		for _, attestation := range []string{"$.target", "$.token"} {
			err := recording.AddBodyKeySanitizer(attestation, "redacted", "", nil)
			if err != nil {
				panic(err)
			}
		}
		// we need to replace release policy data because it has the attestation service URL encoded
		// into it and therefore won't match in playback, when we don't have the URL used while recording
		fakePolicyData := base64.RawStdEncoding.EncodeToString(getMarshalledReleasePolicy(fakeAttestationUrl))
		err := recording.AddBodyKeySanitizer("$.release_policy.data", fakePolicyData, "", nil)
		if err != nil {
			panic(err)
		}
		err = recording.AddRemoveHeaderSanitizer([]string{"Set-Cookie"}, nil)
		if err != nil {
			panic(err)
		}
	}
	code := m.Run()
	if recording.GetRecordMode() != recording.PlaybackMode {
		// Purge test keys using a client whose requests aren't recorded. This
		// will be fast because the tests which created these keys requested their
		// deletion. Now, at the end of the run, Key Vault will have finished deleting
		// most of them...
		for URL, names := range keysToPurge.names {
			client, err := azkeys.NewClient(URL, credential, nil)
			if err != nil {
				panic(err)
			}
			for _, name := range names {
				// ...but we need a retry loop for the others. Note this wouldn't benefit
				// from client-side parallelization because Key Vault's delete operations
				// are running in parallel. When the client waits on one deletion, it
				// effectively waits on all of them.
				for i := 0; i < 12; i++ {
					_, err := client.PurgeDeletedKey(context.Background(), name, nil)
					if err == nil {
						break
					}
					if i < 11 {
						recording.Sleep(10 * time.Second)
					}
				}
			}
		}
	}
<<<<<<< HEAD
	os.Exit(code)
=======

	return code
>>>>>>> 758e3602
}

func startTest(t *testing.T, MHSMtest bool) *azkeys.Client {
	if recording.GetRecordMode() != recording.PlaybackMode && MHSMtest && !enableHSM {
		t.Skip("set AZURE_MANAGEDHSM_URL to run this test")
	}
	err := recording.Start(t, recordingDirectory, nil)
	require.NoError(t, err)
	t.Cleanup(func() {
		err := recording.Stop(t, nil)
		require.NoError(t, err)
	})
	transport, err := recording.NewRecordingHTTPClient(t, nil)
	require.NoError(t, err)
	URL := vaultURL
	if MHSMtest {
		URL = mhsmURL
	}
	opts := &azkeys.ClientOptions{ClientOptions: azcore.ClientOptions{Transport: transport}}
	client, err := azkeys.NewClient(URL, credential, opts)
	require.NoError(t, err)
	return client
}

func createRandomName(t *testing.T, prefix string) string {
	h := fnv.New32a()
	_, err := h.Write([]byte(t.Name()))
	require.NoError(t, err)
	return prefix + fmt.Sprint(h.Sum32())
}

func lookupEnvVar(s string) string {
	ret, ok := os.LookupEnv(s)
	if !ok {
		panic(fmt.Sprintf("Could not find env var: '%s'", s))
	}
	return ret
}

func cleanUpKey(t *testing.T, client *azkeys.Client, ID *azkeys.ID) {
	if recording.GetRecordMode() == recording.PlaybackMode {
		return
	}
	URL, name, _ := internal.ParseID((*string)(ID))
	if _, err := client.DeleteKey(context.Background(), *name, nil); err == nil {
		keysToPurge.mut.Lock()
		defer keysToPurge.mut.Unlock()
		keysToPurge.names[*URL] = append(keysToPurge.names[*URL], *name)
	} else {
		t.Logf(`cleanUpKey failed for "%s": %v`, *name, err)
	}
}

type FakeCredential struct{}

func NewFakeCredential(accountName, accountKey string) *FakeCredential {
	return &FakeCredential{}
}

func (f *FakeCredential) GetToken(ctx context.Context, options policy.TokenRequestOptions) (azcore.AccessToken, error) {
	return azcore.AccessToken{Token: "faketoken", ExpiresOn: time.Now().UTC().Add(time.Hour)}, nil
}

func toBytes(s string, t *testing.T) []byte {
	if len(s)%2 == 1 {
		s = fmt.Sprintf("0%s", s)
	}
	ret, err := hex.DecodeString(s)
	require.NoError(t, err)
	return ret
}

func getMarshalledReleasePolicy(attestationURL string) []byte {
	data, _ := json.Marshal(map[string]interface{}{
		"anyOf": []map[string]interface{}{
			{
				"anyOf": []map[string]interface{}{
					{
						"claim":  "sdk-test",
						"equals": "true",
					}},
				"authority": attestationURL,
			},
		},
		"version": "1.0.0",
	})
	return data
}

type serdeModel interface {
	json.Marshaler
	json.Unmarshaler
}

func testSerde[T serdeModel](t *testing.T, model T) {
	data, err := model.MarshalJSON()
	require.NoError(t, err)
	err = model.UnmarshalJSON(data)
	require.NoError(t, err)

	// testing unmarshal error scenarios
	err = model.UnmarshalJSON(nil)
	require.Error(t, err)

	m := regexp.MustCompile(":.*$")
	modifiedData := m.ReplaceAllString(string(data), `:["test", "test1", "test2"]}`)
	if modifiedData != "{}" {
		data3 := []byte(modifiedData)
		err = model.UnmarshalJSON(data3)
		require.Error(t, err)
	}
}<|MERGE_RESOLUTION|>--- conflicted
+++ resolved
@@ -77,13 +77,10 @@
 		vaultURL = fakeVaultURL
 	}
 	enableHSM = mhsmURL != fakeMHSMURL
-<<<<<<< HEAD
 	err := recording.ResetProxy(nil)
 	if err != nil {
 		panic(err)
 	}
-=======
->>>>>>> 758e3602
 	if recording.GetRecordMode() == recording.PlaybackMode {
 		credential = &FakeCredential{}
 	} else {
@@ -173,12 +170,7 @@
 			}
 		}
 	}
-<<<<<<< HEAD
 	os.Exit(code)
-=======
-
-	return code
->>>>>>> 758e3602
 }
 
 func startTest(t *testing.T, MHSMtest bool) *azkeys.Client {
