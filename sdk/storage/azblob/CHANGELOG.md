--- conflicted
+++ resolved
@@ -4,12 +4,9 @@
 
 ### Features Added
 
-<<<<<<< HEAD
 * Added BlobDeleteType to DeleteOptions to allow access to 'Permanent' DeleteType.
-=======
 * Added [Set Blob Expiry API](https://learn.microsoft.com/rest/api/storageservices/set-blob-expiry).
 * Added method `ServiceClient()` to the `azblob.Client` type, allowing access to the underlying service client.
->>>>>>> fe6922b3
 
 ### Breaking Changes
 
