# Release History

## 1.1.1 (Unreleased)

### Features Added
* Added support for [Cold Tier](https://learn.microsoft.com/azure/storage/blobs/access-tiers-overview?tabs=azure-portal).
* Added `CopySourceTag` option for `UploadBlobFromURLOptions`
* Added [FilterBlobs by Tags](https://learn.microsoft.com/rest/api/storageservices/find-blobs-by-tags-container) API for container client.
* Added `System` option to `ListContainersInclude` to allow listing of system containers (i.e, $web).
* Updated the SAS Version to `2021-12-02` and added `Encryption Scope` to Account SAS, Service SAS, and User Delegation SAS
<<<<<<< HEAD
* Added `ArchiveStatusRehydratePendingToCold` value to `ArchiveStatus` enum.
=======
* Content length limit for `AppendBlob.AppendBlock()` and `AppendBlob.AppendBlockFromURL()` raised from 4 MB to 100 MB.
>>>>>>> c2fd84bd

### Breaking Changes

### Bugs Fixed
* Fixed issue where some requests fail with mismatch in string to sign.
* Fixed service SAS creation where expiry time or permissions can be omitted when stored access policy is used. Fixes [#21229](https://github.com/Azure/azure-sdk-for-go/issues/21229).

* Fixed service SAS creation where expiry time or permissions can be omitted when stored access policy is used. Fixes [#21229](https://github.com/Azure/azure-sdk-for-go/issues/21229).

### Other Changes
* Updating version of azcore to 1.6.0.

## 1.1.0 (2023-07-13)

### Features Added

* Added [Blob Batch API](https://learn.microsoft.com/rest/api/storageservices/blob-batch).
* Added support for bearer challenge for identity based managed disks.
* Added support for GetAccountInfo to container and blob level clients.
* Added [UploadBlobFromURL API](https://learn.microsoft.com/rest/api/storageservices/put-blob-from-url).
* Added support for CopySourceAuthorization to appendblob.AppendBlockFromURL
* Added support for tag permission in Container SAS.

### Bugs Fixed

* Fixed time formatting for the conditional request headers. Fixes [#20475](https://github.com/Azure/azure-sdk-for-go/issues/20475).
* Fixed an issue where passing a blob tags map of length 0 would result in the x-ms-tags header to be sent to the service with an empty string as value.
* Fixed block size and number of blocks calculation in `UploadBuffer` and `UploadFile`. Fixes [#20735](https://github.com/Azure/azure-sdk-for-go/issues/20735).

### Other Changes

* Add `dragonfly` to the list of build constraints for `blockblob`.
* Updating version of azcore to 1.6.0 and azidentity to 1.3.0

## 1.1.0-beta.1 (2023-05-09)

### Features Added

* Added [Blob Batch API](https://learn.microsoft.com/rest/api/storageservices/blob-batch).
* Added support for bearer challenge for identity based managed disks.
* Added support for GetAccountInfo to container and blob level clients. 
* Added [UploadBlobFromURL API](https://learn.microsoft.com/rest/api/storageservices/put-blob-from-url).
* Added support for CopySourceAuthorization to appendblob.AppendBlockFromURL
* Added support for tag permission in Container SAS. 

### Bugs Fixed

* Fixed time formatting for the conditional request headers. Fixes [#20475](https://github.com/Azure/azure-sdk-for-go/issues/20475).
* Fixed an issue where passing a blob tags map of length 0 would result in the x-ms-tags header to be sent to the service with an empty string as value.

## 1.0.0 (2023-02-07)

### Features Added

* Add support to log calculated block size and count during uploads
* Added MissingSharedKeyCredential error type for cleaner UX. Related to [#19864](https://github.com/Azure/azure-sdk-for-go/issues/19864).

### Breaking Changes

* Changed API signatures to map correctly to Azure Storage REST APIs, These changes impact:
  * `blob.GetSASURL()`
  * `blockblob.StageBlockFromURL()`
  * `container.SetAccessPolicy()`
  * `container.GetSASURL()`
  * `service.GetSASURL()`
  * `service.FilterBlobs()`
  * `lease.AcquireLease()` (blobs and containers)
  * `lease.ChangeLease()` (blobs and containers)
* Type name changes:
  * `CpkInfo` -> `CPKInfo`
  * `CpkScopeInfo` -> `CPKScopeInfo`
  * `RuleId` -> `RuleID`
  * `PolicyId` -> `PolicyID`
  * `CorsRule` -> `CORSRule`
* Remove `AccountServices` it is now hardcoded to blobs

### Bugs Fixed

* Fixed encoding issues seen in FilterBlobs. Fixes [#17421](https://github.com/Azure/azure-sdk-for-go/issues/17421).
* Fixing inconsistency seen with Metadata and ORS response. Fixes [#19688](https://github.com/Azure/azure-sdk-for-go/issues/19688).
* Fixed endless loop during pagination issue [#19773](https://github.com/Azure/azure-sdk-for-go/pull/19773).

### Other Changes

* Exported some missing types in the `blob`, `container` and `service` packages. Fixes [#19775](https://github.com/Azure/azure-sdk-for-go/issues/19775).
* SAS changes [#19781](https://github.com/Azure/azure-sdk-for-go/pull/19781):
  * AccountSASPermissions: SetImmutabilityPolicy support
  * ContainerSASPermissions: Move support
  * Validations to ensure correct sas perm ordering

## 0.6.1 (2022-12-09)

### Bugs Fixed

* Fix compilation error on Darwin.

## 0.6.0 (2022-12-08)

### Features Added

* Added BlobDeleteType to DeleteOptions to allow access to ['Permanent'](https://learn.microsoft.com/rest/api/storageservices/delete-blob#permanent-delete) DeleteType.
* Added [Set Blob Expiry API](https://learn.microsoft.com/rest/api/storageservices/set-blob-expiry).
* Added method `ServiceClient()` to the `azblob.Client` type, allowing access to the underlying service client.
* Added support for object level immutability policy with versioning (Version Level WORM).
* Added the custom CRC64 polynomial used by storage for transactional hashes, and implemented automatic hashing for transactions.

### Breaking Changes

* Corrected the name for `saoid` and `suoid` SAS parameters in `BlobSignatureValues` struct as per [this](https://learn.microsoft.com/rest/api/storageservices/create-user-delegation-sas#construct-a-user-delegation-sas)
* Updated type of `BlockSize` from int to int64 in `UploadStreamOptions`
* CRC64 transactional hashes are now supplied with a `uint64` rather than a `[]byte` to conform with Golang's `hash/crc64` package
* Field `XMSContentCRC64` has been renamed to `ContentCRC64`
* The `Lease*` constant types and values in the `blob` and `container` packages have been moved to the `lease` package and their names fixed up to avoid stuttering.
* Fields `TransactionalContentCRC64` and `TransactionalContentMD5` have been replaced by `TransactionalValidation`.
* Fields `SourceContentCRC64` and `SourceContentMD5` have been replaced by `SourceContentValidation`.
* Field `TransactionalContentMD5` has been removed from type `AppendBlockFromURLOptions`.

### Bugs Fixed

* Corrected signing of User Delegation SAS. Fixes [#19372](https://github.com/Azure/azure-sdk-for-go/issues/19372) and [#19454](https://github.com/Azure/azure-sdk-for-go/issues/19454)
* Added formatting of start and expiry time in [SetAccessPolicy](https://learn.microsoft.com/rest/api/storageservices/set-container-acl#request-body). Fixes [#18712](https://github.com/Azure/azure-sdk-for-go/issues/18712)
* Uploading block blobs larger than 256MB can fail in some cases with error `net/http: HTTP/1.x transport connection broken`.
* Blob name parameters are URL-encoded before constructing the complete blob URL.

### Other Changes

* Added some missing public surface area in the `container` and `service` packages.
* The `UploadStream()` methods now use anonymous memory mapped files for buffers in order to reduce heap allocations/fragmentation.
  * The anonymous memory mapped files are typically backed by the page/swap file, multiple files are not actually created.

## 0.5.1 (2022-10-11)

### Bugs Fixed

* `GetSASURL()`: for container and blob clients, don't add a forward slash before the query string
* Fixed issue [#19249](https://github.com/Azure/azure-sdk-for-go/issues/19249) by increasing service version to '2020-02-10'.

### Other Changes

* Improved docs for client constructors.
* Updating azcore version to 1.1.4

## 0.5.0 (2022-09-29)

### Breaking Changes

* Complete architectural change for better user experience. Please view the [README](https://github.com/Azure/azure-sdk-for-go/tree/main/sdk/storage/azblob#readme)

### Features Added

* Added [UserDelegationCredential](https://learn.microsoft.com/rest/api/storageservices/create-user-delegation-sas) which resolves [#18976](https://github.com/Azure/azure-sdk-for-go/issues/18976), [#16916](https://github.com/Azure/azure-sdk-for-go/issues/16916), [#18977](https://github.com/Azure/azure-sdk-for-go/issues/18977)
* Added [Restore Container API](https://learn.microsoft.com/rest/api/storageservices/restore-container).

### Bugs Fixed

* Fixed issue [#18767](https://github.com/Azure/azure-sdk-for-go/issues/18767)
* Fix deadlock when error writes are slow [#16937](https://github.com/Azure/azure-sdk-for-go/pull/16937)

## 0.4.1 (2022-05-12)

### Other Changes

* Updated to latest `azcore` and `internal` modules

## 0.4.0 (2022-04-19)

### Breaking Changes

* Fixed Issue #17150 : Renaming/refactoring high level methods.
* Fixed Issue #16972 : Constructors should return clients by reference.
* Renaming the options bags to match the naming convention same as that of response. The behaviour of options bags
  remains the same.

### Bugs Fixed

* Fixed Issue #17515 : SetTags options bag missing leaseID.
* Fixed Issue #17423 : Drop "Type" suffix from `GeoReplicationStatusType`.
* Fixed Issue #17335 : Nil pointer exception when passing nil options bag in `ListBlobsFlat` API call.
* Fixed Issue #17188 : `BlobURLParts` not supporting VersionID
* Fixed Issue #17152 , Issue #17131 , Issue #17061 : `UploadStreamToBlockBlob` / `UploadStreamToBlockBlob` methods
  ignoring the options bag.
* Fixed Issue #16920 : Fixing error handling example.
* Fixed Issue #16786 : Refactoring of autorest code generation definition and adding necessary transformations.
* Fixed Issue #16679 : Response parsing issue in List blobs API.

## 0.3.0 (2022-02-09)

### Breaking Changes

* Updated to latest `azcore`. Public surface area is unchanged.
* [#16978](https://github.com/Azure/azure-sdk-for-go/pull/16978): The `DownloadResponse.Body` parameter is
  now `*RetryReaderOptions`.

### Bugs Fixed

* Fixed Issue #16193 : `azblob.GetSASToken` wrong signed resource.
* Fixed Issue #16223 : `HttpRange` does not expose its fields.
* Fixed Issue #16254 : Issue passing reader to upload `BlockBlobClient`
* Fixed Issue #16295 : Problem with listing blobs by using of `ListBlobsHierarchy()`
* Fixed Issue #16542 : Empty `StorageError` in the Azurite environment
* Fixed Issue #16679 : Unable to access Metadata when listing blobs
* Fixed Issue #16816 : `ContainerClient.GetSASToken` doesn't allow list permission.
* Fixed Issue #16988 : Too many arguments in call to `runtime.NewResponseError`

## 0.2.0 (2021-11-03)

### Breaking Changes

* Clients now have one constructor per authentication method

## 0.1.0 (2021-09-13)

### Features Added

* This is the initial preview release of the `azblob` library<|MERGE_RESOLUTION|>--- conflicted
+++ resolved
@@ -8,11 +8,8 @@
 * Added [FilterBlobs by Tags](https://learn.microsoft.com/rest/api/storageservices/find-blobs-by-tags-container) API for container client.
 * Added `System` option to `ListContainersInclude` to allow listing of system containers (i.e, $web).
 * Updated the SAS Version to `2021-12-02` and added `Encryption Scope` to Account SAS, Service SAS, and User Delegation SAS
-<<<<<<< HEAD
 * Added `ArchiveStatusRehydratePendingToCold` value to `ArchiveStatus` enum.
-=======
 * Content length limit for `AppendBlob.AppendBlock()` and `AppendBlob.AppendBlockFromURL()` raised from 4 MB to 100 MB.
->>>>>>> c2fd84bd
 
 ### Breaking Changes
 
