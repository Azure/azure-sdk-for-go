# Release History

## 0.5.2 (Unreleased)

### Features Added

* Added BlobDeleteType to DeleteOptions to allow access to 'Permanent' DeleteType.
* Added [Set Blob Expiry API](https://learn.microsoft.com/rest/api/storageservices/set-blob-expiry).
* Added method `ServiceClient()` to the `azblob.Client` type, allowing access to the underlying service client.
* Added support for object level immutability policy with versioning (Version Level WORM).
* Added the custom CRC64 polynomial used by storage for transactional hashes, and implemented automatic hashing for transactions.

### Breaking Changes

* Corrected the name for `saoid` and `suoid` SAS parameters in `BlobSignatureValues` struct as per [this](https://learn.microsoft.com/rest/api/storageservices/create-user-delegation-sas#construct-a-user-delegation-sas)
* Updated type of `BlockSize` from int to int64 in `UploadStreamOptions`
* CRC64 transactional hashes are now supplied with a `uint64` rather than a `[]byte` to conform with Golang's `hash/crc64` package
* Field `XMSContentCRC64` has been renamed to `ContentCRC64`
<<<<<<< HEAD
* Fields `TransactionalContentCRC64` and `TransactionalContentMD5` have been replaced by `TransactionalValidation`.
* Fields `SourceContentCRC64` and `SourceContentMD5` have been replaced by `SourceContentValidation`.
* Field `TransactionalContentMD5` has been removed from type `AppendBlockFromURLOptions`.
=======
* The `Lease*` constant types and values in the `blob` and `container` packages have been moved to the `lease` package and their names fixed up to avoid stuttering.
>>>>>>> 10c27bb5

### Bugs Fixed

* Corrected signing of User Delegation SAS. Fixes [#19372](https://github.com/Azure/azure-sdk-for-go/issues/19372) and [#19454](https://github.com/Azure/azure-sdk-for-go/issues/19454)
* Added formatting of start and expiry time in [SetAccessPolicy](https://learn.microsoft.com/rest/api/storageservices/set-container-acl#request-body). Fixes [#18712](https://github.com/Azure/azure-sdk-for-go/issues/18712)
* Uploading block blobs larger than 256MB can fail in some cases with error `net/http: HTTP/1.x transport connection broken`.

### Other Changes

* Added some missing public surface area in the `container` and `service` packages.
* The `UploadStream()` methods now use anonymous memory mapped files for buffers in order to reduce heap allocations/fragmentation.
  * The anonymous memory mapped files are typically backed by the page/swap file, multiple files are not actually created.

## 0.5.1 (2022-10-11)

### Bugs Fixed

* `GetSASURL()`: for container and blob clients, don't add a forward slash before the query string
* Fixed issue [#19249](https://github.com/Azure/azure-sdk-for-go/issues/19249) by increasing service version to '2020-02-10'.

### Other Changes

* Improved docs for client constructors.
* Updating azcore version to 1.1.4

## 0.5.0 (2022-09-29)

### Breaking Changes

* Complete architectural change for better user experience. Please view the [README](https://github.com/Azure/azure-sdk-for-go/tree/main/sdk/storage/azblob#readme)

### Features Added

* Added [UserDelegationCredential](https://learn.microsoft.com/rest/api/storageservices/create-user-delegation-sas) which resolves [#18976](https://github.com/Azure/azure-sdk-for-go/issues/18976), [#16916](https://github.com/Azure/azure-sdk-for-go/issues/16916), [#18977](https://github.com/Azure/azure-sdk-for-go/issues/18977)
* Added [Restore Container API](https://learn.microsoft.com/rest/api/storageservices/restore-container).

### Bugs Fixed

* Fixed issue [#18767](https://github.com/Azure/azure-sdk-for-go/issues/18767)
* Fix deadlock when error writes are slow [#16937](https://github.com/Azure/azure-sdk-for-go/pull/16937)

## 0.4.1 (2022-05-12)

### Other Changes

* Updated to latest `azcore` and `internal` modules

## 0.4.0 (2022-04-19)

### Breaking Changes

* Fixed Issue #17150 : Renaming/refactoring high level methods.
* Fixed Issue #16972 : Constructors should return clients by reference.
* Renaming the options bags to match the naming convention same as that of response. The behaviour of options bags
  remains the same.

### Bugs Fixed

* Fixed Issue #17515 : SetTags options bag missing leaseID.
* Fixed Issue #17423 : Drop "Type" suffix from `GeoReplicationStatusType`.
* Fixed Issue #17335 : Nil pointer exception when passing nil options bag in `ListBlobsFlat` API call.
* Fixed Issue #17188 : `BlobURLParts` not supporting VersionID
* Fixed Issue #17152 , Issue #17131 , Issue #17061 : `UploadStreamToBlockBlob` / `UploadStreamToBlockBlob` methods
  ignoring the options bag.
* Fixed Issue #16920 : Fixing error handling example.
* Fixed Issue #16786 : Refactoring of autorest code generation definition and adding necessary transformations.
* Fixed Issue #16679 : Response parsing issue in List blobs API.

## 0.3.0 (2022-02-09)

### Breaking Changes

* Updated to latest `azcore`. Public surface area is unchanged.
* [#16978](https://github.com/Azure/azure-sdk-for-go/pull/16978): The `DownloadResponse.Body` parameter is
  now `*RetryReaderOptions`.

### Bugs Fixed

* Fixed Issue #16193 : `azblob.GetSASToken` wrong signed resource.
* Fixed Issue #16223 : `HttpRange` does not expose its fields.
* Fixed Issue #16254 : Issue passing reader to upload `BlockBlobClient`
* Fixed Issue #16295 : Problem with listing blobs by using of `ListBlobsHierarchy()`
* Fixed Issue #16542 : Empty `StorageError` in the Azurite environment
* Fixed Issue #16679 : Unable to access Metadata when listing blobs
* Fixed Issue #16816 : `ContainerClient.GetSASToken` doesn't allow list permission.
* Fixed Issue #16988 : Too many arguments in call to `runtime.NewResponseError`

## 0.2.0 (2021-11-03)

### Breaking Changes

* Clients now have one constructor per authentication method

## 0.1.0 (2021-09-13)

### Features Added

* This is the initial preview release of the `azblob` library<|MERGE_RESOLUTION|>--- conflicted
+++ resolved
@@ -16,13 +16,10 @@
 * Updated type of `BlockSize` from int to int64 in `UploadStreamOptions`
 * CRC64 transactional hashes are now supplied with a `uint64` rather than a `[]byte` to conform with Golang's `hash/crc64` package
 * Field `XMSContentCRC64` has been renamed to `ContentCRC64`
-<<<<<<< HEAD
+* The `Lease*` constant types and values in the `blob` and `container` packages have been moved to the `lease` package and their names fixed up to avoid stuttering.
 * Fields `TransactionalContentCRC64` and `TransactionalContentMD5` have been replaced by `TransactionalValidation`.
 * Fields `SourceContentCRC64` and `SourceContentMD5` have been replaced by `SourceContentValidation`.
 * Field `TransactionalContentMD5` has been removed from type `AppendBlockFromURLOptions`.
-=======
-* The `Lease*` constant types and values in the `blob` and `container` packages have been moved to the `lease` package and their names fixed up to avoid stuttering.
->>>>>>> 10c27bb5
 
 ### Bugs Fixed
 
