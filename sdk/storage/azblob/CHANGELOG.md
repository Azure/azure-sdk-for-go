--- conflicted
+++ resolved
@@ -13,11 +13,8 @@
 * Fixed case in Blob Batch API when blob path has / in it. Fixes [#21649](https://github.com/Azure/azure-sdk-for-go/issues/21649).
 * Fixed SharedKeyMissingError when using client.BlobClient().GetSASURL() method
 * Fixed an issue that would cause metadata keys with empty values to be omitted when enumerating blobs.
-<<<<<<< HEAD
+* Fixed an issue where passing empty map to set blob tags API was causing panic. Fixes [#21869](https://github.com/Azure/azure-sdk-for-go/issues/21869).
 * Fixed an issue where downloaded file was having incorrect size. Fixes [#21995](https://github.com/Azure/azure-sdk-for-go/issues/21995).
-=======
-* Fixed an issue where passing empty map to set blob tags API was causing panic. Fixes [#21869](https://github.com/Azure/azure-sdk-for-go/issues/21869).
->>>>>>> 6a155b37
 
 ### Other Changes
 
