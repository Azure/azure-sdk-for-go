# Release History

<<<<<<< HEAD
## 1.5.1-beta.1 (Unreleased)
=======
## 1.5.1 (Unreleased)
>>>>>>> 76602bca

### Features Added

### Breaking Changes

### Bugs Fixed
* Fix FilterBlob API if Query contains a space character. Fixes [#23546](https://github.com/Azure/azure-sdk-for-go/issues/23546)

### Other Changes

## 1.5.0 (2024-11-13)

### Features Added
* Fix compareHeaders custom sorting algorithm for String To Sign.
* Added permissions & resourcetype parameters in listblob response.

## 1.5.0-beta.1 (2024-10-22)

### Other Changes
* Updated `azcore` version to `1.16.0`
* Updated `azidentity` version to `1.8.0`

## 1.4.1 (2024-09-18)

### Features Added
* Added crc64 response header to Put Blob.
* Upgraded service version to `2024-08-04`.

## 1.4.1-beta.1 (2024-08-27)

### Features Added
* Upgraded service version to `2024-08-04`.

### Other Changes
* Updated `azcore` version to `1.14.0`

## 1.4.0 (2024-07-18)

### Other Changes
* GetProperties() was called twice in DownloadFile method. Enhanced to call it only once, reducing latency.
* Updated `azcore` version to `1.13.0`

## 1.4.0-beta.1 (2024-06-14)

### Features Added
* Updated service version to `2024-05-04`.

### Other Changes
* Updated `azidentity` version to `1.6.0`
* Updated `azcore` version to `1.12.0`

## 1.3.2 (2024-04-09)

### Bugs Fixed
* Fixed an issue where GetSASURL() was providing HTTPS SAS, instead of the default http+https SAS. Fixes [#22448](https://github.com/Azure/azure-sdk-for-go/issues/22448)

### Other Changes
* Integrate `InsecureAllowCredentialWithHTTP` client options.
* Update dependencies.

## 1.3.1 (2024-02-28)

### Bugs Fixed

* Re-enabled `SharedKeyCredential` authentication mode for non TLS protected endpoints.
* Use random write in `DownloadFile` method. Fixes [#22426](https://github.com/Azure/azure-sdk-for-go/issues/22426).

## 1.3.0 (2024-02-12)

### Bugs Fixed
* Fix concurrency issue while Downloading File. Fixes [#22156](https://github.com/Azure/azure-sdk-for-go/issues/22156). 
* Fix panic when nil options bag is passed to NewGetPageRangesPager. Fixes [22356](https://github.com/Azure/azure-sdk-for-go/issues/22356).
* Fix file offset update after Download file. Fixes [#22297](https://github.com/Azure/azure-sdk-for-go/issues/22297).

### Other Changes
* Updated the version of `azcore` to `1.9.2`

## 1.3.0-beta.1 (2024-01-09)

### Features Added

* Updated service version to `2023-11-03`.
* Added support for Audience when OAuth is used.

### Bugs Fixed

* Block `SharedKeyCredential` authentication mode for non TLS protected endpoints. Fixes [#21841](https://github.com/Azure/azure-sdk-for-go/issues/21841).

## 1.2.1 (2023-12-13)

### Features Added

* Exposed GetSASURL from specialized clients

### Bugs Fixed

* Fixed case in Blob Batch API when blob path has / in it. Fixes [#21649](https://github.com/Azure/azure-sdk-for-go/issues/21649).
* Fixed SharedKeyMissingError when using client.BlobClient().GetSASURL() method
* Fixed an issue that would cause metadata keys with empty values to be omitted when enumerating blobs.
* Fixed an issue where passing empty map to set blob tags API was causing panic. Fixes [#21869](https://github.com/Azure/azure-sdk-for-go/issues/21869).
* Fixed an issue where downloaded file has incorrect size when not a multiple of block size. Fixes [#21995](https://github.com/Azure/azure-sdk-for-go/issues/21995).
* Fixed case where `io.ErrUnexpectedEOF` was treated as expected error in `UploadStream`. Fixes [#21837](https://github.com/Azure/azure-sdk-for-go/issues/21837).

### Other Changes

* Updated the version of `azcore` to `1.9.1` and `azidentity` to `1.4.0`.

## 1.2.0 (2023-10-11)

### Bugs Fixed
* Fixed null pointer exception when `SetImmutabilityPolicyOptions` is passed as `nil`.

## 1.2.0-beta.1 (2023-09-18)

### Features Added
* Added support for service version 2020-12-06, 2021-02-12, 2021-04-10, 2021-06-08, 2021-08-06 , 2021-10-04, 2021-12-02, 2022-11-02, 2023-01-03, 2023-05-03, and 2023-08-03
* Added support for [Cold Tier](https://learn.microsoft.com/azure/storage/blobs/access-tiers-overview?tabs=azure-portal).
* Added `CopySourceTag` option for `UploadBlobFromURLOptions`
* Added [FilterBlobs by Tags](https://learn.microsoft.com/rest/api/storageservices/find-blobs-by-tags-container) API for container client.
* Added `System` option to `ListContainersInclude` to allow listing of system containers (i.e, $web).
* Updated the SAS Version to `2021-12-02` and added `Encryption Scope` to Account SAS, Service SAS, and User Delegation SAS
* Added `ArchiveStatusRehydratePendingToCold` value to `ArchiveStatus` enum.
* Content length limit for `AppendBlob.AppendBlock()` and `AppendBlob.AppendBlockFromURL()` raised from 4 MB to 100 MB.

### Bugs Fixed
* Fixed issue where some requests fail with mismatch in string to sign.
* Fixed service SAS creation where expiry time or permissions can be omitted when stored access policy is used. Fixes [#21229](https://github.com/Azure/azure-sdk-for-go/issues/21229).

### Other Changes
* Updating version of azcore to 1.6.0.

## 1.1.0 (2023-07-13)

### Features Added

* Added [Blob Batch API](https://learn.microsoft.com/rest/api/storageservices/blob-batch).
* Added support for bearer challenge for identity based managed disks.
* Added support for GetAccountInfo to container and blob level clients.
* Added [UploadBlobFromURL API](https://learn.microsoft.com/rest/api/storageservices/put-blob-from-url).
* Added support for CopySourceAuthorization to appendblob.AppendBlockFromURL
* Added support for tag permission in Container SAS.

### Bugs Fixed

* Fixed time formatting for the conditional request headers. Fixes [#20475](https://github.com/Azure/azure-sdk-for-go/issues/20475).
* Fixed an issue where passing a blob tags map of length 0 would result in the x-ms-tags header to be sent to the service with an empty string as value.
* Fixed block size and number of blocks calculation in `UploadBuffer` and `UploadFile`. Fixes [#20735](https://github.com/Azure/azure-sdk-for-go/issues/20735).

### Other Changes

* Add `dragonfly` to the list of build constraints for `blockblob`.
* Updating version of azcore to 1.6.0 and azidentity to 1.3.0

## 1.1.0-beta.1 (2023-05-09)

### Features Added

* Added [Blob Batch API](https://learn.microsoft.com/rest/api/storageservices/blob-batch).
* Added support for bearer challenge for identity based managed disks.
* Added support for GetAccountInfo to container and blob level clients. 
* Added [UploadBlobFromURL API](https://learn.microsoft.com/rest/api/storageservices/put-blob-from-url).
* Added support for CopySourceAuthorization to appendblob.AppendBlockFromURL
* Added support for tag permission in Container SAS. 

### Bugs Fixed

* Fixed time formatting for the conditional request headers. Fixes [#20475](https://github.com/Azure/azure-sdk-for-go/issues/20475).
* Fixed an issue where passing a blob tags map of length 0 would result in the x-ms-tags header to be sent to the service with an empty string as value.

## 1.0.0 (2023-02-07)

### Features Added

* Add support to log calculated block size and count during uploads
* Added MissingSharedKeyCredential error type for cleaner UX. Related to [#19864](https://github.com/Azure/azure-sdk-for-go/issues/19864).

### Breaking Changes

* Changed API signatures to map correctly to Azure Storage REST APIs, These changes impact:
  * `blob.GetSASURL()`
  * `blockblob.StageBlockFromURL()`
  * `container.SetAccessPolicy()`
  * `container.GetSASURL()`
  * `service.GetSASURL()`
  * `service.FilterBlobs()`
  * `lease.AcquireLease()` (blobs and containers)
  * `lease.ChangeLease()` (blobs and containers)
* Type name changes:
  * `CpkInfo` -> `CPKInfo`
  * `CpkScopeInfo` -> `CPKScopeInfo`
  * `RuleId` -> `RuleID`
  * `PolicyId` -> `PolicyID`
  * `CorsRule` -> `CORSRule`
* Remove `AccountServices` it is now hardcoded to blobs

### Bugs Fixed

* Fixed encoding issues seen in FilterBlobs. Fixes [#17421](https://github.com/Azure/azure-sdk-for-go/issues/17421).
* Fixing inconsistency seen with Metadata and ORS response. Fixes [#19688](https://github.com/Azure/azure-sdk-for-go/issues/19688).
* Fixed endless loop during pagination issue [#19773](https://github.com/Azure/azure-sdk-for-go/pull/19773).

### Other Changes

* Exported some missing types in the `blob`, `container` and `service` packages. Fixes [#19775](https://github.com/Azure/azure-sdk-for-go/issues/19775).
* SAS changes [#19781](https://github.com/Azure/azure-sdk-for-go/pull/19781):
  * AccountSASPermissions: SetImmutabilityPolicy support
  * ContainerSASPermissions: Move support
  * Validations to ensure correct sas perm ordering

## 0.6.1 (2022-12-09)

### Bugs Fixed

* Fix compilation error on Darwin.

## 0.6.0 (2022-12-08)

### Features Added

* Added BlobDeleteType to DeleteOptions to allow access to ['Permanent'](https://learn.microsoft.com/rest/api/storageservices/delete-blob#permanent-delete) DeleteType.
* Added [Set Blob Expiry API](https://learn.microsoft.com/rest/api/storageservices/set-blob-expiry).
* Added method `ServiceClient()` to the `azblob.Client` type, allowing access to the underlying service client.
* Added support for object level immutability policy with versioning (Version Level WORM).
* Added the custom CRC64 polynomial used by storage for transactional hashes, and implemented automatic hashing for transactions.

### Breaking Changes

* Corrected the name for `saoid` and `suoid` SAS parameters in `BlobSignatureValues` struct as per [this](https://learn.microsoft.com/rest/api/storageservices/create-user-delegation-sas#construct-a-user-delegation-sas)
* Updated type of `BlockSize` from int to int64 in `UploadStreamOptions`
* CRC64 transactional hashes are now supplied with a `uint64` rather than a `[]byte` to conform with Golang's `hash/crc64` package
* Field `XMSContentCRC64` has been renamed to `ContentCRC64`
* The `Lease*` constant types and values in the `blob` and `container` packages have been moved to the `lease` package and their names fixed up to avoid stuttering.
* Fields `TransactionalContentCRC64` and `TransactionalContentMD5` have been replaced by `TransactionalValidation`.
* Fields `SourceContentCRC64` and `SourceContentMD5` have been replaced by `SourceContentValidation`.
* Field `TransactionalContentMD5` has been removed from type `AppendBlockFromURLOptions`.

### Bugs Fixed

* Corrected signing of User Delegation SAS. Fixes [#19372](https://github.com/Azure/azure-sdk-for-go/issues/19372) and [#19454](https://github.com/Azure/azure-sdk-for-go/issues/19454)
* Added formatting of start and expiry time in [SetAccessPolicy](https://learn.microsoft.com/rest/api/storageservices/set-container-acl#request-body). Fixes [#18712](https://github.com/Azure/azure-sdk-for-go/issues/18712)
* Uploading block blobs larger than 256MB can fail in some cases with error `net/http: HTTP/1.x transport connection broken`.
* Blob name parameters are URL-encoded before constructing the complete blob URL.

### Other Changes

* Added some missing public surface area in the `container` and `service` packages.
* The `UploadStream()` methods now use anonymous memory mapped files for buffers in order to reduce heap allocations/fragmentation.
  * The anonymous memory mapped files are typically backed by the page/swap file, multiple files are not actually created.

## 0.5.1 (2022-10-11)

### Bugs Fixed

* `GetSASURL()`: for container and blob clients, don't add a forward slash before the query string
* Fixed issue [#19249](https://github.com/Azure/azure-sdk-for-go/issues/19249) by increasing service version to '2020-02-10'.

### Other Changes

* Improved docs for client constructors.
* Updating azcore version to 1.1.4

## 0.5.0 (2022-09-29)

### Breaking Changes

* Complete architectural change for better user experience. Please view the [README](https://github.com/Azure/azure-sdk-for-go/tree/main/sdk/storage/azblob#readme)

### Features Added

* Added [UserDelegationCredential](https://learn.microsoft.com/rest/api/storageservices/create-user-delegation-sas) which resolves [#18976](https://github.com/Azure/azure-sdk-for-go/issues/18976), [#16916](https://github.com/Azure/azure-sdk-for-go/issues/16916), [#18977](https://github.com/Azure/azure-sdk-for-go/issues/18977)
* Added [Restore Container API](https://learn.microsoft.com/rest/api/storageservices/restore-container).

### Bugs Fixed

* Fixed issue [#18767](https://github.com/Azure/azure-sdk-for-go/issues/18767)
* Fix deadlock when error writes are slow [#16937](https://github.com/Azure/azure-sdk-for-go/pull/16937)

## 0.4.1 (2022-05-12)

### Other Changes

* Updated to latest `azcore` and `internal` modules

## 0.4.0 (2022-04-19)

### Breaking Changes

* Fixed Issue #17150 : Renaming/refactoring high level methods.
* Fixed Issue #16972 : Constructors should return clients by reference.
* Renaming the options bags to match the naming convention same as that of response. The behaviour of options bags
  remains the same.

### Bugs Fixed

* Fixed Issue #17515 : SetTags options bag missing leaseID.
* Fixed Issue #17423 : Drop "Type" suffix from `GeoReplicationStatusType`.
* Fixed Issue #17335 : Nil pointer exception when passing nil options bag in `ListBlobsFlat` API call.
* Fixed Issue #17188 : `BlobURLParts` not supporting VersionID
* Fixed Issue #17152 , Issue #17131 , Issue #17061 : `UploadStreamToBlockBlob` / `UploadStreamToBlockBlob` methods
  ignoring the options bag.
* Fixed Issue #16920 : Fixing error handling example.
* Fixed Issue #16786 : Refactoring of autorest code generation definition and adding necessary transformations.
* Fixed Issue #16679 : Response parsing issue in List blobs API.

## 0.3.0 (2022-02-09)

### Breaking Changes

* Updated to latest `azcore`. Public surface area is unchanged.
* [#16978](https://github.com/Azure/azure-sdk-for-go/pull/16978): The `DownloadResponse.Body` parameter is
  now `*RetryReaderOptions`.

### Bugs Fixed

* Fixed Issue #16193 : `azblob.GetSASToken` wrong signed resource.
* Fixed Issue #16223 : `HttpRange` does not expose its fields.
* Fixed Issue #16254 : Issue passing reader to upload `BlockBlobClient`
* Fixed Issue #16295 : Problem with listing blobs by using of `ListBlobsHierarchy()`
* Fixed Issue #16542 : Empty `StorageError` in the Azurite environment
* Fixed Issue #16679 : Unable to access Metadata when listing blobs
* Fixed Issue #16816 : `ContainerClient.GetSASToken` doesn't allow list permission.
* Fixed Issue #16988 : Too many arguments in call to `runtime.NewResponseError`

## 0.2.0 (2021-11-03)

### Breaking Changes

* Clients now have one constructor per authentication method

## 0.1.0 (2021-09-13)

### Features Added

* This is the initial preview release of the `azblob` library<|MERGE_RESOLUTION|>--- conflicted
+++ resolved
@@ -1,10 +1,6 @@
 # Release History
 
-<<<<<<< HEAD
-## 1.5.1-beta.1 (Unreleased)
-=======
 ## 1.5.1 (Unreleased)
->>>>>>> 76602bca
 
 ### Features Added
 
