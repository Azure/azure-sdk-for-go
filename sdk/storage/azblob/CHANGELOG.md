--- conflicted
+++ resolved
@@ -12,12 +12,9 @@
 ### Breaking Changes
 
 ### Bugs Fixed
-<<<<<<< HEAD
-* Fixed issue where some requests fail with mismatch in string to sign. 
-
-=======
 * Fixed issue where some requests fail with mismatch in string to sign.
->>>>>>> 0cf006dd
+* Fixed service SAS creation where expiry time or permissions can be omitted when stored access policy is used. Fixes [#21229](https://github.com/Azure/azure-sdk-for-go/issues/21229).
+
 * Fixed service SAS creation where expiry time or permissions can be omitted when stored access policy is used. Fixes [#21229](https://github.com/Azure/azure-sdk-for-go/issues/21229).
 
 ### Other Changes
