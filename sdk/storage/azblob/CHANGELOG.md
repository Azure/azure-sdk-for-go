# Release History

<<<<<<< HEAD
## 0.6.0

### Breaking Changes

* CRC64 transactional hashes are now supplied with a `uint64` rather than a `[]byte` to conform with Golang's `hash/crc64` package

### Features Added

* Added the custom CRC64 polynomial used by storage for transactional hashes, and implemented automatic hashing for transactions.
=======
## 0.5.2 (Unreleased)

### Features Added

* Added BlobDeleteType to DeleteOptions to allow access to 'Permanent' DeleteType.
* Added [Set Blob Expiry API](https://learn.microsoft.com/rest/api/storageservices/set-blob-expiry).
* Added method `ServiceClient()` to the `azblob.Client` type, allowing access to the underlying service client.
* Added support for object level immutability policy with versioning (Version Level WORM).

### Breaking Changes

* Corrected the name for `saoid` and `suoid` SAS parameters in `BlobSignatureValues` struct as per [this](https://learn.microsoft.com/rest/api/storageservices/create-user-delegation-sas#construct-a-user-delegation-sas)
* Updated type of `BlockSize` from int to int64 in `UploadStreamOptions`

### Bugs Fixed

* Corrected signing of User Delegation SAS. Fixes [#19372](https://github.com/Azure/azure-sdk-for-go/issues/19372) and [#19454](https://github.com/Azure/azure-sdk-for-go/issues/19454)
* Added formatting of start and expiry time in [SetAccessPolicy](https://learn.microsoft.com/rest/api/storageservices/set-container-acl#request-body). Fixes [#18712](https://github.com/Azure/azure-sdk-for-go/issues/18712)

### Other Changes

* Avoid allocations when storing/fetching a slice via sync.Pool.

## 0.5.1 (2022-10-11)

### Bugs Fixed

* `GetSASURL()`: for container and blob clients, don't add a forward slash before the query string
* Fixed issue [#19249](https://github.com/Azure/azure-sdk-for-go/issues/19249) by increasing service version to '2020-02-10'.

### Other Changes

* Improved docs for client constructors.
* Updating azcore version to 1.1.4
>>>>>>> df8390a6

## 0.5.0 (2022-09-29)

### Breaking Changes

* Complete architectural change for better user experience. Please view the [README](https://github.com/Azure/azure-sdk-for-go/tree/main/sdk/storage/azblob#readme)

### Features Added

* Added [UserDelegationCredential](https://learn.microsoft.com/rest/api/storageservices/create-user-delegation-sas) which resolves [#18976](https://github.com/Azure/azure-sdk-for-go/issues/18976), [#16916](https://github.com/Azure/azure-sdk-for-go/issues/16916), [#18977](https://github.com/Azure/azure-sdk-for-go/issues/18977)
* Added [Restore Container API](https://learn.microsoft.com/rest/api/storageservices/restore-container).

### Bugs Fixed

* Fixed issue [#18767](https://github.com/Azure/azure-sdk-for-go/issues/18767)
* Fix deadlock when error writes are slow [#16937](https://github.com/Azure/azure-sdk-for-go/pull/16937)

## 0.4.1 (2022-05-12)

### Other Changes

* Updated to latest `azcore` and `internal` modules

## 0.4.0 (2022-04-19)

### Breaking Changes

* Fixed Issue #17150 : Renaming/refactoring high level methods.
* Fixed Issue #16972 : Constructors should return clients by reference.
* Renaming the options bags to match the naming convention same as that of response. The behaviour of options bags
  remains the same.

### Bugs Fixed

* Fixed Issue #17515 : SetTags options bag missing leaseID.
* Fixed Issue #17423 : Drop "Type" suffix from `GeoReplicationStatusType`.
* Fixed Issue #17335 : Nil pointer exception when passing nil options bag in `ListBlobsFlat` API call.
* Fixed Issue #17188 : `BlobURLParts` not supporting VersionID
* Fixed Issue #17152 , Issue #17131 , Issue #17061 : `UploadStreamToBlockBlob` / `UploadStreamToBlockBlob` methods
  ignoring the options bag.
* Fixed Issue #16920 : Fixing error handling example.
* Fixed Issue #16786 : Refactoring of autorest code generation definition and adding necessary transformations.
* Fixed Issue #16679 : Response parsing issue in List blobs API.

## 0.3.0 (2022-02-09)

### Breaking Changes

* Updated to latest `azcore`. Public surface area is unchanged.
* [#16978](https://github.com/Azure/azure-sdk-for-go/pull/16978): The `DownloadResponse.Body` parameter is
  now `*RetryReaderOptions`.

### Bugs Fixed

* Fixed Issue #16193 : `azblob.GetSASToken` wrong signed resource.
* Fixed Issue #16223 : `HttpRange` does not expose its fields.
* Fixed Issue #16254 : Issue passing reader to upload `BlockBlobClient`
* Fixed Issue #16295 : Problem with listing blobs by using of `ListBlobsHierarchy()`
* Fixed Issue #16542 : Empty `StorageError` in the Azurite environment
* Fixed Issue #16679 : Unable to access Metadata when listing blobs
* Fixed Issue #16816 : `ContainerClient.GetSASToken` doesn't allow list permission.
* Fixed Issue #16988 : Too many arguments in call to `runtime.NewResponseError`

## 0.2.0 (2021-11-03)

### Breaking Changes

* Clients now have one constructor per authentication method

## 0.1.0 (2021-09-13)

### Features Added

* This is the initial preview release of the `azblob` library<|MERGE_RESOLUTION|>--- conflicted
+++ resolved
@@ -1,16 +1,5 @@
 # Release History
 
-<<<<<<< HEAD
-## 0.6.0
-
-### Breaking Changes
-
-* CRC64 transactional hashes are now supplied with a `uint64` rather than a `[]byte` to conform with Golang's `hash/crc64` package
-
-### Features Added
-
-* Added the custom CRC64 polynomial used by storage for transactional hashes, and implemented automatic hashing for transactions.
-=======
 ## 0.5.2 (Unreleased)
 
 ### Features Added
@@ -19,11 +8,13 @@
 * Added [Set Blob Expiry API](https://learn.microsoft.com/rest/api/storageservices/set-blob-expiry).
 * Added method `ServiceClient()` to the `azblob.Client` type, allowing access to the underlying service client.
 * Added support for object level immutability policy with versioning (Version Level WORM).
+* Added the custom CRC64 polynomial used by storage for transactional hashes, and implemented automatic hashing for transactions.
 
 ### Breaking Changes
 
 * Corrected the name for `saoid` and `suoid` SAS parameters in `BlobSignatureValues` struct as per [this](https://learn.microsoft.com/rest/api/storageservices/create-user-delegation-sas#construct-a-user-delegation-sas)
 * Updated type of `BlockSize` from int to int64 in `UploadStreamOptions`
+* CRC64 transactional hashes are now supplied with a `uint64` rather than a `[]byte` to conform with Golang's `hash/crc64` package
 
 ### Bugs Fixed
 
@@ -45,7 +36,6 @@
 
 * Improved docs for client constructors.
 * Updating azcore version to 1.1.4
->>>>>>> df8390a6
 
 ## 0.5.0 (2022-09-29)
 
