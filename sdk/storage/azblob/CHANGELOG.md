--- conflicted
+++ resolved
@@ -1,6 +1,5 @@
 # Release History
 
-<<<<<<< HEAD
 ## 1.6.3-beta.1 (Unreleased)
 
 ### Features Added
@@ -11,9 +10,8 @@
 ### Breaking Changes
 
 ### Bugs Fixed
-=======
+
 ## 1.6.3 (2025-10-16)
->>>>>>> c8077407
 
 ### Other Changes
 * Updated service version to `2025-11-05`
