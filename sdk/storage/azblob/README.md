# Azure Blob Storage module for Go

> Service Version: 2020-10-02

Azure Blob Storage is Microsoft's object storage solution for the cloud. Blob
Storage is optimized for storing massive amounts of unstructured data - data that does not adhere to a particular data model or
definition, such as text or binary data. For more information, see [Introduction to Azure Blob Storage](https://learn.microsoft.com/azure/storage/blobs/storage-blobs-introduction).

Use the Azure Blob Storage client module `github.com/Azure/azure-sdk-for-go/sdk/storage/azblob` to:

* Authenticate clients with Azure Blob Storage
* Manipulate containers and blobs in an Azure storage account

Key links:

[Source code][source] | [API reference documentation][docs] | [REST API documentation][rest_docs] | [Product documentation][product_docs] | [Samples][go_samples]

## Getting started

### Prerequisites

- Go, version 1.18 or higher - [Install Go](https://go.dev/doc/install)
- Azure subscription - [Create a free account](https://azure.microsoft.com/free/)
- Azure storage account - To create a storage account, use tools including the [Azure portal][storage_account_create_portal],
[Azure PowerShell][storage_account_create_ps], or the [Azure CLI][storage_account_create_cli].
Here's an example using the Azure CLI:

```bash
az storage account create --name MyStorageAccount --resource-group MyResourceGroup --location westus --sku Standard_LRS
```

### Install the package

Install the Azure Blob Storage client module for Go with [go get][goget]:

```bash
go get github.com/Azure/azure-sdk-for-go/sdk/storage/azblob
```

If you plan to authenticate with Azure Active Directory (recommended), also install the [azidentity][azidentity] module.

```bash
go get github.com/Azure/azure-sdk-for-go/sdk/azidentity
```

### Authenticate the client

To interact with the Azure Blob Storage service, you'll need to create an instance of the `azblob.Client` type.  The [azidentity][azidentity] module makes it easy to add Azure Active Directory support for authenticating Azure SDK clients with their corresponding Azure services.

```go
// create a credential for authenticating with Azure Active Directory
cred, err := azidentity.NewDefaultAzureCredential(nil)
// TODO: handle err

// create an azblob.Client for the specified storage account that uses the above credential
client, err := azblob.NewClient("https://MYSTORAGEACCOUNT.blob.core.windows.net/", cred, nil)
// TODO: handle err
```

Learn more about enabling Azure Active Directory for authentication with Azure Storage:

*  [Authorize access to blobs using Azure Active Directory][storage_ad]

Other options for authentication include connection strings, shared key, shared access signatures (SAS), and anonymous public access. Use the appropriate client constructor function for the authentication mechanism you wish to use. For examples, see:

* [Blob samples][samples]

## Key concepts

Blob Storage is designed for:

- Serving images or documents directly to a browser.
- Storing files for distributed access.
- Streaming video and audio.
- Writing to log files.
- Storing data for backup and restore, disaster recovery, and archiving.
- Storing data for analysis by an on-premises or Azure-hosted service.

Blob Storage offers three types of resources:

- The _storage account_
- One or more _containers_ in a storage account
- One or more _blobs_ in a container

Instances of the `azblob.Client` type provide methods for manipulating containers and blobs within a storage account.
The storage account is specified when the `azblob.Client` is constructed.

### Specialized clients

The Azure Blob Storage client module for Go also provides specialized clients in various subpackages. Use these clients when you need to interact with a specific kind of blob. Learn more about [block blobs, append blobs, and page blobs](https://learn.microsoft.com/rest/api/storageservices/understanding-block-blobs--append-blobs--and-page-blobs).

- [appendblob][append_blob]
- [blockblob][block_blob]
- [pageblob][page_blob]

The [blob][blob] package contains APIs common to all blob types.  This includes APIs for deleting and undeleting a blob, setting metadata, and more.

The [lease][lease] package contains clients for managing leases on blobs and containers. See the [REST API reference](https://learn.microsoft.com/rest/api/storageservices/lease-blob#remarks) for general information on leases.

The [container][container] package contains APIs specific to containers.  This includes APIs for setting access policies or properties, and more.

The [service][service] package contains APIs specific to the Blob service. This includes APIs for manipulating containers, retrieving account information, and more.

The [sas][sas] package contains utilities to aid in the creation and manipulation of shared access signature (SAS) tokens.
See the package's documentation for more information.

### Goroutine safety

We guarantee that all client instance methods are goroutine-safe and independent of each other (see [guideline](https://azure.github.io/azure-sdk/golang_introduction.html#thread-safety)). This ensures that the recommendation to reuse client instances is always safe, even across goroutines.

### Blob metadata

Blob metadata name-value pairs are valid HTTP headers and should adhere to all restrictions governing HTTP headers. Metadata names must be valid HTTP header names, may contain only ASCII characters, and should be treated as case-insensitive. Base64-encode or URL-encode metadata values containing non-ASCII characters.

### Additional concepts
<!-- CLIENT COMMON BAR -->
[Client options](https://pkg.go.dev/github.com/Azure/azure-sdk-for-go/sdk/azcore/policy#ClientOptions) |
[Accessing the response](https://pkg.go.dev/github.com/Azure/azure-sdk-for-go/sdk/azcore/runtime#WithCaptureResponse) |
[Handling failures](https://pkg.go.dev/github.com/Azure/azure-sdk-for-go/sdk/azcore#ResponseError) |
[Logging](https://pkg.go.dev/github.com/Azure/azure-sdk-for-go/sdk/azcore/log)
<!-- CLIENT COMMON BAR -->

## Examples

<<<<<<< HEAD
For a full list of examples see [examples_test.go](./examples_test.go)

### Uploading a blob
=======
### Upload a blob
>>>>>>> 1139a3bb

```go
package main

import (
	"context"
	"fmt"
	"log"
	"os"

	"github.com/Azure/azure-sdk-for-go/sdk/azidentity"
	"github.com/Azure/azure-sdk-for-go/sdk/storage/azblob"
)

func handleError(err error) {
	if err != nil {
		log.Fatal(err.Error())
	}
}

func main() {
	// Set up file to upload
	fileSize := 8 * 1024 * 1024
	fileName := "test_upload_file.txt"
	fileData := make([]byte, fileSize)
	err := os.WriteFile(fileName, fileData, 0666)
	handleError(err)

	// Open the file to upload
	fileHandler, err := os.Open(fileName)
	handleError(err)

	// close the file after it is no longer required.
	defer func(file *os.File) {
		err = file.Close()
		handleError(err)
	}(fileHandler)

	// delete the local file if required.
	defer func(name string) {
		err = os.Remove(name)
		handleError(err)
	}(fileName)

	accountName, ok := os.LookupEnv("AZURE_STORAGE_ACCOUNT_NAME")
	if !ok {
		panic("AZURE_STORAGE_ACCOUNT_NAME could not be found")
	}
	serviceURL := fmt.Sprintf("https://%s.blob.core.windows.net/", accountName)

	cred, err := azidentity.NewDefaultAzureCredential(nil)
	handleError(err)

	client, err := azblob.NewClient(serviceURL, cred, nil)
	handleError(err)

	// Upload the file to a block blob
	_, err = client.UploadFile(context.TODO(), "testcontainer", "virtual/dir/path/"+fileName, fileHandler,
		&azblob.UploadFileOptions{
			BlockSize:   int64(1024),
			Concurrency: uint16(3),
			// If Progress is non-nil, this function is called periodically as bytes are uploaded.
			Progress: func(bytesTransferred int64) {
				fmt.Println(bytesTransferred)
			},
		})
	handleError(err)
}
```

### Download a blob

```go
// this example accesses a public blob via anonymous access, so no credentials are required
client, err := azblob.NewClientWithNoCredential("https://azurestoragesamples.blob.core.windows.net/", nil)
// TODO: handle error

// create or open a local file where we can download the blob
file, err := os.Create("cloud.jpg")
// TODO: handle error
defer file.Close()

// download the blob
_, err = client.DownloadFile(context.TODO(), "samples", "cloud.jpg", file, nil)
// TODO: handle error
```

### Enumerate blobs

```go
const (
	account       = "https://MYSTORAGEACCOUNT.blob.core.windows.net/"
	containerName = "sample-container"
)

// authenticate with Azure Active Directory
cred, err := azidentity.NewDefaultAzureCredential(nil)
// TODO: handle error

// create a client for the specified storage account
client, err := azblob.NewClient(account, cred, nil)
// TODO: handle error

// blob listings are returned across multiple pages
pager := client.NewListBlobsFlatPager(containerName, nil)

// continue fetching pages until no more remain
for pager.More() {
  // advance to the next page
	page, err := pager.NextPage(context.TODO())
	// TODO: handle error

	// print the blob names for this page
	for _, blob := range page.Segment.BlobItems {
		fmt.Println(*blob.Name)
	}
}
```

## Troubleshooting

All Blob service operations will return an
[*azcore.ResponseError][azcore_response_error] on failure with a
populated `ErrorCode` field. Many of these errors are recoverable.
The [bloberror][blob_error] package provides the possible Storage error codes
along with helper facilities for error handling.

```go
const (
	connectionString = "<connection_string>"
	containerName    = "sample-container"
)

// create a client with the provided connection string
client, err := azblob.NewClientFromConnectionString(connectionString, nil)
// TODO: handle error

// try to delete the container, avoiding any potential race conditions with an in-progress or completed deletion
_, err = client.DeleteContainer(context.TODO(), containerName, nil)

if bloberror.HasCode(err, bloberror.ContainerBeingDeleted, bloberror.ContainerNotFound) {
	// ignore any errors if the container is being deleted or already has been deleted
} else if err != nil {
	// TODO: some other error
}
```

## Next steps

Get started with our [Blob samples][samples]. They contain complete examples of the above snippets and more.

## Contributing

See the [Storage CONTRIBUTING.md][storage_contrib] for details on building,
testing, and contributing to this library.

This project welcomes contributions and suggestions.  Most contributions require
you to agree to a Contributor License Agreement (CLA) declaring that you have
the right to, and actually do, grant us the rights to use your contribution. For
details, visit [cla.microsoft.com][cla].

This project has adopted the [Microsoft Open Source Code of Conduct][coc].
For more information see the [Code of Conduct FAQ][coc_faq]
or contact [opencode@microsoft.com][coc_contact] with any
additional questions or comments.

![Impressions](https://azure-sdk-impressions.azurewebsites.net/api/impressions/azure-sdk-for-go%2Fsdk%2Fstorage%2Fazblob%2FREADME.png)

<!-- LINKS -->
[source]: https://github.com/Azure/azure-sdk-for-go/tree/main/sdk/storage/azblob
[docs]: https://pkg.go.dev/github.com/Azure/azure-sdk-for-go/sdk/storage/azblob#section_documentation
[rest_docs]: https://learn.microsoft.com/rest/api/storageservices/blob-service-rest-api
[product_docs]: https://learn.microsoft.com/azure/storage/blobs/storage-blobs-overview
[godevdl]: https://go.dev/dl/
[goget]: https://pkg.go.dev/cmd/go#hdr-Add_dependencies_to_current_module_and_install_them
[go_samples]: https://github.com/Azure-Samples/azure-sdk-for-go-samples/tree/main
[storage_account_docs]: https://learn.microsoft.com/azure/storage/common/storage-account-overview
[storage_account_create_ps]: https://learn.microsoft.com/azure/storage/common/storage-quickstart-create-account?tabs=azure-powershell
[storage_account_create_cli]: https://learn.microsoft.com/azure/storage/common/storage-quickstart-create-account?tabs=azure-cli
[storage_account_create_portal]: https://learn.microsoft.com/azure/storage/common/storage-quickstart-create-account?tabs=azure-portal
[azure_cli]: https://learn.microsoft.com/cli/azure
[azure_sub]: https://azure.microsoft.com/free/
[azidentity]: https://pkg.go.dev/github.com/Azure/azure-sdk-for-go/sdk/azidentity
[storage_ad]: https://learn.microsoft.com/azure/storage/common/storage-auth-aad
[azcore_response_error]: https://pkg.go.dev/github.com/Azure/azure-sdk-for-go/sdk/azcore#ResponseError
[samples]: https://github.com/Azure/azure-sdk-for-go/blob/main/sdk/storage/azblob/examples_test.go
[append_blob]: https://github.com/Azure/azure-sdk-for-go/tree/main/sdk/storage/azblob/appendblob/client.go
[blob]: https://github.com/Azure/azure-sdk-for-go/tree/main/sdk/storage/azblob/blob/client.go
[blob_error]: https://github.com/Azure/azure-sdk-for-go/tree/main/sdk/storage/azblob/bloberror/error_codes.go
[block_blob]: https://github.com/Azure/azure-sdk-for-go/tree/main/sdk/storage/azblob/blockblob/client.go
[container]: https://github.com/Azure/azure-sdk-for-go/tree/main/sdk/storage/azblob/container/client.go
[lease]: https://github.com/Azure/azure-sdk-for-go/tree/main/sdk/storage/azblob/lease
[page_blob]: https://github.com/Azure/azure-sdk-for-go/tree/main/sdk/storage/azblob/pageblob/client.go
[sas]: https://github.com/Azure/azure-sdk-for-go/tree/main/sdk/storage/azblob/sas
[service]: https://github.com/Azure/azure-sdk-for-go/tree/main/sdk/storage/azblob/service/client.go
[storage_contrib]: https://github.com/Azure/azure-sdk-for-go/blob/main/CONTRIBUTING.md
[cla]: https://cla.microsoft.com
[coc]: https://opensource.microsoft.com/codeofconduct/
[coc_faq]: https://opensource.microsoft.com/codeofconduct/faq/
[coc_contact]: mailto:opencode@microsoft.com<|MERGE_RESOLUTION|>--- conflicted
+++ resolved
@@ -122,13 +122,9 @@
 
 ## Examples
 
-<<<<<<< HEAD
 For a full list of examples see [examples_test.go](./examples_test.go)
 
-### Uploading a blob
-=======
 ### Upload a blob
->>>>>>> 1139a3bb
 
 ```go
 package main
