--- conflicted
+++ resolved
@@ -2,9 +2,5 @@
   "AssetsRepo": "Azure/azure-sdk-assets",
   "AssetsRepoPrefixPath": "go",
   "TagPrefix": "go/storage/azblob",
-<<<<<<< HEAD
-  "Tag": "go/storage/azblob_caa6056a20"
-=======
   "Tag": "go/storage/azblob_37ff5d95f1"
->>>>>>> bb7585a0
 }