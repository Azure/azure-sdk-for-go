--- conflicted
+++ resolved
@@ -2,9 +2,5 @@
   "AssetsRepo": "Azure/azure-sdk-assets",
   "AssetsRepoPrefixPath": "go",
   "TagPrefix": "go/storage/azblob",
-<<<<<<< HEAD
-  "Tag": "go/storage/azblob_1a8d8f30f5"
-=======
   "Tag": "go/storage/azblob_23a06ae998"
->>>>>>> cc5f011a
 }