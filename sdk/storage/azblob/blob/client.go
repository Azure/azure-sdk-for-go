--- conflicted
+++ resolved
@@ -503,15 +503,9 @@
 			case <-ctx.Done():
 				return
 			case block := <-block:
-<<<<<<< HEAD
-				_, err := writer.Write(block)
-				writeSize += int64(len(block))
-				buffers.Release(block)
-=======
 				n, err := writer.Write(block)
 				writeSize += int64(n)
 				buffers.Release(block[:cap(block)])
->>>>>>> 9ba4ad54
 				if err != nil {
 					ch <- err
 					return
@@ -546,11 +540,7 @@
 				return err
 			}
 
-<<<<<<< HEAD
-			blockIndex := (chunkStart / o.BlockSize)
-=======
 			blockIndex := chunkStart / o.BlockSize
->>>>>>> 9ba4ad54
 			blocks[blockIndex] <- buff[:count]
 			return nil
 		},
