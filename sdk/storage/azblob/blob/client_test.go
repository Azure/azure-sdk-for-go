//go:build go1.18
// +build go1.18

// Copyright (c) Microsoft Corporation. All rights reserved.
// Licensed under the MIT License. See License.txt in the project root for license information.

package blob_test

import (
	"bytes"
	"context"
	"crypto/md5"
	"crypto/rand"
	"errors"
	"fmt"
	"io"
	"net/url"
	"os"
	"strconv"
	"strings"
	"testing"
	"time"

	"github.com/Azure/azure-sdk-for-go/sdk/storage/azblob"

	"github.com/Azure/azure-sdk-for-go/sdk/azcore"
	"github.com/Azure/azure-sdk-for-go/sdk/azcore/streaming"
	"github.com/Azure/azure-sdk-for-go/sdk/azcore/to"
	"github.com/Azure/azure-sdk-for-go/sdk/internal/recording"
	"github.com/Azure/azure-sdk-for-go/sdk/storage/azblob/blob"
	"github.com/Azure/azure-sdk-for-go/sdk/storage/azblob/bloberror"
	"github.com/Azure/azure-sdk-for-go/sdk/storage/azblob/blockblob"
	"github.com/Azure/azure-sdk-for-go/sdk/storage/azblob/container"
	"github.com/Azure/azure-sdk-for-go/sdk/storage/azblob/internal/testcommon"
	"github.com/Azure/azure-sdk-for-go/sdk/storage/azblob/sas"
	"github.com/Azure/azure-sdk-for-go/sdk/storage/azblob/service"
	"github.com/stretchr/testify/require"
	"github.com/stretchr/testify/suite"
)

func Test(t *testing.T) {
	recordMode := recording.GetRecordMode()
	t.Logf("Running blob Tests in %s mode\n", recordMode)
	if recordMode == recording.LiveMode {
		suite.Run(t, &BlobRecordedTestsSuite{})
		suite.Run(t, &BlobUnrecordedTestsSuite{})
	} else if recordMode == recording.PlaybackMode {
		suite.Run(t, &BlobRecordedTestsSuite{})
	} else if recordMode == recording.RecordingMode {
		suite.Run(t, &BlobRecordedTestsSuite{})
	}
}

func (s *BlobRecordedTestsSuite) BeforeTest(suite string, test string) {
	testcommon.BeforeTest(s.T(), suite, test)
}

func (s *BlobRecordedTestsSuite) AfterTest(suite string, test string) {
	testcommon.AfterTest(s.T(), suite, test)
}

func (s *BlobUnrecordedTestsSuite) BeforeTest(suite string, test string) {

}

func (s *BlobUnrecordedTestsSuite) AfterTest(suite string, test string) {

}

type BlobRecordedTestsSuite struct {
	suite.Suite
}

type BlobUnrecordedTestsSuite struct {
	suite.Suite
}

func (s *BlobUnrecordedTestsSuite) TestCreateBlobClient() {
	_require := require.New(s.T())
	testName := s.T().Name()
	svcClient, err := testcommon.GetServiceClient(s.T(), testcommon.TestAccountDefault, nil)
	_require.Nil(err)

	containerName := testcommon.GenerateContainerName(testName)
	containerClient := testcommon.GetContainerClient(containerName, svcClient)

	blobName := testcommon.GenerateBlobName(testName)
	bbClient := testcommon.GetBlockBlobClient(blobName, containerClient)

	blobURLParts, err := blob.ParseURL(bbClient.URL())
	_require.Nil(err)
	_require.Equal(blobURLParts.BlobName, blobName)
	_require.Equal(blobURLParts.ContainerName, containerName)

	accountName, err := testcommon.GetRequiredEnv(testcommon.AccountNameEnvVar)
	_require.Nil(err)
	correctURL := "https://" + accountName + "." + testcommon.DefaultBlobEndpointSuffix + containerName + "/" + blobName
	_require.Equal(bbClient.URL(), correctURL)
}

func (s *BlobUnrecordedTestsSuite) TestCreateBlobClientWithSnapshotAndSAS() {
	_require := require.New(s.T())
	testName := s.T().Name()
	svcClient, err := testcommon.GetServiceClient(s.T(), testcommon.TestAccountDefault, nil)
	_require.Nil(err)

	containerName := testcommon.GenerateContainerName(testName)
	containerClient := testcommon.GetContainerClient(containerName, svcClient)

	blobName := testcommon.GenerateBlobName(testName)
	bbClient := testcommon.GetBlockBlobClient(blobName, containerClient)

	currentTime, err := time.Parse(time.UnixDate, "Fri Jun 11 20:00:00 UTC 2049")
	_require.Nil(err)

	credential, err := testcommon.GetGenericSharedKeyCredential(testcommon.TestAccountDefault)
	_require.Nil(err)

	sasQueryParams, err := sas.AccountSignatureValues{
		Protocol:      sas.ProtocolHTTPS,
		ExpiryTime:    currentTime,
		Permissions:   to.Ptr(sas.AccountPermissions{Read: true, List: true}).String(),
		ResourceTypes: to.Ptr(sas.AccountResourceTypes{Container: true, Object: true}).String(),
	}.SignWithSharedKey(credential)
	_require.Nil(err)

	parts, err := blob.ParseURL(bbClient.URL())
	_require.Nil(err)
	parts.SAS = sasQueryParams
	parts.Snapshot = currentTime.Format(blob.SnapshotTimeFormat)
	blobURLParts := parts.String()

	// The snapshot format string is taken from the snapshotTimeFormat value in parsing_urls.go. The field is not public, so
	// it is copied here
	accountName, err := testcommon.GetRequiredEnv(testcommon.AccountNameEnvVar)
	_require.Nil(err)
	correctURL := "https://" + accountName + "." + testcommon.DefaultBlobEndpointSuffix + containerName + "/" + blobName +
		"?" + "snapshot=" + currentTime.Format("2006-01-02T15:04:05.0000000Z07:00") + "&" + sasQueryParams.Encode()
	_require.Equal(blobURLParts, correctURL)
}

func (s *BlobUnrecordedTestsSuite) TestCreateBlobClientWithSnapshotAndSASUsingConnectionString() {
	_require := require.New(s.T())
	testName := s.T().Name()
	svcClient, err := testcommon.GetServiceClientFromConnectionString(s.T(), testcommon.TestAccountDefault, nil)
	_require.Nil(err)

	containerName := testcommon.GenerateContainerName(testName)
	containerClient := testcommon.GetContainerClient(containerName, svcClient)

	blobName := testcommon.GenerateBlobName(testName)
	bbClient := testcommon.GetBlockBlobClient(blobName, containerClient)

	currentTime, err := time.Parse(time.UnixDate, "Fri Jun 11 20:00:00 UTC 2049")
	_require.Nil(err)

	credential, err := testcommon.GetGenericSharedKeyCredential(testcommon.TestAccountDefault)
	_require.Nil(err)
	sasQueryParams, err := sas.AccountSignatureValues{
		Protocol:      sas.ProtocolHTTPS,
		ExpiryTime:    currentTime,
		Permissions:   to.Ptr(sas.AccountPermissions{Read: true, List: true}).String(),
		ResourceTypes: to.Ptr(sas.AccountResourceTypes{Container: true, Object: true}).String(),
	}.SignWithSharedKey(credential)
	_require.Nil(err)

	parts, err := blob.ParseURL(bbClient.URL())
	_require.Nil(err)
	parts.SAS = sasQueryParams
	parts.Snapshot = currentTime.Format(blob.SnapshotTimeFormat)
	blobURLParts := parts.String()

	// The snapshot format string is taken from the snapshotTimeFormat value in parsing_urls.go. The field is not public, so
	// it is copied here
	accountName, err := testcommon.GetRequiredEnv(testcommon.AccountNameEnvVar)
	_require.Nil(err)
	correctURL := "https://" + accountName + "." + testcommon.DefaultBlobEndpointSuffix + containerName + "/" + blobName +
		"?" + "snapshot=" + currentTime.Format("2006-01-02T15:04:05.0000000Z07:00") + "&" + sasQueryParams.Encode()
	_require.Equal(blobURLParts, correctURL)
}

func waitForCopy(_require *require.Assertions, copyBlobClient *blockblob.Client, blobCopyResponse blob.StartCopyFromURLResponse) {
	status := *blobCopyResponse.CopyStatus
	// Wait for the copy to finish. If the copy takes longer than a minute, we will fail
	start := time.Now()
	for status != blob.CopyStatusTypeSuccess {
		props, _ := copyBlobClient.GetProperties(context.Background(), nil)
		status = *props.CopyStatus
		currentTime := time.Now()
		if currentTime.Sub(start) >= time.Minute {
			_require.Fail("If the copy takes longer than a minute, we will fail")
		}
	}
}

<<<<<<< HEAD
func (s *BlobUnrecordedTestsSuite) TestCopyBlockBlobFromUrlSourceContentMD5() {
	_require := require.New(s.T())
	testName := s.T().Name()
	svcClient, err := testcommon.GetServiceClient(s.T(), testcommon.TestAccountDefault, nil)
	if err != nil {
		s.Fail("Unable to fetch service client because " + err.Error())
	}

	containerName := testcommon.GenerateContainerName(testName)
	containerClient := testcommon.CreateNewContainer(context.Background(), _require, containerName, svcClient)
	defer testcommon.DeleteContainer(context.Background(), _require, containerClient)

	const contentSize = 8 * 1024 // 8 KB
	content := make([]byte, contentSize)
	contentMD5 := md5.Sum(content)
	body := bytes.NewReader(content)

	srcBlob := containerClient.NewBlockBlobClient("srcblob")
	destBlob := containerClient.NewBlockBlobClient("destblob")

	// Prepare source bbClient for copy.
	_, err = srcBlob.Upload(context.Background(), streaming.NopCloser(body), nil)
	_require.Nil(err)

	expiryTime, err := time.Parse(time.UnixDate, "Fri Jun 11 20:00:00 UTC 2049")
	_require.Nil(err)

	credential, err := testcommon.GetGenericSharedKeyCredential(testcommon.TestAccountDefault)
	if err != nil {
		s.T().Fatal("Couldn't fetch credential because " + err.Error())
	}

	// Get source blob url with SAS for StageFromURL.
	sasQueryParams, err := sas.AccountSignatureValues{
		Protocol:      sas.ProtocolHTTPS,
		ExpiryTime:    expiryTime,
		Permissions:   to.Ptr(sas.AccountPermissions{Read: true, List: true}).String(),
		ResourceTypes: to.Ptr(sas.AccountResourceTypes{Container: true, Object: true}).String(),
	}.SignWithSharedKey(credential)
	_require.Nil(err)

	srcBlobParts, _ := blob.ParseURL(srcBlob.URL())
	srcBlobParts.SAS = sasQueryParams
	srcBlobURLWithSAS := srcBlobParts.String()

	// Invoke CopyFromURL.
	sourceContentMD5 := contentMD5[:]
	resp, err := destBlob.CopyFromURL(context.Background(), srcBlobURLWithSAS, &blob.CopyFromURLOptions{
		SourceContentMD5: sourceContentMD5,
	})
	_require.Nil(err)
	_require.EqualValues(resp.ContentMD5, sourceContentMD5)

	// Provide bad MD5 and make sure the copy fails
	_, badMD5 := testcommon.GetDataAndReader(testName, 16)
	resp, err = destBlob.CopyFromURL(context.Background(), srcBlobURLWithSAS, &blob.CopyFromURLOptions{
		SourceContentMD5: badMD5,
	})
	_require.NotNil(err)
}

// This test simulates DownloadFile/Buffer methods,
// and verifies length and content of file
func (s *BlobUnrecordedTestsSuite) TestUploadDownloadBlockBlob() {
	_require := require.New(s.T())
	testName := s.T().Name()
	svcClient, err := testcommon.GetServiceClient(s.T(), testcommon.TestAccountDefault, nil)
	if err != nil {
		s.Fail("Unable to fetch service client because " + err.Error())
	}

	containerName := testcommon.GenerateContainerName(testName)
	containerClient := testcommon.CreateNewContainer(context.Background(), _require, containerName, svcClient)
	defer testcommon.DeleteContainer(context.Background(), _require, containerClient)

	const MiB = 1024 * 1024
	testUploadDownload := func(contentSize int) {
		content := make([]byte, contentSize)
		_, _ = rand.Read(content)
		contentMD5 := md5.Sum(content)
		body := streaming.NopCloser(bytes.NewReader(content))

		srcBlob := containerClient.NewBlockBlobClient("srcblob")

		// Prepare source bbClient for copy.
		_, err = srcBlob.Upload(context.Background(), body, nil)
		_require.Nil(err)

		// downlod to a temp file and verify contents
		tmp, err := os.CreateTemp("", "")
		_require.Nil(err)
		defer tmp.Close()

		f := blob.DownloadFileOptions{BlockSize: 2 * MiB}
		n, err := srcBlob.DownloadFile(context.Background(), tmp, &f)
		_require.Nil(err)
		_require.Equal(int64(contentSize), n)

		// Compute md5 of file, and verify it against stored value.
		_, _ = tmp.Seek(0, io.SeekStart)
		buff := make([]byte, contentSize)
		_, err = io.ReadFull(tmp, buff)
		_require.Nil(err)
		_require.Equal(contentMD5, md5.Sum(buff))

		// Download to a buffer and verify contents
		buff = make([]byte, contentSize)
		b := blob.DownloadBufferOptions{BlockSize: 2 * MiB}
		n, err = srcBlob.DownloadBuffer(context.Background(), buff, &b)
		_require.Nil(err)
		_require.Equal(int64(contentSize), n)
		_require.Equal(contentMD5, md5.Sum(buff[:]))
	}

	testUploadDownload(0)         // zero byte blob.
	testUploadDownload(16 * 1024) // 16Kb file will be downloaded in a single chunk

	// Downloading with default concurrency of 5, and blocksize = 2MiB
	// 6MB file has fewer blocks than number of threads.
	testUploadDownload(5 * MiB)

	// 10MB file, same blocks as number of threads
	testUploadDownload(10 * MiB)

	// 14 MB file, more blocks than threads
	testUploadDownload(199 * MiB)
}

=======
>>>>>>> beed1651
func (s *BlobRecordedTestsSuite) TestBlobStartCopyDestEmpty() {
	_require := require.New(s.T())
	testName := s.T().Name()
	svcClient, err := testcommon.GetServiceClient(s.T(), testcommon.TestAccountDefault, nil)
	_require.NoError(err)

	containerName := testcommon.GenerateContainerName(testName)
	containerClient := testcommon.GetContainerClient(containerName, svcClient)

	_, err = containerClient.Create(context.Background(), nil)
	_require.Nil(err)
	defer testcommon.DeleteContainer(context.Background(), _require, containerClient)

	blobName := testcommon.GenerateBlobName(testName)
	bbClient := testcommon.CreateNewBlockBlob(context.Background(), _require, blobName, containerClient)

	anotherBlobName := "copy" + blobName
	copyBlobClient := testcommon.GetBlockBlobClient(anotherBlobName, containerClient)

	blobCopyResponse, err := copyBlobClient.StartCopyFromURL(context.Background(), bbClient.URL(), nil)
	_require.Nil(err)
	waitForCopy(_require, copyBlobClient, blobCopyResponse)

	resp, err := copyBlobClient.DownloadStream(context.Background(), nil)
	_require.Nil(err)

	// Read the blob data to verify the copy
	data, err := io.ReadAll(resp.Body)
	_require.Nil(err)
	_require.Equal(*resp.ContentLength, int64(len(testcommon.BlockBlobDefaultData)))
	_require.Equal(string(data), testcommon.BlockBlobDefaultData)
	_ = resp.Body.Close()
}

func (s *BlobRecordedTestsSuite) TestBlobStartCopyMetadata() {
	_require := require.New(s.T())
	testName := s.T().Name()
	svcClient, err := testcommon.GetServiceClient(s.T(), testcommon.TestAccountDefault, nil)
	_require.NoError(err)

	containerName := testcommon.GenerateContainerName(testName)
	containerClient := testcommon.GetContainerClient(containerName, svcClient)

	_, err = containerClient.Create(context.Background(), nil)
	_require.Nil(err)
	defer testcommon.DeleteContainer(context.Background(), _require, containerClient)

	blobName := testcommon.GenerateBlobName(testName)
	bbClient := testcommon.CreateNewBlockBlob(context.Background(), _require, blobName, containerClient)

	anotherBlobName := "copy" + blobName
	copyBlobClient := testcommon.GetBlockBlobClient(anotherBlobName, containerClient)

	resp, err := copyBlobClient.StartCopyFromURL(context.Background(), bbClient.URL(), &blob.StartCopyFromURLOptions{
		Metadata: testcommon.BasicMetadata,
	})
	_require.Nil(err)
	waitForCopy(_require, copyBlobClient, resp)

	resp2, err := copyBlobClient.GetProperties(context.Background(), nil)
	_require.Nil(err)
	_require.EqualValues(resp2.Metadata, testcommon.BasicMetadata)
}

func (s *BlobRecordedTestsSuite) TestBlobStartCopyMetadataNil() {
	_require := require.New(s.T())
	testName := s.T().Name()
	svcClient, err := testcommon.GetServiceClient(s.T(), testcommon.TestAccountDefault, nil)
	_require.NoError(err)

	containerName := testcommon.GenerateContainerName(testName)
	containerClient := testcommon.CreateNewContainer(context.Background(), _require, containerName, svcClient)
	defer testcommon.DeleteContainer(context.Background(), _require, containerClient)

	blockBlobName := testcommon.GenerateBlobName(testName)
	bbClient := testcommon.CreateNewBlockBlob(context.Background(), _require, blockBlobName, containerClient)

	anotherBlobName := "copy" + blockBlobName
	copyBlobClient := testcommon.GetBlockBlobClient(anotherBlobName, containerClient)

	// Have the destination start with metadata, so we ensure the nil metadata passed later takes effect
	_, err = copyBlobClient.Upload(context.Background(), streaming.NopCloser(bytes.NewReader([]byte("data"))), nil)
	_require.Nil(err)

	resp, err := copyBlobClient.StartCopyFromURL(context.Background(), bbClient.URL(), nil)
	_require.Nil(err)

	waitForCopy(_require, copyBlobClient, resp)

	resp2, err := copyBlobClient.GetProperties(context.Background(), nil)
	_require.Nil(err)
	_require.Len(resp2.Metadata, 0)
}

func (s *BlobRecordedTestsSuite) TestBlobStartCopyMetadataEmpty() {
	_require := require.New(s.T())
	testName := s.T().Name()
	svcClient, err := testcommon.GetServiceClient(s.T(), testcommon.TestAccountDefault, nil)
	_require.NoError(err)

	containerName := testcommon.GenerateContainerName(testName)
	containerClient := testcommon.CreateNewContainer(context.Background(), _require, containerName, svcClient)
	defer testcommon.DeleteContainer(context.Background(), _require, containerClient)

	blobName := testcommon.GenerateBlobName(testName)
	bbClient := testcommon.CreateNewBlockBlob(context.Background(), _require, blobName, containerClient)

	anotherBlobName := "copy" + blobName
	copyBlobClient := testcommon.GetBlockBlobClient(anotherBlobName, containerClient)

	// Have the destination start with metadata, so we ensure the empty metadata passed later takes effect
	_, err = copyBlobClient.Upload(context.Background(), streaming.NopCloser(bytes.NewReader([]byte("data"))), nil)
	_require.Nil(err)

	metadata := make(map[string]*string)
	options := blob.StartCopyFromURLOptions{
		Metadata: metadata,
	}
	resp, err := copyBlobClient.StartCopyFromURL(context.Background(), bbClient.URL(), &options)
	_require.Nil(err)

	waitForCopy(_require, copyBlobClient, resp)

	resp2, err := copyBlobClient.GetProperties(context.Background(), nil)
	_require.Nil(err)
	_require.Len(resp2.Metadata, 0)
}

func (s *BlobRecordedTestsSuite) TestBlobStartCopyMetadataInvalidField() {
	_require := require.New(s.T())
	testName := s.T().Name()
	svcClient, err := testcommon.GetServiceClient(s.T(), testcommon.TestAccountDefault, nil)
	_require.NoError(err)

	containerName := testcommon.GenerateContainerName(testName)
	containerClient := testcommon.CreateNewContainer(context.Background(), _require, containerName, svcClient)
	defer testcommon.DeleteContainer(context.Background(), _require, containerClient)

	blobName := testcommon.GenerateBlobName(testName)
	bbClient := testcommon.CreateNewBlockBlob(context.Background(), _require, blobName, containerClient)

	anotherBlobName := "copy" + testcommon.GenerateBlobName(testName)
	copyBlobClient := testcommon.GetBlockBlobClient(anotherBlobName, containerClient)

	metadata := make(map[string]*string)
	metadata["I nvalid."] = to.Ptr("foo")
	options := blob.StartCopyFromURLOptions{
		Metadata: metadata,
	}
	_, err = copyBlobClient.StartCopyFromURL(context.Background(), bbClient.URL(), &options)
	_require.NotNil(err)
	_require.Equal(strings.Contains(err.Error(), testcommon.InvalidHeaderErrorSubstring), true)
}

func (s *BlobRecordedTestsSuite) TestBlobStartCopySourceNonExistent() {
	_require := require.New(s.T())
	testName := s.T().Name()
	svcClient, err := testcommon.GetServiceClient(s.T(), testcommon.TestAccountDefault, nil)
	_require.NoError(err)

	containerName := testcommon.GenerateContainerName(testName)
	containerClient := testcommon.CreateNewContainer(context.Background(), _require, containerName, svcClient)
	defer testcommon.DeleteContainer(context.Background(), _require, containerClient)

	blobName := testcommon.GenerateBlobName(testName)
	bbClient := testcommon.GetBlockBlobClient(blobName, containerClient)

	anotherBlobName := "copy" + blobName
	copyBlobClient := testcommon.GetBlockBlobClient(anotherBlobName, containerClient)

	_, err = copyBlobClient.StartCopyFromURL(context.Background(), bbClient.URL(), nil)
	_require.NotNil(err)
	_require.Equal(strings.Contains(err.Error(), "not exist"), true)
}

func (s *BlobRecordedTestsSuite) TestBlobStartCopySourcePrivate() {
	_require := require.New(s.T())
	testName := s.T().Name()
	svcClient, err := testcommon.GetServiceClient(s.T(), testcommon.TestAccountDefault, nil)
	_require.NoError(err)

	serviceClient2, err := testcommon.GetServiceClient(s.T(), testcommon.TestAccountSecondary, nil)
	if err != nil {
		s.T().Skip(err.Error())
		return
	}

	containerName := testcommon.GenerateContainerName(testName)
	containerClient := testcommon.CreateNewContainer(context.Background(), _require, containerName, svcClient)
	defer testcommon.DeleteContainer(context.Background(), _require, containerClient)

	_, err = containerClient.SetAccessPolicy(context.Background(), nil)
	_require.Nil(err)

	bbClient := testcommon.CreateNewBlockBlob(context.Background(), _require, testcommon.GenerateBlobName(testName), containerClient)

	copyContainerClient := testcommon.CreateNewContainer(context.Background(), _require, "cpyc"+containerName, serviceClient2)
	defer testcommon.DeleteContainer(context.Background(), _require, copyContainerClient)
	copyBlobName := "copyb" + testcommon.GenerateBlobName(testName)
	copyBlobClient := testcommon.GetBlockBlobClient(copyBlobName, copyContainerClient)

	if svcClient.URL() == serviceClient2.URL() {
		s.T().Skip("Test not valid because primary and secondary accounts are the same")
	}
	_, err = copyBlobClient.StartCopyFromURL(context.Background(), bbClient.URL(), nil)
	testcommon.ValidateBlobErrorCode(_require, err, bloberror.CannotVerifyCopySource)
}

//func (s *BlobUnrecordedTestsSuite) TestBlobStartCopyUsingSASSrc() {
//	_require := require.New(s.T())
//	testName := s.T().Name()
//	svcClient, err := testcommon.GetServiceClient(s.T(),testcommon.TestAccountDefault, nil)
//	if err != nil {
//		s.Fail("Unable to fetch service client because " + err.Error())
//	}
//
//	containerName := testcommon.GenerateContainerName(testName)
//	containerClient := testcommon.CreateNewContainer(context.Background(), _require, containerName, svcClient)
//	defer testcommon.DeleteContainer(context.Background(), _require, containerClient)
//
//	_, err = containerClient.SetAccessPolicy(context.Background(), nil)
//	_require.Nil(err)
//
//	blockBlobName := testcommon.GenerateBlobName(testName)
//	bbClient := testcommon.CreateNewBlockBlob(context.Background(), _require, blockBlobName, containerClient)
//
//	// Create sas values for the source blob
//	credential, err := testcommon.GetGenericSharedKeyCredential(nil, testcommon.TestAccountDefault)
//	if err != nil {
//		s.T().Fatal("Couldn't fetch credential because " + err.Error())
//	}
//
//	startTime, err := time.Parse(time.UnixDate, "Fri Jun 11 20:00:00 UTC 2021")
//	_require.Nil(err)
//	endTime, err := time.Parse(time.UnixDate, "Fri Jun 11 20:00:00 UTC 2049")
//	_require.Nil(err)
//	serviceSASValues := azblob.SASSignatureValues{
//		StartTime:     startTime,
//		ExpiryTime:    endTime,
//		Permissions:   BlobSASPermissions{Read: true, Write: true}.String(),
//		ContainerName: containerName,
//		BlobName:      blockBlobName}
//	queryParams, err := serviceSASValues.Sign(credential)
//	if err != nil {
//		s.T().Fatal(err)
//	}
//
//	// Create URLs to the destination blob with sas parameters
//	sasURL, _ := NewBlobURLParts(bbClient.URL())
//	sasURL.SAS = queryParams
//
//	// Create a new container for the destination
//	serviceClient2, err := testcommon.GetServiceClient(s.T(),testcommon.TestAccountSecondary, nil)
//	if err != nil {
//		s.T().Skip(err.Error())
//	}
//
//	copyContainerName := "copy" + testcommon.GenerateContainerName(testName)
//	copyContainerClient := testcommon.CreateNewContainer(context.Background(), _require, copyContainerName, serviceClient2)
//	defer testcommon.DeleteContainer(context.Background(), _require, copyContainerClient)
//
//	copyBlobName := "copy" + testcommon.GenerateBlobName(testName)
//	copyBlobClient := testcommon.GetBlockBlobClient(copyBlobName, copyContainerClient)
//
//	resp, err := copyBlobClient.StartCopyFromURL(context.Background(), sasURL.URL(), nil)
//	_require.Nil(err)
//
//	waitForCopy(_require, copyBlobClient, resp)
//
//	downloadBlobOptions := blob.downloadWriterAtOptions{
//		Offset: to.Ptr[int64](0),
//		Count:  to.Ptr(int64(len(testcommon.BlockBlobDefaultData))),
//	}
//	resp2, err := copyBlobClient.DownloadStream(context.Background(), &downloadBlobOptions)
//	_require.Nil(err)
//
//	data, err := io.ReadAll(resp2.Body(nil))
//	_require.Nil(err)
//	_require.Equal(*resp2.ContentLength, int64(len(testcommon.BlockBlobDefaultData)))
//	_require.Equal(string(data), testcommon.BlockBlobDefaultData)
//	_ = resp2.Body(nil).Close()
//}

func (s *BlobUnrecordedTestsSuite) TestBlobStartCopyUsingSASDest() {
	_require := require.New(s.T())
	testName := s.T().Name()
	var svcClient *service.Client
	var err error
	for i := 1; i <= 2; i++ {
		if i == 1 {
			svcClient, err = testcommon.GetServiceClient(s.T(), testcommon.TestAccountDefault, nil)
		} else {
			svcClient, err = testcommon.GetServiceClientFromConnectionString(s.T(), testcommon.TestAccountDefault, nil)
		}
		_require.Nil(err)

		containerClient := testcommon.CreateNewContainer(context.Background(), _require, testcommon.GenerateContainerName(testName)+strconv.Itoa(i), svcClient)
		_, err := containerClient.SetAccessPolicy(context.Background(), nil)
		_require.Nil(err)

		blobClient := testcommon.CreateNewBlockBlob(context.Background(), _require, testcommon.GenerateBlobName(testName), containerClient)
		_, err = blobClient.Delete(context.Background(), nil)
		_require.Nil(err)

		testcommon.DeleteContainer(context.Background(), _require, containerClient)
	}
}

func (s *BlobRecordedTestsSuite) TestBlobStartCopySourceIfModifiedSinceTrue() {
	_require := require.New(s.T())
	testName := s.T().Name()
	svcClient, err := testcommon.GetServiceClient(s.T(), testcommon.TestAccountDefault, nil)
	_require.NoError(err)

	containerName := testcommon.GenerateContainerName(testName)
	containerClient := testcommon.CreateNewContainer(context.Background(), _require, containerName, svcClient)
	defer testcommon.DeleteContainer(context.Background(), _require, containerClient)

	bbClient := testcommon.GetBlockBlobClient(testcommon.GenerateBlobName(testName), containerClient)
	cResp, err := bbClient.Upload(context.Background(), streaming.NopCloser(strings.NewReader(testcommon.BlockBlobDefaultData)), nil)
	_require.Nil(err)
	//_require.Equal(cResp.RawResponse.StatusCode, 201)

	currentTime := testcommon.GetRelativeTimeFromAnchor(cResp.Date, -10)
	options := blob.StartCopyFromURLOptions{
		SourceModifiedAccessConditions: &blob.SourceModifiedAccessConditions{
			SourceIfModifiedSince: &currentTime,
		},
	}

	destBlobClient := testcommon.GetBlockBlobClient("dst"+testcommon.GenerateBlobName(testName), containerClient)
	_, err = destBlobClient.StartCopyFromURL(context.Background(), bbClient.URL(), &options)
	_require.Nil(err)

	_, err = destBlobClient.GetProperties(context.Background(), nil)
	_require.Nil(err)
}

func (s *BlobRecordedTestsSuite) TestBlobStartCopySourceIfModifiedSinceFalse() {
	_require := require.New(s.T())
	testName := s.T().Name()
	svcClient, err := testcommon.GetServiceClient(s.T(), testcommon.TestAccountDefault, nil)
	_require.NoError(err)

	containerName := testcommon.GenerateContainerName(testName)
	containerClient := testcommon.CreateNewContainer(context.Background(), _require, containerName, svcClient)
	defer testcommon.DeleteContainer(context.Background(), _require, containerClient)

	blobName := testcommon.GenerateBlobName(testName)
	bbClient := testcommon.GetBlockBlobClient(blobName, containerClient)
	cResp, err := bbClient.Upload(context.Background(), streaming.NopCloser(strings.NewReader(testcommon.BlockBlobDefaultData)), nil)
	_require.Nil(err)
	//_require.Equal(cResp.RawResponse.StatusCode, 201)

	currentTime := testcommon.GetRelativeTimeFromAnchor(cResp.Date, 10)
	options := blob.StartCopyFromURLOptions{
		SourceModifiedAccessConditions: &blob.SourceModifiedAccessConditions{
			SourceIfModifiedSince: &currentTime,
		},
	}

	destBlobClient := testcommon.GetBlockBlobClient("dst"+blobName, containerClient)
	_, err = destBlobClient.StartCopyFromURL(context.Background(), bbClient.URL(), &options)
	_require.NotNil(err)
}

func (s *BlobRecordedTestsSuite) TestBlobStartCopySourceIfUnmodifiedSinceTrue() {
	_require := require.New(s.T())
	testName := s.T().Name()
	svcClient, err := testcommon.GetServiceClient(s.T(), testcommon.TestAccountDefault, nil)
	_require.NoError(err)

	containerName := testcommon.GenerateContainerName(testName)
	containerClient := testcommon.CreateNewContainer(context.Background(), _require, containerName, svcClient)
	defer testcommon.DeleteContainer(context.Background(), _require, containerClient)

	blobName := testcommon.GenerateBlobName(testName)
	bbClient := testcommon.GetBlockBlobClient(blobName, containerClient)
	cResp, err := bbClient.Upload(context.Background(), streaming.NopCloser(strings.NewReader(testcommon.BlockBlobDefaultData)), nil)
	_require.Nil(err)
	//_require.Equal(cResp.RawResponse.StatusCode, 201)

	currentTime := testcommon.GetRelativeTimeFromAnchor(cResp.Date, 10)
	options := blob.StartCopyFromURLOptions{
		SourceModifiedAccessConditions: &blob.SourceModifiedAccessConditions{
			SourceIfUnmodifiedSince: &currentTime,
		},
	}

	destBlobClient := testcommon.GetBlockBlobClient("dst"+testcommon.GenerateBlobName(testName), containerClient)
	_, err = destBlobClient.StartCopyFromURL(context.Background(), bbClient.URL(), &options)
	_require.Nil(err)

	_, err = destBlobClient.GetProperties(context.Background(), nil)
	_require.Nil(err)
}

func (s *BlobRecordedTestsSuite) TestBlobStartCopySourceIfUnmodifiedSinceFalse() {
	_require := require.New(s.T())
	testName := s.T().Name()
	svcClient, err := testcommon.GetServiceClient(s.T(), testcommon.TestAccountDefault, nil)
	_require.NoError(err)

	containerName := testcommon.GenerateContainerName(testName)
	containerClient := testcommon.CreateNewContainer(context.Background(), _require, containerName, svcClient)
	defer testcommon.DeleteContainer(context.Background(), _require, containerClient)

	blobName := testcommon.GenerateBlobName(testName)
	bbClient := testcommon.GetBlockBlobClient(blobName, containerClient)
	cResp, err := bbClient.Upload(context.Background(), streaming.NopCloser(strings.NewReader(testcommon.BlockBlobDefaultData)), nil)
	_require.Nil(err)
	//_require.Equal(cResp.RawResponse.StatusCode, 201)

	currentTime := testcommon.GetRelativeTimeFromAnchor(cResp.Date, -10)
	options := blob.StartCopyFromURLOptions{
		SourceModifiedAccessConditions: &blob.SourceModifiedAccessConditions{
			SourceIfUnmodifiedSince: &currentTime,
		},
	}
	destBlobClient := testcommon.GetBlockBlobClient("dst"+blobName, containerClient)
	_, err = destBlobClient.StartCopyFromURL(context.Background(), bbClient.URL(), &options)
	_require.NotNil(err)
}

func (s *BlobRecordedTestsSuite) TestBlobStartCopySourceIfMatchTrue() {
	_require := require.New(s.T())
	testName := s.T().Name()
	svcClient, err := testcommon.GetServiceClient(s.T(), testcommon.TestAccountDefault, nil)
	_require.NoError(err)

	containerName := testcommon.GenerateContainerName(testName)
	containerClient := testcommon.CreateNewContainer(context.Background(), _require, containerName, svcClient)
	defer testcommon.DeleteContainer(context.Background(), _require, containerClient)

	blockBlobName := testcommon.GenerateBlobName(testName)
	bbClient := testcommon.CreateNewBlockBlob(context.Background(), _require, blockBlobName, containerClient)

	resp, err := bbClient.GetProperties(context.Background(), nil)
	_require.Nil(err)

	options := blob.StartCopyFromURLOptions{
		SourceModifiedAccessConditions: &blob.SourceModifiedAccessConditions{
			SourceIfMatch: resp.ETag,
		},
	}

	destBlobName := "dest" + testcommon.GenerateBlobName(testName)
	destBlobClient := testcommon.GetBlockBlobClient(destBlobName, containerClient)
	_, err = destBlobClient.StartCopyFromURL(context.Background(), bbClient.URL(), &options)
	_require.Nil(err)

	_, err = destBlobClient.GetProperties(context.Background(), nil)
	_require.Nil(err)
}

func (s *BlobRecordedTestsSuite) TestBlobStartCopySourceIfMatchFalse() {
	_require := require.New(s.T())
	testName := s.T().Name()
	svcClient, err := testcommon.GetServiceClient(s.T(), testcommon.TestAccountDefault, nil)
	_require.NoError(err)

	containerName := testcommon.GenerateContainerName(testName)
	containerClient := testcommon.CreateNewContainer(context.Background(), _require, containerName, svcClient)
	defer testcommon.DeleteContainer(context.Background(), _require, containerClient)

	blockBlobName := testcommon.GenerateBlobName(testName)
	bbClient := testcommon.CreateNewBlockBlob(context.Background(), _require, blockBlobName, containerClient)

	randomEtag := azcore.ETag("a")
	accessConditions := blob.SourceModifiedAccessConditions{
		SourceIfMatch: &randomEtag,
	}
	options := blob.StartCopyFromURLOptions{
		SourceModifiedAccessConditions: &accessConditions,
	}

	destBlobName := "dest" + testcommon.GenerateBlobName(testName)
	destBlobClient := testcommon.GetBlockBlobClient(destBlobName, containerClient)
	_, err = destBlobClient.StartCopyFromURL(context.Background(), bbClient.URL(), &options)
	_require.NotNil(err)
	testcommon.ValidateBlobErrorCode(_require, err, bloberror.SourceConditionNotMet)
}

func (s *BlobRecordedTestsSuite) TestBlobStartCopySourceIfNoneMatchTrue() {
	_require := require.New(s.T())
	testName := s.T().Name()
	svcClient, err := testcommon.GetServiceClient(s.T(), testcommon.TestAccountDefault, nil)
	_require.NoError(err)

	containerName := testcommon.GenerateContainerName(testName)
	containerClient := testcommon.CreateNewContainer(context.Background(), _require, containerName, svcClient)
	defer testcommon.DeleteContainer(context.Background(), _require, containerClient)

	blockBlobName := testcommon.GenerateBlobName(testName)
	bbClient := testcommon.CreateNewBlockBlob(context.Background(), _require, blockBlobName, containerClient)

	_, err = bbClient.GetProperties(context.Background(), nil)
	_require.Nil(err)

	options := blob.StartCopyFromURLOptions{
		SourceModifiedAccessConditions: &blob.SourceModifiedAccessConditions{
			SourceIfNoneMatch: to.Ptr(azcore.ETag("a")),
		},
	}

	destBlobName := "dest" + testcommon.GenerateBlobName(testName)
	destBlobClient := testcommon.GetBlockBlobClient(destBlobName, containerClient)
	_, err = destBlobClient.StartCopyFromURL(context.Background(), bbClient.URL(), &options)
	_require.Nil(err)

	_, err = destBlobClient.GetProperties(context.Background(), nil)
	_require.Nil(err)
}

func (s *BlobRecordedTestsSuite) TestBlobStartCopySourceIfNoneMatchFalse() {
	_require := require.New(s.T())
	testName := s.T().Name()
	svcClient, err := testcommon.GetServiceClient(s.T(), testcommon.TestAccountDefault, nil)
	_require.NoError(err)

	containerName := testcommon.GenerateContainerName(testName)
	containerClient := testcommon.CreateNewContainer(context.Background(), _require, containerName, svcClient)
	defer testcommon.DeleteContainer(context.Background(), _require, containerClient)

	blockBlobName := testcommon.GenerateBlobName(testName)
	bbClient := testcommon.CreateNewBlockBlob(context.Background(), _require, blockBlobName, containerClient)

	resp, err := bbClient.GetProperties(context.Background(), nil)
	_require.Nil(err)

	options := blob.StartCopyFromURLOptions{
		SourceModifiedAccessConditions: &blob.SourceModifiedAccessConditions{
			SourceIfNoneMatch: resp.ETag,
		},
	}

	destBlobName := "dest" + testcommon.GenerateBlobName(testName)
	destBlobClient := testcommon.GetBlockBlobClient(destBlobName, containerClient)
	_, err = destBlobClient.StartCopyFromURL(context.Background(), bbClient.URL(), &options)
	_require.NotNil(err)
	testcommon.ValidateBlobErrorCode(_require, err, bloberror.SourceConditionNotMet)
}

func (s *BlobRecordedTestsSuite) TestBlobStartCopyDestIfModifiedSinceTrue() {
	_require := require.New(s.T())
	testName := s.T().Name()
	svcClient, err := testcommon.GetServiceClient(s.T(), testcommon.TestAccountDefault, nil)
	_require.NoError(err)

	containerName := testcommon.GenerateContainerName(testName)
	containerClient := testcommon.CreateNewContainer(context.Background(), _require, containerName, svcClient)
	defer testcommon.DeleteContainer(context.Background(), _require, containerClient)

	bbName := testcommon.GenerateBlobName(testName)
	bbClient := testcommon.GetBlockBlobClient(bbName, containerClient)

	cResp, err := bbClient.Upload(context.Background(), streaming.NopCloser(strings.NewReader(testcommon.BlockBlobDefaultData)), nil)
	_require.Nil(err)
	//_require.Equal(cResp.RawResponse.StatusCode, 201)

	currentTime := testcommon.GetRelativeTimeFromAnchor(cResp.Date, -10)

	options := blob.StartCopyFromURLOptions{
		AccessConditions: &blob.AccessConditions{
			ModifiedAccessConditions: &blob.ModifiedAccessConditions{
				IfModifiedSince: &currentTime,
			},
		},
	}
	destBlobClient := testcommon.CreateNewBlockBlob(context.Background(), _require, "dst"+bbName, containerClient) // The blob must exist to have a last-modified time
	_, err = destBlobClient.StartCopyFromURL(context.Background(), bbClient.URL(), &options)
	_require.Nil(err)

	_, err = destBlobClient.GetProperties(context.Background(), nil)
	_require.Nil(err)
}

func (s *BlobRecordedTestsSuite) TestBlobStartCopyDestIfModifiedSinceFalse() {
	_require := require.New(s.T())
	testName := s.T().Name()
	svcClient, err := testcommon.GetServiceClient(s.T(), testcommon.TestAccountDefault, nil)
	_require.NoError(err)

	containerName := testcommon.GenerateContainerName(testName)
	containerClient := testcommon.CreateNewContainer(context.Background(), _require, containerName, svcClient)
	defer testcommon.DeleteContainer(context.Background(), _require, containerClient)

	bbName := testcommon.GenerateBlobName(testName)
	bbClient := testcommon.GetBlockBlobClient(bbName, containerClient)

	cResp, err := bbClient.Upload(context.Background(), streaming.NopCloser(strings.NewReader(testcommon.BlockBlobDefaultData)), nil)
	_require.Nil(err)
	//_require.Equal(cResp.RawResponse.StatusCode, 201)

	destBlobClient := testcommon.CreateNewBlockBlob(context.Background(), _require, "dst"+bbName, containerClient) // The blob must exist to have a last-modified time

	currentTime := testcommon.GetRelativeTimeFromAnchor(cResp.Date, 10)
	options := blob.StartCopyFromURLOptions{
		AccessConditions: &blob.AccessConditions{
			ModifiedAccessConditions: &blob.ModifiedAccessConditions{
				IfModifiedSince: &currentTime,
			},
		},
	}
	_, err = destBlobClient.StartCopyFromURL(context.Background(), bbClient.URL(), &options)
	testcommon.ValidateBlobErrorCode(_require, err, bloberror.TargetConditionNotMet)
}

func (s *BlobRecordedTestsSuite) TestBlobStartCopyDestIfUnmodifiedSinceTrue() {
	_require := require.New(s.T())
	testName := s.T().Name()
	svcClient, err := testcommon.GetServiceClient(s.T(), testcommon.TestAccountDefault, nil)
	_require.NoError(err)

	containerName := testcommon.GenerateContainerName(testName)
	containerClient := testcommon.CreateNewContainer(context.Background(), _require, containerName, svcClient)
	defer testcommon.DeleteContainer(context.Background(), _require, containerClient)

	bbName := testcommon.GenerateBlobName(testName)
	bbClient := testcommon.GetBlockBlobClient(bbName, containerClient)

	cResp, err := bbClient.Upload(context.Background(), streaming.NopCloser(strings.NewReader(testcommon.BlockBlobDefaultData)), nil)
	_require.Nil(err)
	//_require.Equal(cResp.RawResponse.StatusCode, 201)

	currentTime := testcommon.GetRelativeTimeFromAnchor(cResp.Date, 10)

	destBlobClient := testcommon.CreateNewBlockBlob(context.Background(), _require, "dst"+bbName, containerClient)

	options := blob.StartCopyFromURLOptions{
		AccessConditions: &blob.AccessConditions{
			ModifiedAccessConditions: &blob.ModifiedAccessConditions{
				IfUnmodifiedSince: &currentTime,
			},
		},
	}
	_, err = destBlobClient.StartCopyFromURL(context.Background(), bbClient.URL(), &options)
	_require.Nil(err)

	_, err = destBlobClient.GetProperties(context.Background(), nil)
	_require.Nil(err)
}

func (s *BlobRecordedTestsSuite) TestBlobStartCopyDestIfUnmodifiedSinceFalse() {
	_require := require.New(s.T())
	testName := s.T().Name()
	svcClient, err := testcommon.GetServiceClient(s.T(), testcommon.TestAccountDefault, nil)
	_require.NoError(err)

	containerName := testcommon.GenerateContainerName(testName)
	containerClient := testcommon.CreateNewContainer(context.Background(), _require, containerName, svcClient)
	defer testcommon.DeleteContainer(context.Background(), _require, containerClient)

	bbName := testcommon.GenerateBlobName(testName)
	bbClient := testcommon.GetBlockBlobClient(bbName, containerClient)

	cResp, err := bbClient.Upload(context.Background(), streaming.NopCloser(strings.NewReader(testcommon.BlockBlobDefaultData)), nil)
	_require.Nil(err)
	// _require.Equal(cResp.RawResponse.StatusCode, 201)

	currentTime := testcommon.GetRelativeTimeFromAnchor(cResp.Date, -10)

	destBlobClient := testcommon.CreateNewBlockBlob(context.Background(), _require, "dst"+bbName, containerClient)
	options := blob.StartCopyFromURLOptions{
		AccessConditions: &blob.AccessConditions{
			ModifiedAccessConditions: &blob.ModifiedAccessConditions{
				IfUnmodifiedSince: &currentTime,
			},
		},
	}

	_, err = destBlobClient.StartCopyFromURL(context.Background(), bbClient.URL(), &options)
	_require.NotNil(err)
}

func (s *BlobRecordedTestsSuite) TestBlobStartCopyDestIfMatchTrue() {
	_require := require.New(s.T())
	testName := s.T().Name()
	svcClient, err := testcommon.GetServiceClient(s.T(), testcommon.TestAccountDefault, nil)
	_require.NoError(err)

	containerName := testcommon.GenerateContainerName(testName)
	containerClient := testcommon.CreateNewContainer(context.Background(), _require, containerName, svcClient)
	defer testcommon.DeleteContainer(context.Background(), _require, containerClient)

	blockBlobName := testcommon.GenerateBlobName(testName)
	bbClient := testcommon.CreateNewBlockBlob(context.Background(), _require, blockBlobName, containerClient)

	destBlobName := "dest" + testcommon.GenerateBlobName(testName)
	destBlobClient := testcommon.CreateNewBlockBlob(context.Background(), _require, destBlobName, containerClient)
	resp, err := destBlobClient.GetProperties(context.Background(), nil)
	_require.Nil(err)

	options := blob.StartCopyFromURLOptions{
		AccessConditions: &blob.AccessConditions{
			ModifiedAccessConditions: &blob.ModifiedAccessConditions{
				IfMatch: resp.ETag,
			},
		},
	}

	_, err = destBlobClient.StartCopyFromURL(context.Background(), bbClient.URL(), &options)
	_require.Nil(err)

	resp, err = destBlobClient.GetProperties(context.Background(), nil)
	_require.Nil(err)
}

func (s *BlobRecordedTestsSuite) TestBlobStartCopyDestIfMatchFalse() {
	_require := require.New(s.T())
	testName := s.T().Name()
	svcClient, err := testcommon.GetServiceClient(s.T(), testcommon.TestAccountDefault, nil)
	_require.NoError(err)

	containerName := testcommon.GenerateContainerName(testName)
	containerClient := testcommon.CreateNewContainer(context.Background(), _require, containerName, svcClient)
	defer testcommon.DeleteContainer(context.Background(), _require, containerClient)

	blockBlobName := testcommon.GenerateBlobName(testName)
	bbClient := testcommon.CreateNewBlockBlob(context.Background(), _require, blockBlobName, containerClient)

	destBlobName := "dest" + testcommon.GenerateBlobName(testName)
	destBlobClient := testcommon.CreateNewBlockBlob(context.Background(), _require, destBlobName, containerClient)
	resp, err := destBlobClient.GetProperties(context.Background(), nil)
	_require.Nil(err)

	options := blob.StartCopyFromURLOptions{
		AccessConditions: &blob.AccessConditions{
			ModifiedAccessConditions: &blob.ModifiedAccessConditions{
				IfMatch: resp.ETag,
			},
		},
	}
	metadata := make(map[string]*string)
	metadata["bla"] = to.Ptr("bla")
	_, err = destBlobClient.SetMetadata(context.Background(), metadata, nil)
	_require.Nil(err)

	_, err = destBlobClient.StartCopyFromURL(context.Background(), bbClient.URL(), &options)
	_require.NotNil(err)
	testcommon.ValidateBlobErrorCode(_require, err, bloberror.TargetConditionNotMet)
}

func (s *BlobRecordedTestsSuite) TestBlobStartCopyDestIfNoneMatchTrue() {
	_require := require.New(s.T())
	testName := s.T().Name()
	svcClient, err := testcommon.GetServiceClient(s.T(), testcommon.TestAccountDefault, nil)
	_require.NoError(err)

	containerName := testcommon.GenerateContainerName(testName)
	containerClient := testcommon.CreateNewContainer(context.Background(), _require, containerName, svcClient)
	defer testcommon.DeleteContainer(context.Background(), _require, containerClient)

	blockBlobName := testcommon.GenerateBlobName(testName)
	bbClient := testcommon.CreateNewBlockBlob(context.Background(), _require, blockBlobName, containerClient)

	destBlobName := "dest" + testcommon.GenerateBlobName(testName)
	destBlobClient := testcommon.CreateNewBlockBlob(context.Background(), _require, destBlobName, containerClient)
	resp, err := destBlobClient.GetProperties(context.Background(), nil)
	_require.Nil(err)

	options := blob.StartCopyFromURLOptions{
		AccessConditions: &blob.AccessConditions{
			ModifiedAccessConditions: &blob.ModifiedAccessConditions{
				IfNoneMatch: resp.ETag,
			},
		},
	}

	_, err = destBlobClient.SetMetadata(context.Background(), nil, nil) // SetMetadata chances the blob's etag
	_require.Nil(err)

	_, err = destBlobClient.StartCopyFromURL(context.Background(), bbClient.URL(), &options)
	_require.Nil(err)

	resp, err = destBlobClient.GetProperties(context.Background(), nil)
	_require.Nil(err)
}

func (s *BlobRecordedTestsSuite) TestBlobStartCopyDestIfNoneMatchFalse() {
	_require := require.New(s.T())
	testName := s.T().Name()
	svcClient, err := testcommon.GetServiceClient(s.T(), testcommon.TestAccountDefault, nil)
	_require.NoError(err)

	containerName := testcommon.GenerateContainerName(testName)
	containerClient := testcommon.CreateNewContainer(context.Background(), _require, containerName, svcClient)
	defer testcommon.DeleteContainer(context.Background(), _require, containerClient)

	blockBlobName := testcommon.GenerateBlobName(testName)
	bbClient := testcommon.CreateNewBlockBlob(context.Background(), _require, blockBlobName, containerClient)

	destBlobName := "dest" + testcommon.GenerateBlobName(testName)
	destBlobClient := testcommon.CreateNewBlockBlob(context.Background(), _require, destBlobName, containerClient)
	resp, err := destBlobClient.GetProperties(context.Background(), nil)
	_require.Nil(err)

	options := blob.StartCopyFromURLOptions{
		AccessConditions: &blob.AccessConditions{
			ModifiedAccessConditions: &blob.ModifiedAccessConditions{
				IfNoneMatch: resp.ETag,
			},
		},
	}

	_, err = destBlobClient.StartCopyFromURL(context.Background(), bbClient.URL(), &options)
	_require.NotNil(err)
	testcommon.ValidateBlobErrorCode(_require, err, bloberror.TargetConditionNotMet)
}

func (s *BlobUnrecordedTestsSuite) TestBlobAbortCopyInProgress() {
	_require := require.New(s.T())
	testName := s.T().Name()
	svcClient, err := testcommon.GetServiceClient(s.T(), testcommon.TestAccountDefault, nil)
	_require.NoError(err)

	containerName := testcommon.GenerateContainerName(testName)
	containerClient := testcommon.CreateNewContainer(context.Background(), _require, containerName, svcClient)
	defer testcommon.DeleteContainer(context.Background(), _require, containerClient)

	blockBlobName := testcommon.GenerateBlobName(testName)
	bbClient := testcommon.GetBlockBlobClient(blockBlobName, containerClient)

	// Create a large blob that takes time to copy
	blobSize := 8 * 1024 * 1024
	blobReader, _ := testcommon.GetDataAndReader(testName, blobSize)
	_, err = bbClient.Upload(context.Background(), streaming.NopCloser(blobReader), nil)
	_require.Nil(err)

	setAccessPolicyOptions := container.SetAccessPolicyOptions{
		Access: to.Ptr(container.PublicAccessTypeBlob),
	}
	_, err = containerClient.SetAccessPolicy(context.Background(), &setAccessPolicyOptions) // So that we don't have to create a SAS
	_require.Nil(err)

	// Must copy across accounts so it takes time to copy
	serviceClient2, err := testcommon.GetServiceClient(s.T(), testcommon.TestAccountSecondary, nil)
	if err != nil {
		s.T().Skip(err.Error())
	}

	copyContainerName := "copy" + testcommon.GenerateContainerName(testName)
	copyContainerClient := testcommon.CreateNewContainer(context.Background(), _require, copyContainerName, serviceClient2)

	copyBlobName := "copy" + testcommon.GenerateBlobName(testName)
	copyBlobClient := testcommon.GetBlockBlobClient(copyBlobName, copyContainerClient)

	defer testcommon.DeleteContainer(context.Background(), _require, copyContainerClient)

	resp, err := copyBlobClient.StartCopyFromURL(context.Background(), bbClient.URL(), nil)
	_require.Nil(err)
	_require.Equal(*resp.CopyStatus, blob.CopyStatusTypePending)
	_require.NotNil(resp.CopyID)

	_, err = copyBlobClient.AbortCopyFromURL(context.Background(), *resp.CopyID, nil)
	if err != nil {
		// If the error is nil, the test continues as normal.
		// If the error is not nil, we want to check if it's because the copy is finished and send a message indicating this.
		testcommon.ValidateBlobErrorCode(_require, err, bloberror.NoPendingCopyOperation)
		_require.Error(errors.New("the test failed because the copy completed because it was aborted"))
	}

	resp2, _ := copyBlobClient.GetProperties(context.Background(), nil)
	_require.Equal(*resp2.CopyStatus, blob.CopyStatusTypeAborted)
}

func (s *BlobRecordedTestsSuite) TestBlobAbortCopyNoCopyStarted() {
	_require := require.New(s.T())
	testName := s.T().Name()
	svcClient, err := testcommon.GetServiceClient(s.T(), testcommon.TestAccountDefault, nil)
	_require.NoError(err)

	containerName := testcommon.GenerateContainerName(testName)
	containerClient := testcommon.CreateNewContainer(context.Background(), _require, containerName, svcClient)
	defer testcommon.DeleteContainer(context.Background(), _require, containerClient)

	blockBlobName := testcommon.GenerateBlobName(testName)
	copyBlobClient := testcommon.GetBlockBlobClient(blockBlobName, containerClient)

	_, err = copyBlobClient.AbortCopyFromURL(context.Background(), "copynotstarted", nil)
	_require.NotNil(err)
	testcommon.ValidateBlobErrorCode(_require, err, bloberror.InvalidQueryParameterValue)
}

func (s *BlobRecordedTestsSuite) TestBlobSnapshotMetadata() {
	_require := require.New(s.T())
	testName := s.T().Name()
	svcClient, err := testcommon.GetServiceClient(s.T(), testcommon.TestAccountDefault, nil)
	_require.NoError(err)

	containerName := testcommon.GenerateContainerName(testName)
	containerClient := testcommon.CreateNewContainer(context.Background(), _require, containerName, svcClient)
	defer testcommon.DeleteContainer(context.Background(), _require, containerClient)

	blockBlobName := testcommon.GenerateBlobName(testName)
	bbClient := testcommon.CreateNewBlockBlob(context.Background(), _require, blockBlobName, containerClient)

	createBlobSnapshotOptions := blob.CreateSnapshotOptions{Metadata: testcommon.BasicMetadata}
	resp, err := bbClient.CreateSnapshot(context.Background(), &createBlobSnapshotOptions)
	_require.Nil(err)
	_require.NotNil(resp.Snapshot)

	// Since metadata is specified on the snapshot, the snapshot should have its own metadata different from the (empty) metadata on the source
	snapshotURL, _ := bbClient.WithSnapshot(*resp.Snapshot)
	resp2, err := snapshotURL.GetProperties(context.Background(), nil)
	_require.Nil(err)
	_require.EqualValues(resp2.Metadata, testcommon.BasicMetadata)
}

func (s *BlobRecordedTestsSuite) TestBlobSnapshotMetadataEmpty() {
	_require := require.New(s.T())
	testName := s.T().Name()
	svcClient, err := testcommon.GetServiceClient(s.T(), testcommon.TestAccountDefault, nil)
	_require.NoError(err)

	containerName := testcommon.GenerateContainerName(testName)
	containerClient := testcommon.CreateNewContainer(context.Background(), _require, containerName, svcClient)
	defer testcommon.DeleteContainer(context.Background(), _require, containerClient)

	blockBlobName := testcommon.GenerateBlobName(testName)
	bbClient := testcommon.CreateNewBlockBlob(context.Background(), _require, blockBlobName, containerClient)

	_, err = bbClient.SetMetadata(context.Background(), testcommon.BasicMetadata, nil)
	_require.Nil(err)

	resp, err := bbClient.CreateSnapshot(context.Background(), nil)
	_require.Nil(err)
	_require.NotNil(resp.Snapshot)

	// In this case, because no metadata was specified, it should copy the testcommon.BasicMetadata from the source
	snapshotURL, _ := bbClient.WithSnapshot(*resp.Snapshot)
	resp2, err := snapshotURL.GetProperties(context.Background(), nil)
	_require.Nil(err)
	_require.EqualValues(resp2.Metadata, testcommon.BasicMetadata)
}

func (s *BlobRecordedTestsSuite) TestBlobSnapshotMetadataNil() {
	_require := require.New(s.T())
	testName := s.T().Name()
	svcClient, err := testcommon.GetServiceClient(s.T(), testcommon.TestAccountDefault, nil)
	_require.NoError(err)

	containerName := testcommon.GenerateContainerName(testName)
	containerClient := testcommon.CreateNewContainer(context.Background(), _require, containerName, svcClient)
	defer testcommon.DeleteContainer(context.Background(), _require, containerClient)

	blockBlobName := testcommon.GenerateBlobName(testName)
	bbClient := testcommon.CreateNewBlockBlob(context.Background(), _require, blockBlobName, containerClient)

	_, err = bbClient.SetMetadata(context.Background(), testcommon.BasicMetadata, nil)
	_require.Nil(err)

	resp, err := bbClient.CreateSnapshot(context.Background(), nil)
	_require.Nil(err)
	_require.NotNil(resp.Snapshot)

	snapshotURL, _ := bbClient.WithSnapshot(*resp.Snapshot)
	resp2, err := snapshotURL.GetProperties(context.Background(), nil)
	_require.Nil(err)
	_require.EqualValues(resp2.Metadata, testcommon.BasicMetadata)
}

func (s *BlobRecordedTestsSuite) TestBlobSnapshotMetadataInvalid() {
	_require := require.New(s.T())
	testName := s.T().Name()
	svcClient, err := testcommon.GetServiceClient(s.T(), testcommon.TestAccountDefault, nil)
	_require.NoError(err)

	containerName := testcommon.GenerateContainerName(testName)
	containerClient := testcommon.CreateNewContainer(context.Background(), _require, containerName, svcClient)
	defer testcommon.DeleteContainer(context.Background(), _require, containerClient)

	blockBlobName := testcommon.GenerateBlobName(testName)
	bbClient := testcommon.CreateNewBlockBlob(context.Background(), _require, blockBlobName, containerClient)

	createBlobSnapshotOptions := blob.CreateSnapshotOptions{
		Metadata: map[string]*string{"Invalid Field!": to.Ptr("value")},
	}
	_, err = bbClient.CreateSnapshot(context.Background(), &createBlobSnapshotOptions)
	_require.NotNil(err)
	_require.Contains(err.Error(), testcommon.InvalidHeaderErrorSubstring)
}

func (s *BlobRecordedTestsSuite) TestBlobSnapshotBlobNotExist() {
	_require := require.New(s.T())
	testName := s.T().Name()
	svcClient, err := testcommon.GetServiceClient(s.T(), testcommon.TestAccountDefault, nil)
	_require.NoError(err)

	containerName := testcommon.GenerateContainerName(testName)
	containerClient := testcommon.CreateNewContainer(context.Background(), _require, containerName, svcClient)
	defer testcommon.DeleteContainer(context.Background(), _require, containerClient)

	blockBlobName := testcommon.GenerateBlobName(testName)
	bbClient := testcommon.GetBlockBlobClient(blockBlobName, containerClient)

	_, err = bbClient.CreateSnapshot(context.Background(), nil)
	_require.NotNil(err)
}

func (s *BlobRecordedTestsSuite) TestBlobSnapshotOfSnapshot() {
	_require := require.New(s.T())
	testName := s.T().Name()
	svcClient, err := testcommon.GetServiceClient(s.T(), testcommon.TestAccountDefault, nil)
	_require.NoError(err)

	containerName := testcommon.GenerateContainerName(testName)
	containerClient := testcommon.CreateNewContainer(context.Background(), _require, containerName, svcClient)
	defer testcommon.DeleteContainer(context.Background(), _require, containerClient)

	blockBlobName := testcommon.GenerateBlobName(testName)
	bbClient := testcommon.CreateNewBlockBlob(context.Background(), _require, blockBlobName, containerClient)

	snapshotString, err := time.Parse(blob.SnapshotTimeFormat, "2021-01-01T01:01:01.0000000Z")
	_require.Nil(err)
	snapshotURL, _ := bbClient.WithSnapshot(snapshotString.String())
	// The library allows the server to handle the snapshot of snapshot error
	_, err = snapshotURL.CreateSnapshot(context.Background(), nil)
	_require.NotNil(err)
	testcommon.ValidateBlobErrorCode(_require, err, bloberror.InvalidQueryParameterValue)
}

func (s *BlobRecordedTestsSuite) TestBlobSnapshotIfModifiedSinceTrue() {
	_require := require.New(s.T())
	testName := s.T().Name()
	svcClient, err := testcommon.GetServiceClient(s.T(), testcommon.TestAccountDefault, nil)
	_require.NoError(err)

	containerName := testcommon.GenerateContainerName(testName)
	containerClient := testcommon.CreateNewContainer(context.Background(), _require, containerName, svcClient)
	defer testcommon.DeleteContainer(context.Background(), _require, containerClient)

	bbName := testcommon.GenerateBlobName(testName)
	bbClient := testcommon.GetBlockBlobClient(bbName, containerClient)

	cResp, err := bbClient.Upload(context.Background(), streaming.NopCloser(strings.NewReader(testcommon.BlockBlobDefaultData)), nil)
	_require.Nil(err)
	// _require.Equal(cResp.RawResponse.StatusCode, 201)

	currentTime := testcommon.GetRelativeTimeFromAnchor(cResp.Date, -10)

	options := blob.CreateSnapshotOptions{
		AccessConditions: &blob.AccessConditions{
			ModifiedAccessConditions: &blob.ModifiedAccessConditions{
				IfModifiedSince: &currentTime,
			},
		},
	}
	resp, err := bbClient.CreateSnapshot(context.Background(), &options)
	_require.Nil(err)
	_require.NotEqual(*resp.Snapshot, "") // i.e. The snapshot time is not zero. If the service gives us back a snapshot time, it successfully created a snapshot
}

func (s *BlobRecordedTestsSuite) TestBlobSnapshotIfModifiedSinceFalse() {
	_require := require.New(s.T())
	testName := s.T().Name()
	svcClient, err := testcommon.GetServiceClient(s.T(), testcommon.TestAccountDefault, nil)
	_require.NoError(err)

	containerName := testcommon.GenerateContainerName(testName)
	containerClient := testcommon.CreateNewContainer(context.Background(), _require, containerName, svcClient)
	defer testcommon.DeleteContainer(context.Background(), _require, containerClient)

	bbName := testcommon.GenerateBlobName(testName)
	bbClient := testcommon.GetBlockBlobClient(bbName, containerClient)

	cResp, err := bbClient.Upload(context.Background(), streaming.NopCloser(strings.NewReader(testcommon.BlockBlobDefaultData)), nil)
	_require.Nil(err)
	// _require.Equal(cResp.RawResponse.StatusCode, 201)

	currentTime := testcommon.GetRelativeTimeFromAnchor(cResp.Date, 10)

	options := blob.CreateSnapshotOptions{
		AccessConditions: &blob.AccessConditions{
			ModifiedAccessConditions: &blob.ModifiedAccessConditions{
				IfModifiedSince: &currentTime,
			},
		},
	}
	_, err = bbClient.CreateSnapshot(context.Background(), &options)
	_require.NotNil(err)
}

func (s *BlobRecordedTestsSuite) TestBlobSnapshotIfUnmodifiedSinceTrue() {
	_require := require.New(s.T())
	testName := s.T().Name()
	svcClient, err := testcommon.GetServiceClient(s.T(), testcommon.TestAccountDefault, nil)
	_require.NoError(err)

	containerName := testcommon.GenerateContainerName(testName)
	containerClient := testcommon.CreateNewContainer(context.Background(), _require, containerName, svcClient)
	defer testcommon.DeleteContainer(context.Background(), _require, containerClient)

	bbName := testcommon.GenerateBlobName(testName)
	bbClient := testcommon.GetBlockBlobClient(bbName, containerClient)

	cResp, err := bbClient.Upload(context.Background(), streaming.NopCloser(strings.NewReader(testcommon.BlockBlobDefaultData)), nil)
	_require.Nil(err)
	// _require.Equal(cResp.RawResponse.StatusCode, 201)

	currentTime := testcommon.GetRelativeTimeFromAnchor(cResp.Date, 10)
	options := blob.CreateSnapshotOptions{
		AccessConditions: &blob.AccessConditions{
			ModifiedAccessConditions: &blob.ModifiedAccessConditions{
				IfUnmodifiedSince: &currentTime,
			},
		},
	}
	resp, err := bbClient.CreateSnapshot(context.Background(), &options)
	_require.Nil(err)
	_require.NotEqual(*resp.Snapshot, "")
}

func (s *BlobRecordedTestsSuite) TestBlobSnapshotIfUnmodifiedSinceFalse() {
	_require := require.New(s.T())
	testName := s.T().Name()
	svcClient, err := testcommon.GetServiceClient(s.T(), testcommon.TestAccountDefault, nil)
	_require.NoError(err)

	containerName := testcommon.GenerateContainerName(testName)
	containerClient := testcommon.CreateNewContainer(context.Background(), _require, containerName, svcClient)
	defer testcommon.DeleteContainer(context.Background(), _require, containerClient)

	bbName := testcommon.GenerateBlobName(testName)
	bbClient := testcommon.GetBlockBlobClient(bbName, containerClient)

	cResp, err := bbClient.Upload(context.Background(), streaming.NopCloser(strings.NewReader(testcommon.BlockBlobDefaultData)), nil)
	_require.Nil(err)
	// _require.Equal(cResp.RawResponse.StatusCode, 201)

	currentTime := testcommon.GetRelativeTimeFromAnchor(cResp.Date, -10)
	options := blob.CreateSnapshotOptions{
		AccessConditions: &blob.AccessConditions{ModifiedAccessConditions: &blob.ModifiedAccessConditions{
			IfUnmodifiedSince: &currentTime,
		}},
	}
	_, err = bbClient.CreateSnapshot(context.Background(), &options)
	_require.NotNil(err)
}

func (s *BlobRecordedTestsSuite) TestBlobSnapshotIfMatchTrue() {
	_require := require.New(s.T())
	testName := s.T().Name()
	svcClient, err := testcommon.GetServiceClient(s.T(), testcommon.TestAccountDefault, nil)
	_require.NoError(err)

	containerName := testcommon.GenerateContainerName(testName)
	containerClient := testcommon.CreateNewContainer(context.Background(), _require, containerName, svcClient)
	defer testcommon.DeleteContainer(context.Background(), _require, containerClient)

	blockBlobName := testcommon.GenerateBlobName(testName)
	bbClient := testcommon.CreateNewBlockBlob(context.Background(), _require, blockBlobName, containerClient)

	resp, err := bbClient.GetProperties(context.Background(), nil)
	_require.Nil(err)

	options := blob.CreateSnapshotOptions{
		AccessConditions: &blob.AccessConditions{
			ModifiedAccessConditions: &blob.ModifiedAccessConditions{
				IfMatch: resp.ETag,
			},
		},
	}
	resp2, err := bbClient.CreateSnapshot(context.Background(), &options)
	_require.Nil(err)
	_require.NotEqual(*resp2.Snapshot, "")
}

func (s *BlobRecordedTestsSuite) TestBlobSnapshotIfMatchFalse() {
	_require := require.New(s.T())
	testName := s.T().Name()
	svcClient, err := testcommon.GetServiceClient(s.T(), testcommon.TestAccountDefault, nil)
	_require.NoError(err)

	containerName := testcommon.GenerateContainerName(testName)
	containerClient := testcommon.CreateNewContainer(context.Background(), _require, containerName, svcClient)
	defer testcommon.DeleteContainer(context.Background(), _require, containerClient)

	blockBlobName := testcommon.GenerateBlobName(testName)
	bbClient := testcommon.CreateNewBlockBlob(context.Background(), _require, blockBlobName, containerClient)

	options := blob.CreateSnapshotOptions{
		AccessConditions: &blob.AccessConditions{
			ModifiedAccessConditions: &blob.ModifiedAccessConditions{
				IfMatch: to.Ptr(azcore.ETag("garbage")),
			},
		},
	}
	_, err = bbClient.CreateSnapshot(context.Background(), &options)
	_require.NotNil(err)
}

func (s *BlobRecordedTestsSuite) TestBlobSnapshotIfNoneMatchTrue() {
	_require := require.New(s.T())
	testName := s.T().Name()
	svcClient, err := testcommon.GetServiceClient(s.T(), testcommon.TestAccountDefault, nil)
	_require.NoError(err)

	containerName := testcommon.GenerateContainerName(testName)
	containerClient := testcommon.CreateNewContainer(context.Background(), _require, containerName, svcClient)
	defer testcommon.DeleteContainer(context.Background(), _require, containerClient)

	blockBlobName := testcommon.GenerateBlobName(testName)
	bbClient := testcommon.CreateNewBlockBlob(context.Background(), _require, blockBlobName, containerClient)

	randomEtag := azcore.ETag("garbage")
	access := blob.ModifiedAccessConditions{
		IfNoneMatch: &randomEtag,
	}
	options := blob.CreateSnapshotOptions{
		AccessConditions: &blob.AccessConditions{
			ModifiedAccessConditions: &access,
		},
	}
	resp, err := bbClient.CreateSnapshot(context.Background(), &options)
	_require.Nil(err)
	_require.NotEqual(*resp.Snapshot, "")
}

func (s *BlobRecordedTestsSuite) TestBlobSnapshotIfNoneMatchFalse() {
	_require := require.New(s.T())
	testName := s.T().Name()
	svcClient, err := testcommon.GetServiceClient(s.T(), testcommon.TestAccountDefault, nil)
	_require.NoError(err)

	containerName := testcommon.GenerateContainerName(testName)
	containerClient := testcommon.CreateNewContainer(context.Background(), _require, containerName, svcClient)
	defer testcommon.DeleteContainer(context.Background(), _require, containerClient)

	blockBlobName := testcommon.GenerateBlobName(testName)
	bbClient := testcommon.CreateNewBlockBlob(context.Background(), _require, blockBlobName, containerClient)

	resp, err := bbClient.GetProperties(context.Background(), nil)
	_require.Nil(err)

	options := blob.CreateSnapshotOptions{
		AccessConditions: &blob.AccessConditions{
			ModifiedAccessConditions: &blob.ModifiedAccessConditions{IfNoneMatch: resp.ETag},
		},
	}
	_, err = bbClient.CreateSnapshot(context.Background(), &options)
	_require.NotNil(err)
}

func (s *BlobRecordedTestsSuite) TestBlobDownloadDataNonExistentBlob() {
	_require := require.New(s.T())
	testName := s.T().Name()
	svcClient, err := testcommon.GetServiceClient(s.T(), testcommon.TestAccountDefault, nil)
	_require.NoError(err)

	containerName := testcommon.GenerateContainerName(testName)
	containerClient := testcommon.CreateNewContainer(context.Background(), _require, containerName, svcClient)
	defer testcommon.DeleteContainer(context.Background(), _require, containerClient)

	blobName := testcommon.GenerateBlobName(testName)
	bbClient := containerClient.NewBlobClient(blobName)

	_, err = bbClient.DownloadStream(context.Background(), nil)
	_require.NotNil(err)
}

func (s *BlobRecordedTestsSuite) TestBlobDownloadDataNegativeOffset() {
	_require := require.New(s.T())
	testName := s.T().Name()
	svcClient, err := testcommon.GetServiceClient(s.T(), testcommon.TestAccountDefault, nil)
	_require.NoError(err)

	containerName := testcommon.GenerateContainerName(testName)
	containerClient := testcommon.CreateNewContainer(context.Background(), _require, containerName, svcClient)
	defer testcommon.DeleteContainer(context.Background(), _require, containerClient)

	blockBlobName := testcommon.GenerateBlobName(testName)
	bbClient := testcommon.CreateNewBlockBlob(context.Background(), _require, blockBlobName, containerClient)

	options := blob.DownloadStreamOptions{
		Range: blob.HTTPRange{
			Offset: -1,
		},
	}
	_, err = bbClient.DownloadStream(context.Background(), &options)
	_require.Nil(err)
}

func (s *BlobRecordedTestsSuite) TestBlobDownloadDataOffsetOutOfRange() {
	_require := require.New(s.T())
	testName := s.T().Name()
	svcClient, err := testcommon.GetServiceClient(s.T(), testcommon.TestAccountDefault, nil)
	_require.NoError(err)

	containerName := testcommon.GenerateContainerName(testName)
	containerClient := testcommon.CreateNewContainer(context.Background(), _require, containerName, svcClient)
	defer testcommon.DeleteContainer(context.Background(), _require, containerClient)

	blockBlobName := testcommon.GenerateBlobName(testName)
	bbClient := testcommon.CreateNewBlockBlob(context.Background(), _require, blockBlobName, containerClient)

	options := blob.DownloadStreamOptions{
		Range: blob.HTTPRange{
			Offset: int64(len(testcommon.BlockBlobDefaultData)),
		},
	}
	_, err = bbClient.DownloadStream(context.Background(), &options)
	_require.NotNil(err)
	testcommon.ValidateBlobErrorCode(_require, err, bloberror.InvalidRange)
}

func (s *BlobRecordedTestsSuite) TestBlobDownloadDataCountNegative() {
	_require := require.New(s.T())
	testName := s.T().Name()
	svcClient, err := testcommon.GetServiceClient(s.T(), testcommon.TestAccountDefault, nil)
	_require.NoError(err)

	containerName := testcommon.GenerateContainerName(testName)
	containerClient := testcommon.CreateNewContainer(context.Background(), _require, containerName, svcClient)
	defer testcommon.DeleteContainer(context.Background(), _require, containerClient)

	blockBlobName := testcommon.GenerateBlobName(testName)
	bbClient := testcommon.CreateNewBlockBlob(context.Background(), _require, blockBlobName, containerClient)

	options := blob.DownloadStreamOptions{
		Range: blob.HTTPRange{
			Count: -2,
		},
	}
	_, err = bbClient.DownloadStream(context.Background(), &options)
	_require.Nil(err)
}

func (s *BlobRecordedTestsSuite) TestBlobDownloadDataCountZero() {
	_require := require.New(s.T())
	testName := s.T().Name()
	svcClient, err := testcommon.GetServiceClient(s.T(), testcommon.TestAccountDefault, nil)
	_require.NoError(err)

	containerName := testcommon.GenerateContainerName(testName)
	containerClient := testcommon.CreateNewContainer(context.Background(), _require, containerName, svcClient)
	defer testcommon.DeleteContainer(context.Background(), _require, containerClient)

	blockBlobName := testcommon.GenerateBlobName(testName)
	bbClient := testcommon.CreateNewBlockBlob(context.Background(), _require, blockBlobName, containerClient)

	options := blob.DownloadStreamOptions{}
	resp, err := bbClient.DownloadStream(context.Background(), &options)
	_require.Nil(err)

	// Specifying a count of 0 results in the value being ignored
	data, err := io.ReadAll(resp.Body)
	_require.Nil(err)
	_require.Equal(string(data), testcommon.BlockBlobDefaultData)
}

func (s *BlobRecordedTestsSuite) TestBlobDownloadDataCountExact() {
	_require := require.New(s.T())
	testName := s.T().Name()
	svcClient, err := testcommon.GetServiceClient(s.T(), testcommon.TestAccountDefault, nil)
	_require.NoError(err)

	containerName := testcommon.GenerateContainerName(testName)
	containerClient := testcommon.CreateNewContainer(context.Background(), _require, containerName, svcClient)
	defer testcommon.DeleteContainer(context.Background(), _require, containerClient)

	blockBlobName := testcommon.GenerateBlobName(testName)
	bbClient := testcommon.CreateNewBlockBlob(context.Background(), _require, blockBlobName, containerClient)

	options := blob.DownloadStreamOptions{
		Range: blob.HTTPRange{
			Count: int64(len(testcommon.BlockBlobDefaultData)),
		},
	}
	resp, err := bbClient.DownloadStream(context.Background(), &options)
	_require.Nil(err)

	data, err := io.ReadAll(resp.Body)
	_require.Nil(err)
	_require.Equal(string(data), testcommon.BlockBlobDefaultData)
}

func (s *BlobRecordedTestsSuite) TestBlobDownloadDataCountOutOfRange() {
	_require := require.New(s.T())
	testName := s.T().Name()
	svcClient, err := testcommon.GetServiceClient(s.T(), testcommon.TestAccountDefault, nil)
	_require.NoError(err)

	containerName := testcommon.GenerateContainerName(testName)
	containerClient := testcommon.CreateNewContainer(context.Background(), _require, containerName, svcClient)
	defer testcommon.DeleteContainer(context.Background(), _require, containerClient)

	blockBlobName := testcommon.GenerateBlobName(testName)
	bbClient := testcommon.CreateNewBlockBlob(context.Background(), _require, blockBlobName, containerClient)

	options := blob.DownloadStreamOptions{
		Range: blob.HTTPRange{
			Count: int64((len(testcommon.BlockBlobDefaultData)) * 2),
		},
	}
	resp, err := bbClient.DownloadStream(context.Background(), &options)
	_require.Nil(err)

	data, err := io.ReadAll(resp.Body)
	_require.Nil(err)
	_require.Equal(string(data), testcommon.BlockBlobDefaultData)
}

func (s *BlobRecordedTestsSuite) TestBlobDownloadDataEmptyRangeStruct() {
	_require := require.New(s.T())
	testName := s.T().Name()
	svcClient, err := testcommon.GetServiceClient(s.T(), testcommon.TestAccountDefault, nil)
	_require.NoError(err)

	containerName := testcommon.GenerateContainerName(testName)
	containerClient := testcommon.CreateNewContainer(context.Background(), _require, containerName, svcClient)
	defer testcommon.DeleteContainer(context.Background(), _require, containerClient)

	blockBlobName := testcommon.GenerateBlobName(testName)
	bbClient := testcommon.CreateNewBlockBlob(context.Background(), _require, blockBlobName, containerClient)

	options := blob.DownloadStreamOptions{}
	resp, err := bbClient.DownloadStream(context.Background(), &options)
	_require.Nil(err)

	data, err := io.ReadAll(resp.Body)
	_require.Nil(err)
	_require.Equal(string(data), testcommon.BlockBlobDefaultData)
}

func (s *BlobRecordedTestsSuite) TestBlobDownloadDataContentMD5() {
	_require := require.New(s.T())
	testName := s.T().Name()
	svcClient, err := testcommon.GetServiceClient(s.T(), testcommon.TestAccountDefault, nil)
	_require.NoError(err)

	containerName := testcommon.GenerateContainerName(testName)
	containerClient := testcommon.CreateNewContainer(context.Background(), _require, containerName, svcClient)
	defer testcommon.DeleteContainer(context.Background(), _require, containerClient)

	blockBlobName := testcommon.GenerateBlobName(testName)
	bbClient := testcommon.CreateNewBlockBlob(context.Background(), _require, blockBlobName, containerClient)

	options := blob.DownloadStreamOptions{
		Range: blob.HTTPRange{
			Count:  3,
			Offset: 10,
		},
		RangeGetContentMD5: to.Ptr(true),
	}
	resp, err := bbClient.DownloadStream(context.Background(), &options)
	_require.Nil(err)
	mdf := md5.Sum([]byte(testcommon.BlockBlobDefaultData)[10:13])
	_require.Equal(resp.ContentMD5, mdf[:])
}

func (s *BlobRecordedTestsSuite) TestBlobDownloadDataIfModifiedSinceTrue() {
	_require := require.New(s.T())
	testName := s.T().Name()
	svcClient, err := testcommon.GetServiceClient(s.T(), testcommon.TestAccountDefault, nil)
	_require.NoError(err)

	containerName := testcommon.GenerateContainerName(testName)
	containerClient := testcommon.CreateNewContainer(context.Background(), _require, containerName, svcClient)
	defer testcommon.DeleteContainer(context.Background(), _require, containerClient)

	bbName := testcommon.GenerateBlobName(testName)
	bbClient := testcommon.GetBlockBlobClient(bbName, containerClient)

	cResp, err := bbClient.Upload(context.Background(), streaming.NopCloser(strings.NewReader(testcommon.BlockBlobDefaultData)), nil)
	_require.Nil(err)
	// _require.Equal(cResp.RawResponse.StatusCode, 201)

	currentTime := testcommon.GetRelativeTimeFromAnchor(cResp.Date, -10)

	options := blob.DownloadStreamOptions{
		AccessConditions: &blob.AccessConditions{
			ModifiedAccessConditions: &blob.ModifiedAccessConditions{
				IfModifiedSince: &currentTime,
			},
		},
	}

	resp, err := bbClient.DownloadStream(context.Background(), &options)
	_require.Nil(err)
	_require.Equal(*resp.ContentLength, int64(len(testcommon.BlockBlobDefaultData)))
}

func (s *BlobRecordedTestsSuite) TestBlobDownloadDataIfModifiedSinceFalse() {
	_require := require.New(s.T())
	testName := s.T().Name()
	svcClient, err := testcommon.GetServiceClient(s.T(), testcommon.TestAccountDefault, nil)
	_require.NoError(err)

	containerClient := testcommon.CreateNewContainer(context.Background(), _require, testcommon.GenerateContainerName(testName), svcClient)
	defer testcommon.DeleteContainer(context.Background(), _require, containerClient)

	bbClient := testcommon.GetBlockBlobClient(testcommon.GenerateBlobName(testName), containerClient)

	cResp, err := bbClient.Upload(context.Background(), streaming.NopCloser(strings.NewReader(testcommon.BlockBlobDefaultData)), nil)
	_require.Nil(err)
	// _require.Equal(cResp.RawResponse.StatusCode, 201)

	currentTime := testcommon.GetRelativeTimeFromAnchor(cResp.Date, 10)

	resp, err := bbClient.DownloadStream(context.Background(), &blob.DownloadStreamOptions{
		AccessConditions: &blob.AccessConditions{ModifiedAccessConditions: &blob.ModifiedAccessConditions{
			IfModifiedSince: &currentTime,
		}},
	})
	_require.Nil(err)
	//testcommon.ValidateBlobErrorCode(_require, err, bloberror.ConditionNotMet)
	_require.Equal(*resp.ErrorCode, string(bloberror.ConditionNotMet))
}

func (s *BlobRecordedTestsSuite) TestBlobDownloadDataIfUnmodifiedSinceTrue() {
	_require := require.New(s.T())
	testName := s.T().Name()
	svcClient, err := testcommon.GetServiceClient(s.T(), testcommon.TestAccountDefault, nil)
	_require.NoError(err)

	containerName := testcommon.GenerateContainerName(testName)
	containerClient := testcommon.CreateNewContainer(context.Background(), _require, containerName, svcClient)
	defer testcommon.DeleteContainer(context.Background(), _require, containerClient)

	bbName := testcommon.GenerateBlobName(testName)
	bbClient := testcommon.GetBlockBlobClient(bbName, containerClient)

	cResp, err := bbClient.Upload(context.Background(), streaming.NopCloser(strings.NewReader(testcommon.BlockBlobDefaultData)), nil)
	_require.Nil(err)
	// _require.Equal(cResp.RawResponse.StatusCode, 201)

	currentTime := testcommon.GetRelativeTimeFromAnchor(cResp.Date, 10)

	options := blob.DownloadStreamOptions{
		AccessConditions: &blob.AccessConditions{
			ModifiedAccessConditions: &blob.ModifiedAccessConditions{IfUnmodifiedSince: &currentTime},
		},
	}
	resp, err := bbClient.DownloadStream(context.Background(), &options)
	_require.Nil(err)
	_require.Equal(*resp.ContentLength, int64(len(testcommon.BlockBlobDefaultData)))
}

func (s *BlobRecordedTestsSuite) TestBlobDownloadDataIfUnmodifiedSinceFalse() {
	_require := require.New(s.T())
	testName := s.T().Name()
	svcClient, err := testcommon.GetServiceClient(s.T(), testcommon.TestAccountDefault, nil)
	_require.NoError(err)

	containerName := testcommon.GenerateContainerName(testName)
	containerClient := testcommon.CreateNewContainer(context.Background(), _require, containerName, svcClient)
	defer testcommon.DeleteContainer(context.Background(), _require, containerClient)

	bbName := testcommon.GenerateBlobName(testName)
	bbClient := testcommon.GetBlockBlobClient(bbName, containerClient)

	cResp, err := bbClient.Upload(context.Background(), streaming.NopCloser(strings.NewReader(testcommon.BlockBlobDefaultData)), nil)
	_require.Nil(err)
	// _require.Equal(cResp.RawResponse.StatusCode, 201)

	currentTime := testcommon.GetRelativeTimeFromAnchor(cResp.Date, -10)
	access := blob.ModifiedAccessConditions{
		IfUnmodifiedSince: &currentTime,
	}
	options := blob.DownloadStreamOptions{
		AccessConditions: &blob.AccessConditions{ModifiedAccessConditions: &access},
	}
	_, err = bbClient.DownloadStream(context.Background(), &options)
	_require.NotNil(err)
}

func (s *BlobRecordedTestsSuite) TestBlobDownloadDataIfMatchTrue() {
	_require := require.New(s.T())
	testName := s.T().Name()
	svcClient, err := testcommon.GetServiceClient(s.T(), testcommon.TestAccountDefault, nil)
	_require.NoError(err)

	containerName := testcommon.GenerateContainerName(testName)
	containerClient := testcommon.CreateNewContainer(context.Background(), _require, containerName, svcClient)
	defer testcommon.DeleteContainer(context.Background(), _require, containerClient)

	blockBlobName := testcommon.GenerateBlobName(testName)
	bbClient := testcommon.CreateNewBlockBlob(context.Background(), _require, blockBlobName, containerClient)

	resp, err := bbClient.GetProperties(context.Background(), nil)
	_require.Nil(err)

	options := blob.DownloadStreamOptions{
		AccessConditions: &blob.AccessConditions{
			ModifiedAccessConditions: &blob.ModifiedAccessConditions{IfMatch: resp.ETag},
		},
	}
	resp2, err := bbClient.DownloadStream(context.Background(), &options)
	_require.Nil(err)
	_require.Equal(*resp2.ContentLength, int64(len(testcommon.BlockBlobDefaultData)))
}

func (s *BlobRecordedTestsSuite) TestBlobDownloadDataIfMatchFalse() {
	_require := require.New(s.T())
	testName := s.T().Name()
	svcClient, err := testcommon.GetServiceClient(s.T(), testcommon.TestAccountDefault, nil)
	_require.NoError(err)

	containerName := testcommon.GenerateContainerName(testName)
	containerClient := testcommon.CreateNewContainer(context.Background(), _require, containerName, svcClient)
	defer testcommon.DeleteContainer(context.Background(), _require, containerClient)

	blockBlobName := testcommon.GenerateBlobName(testName)
	bbClient := testcommon.CreateNewBlockBlob(context.Background(), _require, blockBlobName, containerClient)

	resp, err := bbClient.GetProperties(context.Background(), nil)
	_require.Nil(err)

	options := blob.DownloadStreamOptions{
		AccessConditions: &blob.AccessConditions{
			ModifiedAccessConditions: &blob.ModifiedAccessConditions{IfMatch: resp.ETag},
		},
	}

	_, err = bbClient.SetMetadata(context.Background(), nil, nil)
	_require.Nil(err)

	_, err = bbClient.DownloadStream(context.Background(), &options)
	_require.NotNil(err)
}

func (s *BlobRecordedTestsSuite) TestBlobDownloadDataIfNoneMatchTrue() {
	_require := require.New(s.T())
	testName := s.T().Name()
	svcClient, err := testcommon.GetServiceClient(s.T(), testcommon.TestAccountDefault, nil)
	_require.NoError(err)

	containerName := testcommon.GenerateContainerName(testName)
	containerClient := testcommon.CreateNewContainer(context.Background(), _require, containerName, svcClient)
	defer testcommon.DeleteContainer(context.Background(), _require, containerClient)

	blockBlobName := testcommon.GenerateBlobName(testName)
	bbClient := testcommon.CreateNewBlockBlob(context.Background(), _require, blockBlobName, containerClient)

	resp, err := bbClient.GetProperties(context.Background(), nil)
	_require.Nil(err)
	options := blob.DownloadStreamOptions{
		AccessConditions: &blob.AccessConditions{ModifiedAccessConditions: &blob.ModifiedAccessConditions{
			IfNoneMatch: resp.ETag,
		}},
	}

	_, err = bbClient.SetMetadata(context.Background(), nil, nil)
	_require.Nil(err)

	resp2, err := bbClient.DownloadStream(context.Background(), &options)
	_require.Nil(err)
	_require.Equal(*resp2.ContentLength, int64(len(testcommon.BlockBlobDefaultData)))
}

func (s *BlobRecordedTestsSuite) TestBlobDownloadDataIfNoneMatchFalse() {
	_require := require.New(s.T())
	testName := s.T().Name()
	svcClient, err := testcommon.GetServiceClient(s.T(), testcommon.TestAccountDefault, nil)
	_require.NoError(err)

	containerName := testcommon.GenerateContainerName(testName)
	containerClient := testcommon.CreateNewContainer(context.Background(), _require, containerName, svcClient)
	defer testcommon.DeleteContainer(context.Background(), _require, containerClient)

	blockBlobName := testcommon.GenerateBlobName(testName)
	bbClient := testcommon.CreateNewBlockBlob(context.Background(), _require, blockBlobName, containerClient)

	resp, err := bbClient.GetProperties(context.Background(), nil)
	_require.Nil(err)
	options := blob.DownloadStreamOptions{
		AccessConditions: &blob.AccessConditions{
			ModifiedAccessConditions: &blob.ModifiedAccessConditions{IfNoneMatch: resp.ETag},
		},
	}

	resp2, err := bbClient.DownloadStream(context.Background(), &options)
	_require.Nil(err)
	_require.Equal(*resp2.ErrorCode, string(bloberror.ConditionNotMet))
}

func (s *BlobRecordedTestsSuite) TestBlobDeleteNonExistent() {
	_require := require.New(s.T())
	testName := s.T().Name()
	svcClient, err := testcommon.GetServiceClient(s.T(), testcommon.TestAccountDefault, nil)
	_require.NoError(err)

	containerName := testcommon.GenerateContainerName(testName)
	containerClient := testcommon.CreateNewContainer(context.Background(), _require, containerName, svcClient)
	defer testcommon.DeleteContainer(context.Background(), _require, containerClient)

	blockBlobName := testcommon.GenerateBlobName(testName)
	bbClient := containerClient.NewBlockBlobClient(blockBlobName)

	_, err = bbClient.Delete(context.Background(), nil)
	_require.NotNil(err)
}

func (s *BlobRecordedTestsSuite) TestBlobDeleteSnapshot() {
	_require := require.New(s.T())
	testName := s.T().Name()
	svcClient, err := testcommon.GetServiceClient(s.T(), testcommon.TestAccountDefault, nil)
	_require.NoError(err)

	containerName := testcommon.GenerateContainerName(testName)
	containerClient := testcommon.CreateNewContainer(context.Background(), _require, containerName, svcClient)
	defer testcommon.DeleteContainer(context.Background(), _require, containerClient)

	blockBlobName := testcommon.GenerateBlobName(testName)
	bbClient := testcommon.CreateNewBlockBlob(context.Background(), _require, blockBlobName, containerClient)

	resp, err := bbClient.CreateSnapshot(context.Background(), nil)
	_require.Nil(err)
	snapshotURL, _ := bbClient.WithSnapshot(*resp.Snapshot)

	_, err = snapshotURL.Delete(context.Background(), nil)
	_require.Nil(err)

	validateBlobDeleted(_require, snapshotURL)
}

//
////func (s *BlobRecordedTestsSuite) TestBlobDeleteSnapshotsInclude() {
////	svcClient := testcommon.GetServiceClient()
////	containerClient, _ := testcommon.CreateNewContainer(c, svcClient)
////	defer testcommon.DeleteContainer(context.Background(), _require, containerClient)
////	bbClient, _ := createNewBlockBlob(c, containerClient)
////
////	_, err := bbClient.CreateSnapshot(context.Background(), nil)
////	_require.Nil(err)
////
////	deleteSnapshots := DeleteSnapshotsOptionInclude
////	_, err = bbClient.Delete(context.Background(), &BlobDeleteOptions{
////		DeleteSnapshots: &deleteSnapshots,
////	})
////	_require.Nil(err)
////
////	include := []ListBlobsIncludeItem{ListBlobsIncludeItemSnapshots}
////	containerListBlobFlatSegmentOptions := ContainerListBlobsFlatOptions{
////		Include: include,
////	}
////	blobs, errChan := containerClient.NewListBlobsFlatPager(ctx, 3, 0, &containerListBlobFlatSegmentOptions)
////	_assert(<- errChan, chk.IsNil)
////	_assert(<- blobs, chk.HasLen, 0)
////}
//
////func (s *BlobRecordedTestsSuite) TestBlobDeleteSnapshotsOnly() {
////	svcClient := testcommon.GetServiceClient()
////	containerClient, _ := testcommon.CreateNewContainer(c, svcClient)
////	defer testcommon.DeleteContainer(context.Background(), _require, containerClient)
////	bbClient, _ := createNewBlockBlob(c, containerClient)
////
////	_, err := bbClient.CreateSnapshot(context.Background(), nil)
////	_require.Nil(err)
////	deleteSnapshot := DeleteSnapshotsOptionOnly
////	deleteBlobOptions := blob.DeleteOptions{
////		DeleteSnapshots: &deleteSnapshot,
////	}
////	_, err = bbClient.Delete(context.Background(), &deleteBlobOptions)
////	_require.Nil(err)
////
////	include := []ListBlobsIncludeItem{ListBlobsIncludeItemSnapshots}
////	containerListBlobFlatSegmentOptions := ContainerListBlobsFlatOptions{
////		Include: include,
////	}
////	blobs, errChan := containerClient.NewListBlobsFlatPager(ctx, 3, 0, &containerListBlobFlatSegmentOptions)
////	_assert(<- errChan, chk.IsNil)
////	_assert(blobs, chk.HasLen, 1)
////	_assert(*(<-blobs).Snapshot == "", chk.Equals, true)
////}

func (s *BlobRecordedTestsSuite) TestBlobDeleteSnapshotsNoneWithSnapshots() {
	_require := require.New(s.T())
	testName := s.T().Name()
	svcClient, err := testcommon.GetServiceClient(s.T(), testcommon.TestAccountDefault, nil)
	_require.NoError(err)

	containerName := testcommon.GenerateContainerName(testName)
	containerClient := testcommon.CreateNewContainer(context.Background(), _require, containerName, svcClient)
	defer testcommon.DeleteContainer(context.Background(), _require, containerClient)

	blockBlobName := testcommon.GenerateBlobName(testName)
	bbClient := testcommon.CreateNewBlockBlob(context.Background(), _require, blockBlobName, containerClient)

	_, err = bbClient.CreateSnapshot(context.Background(), nil)
	_require.Nil(err)
	_, err = bbClient.Delete(context.Background(), nil)
	_require.NotNil(err)
}

func validateBlobDeleted(_require *require.Assertions, bbClient *blockblob.Client) {
	_, err := bbClient.GetProperties(context.Background(), nil)
	_require.NotNil(err)
	_require.Contains(err.Error(), bloberror.BlobNotFound)
}

func (s *BlobRecordedTestsSuite) TestBlobDeleteIfModifiedSinceTrue() {
	_require := require.New(s.T())
	testName := s.T().Name()
	svcClient, err := testcommon.GetServiceClient(s.T(), testcommon.TestAccountDefault, nil)
	_require.NoError(err)

	containerName := testcommon.GenerateContainerName(testName)
	containerClient := testcommon.CreateNewContainer(context.Background(), _require, containerName, svcClient)
	defer testcommon.DeleteContainer(context.Background(), _require, containerClient)

	bbName := testcommon.GenerateBlobName(testName)
	bbClient := testcommon.GetBlockBlobClient(bbName, containerClient)

	cResp, err := bbClient.Upload(context.Background(), streaming.NopCloser(strings.NewReader(testcommon.BlockBlobDefaultData)), nil)
	_require.Nil(err)
	// _require.Equal(cResp.RawResponse.StatusCode, 201)

	currentTime := testcommon.GetRelativeTimeFromAnchor(cResp.Date, -10)

	deleteBlobOptions := blob.DeleteOptions{
		AccessConditions: &blob.AccessConditions{
			ModifiedAccessConditions: &blob.ModifiedAccessConditions{IfModifiedSince: &currentTime},
		},
	}
	_, err = bbClient.Delete(context.Background(), &deleteBlobOptions)
	_require.Nil(err)

	validateBlobDeleted(_require, bbClient)
}

func (s *BlobRecordedTestsSuite) TestBlobDeleteIfModifiedSinceFalse() {
	_require := require.New(s.T())
	testName := s.T().Name()
	svcClient, err := testcommon.GetServiceClient(s.T(), testcommon.TestAccountDefault, nil)
	_require.NoError(err)

	containerName := testcommon.GenerateContainerName(testName)
	containerClient := testcommon.CreateNewContainer(context.Background(), _require, containerName, svcClient)
	defer testcommon.DeleteContainer(context.Background(), _require, containerClient)

	bbName := testcommon.GenerateBlobName(testName)
	bbClient := testcommon.GetBlockBlobClient(bbName, containerClient)

	cResp, err := bbClient.Upload(context.Background(), streaming.NopCloser(strings.NewReader(testcommon.BlockBlobDefaultData)), nil)
	_require.Nil(err)
	// _require.Equal(cResp.RawResponse.StatusCode, 201)

	currentTime := testcommon.GetRelativeTimeFromAnchor(cResp.Date, 10)

	deleteBlobOptions := blob.DeleteOptions{
		AccessConditions: &blob.AccessConditions{
			ModifiedAccessConditions: &blob.ModifiedAccessConditions{IfModifiedSince: &currentTime},
		},
	}
	_, err = bbClient.Delete(context.Background(), &deleteBlobOptions)
	testcommon.ValidateBlobErrorCode(_require, err, bloberror.ConditionNotMet)
}

func (s *BlobRecordedTestsSuite) TestBlobDeleteIfUnmodifiedSinceTrue() {
	_require := require.New(s.T())
	testName := s.T().Name()
	svcClient, err := testcommon.GetServiceClient(s.T(), testcommon.TestAccountDefault, nil)
	_require.NoError(err)

	containerName := testcommon.GenerateContainerName(testName)
	containerClient := testcommon.CreateNewContainer(context.Background(), _require, containerName, svcClient)
	defer testcommon.DeleteContainer(context.Background(), _require, containerClient)

	bbName := testcommon.GenerateBlobName(testName)
	bbClient := testcommon.GetBlockBlobClient(bbName, containerClient)

	cResp, err := bbClient.Upload(context.Background(), streaming.NopCloser(strings.NewReader(testcommon.BlockBlobDefaultData)), nil)
	_require.Nil(err)
	// _require.Equal(cResp.RawResponse.StatusCode, 201)

	currentTime := testcommon.GetRelativeTimeFromAnchor(cResp.Date, 10)

	deleteBlobOptions := blob.DeleteOptions{
		AccessConditions: &blob.AccessConditions{
			ModifiedAccessConditions: &blob.ModifiedAccessConditions{IfUnmodifiedSince: &currentTime},
		},
	}
	_, err = bbClient.Delete(context.Background(), &deleteBlobOptions)
	_require.Nil(err)

	validateBlobDeleted(_require, bbClient)
}

func (s *BlobRecordedTestsSuite) TestBlobDeleteIfUnmodifiedSinceFalse() {
	_require := require.New(s.T())
	testName := s.T().Name()
	svcClient, err := testcommon.GetServiceClient(s.T(), testcommon.TestAccountDefault, nil)
	_require.NoError(err)

	containerName := testcommon.GenerateContainerName(testName)
	containerClient := testcommon.CreateNewContainer(context.Background(), _require, containerName, svcClient)
	defer testcommon.DeleteContainer(context.Background(), _require, containerClient)

	bbName := testcommon.GenerateBlobName(testName)
	bbClient := testcommon.GetBlockBlobClient(bbName, containerClient)

	cResp, err := bbClient.Upload(context.Background(), streaming.NopCloser(strings.NewReader(testcommon.BlockBlobDefaultData)), nil)
	_require.Nil(err)
	// _require.Equal(cResp.RawResponse.StatusCode, 201)

	currentTime := testcommon.GetRelativeTimeFromAnchor(cResp.Date, -10)

	deleteBlobOptions := blob.DeleteOptions{
		AccessConditions: &blob.AccessConditions{
			ModifiedAccessConditions: &blob.ModifiedAccessConditions{IfUnmodifiedSince: &currentTime},
		},
	}
	_, err = bbClient.Delete(context.Background(), &deleteBlobOptions)
	testcommon.ValidateBlobErrorCode(_require, err, bloberror.ConditionNotMet)
}

func (s *BlobRecordedTestsSuite) TestBlobDeleteIfMatchTrue() {
	_require := require.New(s.T())
	testName := s.T().Name()
	svcClient, err := testcommon.GetServiceClient(s.T(), testcommon.TestAccountDefault, nil)
	_require.NoError(err)

	containerName := testcommon.GenerateContainerName(testName)
	containerClient := testcommon.CreateNewContainer(context.Background(), _require, containerName, svcClient)
	defer testcommon.DeleteContainer(context.Background(), _require, containerClient)

	blockBlobName := testcommon.GenerateBlobName(testName)
	bbClient := testcommon.CreateNewBlockBlob(context.Background(), _require, blockBlobName, containerClient)

	resp, _ := bbClient.GetProperties(context.Background(), nil)

	deleteBlobOptions := blob.DeleteOptions{
		AccessConditions: &blob.AccessConditions{
			ModifiedAccessConditions: &blob.ModifiedAccessConditions{IfMatch: resp.ETag},
		},
	}
	_, err = bbClient.Delete(context.Background(), &deleteBlobOptions)
	_require.Nil(err)

	validateBlobDeleted(_require, bbClient)
}

func (s *BlobRecordedTestsSuite) TestBlobDeleteIfMatchFalse() {
	_require := require.New(s.T())
	testName := s.T().Name()
	svcClient, err := testcommon.GetServiceClient(s.T(), testcommon.TestAccountDefault, nil)
	_require.NoError(err)

	containerName := testcommon.GenerateContainerName(testName)
	containerClient := testcommon.CreateNewContainer(context.Background(), _require, containerName, svcClient)
	defer testcommon.DeleteContainer(context.Background(), _require, containerClient)

	blockBlobName := testcommon.GenerateBlobName(testName)
	bbClient := testcommon.CreateNewBlockBlob(context.Background(), _require, blockBlobName, containerClient)

	resp, err := bbClient.GetProperties(context.Background(), nil)
	_require.Nil(err)
	etag := resp.ETag

	_, err = bbClient.SetMetadata(context.Background(), nil, nil)
	_require.Nil(err)

	deleteBlobOptions := blob.DeleteOptions{
		AccessConditions: &blob.AccessConditions{
			ModifiedAccessConditions: &blob.ModifiedAccessConditions{IfMatch: etag},
		},
	}
	_, err = bbClient.Delete(context.Background(), &deleteBlobOptions)
	testcommon.ValidateBlobErrorCode(_require, err, bloberror.ConditionNotMet)
}

func (s *BlobRecordedTestsSuite) TestBlobDeleteIfNoneMatchTrue() {
	_require := require.New(s.T())
	testName := s.T().Name()
	svcClient, err := testcommon.GetServiceClient(s.T(), testcommon.TestAccountDefault, nil)
	_require.NoError(err)

	containerName := testcommon.GenerateContainerName(testName)
	containerClient := testcommon.CreateNewContainer(context.Background(), _require, containerName, svcClient)
	defer testcommon.DeleteContainer(context.Background(), _require, containerClient)

	blockBlobName := testcommon.GenerateBlobName(testName)
	bbClient := testcommon.CreateNewBlockBlob(context.Background(), _require, blockBlobName, containerClient)

	resp, _ := bbClient.GetProperties(context.Background(), nil)
	etag := resp.ETag
	_, err = bbClient.SetMetadata(context.Background(), nil, nil)
	_require.Nil(err)

	deleteBlobOptions := blob.DeleteOptions{
		AccessConditions: &blob.AccessConditions{
			ModifiedAccessConditions: &blob.ModifiedAccessConditions{IfNoneMatch: etag},
		},
	}
	_, err = bbClient.Delete(context.Background(), &deleteBlobOptions)
	_require.Nil(err)

	validateBlobDeleted(_require, bbClient)
}

func (s *BlobRecordedTestsSuite) TestBlobDeleteIfNoneMatchFalse() {
	_require := require.New(s.T())
	testName := s.T().Name()
	svcClient, err := testcommon.GetServiceClient(s.T(), testcommon.TestAccountDefault, nil)
	_require.NoError(err)

	containerName := testcommon.GenerateContainerName(testName)
	containerClient := testcommon.CreateNewContainer(context.Background(), _require, containerName, svcClient)
	defer testcommon.DeleteContainer(context.Background(), _require, containerClient)

	blockBlobName := testcommon.GenerateBlobName(testName)
	bbClient := testcommon.CreateNewBlockBlob(context.Background(), _require, blockBlobName, containerClient)

	resp, _ := bbClient.GetProperties(context.Background(), nil)
	etag := resp.ETag

	deleteBlobOptions := blob.DeleteOptions{
		AccessConditions: &blob.AccessConditions{
			ModifiedAccessConditions: &blob.ModifiedAccessConditions{IfNoneMatch: etag},
		},
	}
	_, err = bbClient.Delete(context.Background(), &deleteBlobOptions)
	testcommon.ValidateBlobErrorCode(_require, err, bloberror.ConditionNotMet)
}

func (s *BlobRecordedTestsSuite) TestBlobGetPropsAndMetadataIfModifiedSinceTrue() {
	_require := require.New(s.T())
	testName := s.T().Name()
	svcClient, err := testcommon.GetServiceClient(s.T(), testcommon.TestAccountDefault, nil)
	_require.NoError(err)

	containerName := testcommon.GenerateContainerName(testName)
	containerClient := testcommon.CreateNewContainer(context.Background(), _require, containerName, svcClient)
	defer testcommon.DeleteContainer(context.Background(), _require, containerClient)

	bbName := testcommon.GenerateBlobName(testName)
	bbClient := testcommon.GetBlockBlobClient(bbName, containerClient)

	cResp, err := bbClient.Upload(context.Background(), streaming.NopCloser(strings.NewReader(testcommon.BlockBlobDefaultData)), nil)
	_require.Nil(err)
	// _require.Equal(cResp.RawResponse.StatusCode, 201)

	currentTime := testcommon.GetRelativeTimeFromAnchor(cResp.Date, -10)

	_, err = bbClient.SetMetadata(context.Background(), testcommon.BasicMetadata, nil)
	_require.Nil(err)

	getBlobPropertiesOptions := blob.GetPropertiesOptions{
		AccessConditions: &blob.AccessConditions{
			ModifiedAccessConditions: &blob.ModifiedAccessConditions{IfModifiedSince: &currentTime},
		},
	}
	resp, err := bbClient.GetProperties(context.Background(), &getBlobPropertiesOptions)
	_require.Nil(err)
	_require.EqualValues(resp.Metadata, testcommon.BasicMetadata)
}

func (s *BlobRecordedTestsSuite) TestBlobGetPropsAndMetadataIfModifiedSinceFalse() {
	_require := require.New(s.T())
	testName := s.T().Name()
	svcClient, err := testcommon.GetServiceClient(s.T(), testcommon.TestAccountDefault, nil)
	_require.NoError(err)

	containerName := testcommon.GenerateContainerName(testName)
	containerClient := testcommon.CreateNewContainer(context.Background(), _require, containerName, svcClient)
	defer testcommon.DeleteContainer(context.Background(), _require, containerClient)

	bbName := testcommon.GenerateBlobName(testName)
	bbClient := testcommon.GetBlockBlobClient(bbName, containerClient)

	cResp, err := bbClient.Upload(context.Background(), streaming.NopCloser(strings.NewReader(testcommon.BlockBlobDefaultData)), nil)
	_require.Nil(err)
	// _require.Equal(cResp.RawResponse.StatusCode, 201)

	currentTime := testcommon.GetRelativeTimeFromAnchor(cResp.Date, 10)

	_, err = bbClient.SetMetadata(context.Background(), testcommon.BasicMetadata, nil)
	_require.Nil(err)

	getBlobPropertiesOptions := blob.GetPropertiesOptions{
		AccessConditions: &blob.AccessConditions{
			ModifiedAccessConditions: &blob.ModifiedAccessConditions{IfModifiedSince: &currentTime},
		},
	}
	_, err = bbClient.GetProperties(context.Background(), &getBlobPropertiesOptions)
	_require.NotNil(err)
	testcommon.ValidateHTTPErrorCode(_require, err, 304)
}

func (s *BlobRecordedTestsSuite) TestBlobGetPropsAndMetadataIfUnmodifiedSinceTrue() {
	_require := require.New(s.T())
	testName := s.T().Name()
	svcClient, err := testcommon.GetServiceClient(s.T(), testcommon.TestAccountDefault, nil)
	_require.NoError(err)

	containerName := testcommon.GenerateContainerName(testName)
	containerClient := testcommon.CreateNewContainer(context.Background(), _require, containerName, svcClient)
	defer testcommon.DeleteContainer(context.Background(), _require, containerClient)

	bbName := testcommon.GenerateBlobName(testName)
	bbClient := testcommon.GetBlockBlobClient(bbName, containerClient)

	cResp, err := bbClient.Upload(context.Background(), streaming.NopCloser(strings.NewReader(testcommon.BlockBlobDefaultData)), nil)
	_require.Nil(err)
	// _require.Equal(cResp.RawResponse.StatusCode, 201)

	currentTime := testcommon.GetRelativeTimeFromAnchor(cResp.Date, 10)

	_, err = bbClient.SetMetadata(context.Background(), testcommon.BasicMetadata, nil)
	_require.Nil(err)

	getBlobPropertiesOptions := blob.GetPropertiesOptions{
		AccessConditions: &blob.AccessConditions{
			ModifiedAccessConditions: &blob.ModifiedAccessConditions{IfUnmodifiedSince: &currentTime},
		},
	}
	resp, err := bbClient.GetProperties(context.Background(), &getBlobPropertiesOptions)
	_require.Nil(err)
	_require.EqualValues(resp.Metadata, testcommon.BasicMetadata)
}

//func (s *BlobRecordedTestsSuite) TestBlobGetPropsAndMetadataIfUnmodifiedSinceFalse() {
//	// TODO: Not Working
//	_require := require.New(s.T())
//	testName := s.T().Name()
////	svcClient, err := testcommon.GetServiceClient(s.T(), testcommon.TestAccountDefault, nil)
//	if err != nil {
//		s.Fail("Unable to fetch service client because " + err.Error())
//	}
//
//	containerName := testcommon.GenerateContainerName(testName)
//	containerClient := testcommon.CreateNewContainer(context.Background(), _require, containerName, svcClient)
//	defer testcommon.DeleteContainer(context.Background(), _require, containerClient)
//
//	blockBlobName := testcommon.GenerateBlobName(testName)
//	bbClient := testcommon.GetBlockBlobClient(blockBlobName, containerClient)
//
//	cResp, err := bbClient.Upload(context.Background(), streaming.NopCloser(strings.NewReader(testcommon.BlockBlobDefaultData)), nil)
//
//	_require.Nil(err)
//	_require.Equal(cResp.RawResponse.StatusCode, 201)
//
//	currentTime := testcommon.GetRelativeTimeFromAnchor(cResp.Date,-10)
//
//	_, err = bbClient.SetMetadata(context.Background(), testcommon.BasicMetadata, nil)
//	_require.Nil(err)
//
//	getBlobPropertiesOptions := blob.GetPropertiesOptions{
//		ModifiedAccessConditions: &blob.ModifiedAccessConditions{IfUnmodifiedSince: &currentTime},
//	}
//	_, err = bbClient.GetProperties(context.Background(), &getBlobPropertiesOptions)
//	_require.NotNil(err)
//}

func (s *BlobRecordedTestsSuite) TestBlobGetPropsAndMetadataIfMatchTrue() {
	_require := require.New(s.T())
	testName := s.T().Name()
	svcClient, err := testcommon.GetServiceClient(s.T(), testcommon.TestAccountDefault, nil)
	_require.NoError(err)

	containerName := testcommon.GenerateContainerName(testName)
	containerClient := testcommon.CreateNewContainer(context.Background(), _require, containerName, svcClient)
	defer testcommon.DeleteContainer(context.Background(), _require, containerClient)

	blockBlobName := testcommon.GenerateBlobName(testName)
	bbClient := testcommon.CreateNewBlockBlob(context.Background(), _require, blockBlobName, containerClient)

	resp, err := bbClient.SetMetadata(context.Background(), testcommon.BasicMetadata, nil)
	_require.Nil(err)

	getBlobPropertiesOptions := blob.GetPropertiesOptions{
		AccessConditions: &blob.AccessConditions{
			ModifiedAccessConditions: &blob.ModifiedAccessConditions{IfMatch: resp.ETag},
		},
	}
	resp2, err := bbClient.GetProperties(context.Background(), &getBlobPropertiesOptions)
	_require.Nil(err)
	_require.EqualValues(resp2.Metadata, testcommon.BasicMetadata)
}

func (s *BlobRecordedTestsSuite) TestBlobGetPropsOnMissingBlob() {
	_require := require.New(s.T())
	testName := s.T().Name()
	svcClient, err := testcommon.GetServiceClient(s.T(), testcommon.TestAccountDefault, nil)
	_require.NoError(err)

	containerName := testcommon.GenerateContainerName(testName)
	containerClient := testcommon.CreateNewContainer(context.Background(), _require, containerName, svcClient)
	defer testcommon.DeleteContainer(context.Background(), _require, containerClient)

	bbClient := containerClient.NewBlobClient("MISSING")

	_, err = bbClient.GetProperties(context.Background(), nil)
	testcommon.ValidateHTTPErrorCode(_require, err, 404)
	testcommon.ValidateBlobErrorCode(_require, err, bloberror.BlobNotFound)
}

func (s *BlobRecordedTestsSuite) TestBlobGetPropsAndMetadataIfMatchFalse() {
	_require := require.New(s.T())
	testName := s.T().Name()
	svcClient, err := testcommon.GetServiceClient(s.T(), testcommon.TestAccountDefault, nil)
	_require.NoError(err)

	containerName := testcommon.GenerateContainerName(testName)
	containerClient := testcommon.CreateNewContainer(context.Background(), _require, containerName, svcClient)
	defer testcommon.DeleteContainer(context.Background(), _require, containerClient)

	blockBlobName := testcommon.GenerateBlobName(testName)
	bbClient := testcommon.CreateNewBlockBlob(context.Background(), _require, blockBlobName, containerClient)

	eTag := azcore.ETag("garbage")
	getBlobPropertiesOptions := blob.GetPropertiesOptions{
		AccessConditions: &blob.AccessConditions{
			ModifiedAccessConditions: &blob.ModifiedAccessConditions{IfMatch: &eTag},
		},
	}
	_, err = bbClient.GetProperties(context.Background(), &getBlobPropertiesOptions)
	_require.NotNil(err)
	testcommon.ValidateHTTPErrorCode(_require, err, 412)
}

func (s *BlobRecordedTestsSuite) TestBlobGetPropsAndMetadataIfNoneMatchTrue() {
	_require := require.New(s.T())
	testName := s.T().Name()

	svcClient, err := testcommon.GetServiceClient(s.T(), testcommon.TestAccountDefault, nil)
	_require.NoError(err)

	containerName := testcommon.GenerateContainerName(testName)
	containerClient := testcommon.CreateNewContainer(context.Background(), _require, containerName, svcClient)
	defer testcommon.DeleteContainer(context.Background(), _require, containerClient)

	blockBlobName := testcommon.GenerateBlobName(testName)
	bbClient := testcommon.CreateNewBlockBlob(context.Background(), _require, blockBlobName, containerClient)

	_, err = bbClient.SetMetadata(context.Background(), testcommon.BasicMetadata, nil)
	_require.Nil(err)

	eTag := azcore.ETag("garbage")
	getBlobPropertiesOptions := blob.GetPropertiesOptions{
		AccessConditions: &blob.AccessConditions{
			ModifiedAccessConditions: &blob.ModifiedAccessConditions{IfNoneMatch: &eTag},
		},
	}
	resp, err := bbClient.GetProperties(context.Background(), &getBlobPropertiesOptions)
	_require.Nil(err)
	_require.EqualValues(resp.Metadata, testcommon.BasicMetadata)
}

func (s *BlobRecordedTestsSuite) TestBlobGetPropsAndMetadataIfNoneMatchFalse() {
	_require := require.New(s.T())
	testName := s.T().Name()

	svcClient, err := testcommon.GetServiceClient(s.T(), testcommon.TestAccountDefault, nil)
	_require.NoError(err)

	containerName := testcommon.GenerateContainerName(testName)
	containerClient := testcommon.CreateNewContainer(context.Background(), _require, containerName, svcClient)
	defer testcommon.DeleteContainer(context.Background(), _require, containerClient)

	blockBlobName := testcommon.GenerateBlobName(testName)
	bbClient := testcommon.CreateNewBlockBlob(context.Background(), _require, blockBlobName, containerClient)

	resp, err := bbClient.SetMetadata(context.Background(), nil, nil)
	_require.Nil(err)

	getBlobPropertiesOptions := blob.GetPropertiesOptions{
		AccessConditions: &blob.AccessConditions{
			ModifiedAccessConditions: &blob.ModifiedAccessConditions{IfNoneMatch: resp.ETag},
		},
	}
	_, err = bbClient.GetProperties(context.Background(), &getBlobPropertiesOptions)
	_require.NotNil(err)
	testcommon.ValidateHTTPErrorCode(_require, err, 304)
}

func (s *BlobRecordedTestsSuite) TestBlobSetPropertiesBasic() {
	_require := require.New(s.T())
	testName := s.T().Name()
	svcClient, err := testcommon.GetServiceClient(s.T(), testcommon.TestAccountDefault, nil)
	_require.NoError(err)

	containerName := testcommon.GenerateContainerName(testName)
	containerClient := testcommon.CreateNewContainer(context.Background(), _require, containerName, svcClient)
	defer testcommon.DeleteContainer(context.Background(), _require, containerClient)

	blockBlobName := testcommon.GenerateBlobName(testName)
	bbClient := testcommon.CreateNewBlockBlob(context.Background(), _require, blockBlobName, containerClient)

	_, err = bbClient.SetHTTPHeaders(context.Background(), testcommon.BasicHeaders, nil)
	_require.Nil(err)

	resp, _ := bbClient.GetProperties(context.Background(), nil)
	h := blob.ParseHTTPHeaders(resp)
	_require.EqualValues(h, testcommon.BasicHeaders)
}

func (s *BlobRecordedTestsSuite) TestBlobSetPropertiesEmptyValue() {
	_require := require.New(s.T())
	testName := s.T().Name()
	svcClient, err := testcommon.GetServiceClient(s.T(), testcommon.TestAccountDefault, nil)
	_require.NoError(err)

	containerName := testcommon.GenerateContainerName(testName)
	containerClient := testcommon.CreateNewContainer(context.Background(), _require, containerName, svcClient)
	defer testcommon.DeleteContainer(context.Background(), _require, containerClient)

	blockBlobName := testcommon.GenerateBlobName(testName)
	bbClient := testcommon.CreateNewBlockBlob(context.Background(), _require, blockBlobName, containerClient)

	contentType := to.Ptr("my_type")
	_, err = bbClient.SetHTTPHeaders(context.Background(), blob.HTTPHeaders{BlobContentType: contentType}, nil)
	_require.Nil(err)

	resp, err := bbClient.GetProperties(context.Background(), nil)
	_require.Nil(err)
	_require.EqualValues(resp.ContentType, contentType)

	_, err = bbClient.SetHTTPHeaders(context.Background(), blob.HTTPHeaders{}, nil)
	_require.Nil(err)

	resp, err = bbClient.GetProperties(context.Background(), nil)
	_require.Nil(err)
	_require.Nil(resp.ContentType)
}

func validatePropertiesSet(_require *require.Assertions, bbClient *blockblob.Client, disposition string) {
	resp, err := bbClient.GetProperties(context.Background(), nil)
	_require.Nil(err)
	_require.Equal(*resp.ContentDisposition, disposition)
}

func (s *BlobRecordedTestsSuite) TestBlobSetPropertiesIfModifiedSinceTrue() {
	_require := require.New(s.T())
	testName := s.T().Name()
	svcClient, err := testcommon.GetServiceClient(s.T(), testcommon.TestAccountDefault, nil)
	_require.NoError(err)

	containerName := testcommon.GenerateContainerName(testName)
	containerClient := testcommon.CreateNewContainer(context.Background(), _require, containerName, svcClient)
	defer testcommon.DeleteContainer(context.Background(), _require, containerClient)

	bbName := testcommon.GenerateBlobName(testName)
	bbClient := testcommon.GetBlockBlobClient(bbName, containerClient)

	cResp, err := bbClient.Upload(context.Background(), streaming.NopCloser(strings.NewReader(testcommon.BlockBlobDefaultData)), nil)
	_require.Nil(err)
	// _require.Equal(cResp.RawResponse.StatusCode, 201)

	currentTime := testcommon.GetRelativeTimeFromAnchor(cResp.Date, -10)

	_, err = bbClient.SetHTTPHeaders(context.Background(), blob.HTTPHeaders{BlobContentDisposition: to.Ptr("my_disposition")},
		&blob.SetHTTPHeadersOptions{
			AccessConditions: &blob.AccessConditions{
				ModifiedAccessConditions: &blob.ModifiedAccessConditions{IfModifiedSince: &currentTime},
			},
		})
	_require.Nil(err)

	validatePropertiesSet(_require, bbClient, "my_disposition")
}

func (s *BlobRecordedTestsSuite) TestBlobSetPropertiesIfModifiedSinceFalse() {
	_require := require.New(s.T())
	testName := s.T().Name()
	svcClient, err := testcommon.GetServiceClient(s.T(), testcommon.TestAccountDefault, nil)
	_require.NoError(err)

	containerName := testcommon.GenerateContainerName(testName)
	containerClient := testcommon.CreateNewContainer(context.Background(), _require, containerName, svcClient)
	defer testcommon.DeleteContainer(context.Background(), _require, containerClient)

	bbName := testcommon.GenerateBlobName(testName)
	bbClient := testcommon.GetBlockBlobClient(bbName, containerClient)

	cResp, err := bbClient.Upload(context.Background(), streaming.NopCloser(strings.NewReader(testcommon.BlockBlobDefaultData)), nil)
	_require.Nil(err)
	// _require.Equal(cResp.RawResponse.StatusCode, 201)

	currentTime := testcommon.GetRelativeTimeFromAnchor(cResp.Date, 10)

	_, err = bbClient.SetHTTPHeaders(context.Background(), blob.HTTPHeaders{BlobContentDisposition: to.Ptr("my_disposition")},
		&blob.SetHTTPHeadersOptions{
			AccessConditions: &blob.AccessConditions{
				ModifiedAccessConditions: &blob.ModifiedAccessConditions{IfModifiedSince: &currentTime},
			}})
	_require.NotNil(err)
}

func (s *BlobRecordedTestsSuite) TestBlobSetPropertiesIfUnmodifiedSinceTrue() {
	_require := require.New(s.T())
	testName := s.T().Name()
	svcClient, err := testcommon.GetServiceClient(s.T(), testcommon.TestAccountDefault, nil)
	_require.NoError(err)

	containerName := testcommon.GenerateContainerName(testName)
	containerClient := testcommon.CreateNewContainer(context.Background(), _require, containerName, svcClient)
	defer testcommon.DeleteContainer(context.Background(), _require, containerClient)

	bbName := testcommon.GenerateBlobName(testName)
	bbClient := testcommon.GetBlockBlobClient(bbName, containerClient)

	cResp, err := bbClient.Upload(context.Background(), streaming.NopCloser(strings.NewReader(testcommon.BlockBlobDefaultData)), nil)
	_require.Nil(err)
	// _require.Equal(cResp.RawResponse.StatusCode, 201)

	currentTime := testcommon.GetRelativeTimeFromAnchor(cResp.Date, 10)

	_, err = bbClient.SetHTTPHeaders(context.Background(), blob.HTTPHeaders{BlobContentDisposition: to.Ptr("my_disposition")},
		&blob.SetHTTPHeadersOptions{AccessConditions: &blob.AccessConditions{
			ModifiedAccessConditions: &blob.ModifiedAccessConditions{IfUnmodifiedSince: &currentTime},
		}})
	_require.Nil(err)

	validatePropertiesSet(_require, bbClient, "my_disposition")
}

func (s *BlobRecordedTestsSuite) TestBlobSetPropertiesIfUnmodifiedSinceFalse() {
	_require := require.New(s.T())
	testName := s.T().Name()
	svcClient, err := testcommon.GetServiceClient(s.T(), testcommon.TestAccountDefault, nil)
	_require.NoError(err)

	containerName := testcommon.GenerateContainerName(testName)
	containerClient := testcommon.CreateNewContainer(context.Background(), _require, containerName, svcClient)
	defer testcommon.DeleteContainer(context.Background(), _require, containerClient)

	bbName := testcommon.GenerateBlobName(testName)
	bbClient := testcommon.GetBlockBlobClient(bbName, containerClient)

	cResp, err := bbClient.Upload(context.Background(), streaming.NopCloser(strings.NewReader(testcommon.BlockBlobDefaultData)), nil)
	_require.Nil(err)
	// _require.Equal(cResp.RawResponse.StatusCode, 201)

	currentTime := testcommon.GetRelativeTimeFromAnchor(cResp.Date, -10)

	_, err = bbClient.SetHTTPHeaders(context.Background(), blob.HTTPHeaders{BlobContentDisposition: to.Ptr("my_disposition")},
		&blob.SetHTTPHeadersOptions{AccessConditions: &blob.AccessConditions{
			ModifiedAccessConditions: &blob.ModifiedAccessConditions{IfUnmodifiedSince: &currentTime},
		}})
	_require.NotNil(err)
}

func (s *BlobRecordedTestsSuite) TestBlobSetPropertiesIfMatchTrue() {
	_require := require.New(s.T())
	testName := s.T().Name()
	svcClient, err := testcommon.GetServiceClient(s.T(), testcommon.TestAccountDefault, nil)
	_require.NoError(err)

	containerName := testcommon.GenerateContainerName(testName)
	containerClient := testcommon.CreateNewContainer(context.Background(), _require, containerName, svcClient)
	defer testcommon.DeleteContainer(context.Background(), _require, containerClient)

	blockBlobName := testcommon.GenerateBlobName(testName)
	bbClient := testcommon.CreateNewBlockBlob(context.Background(), _require, blockBlobName, containerClient)

	resp, err := bbClient.GetProperties(context.Background(), nil)
	_require.Nil(err)

	_, err = bbClient.SetHTTPHeaders(context.Background(), blob.HTTPHeaders{BlobContentDisposition: to.Ptr("my_disposition")},
		&blob.SetHTTPHeadersOptions{AccessConditions: &blob.AccessConditions{
			ModifiedAccessConditions: &blob.ModifiedAccessConditions{IfMatch: resp.ETag},
		}})
	_require.Nil(err)

	validatePropertiesSet(_require, bbClient, "my_disposition")
}

func (s *BlobRecordedTestsSuite) TestBlobSetPropertiesIfMatchFalse() {
	_require := require.New(s.T())
	testName := s.T().Name()
	svcClient, err := testcommon.GetServiceClient(s.T(), testcommon.TestAccountDefault, nil)
	_require.NoError(err)

	containerName := testcommon.GenerateContainerName(testName)
	containerClient := testcommon.CreateNewContainer(context.Background(), _require, containerName, svcClient)
	defer testcommon.DeleteContainer(context.Background(), _require, containerClient)

	blockBlobName := testcommon.GenerateBlobName(testName)
	bbClient := testcommon.CreateNewBlockBlob(context.Background(), _require, blockBlobName, containerClient)

	_, err = bbClient.SetHTTPHeaders(context.Background(), blob.HTTPHeaders{BlobContentDisposition: to.Ptr("my_disposition")},
		&blob.SetHTTPHeadersOptions{AccessConditions: &blob.AccessConditions{
			ModifiedAccessConditions: &blob.ModifiedAccessConditions{IfMatch: to.Ptr(azcore.ETag("garbage"))},
		}})
	_require.NotNil(err)
}

func (s *BlobRecordedTestsSuite) TestBlobSetPropertiesIfNoneMatchTrue() {
	_require := require.New(s.T())
	testName := s.T().Name()
	svcClient, err := testcommon.GetServiceClient(s.T(), testcommon.TestAccountDefault, nil)
	_require.NoError(err)

	containerName := testcommon.GenerateContainerName(testName)
	containerClient := testcommon.CreateNewContainer(context.Background(), _require, containerName, svcClient)
	defer testcommon.DeleteContainer(context.Background(), _require, containerClient)

	blockBlobName := testcommon.GenerateBlobName(testName)
	bbClient := testcommon.CreateNewBlockBlob(context.Background(), _require, blockBlobName, containerClient)

	_, err = bbClient.SetHTTPHeaders(context.Background(), blob.HTTPHeaders{BlobContentDisposition: to.Ptr("my_disposition")},
		&blob.SetHTTPHeadersOptions{AccessConditions: &blob.AccessConditions{
			ModifiedAccessConditions: &blob.ModifiedAccessConditions{IfNoneMatch: to.Ptr(azcore.ETag("garbage"))},
		}})
	_require.Nil(err)

	validatePropertiesSet(_require, bbClient, "my_disposition")
}

func (s *BlobRecordedTestsSuite) TestBlobSetPropertiesIfNoneMatchFalse() {
	_require := require.New(s.T())
	testName := s.T().Name()
	svcClient, err := testcommon.GetServiceClient(s.T(), testcommon.TestAccountDefault, nil)
	_require.NoError(err)

	containerName := testcommon.GenerateContainerName(testName)
	containerClient := testcommon.CreateNewContainer(context.Background(), _require, containerName, svcClient)
	defer testcommon.DeleteContainer(context.Background(), _require, containerClient)

	blockBlobName := testcommon.GenerateBlobName(testName)
	bbClient := testcommon.CreateNewBlockBlob(context.Background(), _require, blockBlobName, containerClient)

	resp, err := bbClient.GetProperties(context.Background(), nil)
	_require.Nil(err)

	_, err = bbClient.SetHTTPHeaders(context.Background(), blob.HTTPHeaders{BlobContentDisposition: to.Ptr("my_disposition")},
		&blob.SetHTTPHeadersOptions{AccessConditions: &blob.AccessConditions{
			ModifiedAccessConditions: &blob.ModifiedAccessConditions{IfNoneMatch: resp.ETag},
		}})
	_require.NotNil(err)
}

func (s *BlobRecordedTestsSuite) TestBlobSetMetadataNil() {
	_require := require.New(s.T())
	testName := s.T().Name()
	svcClient, err := testcommon.GetServiceClient(s.T(), testcommon.TestAccountDefault, nil)
	_require.NoError(err)

	containerName := testcommon.GenerateContainerName(testName)
	containerClient := testcommon.CreateNewContainer(context.Background(), _require, containerName, svcClient)
	defer testcommon.DeleteContainer(context.Background(), _require, containerClient)

	blockBlobName := testcommon.GenerateBlobName(testName)
	bbClient := testcommon.CreateNewBlockBlob(context.Background(), _require, blockBlobName, containerClient)

	_, err = bbClient.SetMetadata(context.Background(), map[string]*string{"not": to.Ptr("nil")}, nil)
	_require.Nil(err)

	_, err = bbClient.SetMetadata(context.Background(), nil, nil)
	_require.Nil(err)

	blobGetResp, err := bbClient.GetProperties(context.Background(), nil)
	_require.Nil(err)
	_require.Len(blobGetResp.Metadata, 0)
}

func (s *BlobRecordedTestsSuite) TestBlobSetMetadataEmpty() {
	_require := require.New(s.T())
	testName := s.T().Name()
	svcClient, err := testcommon.GetServiceClient(s.T(), testcommon.TestAccountDefault, nil)
	_require.NoError(err)

	containerName := testcommon.GenerateContainerName(testName)
	containerClient := testcommon.CreateNewContainer(context.Background(), _require, containerName, svcClient)
	defer testcommon.DeleteContainer(context.Background(), _require, containerClient)

	blockBlobName := testcommon.GenerateBlobName(testName)
	bbClient := testcommon.CreateNewBlockBlob(context.Background(), _require, blockBlobName, containerClient)

	_, err = bbClient.SetMetadata(context.Background(), map[string]*string{"not": to.Ptr("nil")}, nil)
	_require.Nil(err)

	_, err = bbClient.SetMetadata(context.Background(), map[string]*string{}, nil)
	_require.Nil(err)

	resp, err := bbClient.GetProperties(context.Background(), nil)
	_require.Nil(err)
	_require.Len(resp.Metadata, 0)
}

func (s *BlobRecordedTestsSuite) TestBlobSetMetadataInvalidField() {
	_require := require.New(s.T())
	testName := s.T().Name()
	svcClient, err := testcommon.GetServiceClient(s.T(), testcommon.TestAccountDefault, nil)
	_require.NoError(err)

	containerName := testcommon.GenerateContainerName(testName)
	containerClient := testcommon.CreateNewContainer(context.Background(), _require, containerName, svcClient)
	defer testcommon.DeleteContainer(context.Background(), _require, containerClient)

	blockBlobName := testcommon.GenerateBlobName(testName)
	bbClient := testcommon.CreateNewBlockBlob(context.Background(), _require, blockBlobName, containerClient)

	_, err = bbClient.SetMetadata(context.Background(), map[string]*string{"Invalid field!": to.Ptr("value")}, nil)
	_require.NotNil(err)
	_require.Contains(err.Error(), testcommon.InvalidHeaderErrorSubstring)
	//_require.Equal(strings.Contains(err.Error(), testcommon.InvalidHeaderErrorSubstring), true)
}

func validateMetadataSet(_require *require.Assertions, bbClient *blockblob.Client) {
	resp, err := bbClient.GetProperties(context.Background(), nil)
	_require.Nil(err)
	_require.EqualValues(resp.Metadata, testcommon.BasicMetadata)
}

func (s *BlobRecordedTestsSuite) TestBlobSetMetadataIfModifiedSinceTrue() {
	_require := require.New(s.T())
	testName := s.T().Name()
	svcClient, err := testcommon.GetServiceClient(s.T(), testcommon.TestAccountDefault, nil)
	_require.NoError(err)

	containerName := testcommon.GenerateContainerName(testName)
	containerClient := testcommon.CreateNewContainer(context.Background(), _require, containerName, svcClient)
	defer testcommon.DeleteContainer(context.Background(), _require, containerClient)

	bbName := testcommon.GenerateBlobName(testName)
	bbClient := testcommon.GetBlockBlobClient(bbName, containerClient)

	cResp, err := bbClient.Upload(context.Background(), streaming.NopCloser(strings.NewReader(testcommon.BlockBlobDefaultData)), nil)
	_require.Nil(err)
	// _require.Equal(cResp.RawResponse.StatusCode, 201)

	currentTime := testcommon.GetRelativeTimeFromAnchor(cResp.Date, -10)

	setBlobMetadataOptions := blob.SetMetadataOptions{
		AccessConditions: &blob.AccessConditions{
			ModifiedAccessConditions: &blob.ModifiedAccessConditions{IfModifiedSince: &currentTime},
		},
	}
	_, err = bbClient.SetMetadata(context.Background(), testcommon.BasicMetadata, &setBlobMetadataOptions)
	_require.Nil(err)

	validateMetadataSet(_require, bbClient)
}

func (s *BlobRecordedTestsSuite) TestBlobSetMetadataIfModifiedSinceFalse() {
	_require := require.New(s.T())
	testName := s.T().Name()
	svcClient, err := testcommon.GetServiceClient(s.T(), testcommon.TestAccountDefault, nil)
	_require.NoError(err)

	containerName := testcommon.GenerateContainerName(testName)
	containerClient := testcommon.CreateNewContainer(context.Background(), _require, containerName, svcClient)
	defer testcommon.DeleteContainer(context.Background(), _require, containerClient)

	bbName := testcommon.GenerateBlobName(testName)
	bbClient := testcommon.GetBlockBlobClient(bbName, containerClient)

	cResp, err := bbClient.Upload(context.Background(), streaming.NopCloser(strings.NewReader(testcommon.BlockBlobDefaultData)), nil)
	_require.Nil(err)
	// _require.Equal(cResp.RawResponse.StatusCode, 201)

	currentTime := testcommon.GetRelativeTimeFromAnchor(cResp.Date, 10)

	setBlobMetadataOptions := blob.SetMetadataOptions{
		AccessConditions: &blob.AccessConditions{
			ModifiedAccessConditions: &blob.ModifiedAccessConditions{IfModifiedSince: &currentTime},
		},
	}
	_, err = bbClient.SetMetadata(context.Background(), testcommon.BasicMetadata, &setBlobMetadataOptions)
	testcommon.ValidateBlobErrorCode(_require, err, bloberror.ConditionNotMet)
}

func (s *BlobRecordedTestsSuite) TestBlobSetMetadataIfUnmodifiedSinceTrue() {
	_require := require.New(s.T())
	testName := s.T().Name()
	svcClient, err := testcommon.GetServiceClient(s.T(), testcommon.TestAccountDefault, nil)
	_require.NoError(err)

	containerName := testcommon.GenerateContainerName(testName)
	containerClient := testcommon.CreateNewContainer(context.Background(), _require, containerName, svcClient)
	defer testcommon.DeleteContainer(context.Background(), _require, containerClient)

	bbName := testcommon.GenerateBlobName(testName)
	bbClient := testcommon.GetBlockBlobClient(bbName, containerClient)

	cResp, err := bbClient.Upload(context.Background(), streaming.NopCloser(strings.NewReader(testcommon.BlockBlobDefaultData)), nil)
	_require.Nil(err)
	// _require.Equal(cResp.RawResponse.StatusCode, 201)

	currentTime := testcommon.GetRelativeTimeFromAnchor(cResp.Date, 10)

	setBlobMetadataOptions := blob.SetMetadataOptions{
		AccessConditions: &blob.AccessConditions{
			ModifiedAccessConditions: &blob.ModifiedAccessConditions{IfUnmodifiedSince: &currentTime},
		},
	}
	_, err = bbClient.SetMetadata(context.Background(), testcommon.BasicMetadata, &setBlobMetadataOptions)
	_require.Nil(err)

	validateMetadataSet(_require, bbClient)
}

func (s *BlobRecordedTestsSuite) TestBlobSetMetadataIfUnmodifiedSinceFalse() {
	_require := require.New(s.T())
	testName := s.T().Name()
	svcClient, err := testcommon.GetServiceClient(s.T(), testcommon.TestAccountDefault, nil)
	_require.NoError(err)

	containerName := testcommon.GenerateContainerName(testName)
	containerClient := testcommon.CreateNewContainer(context.Background(), _require, containerName, svcClient)
	defer testcommon.DeleteContainer(context.Background(), _require, containerClient)

	bbName := testcommon.GenerateBlobName(testName)
	bbClient := testcommon.GetBlockBlobClient(bbName, containerClient)

	cResp, err := bbClient.Upload(context.Background(), streaming.NopCloser(strings.NewReader(testcommon.BlockBlobDefaultData)), nil)
	_require.Nil(err)
	// _require.Equal(cResp.RawResponse.StatusCode, 201)

	currentTime := testcommon.GetRelativeTimeFromAnchor(cResp.Date, -10)
	setBlobMetadataOptions := blob.SetMetadataOptions{
		AccessConditions: &blob.AccessConditions{
			ModifiedAccessConditions: &blob.ModifiedAccessConditions{IfUnmodifiedSince: to.Ptr(currentTime)},
		},
	}
	_, err = bbClient.SetMetadata(context.Background(), testcommon.BasicMetadata, &setBlobMetadataOptions)
	testcommon.ValidateBlobErrorCode(_require, err, bloberror.ConditionNotMet)
}

func (s *BlobRecordedTestsSuite) TestBlobSetMetadataIfMatchTrue() {
	_require := require.New(s.T())
	testName := s.T().Name()
	svcClient, err := testcommon.GetServiceClient(s.T(), testcommon.TestAccountDefault, nil)
	_require.NoError(err)

	containerName := testcommon.GenerateContainerName(testName)
	containerClient := testcommon.CreateNewContainer(context.Background(), _require, containerName, svcClient)
	defer testcommon.DeleteContainer(context.Background(), _require, containerClient)

	blockBlobName := testcommon.GenerateBlobName(testName)
	bbClient := testcommon.CreateNewBlockBlob(context.Background(), _require, blockBlobName, containerClient)

	resp, err := bbClient.GetProperties(context.Background(), nil)
	_require.Nil(err)

	setBlobMetadataOptions := blob.SetMetadataOptions{
		AccessConditions: &blob.AccessConditions{
			ModifiedAccessConditions: &blob.ModifiedAccessConditions{IfMatch: resp.ETag},
		},
	}
	_, err = bbClient.SetMetadata(context.Background(), testcommon.BasicMetadata, &setBlobMetadataOptions)
	_require.Nil(err)

	validateMetadataSet(_require, bbClient)
}

func (s *BlobRecordedTestsSuite) TestBlobSetMetadataIfMatchFalse() {
	_require := require.New(s.T())
	testName := s.T().Name()
	svcClient, err := testcommon.GetServiceClient(s.T(), testcommon.TestAccountDefault, nil)
	_require.NoError(err)

	containerName := testcommon.GenerateContainerName(testName)
	containerClient := testcommon.CreateNewContainer(context.Background(), _require, containerName, svcClient)
	defer testcommon.DeleteContainer(context.Background(), _require, containerClient)

	blockBlobName := testcommon.GenerateBlobName(testName)
	bbClient := testcommon.CreateNewBlockBlob(context.Background(), _require, blockBlobName, containerClient)

	setBlobMetadataOptions := blob.SetMetadataOptions{
		AccessConditions: &blob.AccessConditions{
			ModifiedAccessConditions: &blob.ModifiedAccessConditions{IfMatch: to.Ptr(azcore.ETag("garbage"))},
		},
	}
	_, err = bbClient.SetMetadata(context.Background(), testcommon.BasicMetadata, &setBlobMetadataOptions)
	testcommon.ValidateBlobErrorCode(_require, err, bloberror.ConditionNotMet)
}

func (s *BlobRecordedTestsSuite) TestBlobSetMetadataIfNoneMatchTrue() {
	_require := require.New(s.T())
	testName := s.T().Name()
	svcClient, err := testcommon.GetServiceClient(s.T(), testcommon.TestAccountDefault, nil)
	_require.NoError(err)

	containerName := testcommon.GenerateContainerName(testName)
	containerClient := testcommon.CreateNewContainer(context.Background(), _require, containerName, svcClient)
	defer testcommon.DeleteContainer(context.Background(), _require, containerClient)

	blockBlobName := testcommon.GenerateBlobName(testName)
	bbClient := testcommon.CreateNewBlockBlob(context.Background(), _require, blockBlobName, containerClient)

	setBlobMetadataOptions := blob.SetMetadataOptions{
		AccessConditions: &blob.AccessConditions{
			ModifiedAccessConditions: &blob.ModifiedAccessConditions{IfNoneMatch: to.Ptr(azcore.ETag("garbage"))},
		},
	}
	_, err = bbClient.SetMetadata(context.Background(), testcommon.BasicMetadata, &setBlobMetadataOptions)
	_require.Nil(err)

	validateMetadataSet(_require, bbClient)
}

func (s *BlobRecordedTestsSuite) TestBlobSetMetadataIfNoneMatchFalse() {
	_require := require.New(s.T())
	testName := s.T().Name()
	svcClient, err := testcommon.GetServiceClient(s.T(), testcommon.TestAccountDefault, nil)
	_require.NoError(err)

	containerName := testcommon.GenerateContainerName(testName)
	containerClient := testcommon.CreateNewContainer(context.Background(), _require, containerName, svcClient)
	defer testcommon.DeleteContainer(context.Background(), _require, containerClient)

	blockBlobName := testcommon.GenerateBlobName(testName)
	bbClient := testcommon.CreateNewBlockBlob(context.Background(), _require, blockBlobName, containerClient)

	resp, err := bbClient.GetProperties(context.Background(), nil)
	_require.Nil(err)

	setBlobMetadataOptions := blob.SetMetadataOptions{
		AccessConditions: &blob.AccessConditions{
			ModifiedAccessConditions: &blob.ModifiedAccessConditions{IfNoneMatch: resp.ETag},
		},
	}
	_, err = bbClient.SetMetadata(context.Background(), testcommon.BasicMetadata, &setBlobMetadataOptions)
	testcommon.ValidateBlobErrorCode(_require, err, bloberror.ConditionNotMet)
}

func (s *BlobRecordedTestsSuite) TestPermanentDelete() {
	_require := require.New(s.T())
	testName := s.T().Name()
	svcClient, err := testcommon.GetServiceClient(s.T(), testcommon.TestAccountSoftDelete, nil)
	_require.Nil(err)

	// Create container and blob, upload blob to container
	containerName := testcommon.GenerateContainerName(testName)
	containerClient := testcommon.CreateNewContainer(context.Background(), _require, containerName, svcClient)
	defer testcommon.DeleteContainer(context.Background(), _require, containerClient)

	blockBlobName := testcommon.GenerateBlobName(testName)
	bbClient := testcommon.CreateNewBlockBlob(context.Background(), _require, blockBlobName, containerClient)

	_, err = bbClient.Upload(context.Background(), streaming.NopCloser(strings.NewReader(testcommon.BlockBlobDefaultData)), nil)
	_require.Nil(err)

	parts, err := sas.ParseURL(bbClient.URL()) // Get parts for BlobURL
	_require.Nil(err)

	credential, err := testcommon.GetGenericSharedKeyCredential(testcommon.TestAccountDefault)
	_require.Nil(err)

	// Set Account SAS and set Permanent Delete to true
	parts.SAS, err = sas.AccountSignatureValues{
		Protocol:      sas.ProtocolHTTPS,                    // Users MUST use HTTPS (not HTTP)
		ExpiryTime:    time.Now().UTC().Add(48 * time.Hour), // 48-hours before expiration
		Permissions:   to.Ptr(sas.AccountPermissions{Read: true, List: true, PermanentDelete: true}).String(),
		ResourceTypes: to.Ptr(sas.AccountResourceTypes{Container: true, Object: true}).String(),
	}.SignWithSharedKey(credential)
	_require.Nil(err)

	// Create snapshot of Blob and get snapshot URL
	resp, err := bbClient.CreateSnapshot(context.Background(), &blob.CreateSnapshotOptions{})
	_require.Nil(err)
	snapshotURL, _ := bbClient.WithSnapshot(*resp.Snapshot)

	// Check that there are two items in the container: one snapshot, one blob
	pager := containerClient.NewListBlobsFlatPager(&container.ListBlobsFlatOptions{Include: container.ListBlobsInclude{Snapshots: true}})
	found := make([]*container.BlobItem, 0)
	for pager.More() {
		resp, err := pager.NextPage(context.Background())
		_require.Nil(err)
		found = append(found, resp.Segment.BlobItems...)
		if err != nil {
			break
		}
	}
	_require.Len(found, 2)

	// Delete snapshot (snapshot will be soft deleted)
	deleteSnapshotsOnly := blob.DeleteSnapshotsOptionTypeOnly
	_, err = bbClient.Delete(context.Background(), &blob.DeleteOptions{DeleteSnapshots: &deleteSnapshotsOnly})
	_require.Nil(err)

	// Check that only blob exists (snapshot is soft-deleted)
	pager = containerClient.NewListBlobsFlatPager(&container.ListBlobsFlatOptions{
		Include: container.ListBlobsInclude{Snapshots: true},
	})
	found = make([]*container.BlobItem, 0)
	for pager.More() {
		resp, err := pager.NextPage(context.Background())
		_require.Nil(err)
		found = append(found, resp.Segment.BlobItems...)
		if err != nil {
			break
		}
	}
	_require.Len(found, 1)

	// Check that soft-deleted snapshot exists by including deleted items
	pager = containerClient.NewListBlobsFlatPager(&container.ListBlobsFlatOptions{
		Include: container.ListBlobsInclude{Snapshots: true, Deleted: true},
	})
	found = make([]*container.BlobItem, 0)
	for pager.More() {
		resp, err := pager.NextPage(context.Background())
		_require.Nil(err)
		found = append(found, resp.Segment.BlobItems...)
		if err != nil {
			break
		}
	}
	_require.Len(found, 2)

	// Options for PermanentDeleteOptions
	perm := blob.DeleteTypePermanent
	deleteBlobOptions := blob.DeleteOptions{
		BlobDeleteType: &perm,
	}
	// Execute Delete with DeleteTypePermanent
	pdResp, err := snapshotURL.Delete(context.Background(), &deleteBlobOptions)
	_require.Nil(err)
	_require.NotNil(pdResp)

	// Check that only blob exists even after including snapshots and deleted items
	pager = containerClient.NewListBlobsFlatPager(&container.ListBlobsFlatOptions{
		Include: container.ListBlobsInclude{Snapshots: true, Deleted: true}})
	found = make([]*container.BlobItem, 0)
	for pager.More() {
		resp, err := pager.NextPage(context.Background())
		_require.Nil(err)
		found = append(found, resp.Segment.BlobItems...)
		if err != nil {
			break
		}
	}
	_require.Len(found, 1)
}

func (s *BlobRecordedTestsSuite) TestPermanentDeleteWithoutPermission() {
	_require := require.New(s.T())
	testName := s.T().Name()
	svcClient, err := testcommon.GetServiceClient(s.T(), testcommon.TestAccountDefault, nil)
	_require.Nil(err)

	// Create container and blob, upload blob to container
	containerName := testcommon.GenerateContainerName(testName)
	containerClient := testcommon.CreateNewContainer(context.Background(), _require, containerName, svcClient)
	defer testcommon.DeleteContainer(context.Background(), _require, containerClient)

	blockBlobName := testcommon.GenerateBlobName(testName)
	bbClient := testcommon.CreateNewBlockBlob(context.Background(), _require, blockBlobName, containerClient)

	_, err = bbClient.Upload(context.Background(), streaming.NopCloser(strings.NewReader(testcommon.BlockBlobDefaultData)), nil)
	_require.Nil(err)

	parts, err := sas.ParseURL(bbClient.URL()) // Get parts for BlobURL
	_require.Nil(err)

	credential, err := testcommon.GetGenericSharedKeyCredential(testcommon.TestAccountDefault)
	_require.Nil(err)

	// Set Account SAS
	parts.SAS, err = sas.AccountSignatureValues{
		Protocol:      sas.ProtocolHTTPS,                    // Users MUST use HTTPS (not HTTP)
		ExpiryTime:    time.Now().UTC().Add(48 * time.Hour), // 48-hours before expiration
		Permissions:   to.Ptr(sas.AccountPermissions{Read: true, List: true}).String(),
		ResourceTypes: to.Ptr(sas.AccountResourceTypes{Container: true, Object: true}).String(),
	}.SignWithSharedKey(credential)
	_require.Nil(err)

	// Create snapshot of Blob and get snapshot URL
	resp, err := bbClient.CreateSnapshot(context.Background(), &blob.CreateSnapshotOptions{})
	_require.Nil(err)
	snapshotURL, _ := bbClient.WithSnapshot(*resp.Snapshot)

	// Check that there are two items in the container: one snapshot, one blob
	pager := containerClient.NewListBlobsFlatPager(&container.ListBlobsFlatOptions{Include: container.ListBlobsInclude{Snapshots: true}})
	found := make([]*container.BlobItem, 0)
	for pager.More() {
		resp, err := pager.NextPage(context.Background())
		_require.Nil(err)
		found = append(found, resp.Segment.BlobItems...)
		if err != nil {
			break
		}
	}
	_require.Len(found, 2)

	// Delete snapshot
	deleteSnapshotsOnly := blob.DeleteSnapshotsOptionTypeOnly
	_, err = bbClient.Delete(context.Background(), &blob.DeleteOptions{DeleteSnapshots: &deleteSnapshotsOnly})
	_require.Nil(err)

	// Check that only blob exists
	pager = containerClient.NewListBlobsFlatPager(&container.ListBlobsFlatOptions{
		Include: container.ListBlobsInclude{Snapshots: true},
	})
	found = make([]*container.BlobItem, 0)
	for pager.More() {
		resp, err := pager.NextPage(context.Background())
		_require.Nil(err)
		found = append(found, resp.Segment.BlobItems...)
		if err != nil {
			break
		}
	}
	_require.Len(found, 1)

	// Options for PermanentDeleteOptions
	perm := blob.DeleteTypePermanent
	deleteBlobOptions := blob.DeleteOptions{
		BlobDeleteType: &perm,
	}
	// Execute Delete with DeleteTypePermanent,should fail because permissions are not set and snapshot is not soft-deleted
	_, err = snapshotURL.Delete(context.Background(), &deleteBlobOptions)
	_require.NotNil(err)
}

/*func testBlobServiceClientDeleteImpl(_ *require.Assertions, _ *service.Client) error {
	//containerClient := testcommon.CreateNewContainer(context.Background(), _require, "gocblobserviceclientdeleteimpl", svcClient)
	//defer testcommon.DeleteContainer(context.Background(), _require, containerClient)
	//bbClient := testcommon.CreateNewBlockBlob(context.Background(), _require, "goblobserviceclientdeleteimpl", containerClient)
	//
	//_, err := bbClient.Delete(context.Background(), nil)
	//_require.Nil(err) // This call will not have errors related to slow update of service properties, so we assert.
	//
	//_, err = bbClient.Undelete(ctx)
	//if err != nil { // We want to give the wrapper method a chance to check if it was an error related to the service properties update.
	//	return err
	//}
	//
	//resp, err := bbClient.GetProperties(context.Background(), nil)
	//if err != nil {
	//	return errors.New(string(err.(*StorageError).ErrorCode))
	//}
	//_require.Equal(resp.BlobType, BlobTypeBlockBlob) // We could check any property. This is just to double check it was undeleted.
	return nil
}*/

func (s *BlobRecordedTestsSuite) TestBlobSetTierInvalidAndValid() {
	_require := require.New(s.T())
	testName := s.T().Name()
	svcClient, err := testcommon.GetServiceClient(s.T(), testcommon.TestAccountDefault, nil)
	_require.NoError(err)

	containerName := testcommon.GenerateContainerName(testName)
	containerClient := testcommon.CreateNewContainer(context.Background(), _require, containerName, svcClient)
	defer testcommon.DeleteContainer(context.Background(), _require, containerClient)

	blockBlobName := testcommon.GenerateBlobName(testName)
	bbClient := testcommon.CreateNewBlockBlob(context.Background(), _require, blockBlobName, containerClient)

	_, err = bbClient.SetTier(context.Background(), blob.AccessTier("nothing"), nil)
	_require.Error(err)
	testcommon.ValidateBlobErrorCode(_require, err, bloberror.InvalidHeaderValue)

	for _, tier := range []blob.AccessTier{blob.AccessTierCool, blob.AccessTierHot, blob.AccessTierCold, blob.AccessTierArchive} {
		_, err = bbClient.SetTier(context.Background(), tier, nil)
		_require.NoError(err)

		getResp, err := bbClient.GetProperties(context.Background(), nil)
		_require.NoError(err)
		_require.Equal(*getResp.AccessTier, string(tier))
	}
}

func (s *BlobRecordedTestsSuite) TestBlobClientPartsSASQueryTimes() {
	_require := require.New(s.T())
	StartTimesInputs := []string{
		"2020-04-20",
		"2020-04-20T07:00Z",
		"2020-04-20T07:15:00Z",
		"2020-04-20T07:30:00.1234567Z",
	}
	StartTimesExpected := []time.Time{
		time.Date(2020, time.April, 20, 0, 0, 0, 0, time.UTC),
		time.Date(2020, time.April, 20, 7, 0, 0, 0, time.UTC),
		time.Date(2020, time.April, 20, 7, 15, 0, 0, time.UTC),
		time.Date(2020, time.April, 20, 7, 30, 0, 123456700, time.UTC),
	}
	ExpiryTimesInputs := []string{
		"2020-04-21",
		"2020-04-20T08:00Z",
		"2020-04-20T08:15:00Z",
		"2020-04-20T08:30:00.2345678Z",
	}
	ExpiryTimesExpected := []time.Time{
		time.Date(2020, time.April, 21, 0, 0, 0, 0, time.UTC),
		time.Date(2020, time.April, 20, 8, 0, 0, 0, time.UTC),
		time.Date(2020, time.April, 20, 8, 15, 0, 0, time.UTC),
		time.Date(2020, time.April, 20, 8, 30, 0, 234567800, time.UTC),
	}

	for i := 0; i < len(StartTimesInputs); i++ {
		urlString :=
			"https://myaccount.blob.core.windows.net/mycontainer/mydirectory/myfile.txt?" +
				"se=" + url.QueryEscape(ExpiryTimesInputs[i]) + "&" +
				"sig=NotASignature&" +
				"sp=r&" +
				"spr=https&" +
				"sr=b&" +
				"st=" + url.QueryEscape(StartTimesInputs[i]) + "&" +
				"sv=2019-10-10"

		parts, _ := blob.ParseURL(urlString)
		_require.Equal(parts.Scheme, "https")
		_require.Equal(parts.Host, "myaccount.blob.core.windows.net")
		_require.Equal(parts.ContainerName, "mycontainer")
		_require.Equal(parts.BlobName, "mydirectory/myfile.txt")

		sas := parts.SAS
		_require.Equal(sas.StartTime(), StartTimesExpected[i])
		_require.Equal(sas.ExpiryTime(), ExpiryTimesExpected[i])

		_require.Equal(parts.String(), urlString)
	}
}

//func (s *BlobUnrecordedTestsSuite) TestDownloadBlockBlobUnexpectedEOF() {
//	_require := require.New(s.T())
//	testName := s.T().Name()
//	svcClient, err := testcommon.GetServiceClient(s.T(),testcommon.TestAccountDefault, nil)
//	if err != nil {
//		s.Fail("Unable to fetch service client because " + err.Error())
//	}
//
//	containerName := testcommon.GenerateContainerName(testName)
//	containerClient := testcommon.CreateNewContainer(context.Background(), _require, containerName, svcClient)
//	defer testcommon.DeleteContainer(context.Background(), _require, containerClient)
//
//	blockBlobName := testcommon.GenerateBlobName(testName)
//	bbClient := testcommon.CreateNewBlockBlob(context.Background(), _require, blockBlobName, containerClient)
//
//	resp, err := bbClient.DownloadStream(context.Background(), nil)
//	_require.Nil(err)
//
//	// Verify that we can inject errors first.
//	reader := resp.Body(InjectErrorInRetryReaderOptions(errors.New("unrecoverable error")))
//
//	_, err = io.ReadAll(reader)
//	_require.NotNil(err)
//	_require.Equal(err.Error(), "unrecoverable error")
//
//	// Then inject the retryable error.
//	reader = resp.Body(InjectErrorInRetryReaderOptions(io.ErrUnexpectedEOF))
//
//	buf, err := io.ReadAll(reader)
//	_require.Nil(err)
//	_require.EqualValues(buf, []byte(testcommon.BlockBlobDefaultData))
//}

//func InjectErrorInRetryReaderOptions(err error) *blob.RetryReaderOptions {
//	return &blob.RetryReaderOptions{
//		MaxRetryRequests:       1,
//		doInjectError:          true,
//		doInjectErrorRound:     0,
//		injectedError:          err,
//		NotifyFailedRead:       nil,
//		TreatEarlyCloseAsError: false,
//		CPKInfo:                nil,
//		CPKScopeInfo:           nil,
//	}
//}

func (s *BlobRecordedTestsSuite) TestBlobSetExpiry() {
	_require := require.New(s.T())
	testName := s.T().Name()
	svcClient, err := testcommon.GetServiceClient(s.T(), testcommon.TestAccountDatalake, nil)
	_require.NoError(err)

	containerName := testcommon.GenerateContainerName(testName)
	containerClient := testcommon.CreateNewContainer(context.Background(), _require, containerName, svcClient)
	defer testcommon.DeleteContainer(context.Background(), _require, containerClient)

	blockBlobName := testcommon.GenerateBlobName(testName)
	bbClient := testcommon.CreateNewBlockBlob(context.Background(), _require, blockBlobName, containerClient)

	resp, err := bbClient.GetProperties(context.Background(), nil)
	_require.Nil(err)
	_require.Nil(resp.ExpiresOn)

	_, err = bbClient.SetExpiry(context.Background(), blockblob.ExpiryTypeRelativeToNow(8*time.Second), nil)
	_require.Nil(err)

	resp, err = bbClient.GetProperties(context.Background(), nil)
	_require.Nil(err)
	_require.NotNil(resp.ExpiresOn)

	time.Sleep(time.Second * 10)

	_, err = bbClient.GetProperties(context.Background(), nil)
	testcommon.ValidateBlobErrorCode(_require, err, bloberror.BlobNotFound)
}

func (s *BlobRecordedTestsSuite) TestSetImmutabilityPolicy() {
	_require := require.New(s.T())
	testName := s.T().Name()
	svcClient, err := testcommon.GetServiceClient(s.T(), testcommon.TestAccountImmutable, nil)
	_require.NoError(err)

	containerName := testcommon.GenerateContainerName(testName)
	containerClient := testcommon.CreateNewContainer(context.Background(), _require, containerName, svcClient)
	defer testcommon.DeleteContainerUsingManagementClient(_require, testcommon.TestAccountImmutable, containerName)

	blockBlobName := testcommon.GenerateBlobName(testName)
	bbClient := testcommon.CreateNewBlockBlob(context.Background(), _require, blockBlobName, containerClient)

	currentTime, err := time.Parse(time.UnixDate, "Fri Jun 11 20:00:00 GMT 2049")
	_require.Nil(err)
	policy := blob.ImmutabilityPolicySetting(blob.ImmutabilityPolicySettingUnlocked)
	_require.Nil(err)

	setImmutabilityPolicyOptions := &blob.SetImmutabilityPolicyOptions{
		Mode:                     &policy,
		ModifiedAccessConditions: nil,
	}
	_, err = bbClient.SetImmutabilityPolicy(context.Background(), currentTime, setImmutabilityPolicyOptions)
	_require.Nil(err)

	_, err = bbClient.SetLegalHold(context.Background(), false, nil)
	_require.Nil(err)

	_, err = bbClient.Delete(context.Background(), nil)
	_require.NotNil(err)
	testcommon.ValidateBlobErrorCode(_require, err, bloberror.BlobImmutableDueToPolicy)

	_, err = bbClient.DeleteImmutabilityPolicy(context.Background(), nil)
	_require.Nil(err)

	_, err = bbClient.Delete(context.Background(), nil)
	_require.Nil(err)
}

func (s *BlobRecordedTestsSuite) TestDeleteImmutabilityPolicy() {
	_require := require.New(s.T())
	testName := s.T().Name()
	svcClient, err := testcommon.GetServiceClient(s.T(), testcommon.TestAccountImmutable, nil)
	_require.NoError(err)

	containerName := testcommon.GenerateContainerName(testName)
	containerClient := testcommon.CreateNewContainer(context.Background(), _require, containerName, svcClient)
	defer testcommon.DeleteContainerUsingManagementClient(_require, testcommon.TestAccountImmutable, containerName)

	blockBlobName := testcommon.GenerateBlobName(testName)
	bbClient := testcommon.CreateNewBlockBlob(context.Background(), _require, blockBlobName, containerClient)

	currentTime, err := time.Parse(time.UnixDate, "Fri Jun 11 20:00:00 GMT 2049")
	_require.Nil(err)

	policy := blob.ImmutabilityPolicySetting(blob.ImmutabilityPolicySettingUnlocked)
	_require.Nil(err)

	setImmutabilityPolicyOptions := &blob.SetImmutabilityPolicyOptions{
		Mode:                     &policy,
		ModifiedAccessConditions: nil,
	}
	_, err = bbClient.SetImmutabilityPolicy(context.Background(), currentTime, setImmutabilityPolicyOptions)
	_require.Nil(err)

	_, err = bbClient.DeleteImmutabilityPolicy(context.Background(), nil)
	_require.Nil(err)

	_, err = bbClient.Delete(context.Background(), nil)
	_require.Nil(err)
}

func (s *BlobRecordedTestsSuite) TestSetLegalHold() {
	_require := require.New(s.T())
	testName := s.T().Name()
	svcClient, err := testcommon.GetServiceClient(s.T(), testcommon.TestAccountImmutable, nil)
	_require.NoError(err)

	containerName := testcommon.GenerateContainerName(testName)
	containerClient := testcommon.CreateNewContainer(context.Background(), _require, containerName, svcClient)
	defer testcommon.DeleteContainerUsingManagementClient(_require, testcommon.TestAccountImmutable, containerName)

	blockBlobName := testcommon.GenerateBlobName(testName)
	bbClient := testcommon.CreateNewBlockBlob(context.Background(), _require, blockBlobName, containerClient)

	_, err = bbClient.GetProperties(context.Background(), nil)
	_require.Nil(err)

	_, err = bbClient.SetLegalHold(context.Background(), true, nil)
	_require.Nil(err)

	// should fail since time has not passed yet
	_, err = bbClient.Delete(context.Background(), nil)
	_require.NotNil(err)

	_, err = bbClient.SetLegalHold(context.Background(), false, nil)
	_require.Nil(err)

	_, err = bbClient.Delete(context.Background(), nil)
	_require.Nil(err)

}

func (s *BlobUnrecordedTestsSuite) TestSASURLBlobClient() {
	_require := require.New(s.T())
	testName := s.T().Name()
	accountName := os.Getenv("AZURE_STORAGE_ACCOUNT_NAME")
	accountKey := os.Getenv("AZURE_STORAGE_ACCOUNT_KEY")
	cred, err := azblob.NewSharedKeyCredential(accountName, accountKey)
	_require.Nil(err)

	// Creating service client with credentials
	serviceClient, err := service.NewClientWithSharedKeyCredential(fmt.Sprintf("https://%s.blob.core.windows.net/", accountName), cred, nil)
	_require.Nil(err)

	// Creating container client
	containerName := testcommon.GenerateContainerName(testName)
	containerClient := testcommon.CreateNewContainer(context.Background(), _require, containerName, serviceClient)
	defer testcommon.DeleteContainer(context.Background(), _require, containerClient)

	// Creating blob client with credentials
	blockBlobName := testcommon.GenerateBlobName(testName)
	bbClient := testcommon.CreateNewBlockBlob(context.Background(), _require, blockBlobName, containerClient)
	blobClient, err := blob.NewClientWithSharedKeyCredential(bbClient.URL(), cred, nil)
	_require.NoError(err)

	// Adding SAS and options
	permissions := sas.BlobPermissions{
		Read:   true,
		Add:    true,
		Write:  true,
		Create: true,
		Delete: true,
	}
	expiry := time.Now().Add(5 * time.Minute)

	// BlobSASURL is created with GetSASURL
	sasUrl, err := blobClient.GetSASURL(permissions, expiry, nil)
	_require.Nil(err)

	// Get new blob client with sasUrl and attempt GetProperties
	_, err = blob.NewClientWithNoCredential(sasUrl, nil)
	_require.Nil(err)
}

func (s *BlobUnrecordedTestsSuite) TestNoSharedKeyCredError() {
	_require := require.New(s.T())
	testName := s.T().Name()

	// Creating service client
	svcClient, err := testcommon.GetServiceClient(s.T(), testcommon.TestAccountDefault, nil)
	_require.NoError(err)

	// Creating container client
	containerName := testcommon.GenerateContainerName(testName)
	containerClient := testcommon.CreateNewContainer(context.Background(), _require, containerName, svcClient)
	defer testcommon.DeleteContainer(context.Background(), _require, containerClient)

	// Creating blob client without credentials
	blockBlobName := testcommon.GenerateBlobName(testName)
	bbClient := testcommon.CreateNewBlockBlob(context.Background(), _require, blockBlobName, containerClient)

	// Adding SAS and options
	permissions := sas.BlobPermissions{
		Read:   true,
		Add:    true,
		Write:  true,
		Create: true,
		Delete: true,
	}
	start := time.Now().Add(-time.Hour)
	expiry := start.Add(time.Hour)
	opts := blob.GetSASURLOptions{StartTime: &start}

	// GetSASURL fails (with MissingSharedKeyCredential) because blob client is created without credentials
	_, err = bbClient.BlobClient().GetSASURL(permissions, expiry, &opts)
	_require.Equal(err, bloberror.MissingSharedKeyCredential)
}

func (s *BlobRecordedTestsSuite) TestBlobGetAccountInfo() {
	_require := require.New(s.T())
	testName := s.T().Name()
	svcClient, err := testcommon.GetServiceClient(s.T(), testcommon.TestAccountDefault, nil)
	_require.NoError(err)

	containerName := testcommon.GenerateContainerName(testName)
	containerClient := testcommon.CreateNewContainer(context.Background(), _require, containerName, svcClient)
	defer testcommon.DeleteContainer(context.Background(), _require, containerClient)

	blockBlobName := testcommon.GenerateBlobName(testName)
	bbClient := testcommon.CreateNewBlockBlob(context.Background(), _require, blockBlobName, containerClient)

	// Ensure the call succeeded. Don't test for specific account properties because we can't/don't want to set account properties.
	bAccInfo, err := bbClient.GetAccountInfo(context.Background(), nil)
	_require.Nil(err)
	_require.NotZero(bAccInfo)
}<|MERGE_RESOLUTION|>--- conflicted
+++ resolved
@@ -193,7 +193,6 @@
 	}
 }
 
-<<<<<<< HEAD
 func (s *BlobUnrecordedTestsSuite) TestCopyBlockBlobFromUrlSourceContentMD5() {
 	_require := require.New(s.T())
 	testName := s.T().Name()
@@ -318,12 +317,10 @@
 	// 10MB file, same blocks as number of threads
 	testUploadDownload(10 * MiB)
 
-	// 14 MB file, more blocks than threads
+	// 199 MB file, more blocks than threads
 	testUploadDownload(199 * MiB)
 }
 
-=======
->>>>>>> beed1651
 func (s *BlobRecordedTestsSuite) TestBlobStartCopyDestEmpty() {
 	_require := require.New(s.T())
 	testName := s.T().Name()
