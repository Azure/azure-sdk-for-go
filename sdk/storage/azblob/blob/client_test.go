//go:build go1.18
// +build go1.18

// Copyright (c) Microsoft Corporation. All rights reserved.
// Licensed under the MIT License. See License.txt in the project root for license information.

package blob_test

import (
	"bytes"
	"context"
	"crypto/md5"
	"errors"
	"io"
	"net/url"
	"strconv"
	"strings"
	"testing"
	"time"

	"github.com/Azure/azure-sdk-for-go/sdk/azcore"
	"github.com/Azure/azure-sdk-for-go/sdk/azcore/streaming"
	"github.com/Azure/azure-sdk-for-go/sdk/azcore/to"
	"github.com/Azure/azure-sdk-for-go/sdk/internal/recording"
	"github.com/Azure/azure-sdk-for-go/sdk/storage/azblob/blob"
	"github.com/Azure/azure-sdk-for-go/sdk/storage/azblob/bloberror"
	"github.com/Azure/azure-sdk-for-go/sdk/storage/azblob/blockblob"
	"github.com/Azure/azure-sdk-for-go/sdk/storage/azblob/container"
	"github.com/Azure/azure-sdk-for-go/sdk/storage/azblob/internal/testcommon"
	"github.com/Azure/azure-sdk-for-go/sdk/storage/azblob/sas"
	"github.com/Azure/azure-sdk-for-go/sdk/storage/azblob/service"
	"github.com/stretchr/testify/require"
	"github.com/stretchr/testify/suite"
)

func Test(t *testing.T) {
	recordMode := recording.GetRecordMode()
	t.Logf("Running blob Tests in %s mode\n", recordMode)
	if recordMode == recording.LiveMode {
		suite.Run(t, &BlobRecordedTestsSuite{})
		suite.Run(t, &BlobUnrecordedTestsSuite{})
	} else if recordMode == recording.PlaybackMode {
		suite.Run(t, &BlobRecordedTestsSuite{})
	} else if recordMode == recording.RecordingMode {
		suite.Run(t, &BlobRecordedTestsSuite{})
	}
}

func (s *BlobRecordedTestsSuite) BeforeTest(suite string, test string) {
	testcommon.BeforeTest(s.T(), suite, test)
}

func (s *BlobRecordedTestsSuite) AfterTest(suite string, test string) {
	testcommon.AfterTest(s.T(), suite, test)
}

func (s *BlobUnrecordedTestsSuite) BeforeTest(suite string, test string) {

}

func (s *BlobUnrecordedTestsSuite) AfterTest(suite string, test string) {

}

type BlobRecordedTestsSuite struct {
	suite.Suite
}

type BlobUnrecordedTestsSuite struct {
	suite.Suite
}

func (s *BlobUnrecordedTestsSuite) TestCreateBlobClient() {
	_require := require.New(s.T())
	testName := s.T().Name()
	svcClient, err := testcommon.GetServiceClient(s.T(), testcommon.TestAccountDefault, nil)
	_require.Nil(err)

	containerName := testcommon.GenerateContainerName(testName)
	containerClient := testcommon.GetContainerClient(containerName, svcClient)

	blobName := testcommon.GenerateBlobName(testName)
	bbClient := testcommon.GetBlockBlobClient(blobName, containerClient)

	blobURLParts, err := blob.ParseURL(bbClient.URL())
	_require.Nil(err)
	_require.Equal(blobURLParts.BlobName, blobName)
	_require.Equal(blobURLParts.ContainerName, containerName)

	accountName, err := testcommon.GetRequiredEnv(testcommon.AccountNameEnvVar)
	_require.Nil(err)
	correctURL := "https://" + accountName + "." + testcommon.DefaultBlobEndpointSuffix + containerName + "/" + blobName
	_require.Equal(bbClient.URL(), correctURL)
}

func (s *BlobUnrecordedTestsSuite) TestCreateBlobClientWithSnapshotAndSAS() {
	_require := require.New(s.T())
	testName := s.T().Name()
	svcClient, err := testcommon.GetServiceClient(s.T(), testcommon.TestAccountDefault, nil)
	_require.Nil(err)

	containerName := testcommon.GenerateContainerName(testName)
	containerClient := testcommon.GetContainerClient(containerName, svcClient)

	blobName := testcommon.GenerateBlobName(testName)
	bbClient := testcommon.GetBlockBlobClient(blobName, containerClient)

	currentTime, err := time.Parse(time.UnixDate, "Fri Jun 11 20:00:00 UTC 2049")
	_require.Nil(err)

	credential, err := testcommon.GetGenericCredential(testcommon.TestAccountDefault)
	_require.Nil(err)

	sasQueryParams, err := sas.AccountSignatureValues{
		Protocol:      sas.ProtocolHTTPS,
		ExpiryTime:    currentTime,
		Permissions:   to.Ptr(sas.AccountPermissions{Read: true, List: true}).String(),
		Services:      to.Ptr(sas.AccountServices{Blob: true}).String(),
		ResourceTypes: to.Ptr(sas.AccountResourceTypes{Container: true, Object: true}).String(),
	}.SignWithSharedKey(credential)
	_require.Nil(err)

	parts, err := blob.ParseURL(bbClient.URL())
	_require.Nil(err)
	parts.SAS = sasQueryParams
	parts.Snapshot = currentTime.Format(blob.SnapshotTimeFormat)
	blobURLParts := parts.String()

	// The snapshot format string is taken from the snapshotTimeFormat value in parsing_urls.go. The field is not public, so
	// it is copied here
	accountName, err := testcommon.GetRequiredEnv(testcommon.AccountNameEnvVar)
	_require.Nil(err)
	correctURL := "https://" + accountName + "." + testcommon.DefaultBlobEndpointSuffix + containerName + "/" + blobName +
		"?" + "snapshot=" + currentTime.Format("2006-01-02T15:04:05.0000000Z07:00") + "&" + sasQueryParams.Encode()
	_require.Equal(blobURLParts, correctURL)
}

func (s *BlobUnrecordedTestsSuite) TestCreateBlobClientWithSnapshotAndSASUsingConnectionString() {
	_require := require.New(s.T())
	testName := s.T().Name()
	svcClient, err := testcommon.GetServiceClientFromConnectionString(s.T(), testcommon.TestAccountDefault, nil)
	_require.Nil(err)

	containerName := testcommon.GenerateContainerName(testName)
	containerClient := testcommon.GetContainerClient(containerName, svcClient)

	blobName := testcommon.GenerateBlobName(testName)
	bbClient := testcommon.GetBlockBlobClient(blobName, containerClient)

	currentTime, err := time.Parse(time.UnixDate, "Fri Jun 11 20:00:00 UTC 2049")
	_require.Nil(err)

	credential, err := testcommon.GetGenericCredential(testcommon.TestAccountDefault)
	_require.Nil(err)
	sasQueryParams, err := sas.AccountSignatureValues{
		Protocol:      sas.ProtocolHTTPS,
		ExpiryTime:    currentTime,
		Permissions:   to.Ptr(sas.AccountPermissions{Read: true, List: true}).String(),
		Services:      to.Ptr(sas.AccountServices{Blob: true}).String(),
		ResourceTypes: to.Ptr(sas.AccountResourceTypes{Container: true, Object: true}).String(),
	}.SignWithSharedKey(credential)
	_require.Nil(err)

	parts, err := blob.ParseURL(bbClient.URL())
	_require.Nil(err)
	parts.SAS = sasQueryParams
	parts.Snapshot = currentTime.Format(blob.SnapshotTimeFormat)
	blobURLParts := parts.String()

	// The snapshot format string is taken from the snapshotTimeFormat value in parsing_urls.go. The field is not public, so
	// it is copied here
	accountName, err := testcommon.GetRequiredEnv(testcommon.AccountNameEnvVar)
	_require.Nil(err)
	correctURL := "https://" + accountName + "." + testcommon.DefaultBlobEndpointSuffix + containerName + "/" + blobName +
		"?" + "snapshot=" + currentTime.Format("2006-01-02T15:04:05.0000000Z07:00") + "&" + sasQueryParams.Encode()
	_require.Equal(blobURLParts, correctURL)
}

func waitForCopy(_require *require.Assertions, copyBlobClient *blockblob.Client, blobCopyResponse blob.StartCopyFromURLResponse) {
	status := *blobCopyResponse.CopyStatus
	// Wait for the copy to finish. If the copy takes longer than a minute, we will fail
	start := time.Now()
	for status != blob.CopyStatusTypeSuccess {
		props, _ := copyBlobClient.GetProperties(context.Background(), nil)
		status = *props.CopyStatus
		currentTime := time.Now()
		if currentTime.Sub(start) >= time.Minute {
			_require.Fail("If the copy takes longer than a minute, we will fail")
		}
	}
}

func (s *BlobRecordedTestsSuite) TestBlobStartCopyDestEmpty() {
	_require := require.New(s.T())
	testName := s.T().Name()
	svcClient, err := testcommon.GetServiceClient(s.T(), testcommon.TestAccountDefault, nil)
	_require.NoError(err)

	containerName := testcommon.GenerateContainerName(testName)
	containerClient := testcommon.GetContainerClient(containerName, svcClient)

	_, err = containerClient.Create(context.Background(), nil)
	_require.Nil(err)
	defer testcommon.DeleteContainer(context.Background(), _require, containerClient)

	blobName := testcommon.GenerateBlobName(testName)
	bbClient := testcommon.CreateNewBlockBlob(context.Background(), _require, blobName, containerClient)

	anotherBlobName := "copy" + blobName
	copyBlobClient := testcommon.GetBlockBlobClient(anotherBlobName, containerClient)

	blobCopyResponse, err := copyBlobClient.StartCopyFromURL(context.Background(), bbClient.URL(), nil)
	_require.Nil(err)
	waitForCopy(_require, copyBlobClient, blobCopyResponse)

	resp, err := copyBlobClient.DownloadStream(context.Background(), nil)
	_require.Nil(err)

	// Read the blob data to verify the copy
	data, err := io.ReadAll(resp.Body)
	_require.Nil(err)
	_require.Equal(*resp.ContentLength, int64(len(testcommon.BlockBlobDefaultData)))
	_require.Equal(string(data), testcommon.BlockBlobDefaultData)
	_ = resp.Body.Close()
}

func (s *BlobRecordedTestsSuite) TestBlobStartCopyMetadata() {
	_require := require.New(s.T())
	testName := s.T().Name()
	svcClient, err := testcommon.GetServiceClient(s.T(), testcommon.TestAccountDefault, nil)
	_require.NoError(err)

	containerName := testcommon.GenerateContainerName(testName)
	containerClient := testcommon.GetContainerClient(containerName, svcClient)

	_, err = containerClient.Create(context.Background(), nil)
	_require.Nil(err)
	defer testcommon.DeleteContainer(context.Background(), _require, containerClient)

	blobName := testcommon.GenerateBlobName(testName)
	bbClient := testcommon.CreateNewBlockBlob(context.Background(), _require, blobName, containerClient)

	anotherBlobName := "copy" + blobName
	copyBlobClient := testcommon.GetBlockBlobClient(anotherBlobName, containerClient)

	var metadata = map[string]string{"Bla": "foo"}
	resp, err := copyBlobClient.StartCopyFromURL(context.Background(), bbClient.URL(), &blob.StartCopyFromURLOptions{
		Metadata: metadata,
	})
	_require.Nil(err)
	waitForCopy(_require, copyBlobClient, resp)

	resp2, err := copyBlobClient.GetProperties(context.Background(), nil)
	_require.Nil(err)
	_require.EqualValues(resp2.Metadata, metadata)
}

func (s *BlobRecordedTestsSuite) TestBlobStartCopyMetadataNil() {
	_require := require.New(s.T())
	testName := s.T().Name()
	svcClient, err := testcommon.GetServiceClient(s.T(), testcommon.TestAccountDefault, nil)
	_require.NoError(err)

	containerName := testcommon.GenerateContainerName(testName)
	containerClient := testcommon.CreateNewContainer(context.Background(), _require, containerName, svcClient)
	defer testcommon.DeleteContainer(context.Background(), _require, containerClient)

	blockBlobName := testcommon.GenerateBlobName(testName)
	bbClient := testcommon.CreateNewBlockBlob(context.Background(), _require, blockBlobName, containerClient)

	anotherBlobName := "copy" + blockBlobName
	copyBlobClient := testcommon.GetBlockBlobClient(anotherBlobName, containerClient)

	// Have the destination start with metadata, so we ensure the nil metadata passed later takes effect
	_, err = copyBlobClient.Upload(context.Background(), streaming.NopCloser(bytes.NewReader([]byte("data"))), nil)
	_require.Nil(err)

	resp, err := copyBlobClient.StartCopyFromURL(context.Background(), bbClient.URL(), nil)
	_require.Nil(err)

	waitForCopy(_require, copyBlobClient, resp)

	resp2, err := copyBlobClient.GetProperties(context.Background(), nil)
	_require.Nil(err)
	_require.Len(resp2.Metadata, 0)
}

func (s *BlobRecordedTestsSuite) TestBlobStartCopyMetadataEmpty() {
	_require := require.New(s.T())
	testName := s.T().Name()
	svcClient, err := testcommon.GetServiceClient(s.T(), testcommon.TestAccountDefault, nil)
	_require.NoError(err)

	containerName := testcommon.GenerateContainerName(testName)
	containerClient := testcommon.CreateNewContainer(context.Background(), _require, containerName, svcClient)
	defer testcommon.DeleteContainer(context.Background(), _require, containerClient)

	blobName := testcommon.GenerateBlobName(testName)
	bbClient := testcommon.CreateNewBlockBlob(context.Background(), _require, blobName, containerClient)

	anotherBlobName := "copy" + blobName
	copyBlobClient := testcommon.GetBlockBlobClient(anotherBlobName, containerClient)

	// Have the destination start with metadata, so we ensure the empty metadata passed later takes effect
	_, err = copyBlobClient.Upload(context.Background(), streaming.NopCloser(bytes.NewReader([]byte("data"))), nil)
	_require.Nil(err)

	metadata := make(map[string]string)
	options := blob.StartCopyFromURLOptions{
		Metadata: metadata,
	}
	resp, err := copyBlobClient.StartCopyFromURL(context.Background(), bbClient.URL(), &options)
	_require.Nil(err)

	waitForCopy(_require, copyBlobClient, resp)

	resp2, err := copyBlobClient.GetProperties(context.Background(), nil)
	_require.Nil(err)
	_require.Len(resp2.Metadata, 0)
}

func (s *BlobRecordedTestsSuite) TestBlobStartCopyMetadataInvalidField() {
	_require := require.New(s.T())
	testName := s.T().Name()
	svcClient, err := testcommon.GetServiceClient(s.T(), testcommon.TestAccountDefault, nil)
	_require.NoError(err)

	containerName := testcommon.GenerateContainerName(testName)
	containerClient := testcommon.CreateNewContainer(context.Background(), _require, containerName, svcClient)
	defer testcommon.DeleteContainer(context.Background(), _require, containerClient)

	blobName := testcommon.GenerateBlobName(testName)
	bbClient := testcommon.CreateNewBlockBlob(context.Background(), _require, blobName, containerClient)

	anotherBlobName := "copy" + testcommon.GenerateBlobName(testName)
	copyBlobClient := testcommon.GetBlockBlobClient(anotherBlobName, containerClient)

	metadata := make(map[string]string)
	metadata["I nvalid."] = "foo"
	options := blob.StartCopyFromURLOptions{
		Metadata: metadata,
	}
	_, err = copyBlobClient.StartCopyFromURL(context.Background(), bbClient.URL(), &options)
	_require.NotNil(err)
	_require.Equal(strings.Contains(err.Error(), testcommon.InvalidHeaderErrorSubstring), true)
}

func (s *BlobRecordedTestsSuite) TestBlobStartCopySourceNonExistent() {
	_require := require.New(s.T())
	testName := s.T().Name()
	svcClient, err := testcommon.GetServiceClient(s.T(), testcommon.TestAccountDefault, nil)
	_require.NoError(err)

	containerName := testcommon.GenerateContainerName(testName)
	containerClient := testcommon.CreateNewContainer(context.Background(), _require, containerName, svcClient)
	defer testcommon.DeleteContainer(context.Background(), _require, containerClient)

	blobName := testcommon.GenerateBlobName(testName)
	bbClient := testcommon.GetBlockBlobClient(blobName, containerClient)

	anotherBlobName := "copy" + blobName
	copyBlobClient := testcommon.GetBlockBlobClient(anotherBlobName, containerClient)

	_, err = copyBlobClient.StartCopyFromURL(context.Background(), bbClient.URL(), nil)
	_require.NotNil(err)
	_require.Equal(strings.Contains(err.Error(), "not exist"), true)
}

func (s *BlobRecordedTestsSuite) TestBlobStartCopySourcePrivate() {
	_require := require.New(s.T())
	testName := s.T().Name()
	svcClient, err := testcommon.GetServiceClient(s.T(), testcommon.TestAccountDefault, nil)
	_require.NoError(err)

	serviceClient2, err := testcommon.GetServiceClient(s.T(), testcommon.TestAccountSecondary, nil)
	if err != nil {
		s.T().Skip(err.Error())
		return
	}

	containerName := testcommon.GenerateContainerName(testName)
	containerClient := testcommon.CreateNewContainer(context.Background(), _require, containerName, svcClient)
	defer testcommon.DeleteContainer(context.Background(), _require, containerClient)

	_, err = containerClient.SetAccessPolicy(context.Background(), nil, nil)
	_require.Nil(err)

	bbClient := testcommon.CreateNewBlockBlob(context.Background(), _require, testcommon.GenerateBlobName(testName), containerClient)

	copyContainerClient := testcommon.CreateNewContainer(context.Background(), _require, "cpyc"+containerName, serviceClient2)
	defer testcommon.DeleteContainer(context.Background(), _require, copyContainerClient)
	copyBlobName := "copyb" + testcommon.GenerateBlobName(testName)
	copyBlobClient := testcommon.GetBlockBlobClient(copyBlobName, copyContainerClient)

	if svcClient.URL() == serviceClient2.URL() {
		s.T().Skip("Test not valid because primary and secondary accounts are the same")
	}
	_, err = copyBlobClient.StartCopyFromURL(context.Background(), bbClient.URL(), nil)
	testcommon.ValidateBlobErrorCode(_require, err, bloberror.CannotVerifyCopySource)
}

//func (s *BlobUnrecordedTestsSuite) TestBlobStartCopyUsingSASSrc() {
//	_require := require.New(s.T())
//	testName := s.T().Name()
//	svcClient, err := testcommon.GetServiceClient(s.T(),testcommon.TestAccountDefault, nil)
//	if err != nil {
//		s.Fail("Unable to fetch service client because " + err.Error())
//	}
//
//	containerName := testcommon.GenerateContainerName(testName)
//	containerClient := testcommon.CreateNewContainer(context.Background(), _require, containerName, svcClient)
//	defer testcommon.DeleteContainer(context.Background(), _require, containerClient)
//
//	_, err = containerClient.SetAccessPolicy(context.Background(), nil)
//	_require.Nil(err)
//
//	blockBlobName := testcommon.GenerateBlobName(testName)
//	bbClient := testcommon.CreateNewBlockBlob(context.Background(), _require, blockBlobName, containerClient)
//
//	// Create sas values for the source blob
//	credential, err := testcommon.GetGenericCredential(nil, testcommon.TestAccountDefault)
//	if err != nil {
//		s.T().Fatal("Couldn't fetch credential because " + err.Error())
//	}
//
//	startTime, err := time.Parse(time.UnixDate, "Fri Jun 11 20:00:00 UTC 2021")
//	_require.Nil(err)
//	endTime, err := time.Parse(time.UnixDate, "Fri Jun 11 20:00:00 UTC 2049")
//	_require.Nil(err)
//	serviceSASValues := azblob.SASSignatureValues{
//		StartTime:     startTime,
//		ExpiryTime:    endTime,
//		Permissions:   BlobSASPermissions{Read: true, Write: true}.String(),
//		ContainerName: containerName,
//		BlobName:      blockBlobName}
//	queryParams, err := serviceSASValues.Sign(credential)
//	if err != nil {
//		s.T().Fatal(err)
//	}
//
//	// Create URLs to the destination blob with sas parameters
//	sasURL, _ := NewBlobURLParts(bbClient.URL())
//	sasURL.SAS = queryParams
//
//	// Create a new container for the destination
//	serviceClient2, err := testcommon.GetServiceClient(s.T(),testcommon.TestAccountSecondary, nil)
//	if err != nil {
//		s.T().Skip(err.Error())
//	}
//
//	copyContainerName := "copy" + testcommon.GenerateContainerName(testName)
//	copyContainerClient := testcommon.CreateNewContainer(context.Background(), _require, copyContainerName, serviceClient2)
//	defer testcommon.DeleteContainer(context.Background(), _require, copyContainerClient)
//
//	copyBlobName := "copy" + testcommon.GenerateBlobName(testName)
//	copyBlobClient := testcommon.GetBlockBlobClient(copyBlobName, copyContainerClient)
//
//	resp, err := copyBlobClient.StartCopyFromURL(context.Background(), sasURL.URL(), nil)
//	_require.Nil(err)
//
//	waitForCopy(_require, copyBlobClient, resp)
//
//	downloadBlobOptions := blob.downloadWriterAtOptions{
//		Offset: to.Ptr[int64](0),
//		Count:  to.Ptr(int64(len(testcommon.BlockBlobDefaultData))),
//	}
//	resp2, err := copyBlobClient.DownloadStream(context.Background(), &downloadBlobOptions)
//	_require.Nil(err)
//
//	data, err := io.ReadAll(resp2.Body(nil))
//	_require.Nil(err)
//	_require.Equal(*resp2.ContentLength, int64(len(testcommon.BlockBlobDefaultData)))
//	_require.Equal(string(data), testcommon.BlockBlobDefaultData)
//	_ = resp2.Body(nil).Close()
//}

func (s *BlobUnrecordedTestsSuite) TestBlobStartCopyUsingSASDest() {
	_require := require.New(s.T())
	testName := s.T().Name()
	var svcClient *service.Client
	var err error
	for i := 1; i <= 2; i++ {
		if i == 1 {
			svcClient, err = testcommon.GetServiceClient(s.T(), testcommon.TestAccountDefault, nil)
		} else {
			svcClient, err = testcommon.GetServiceClientFromConnectionString(s.T(), testcommon.TestAccountDefault, nil)
		}
		_require.Nil(err)

		containerClient := testcommon.CreateNewContainer(context.Background(), _require, testcommon.GenerateContainerName(testName)+strconv.Itoa(i), svcClient)
		_, err := containerClient.SetAccessPolicy(context.Background(), nil, nil)
		_require.Nil(err)

		blobClient := testcommon.CreateNewBlockBlob(context.Background(), _require, testcommon.GenerateBlobName(testName), containerClient)
		_, err = blobClient.Delete(context.Background(), nil)
		_require.Nil(err)

		testcommon.DeleteContainer(context.Background(), _require, containerClient)
	}
}

func (s *BlobRecordedTestsSuite) TestBlobStartCopySourceIfModifiedSinceTrue() {
	_require := require.New(s.T())
	testName := s.T().Name()
	svcClient, err := testcommon.GetServiceClient(s.T(), testcommon.TestAccountDefault, nil)
	_require.NoError(err)

	containerName := testcommon.GenerateContainerName(testName)
	containerClient := testcommon.CreateNewContainer(context.Background(), _require, containerName, svcClient)
	defer testcommon.DeleteContainer(context.Background(), _require, containerClient)

	bbClient := testcommon.GetBlockBlobClient(testcommon.GenerateBlobName(testName), containerClient)
	cResp, err := bbClient.Upload(context.Background(), streaming.NopCloser(strings.NewReader(testcommon.BlockBlobDefaultData)), nil)
	_require.Nil(err)
	//_require.Equal(cResp.RawResponse.StatusCode, 201)

	currentTime := testcommon.GetRelativeTimeFromAnchor(cResp.Date, -10)
	options := blob.StartCopyFromURLOptions{
		SourceModifiedAccessConditions: &blob.SourceModifiedAccessConditions{
			SourceIfModifiedSince: &currentTime,
		},
	}

	destBlobClient := testcommon.GetBlockBlobClient("dst"+testcommon.GenerateBlobName(testName), containerClient)
	_, err = destBlobClient.StartCopyFromURL(context.Background(), bbClient.URL(), &options)
	_require.Nil(err)

	_, err = destBlobClient.GetProperties(context.Background(), nil)
	_require.Nil(err)
}

func (s *BlobRecordedTestsSuite) TestBlobStartCopySourceIfModifiedSinceFalse() {
	_require := require.New(s.T())
	testName := s.T().Name()
	svcClient, err := testcommon.GetServiceClient(s.T(), testcommon.TestAccountDefault, nil)
	_require.NoError(err)

	containerName := testcommon.GenerateContainerName(testName)
	containerClient := testcommon.CreateNewContainer(context.Background(), _require, containerName, svcClient)
	defer testcommon.DeleteContainer(context.Background(), _require, containerClient)

	blobName := testcommon.GenerateBlobName(testName)
	bbClient := testcommon.GetBlockBlobClient(blobName, containerClient)
	cResp, err := bbClient.Upload(context.Background(), streaming.NopCloser(strings.NewReader(testcommon.BlockBlobDefaultData)), nil)
	_require.Nil(err)
	//_require.Equal(cResp.RawResponse.StatusCode, 201)

	currentTime := testcommon.GetRelativeTimeFromAnchor(cResp.Date, 10)
	options := blob.StartCopyFromURLOptions{
		SourceModifiedAccessConditions: &blob.SourceModifiedAccessConditions{
			SourceIfModifiedSince: &currentTime,
		},
	}

	destBlobClient := testcommon.GetBlockBlobClient("dst"+blobName, containerClient)
	_, err = destBlobClient.StartCopyFromURL(context.Background(), bbClient.URL(), &options)
	_require.NotNil(err)
}

func (s *BlobRecordedTestsSuite) TestBlobStartCopySourceIfUnmodifiedSinceTrue() {
	_require := require.New(s.T())
	testName := s.T().Name()
	svcClient, err := testcommon.GetServiceClient(s.T(), testcommon.TestAccountDefault, nil)
	_require.NoError(err)

	containerName := testcommon.GenerateContainerName(testName)
	containerClient := testcommon.CreateNewContainer(context.Background(), _require, containerName, svcClient)
	defer testcommon.DeleteContainer(context.Background(), _require, containerClient)

	blobName := testcommon.GenerateBlobName(testName)
	bbClient := testcommon.GetBlockBlobClient(blobName, containerClient)
	cResp, err := bbClient.Upload(context.Background(), streaming.NopCloser(strings.NewReader(testcommon.BlockBlobDefaultData)), nil)
	_require.Nil(err)
	//_require.Equal(cResp.RawResponse.StatusCode, 201)

	currentTime := testcommon.GetRelativeTimeFromAnchor(cResp.Date, 10)
	options := blob.StartCopyFromURLOptions{
		SourceModifiedAccessConditions: &blob.SourceModifiedAccessConditions{
			SourceIfUnmodifiedSince: &currentTime,
		},
	}

	destBlobClient := testcommon.GetBlockBlobClient("dst"+testcommon.GenerateBlobName(testName), containerClient)
	_, err = destBlobClient.StartCopyFromURL(context.Background(), bbClient.URL(), &options)
	_require.Nil(err)

	_, err = destBlobClient.GetProperties(context.Background(), nil)
	_require.Nil(err)
}

func (s *BlobRecordedTestsSuite) TestBlobStartCopySourceIfUnmodifiedSinceFalse() {
	_require := require.New(s.T())
	testName := s.T().Name()
	svcClient, err := testcommon.GetServiceClient(s.T(), testcommon.TestAccountDefault, nil)
	_require.NoError(err)

	containerName := testcommon.GenerateContainerName(testName)
	containerClient := testcommon.CreateNewContainer(context.Background(), _require, containerName, svcClient)
	defer testcommon.DeleteContainer(context.Background(), _require, containerClient)

	blobName := testcommon.GenerateBlobName(testName)
	bbClient := testcommon.GetBlockBlobClient(blobName, containerClient)
	cResp, err := bbClient.Upload(context.Background(), streaming.NopCloser(strings.NewReader(testcommon.BlockBlobDefaultData)), nil)
	_require.Nil(err)
	//_require.Equal(cResp.RawResponse.StatusCode, 201)

	currentTime := testcommon.GetRelativeTimeFromAnchor(cResp.Date, -10)
	options := blob.StartCopyFromURLOptions{
		SourceModifiedAccessConditions: &blob.SourceModifiedAccessConditions{
			SourceIfUnmodifiedSince: &currentTime,
		},
	}
	destBlobClient := testcommon.GetBlockBlobClient("dst"+blobName, containerClient)
	_, err = destBlobClient.StartCopyFromURL(context.Background(), bbClient.URL(), &options)
	_require.NotNil(err)
}

func (s *BlobRecordedTestsSuite) TestBlobStartCopySourceIfMatchTrue() {
	_require := require.New(s.T())
	testName := s.T().Name()
	svcClient, err := testcommon.GetServiceClient(s.T(), testcommon.TestAccountDefault, nil)
	_require.NoError(err)

	containerName := testcommon.GenerateContainerName(testName)
	containerClient := testcommon.CreateNewContainer(context.Background(), _require, containerName, svcClient)
	defer testcommon.DeleteContainer(context.Background(), _require, containerClient)

	blockBlobName := testcommon.GenerateBlobName(testName)
	bbClient := testcommon.CreateNewBlockBlob(context.Background(), _require, blockBlobName, containerClient)

	resp, err := bbClient.GetProperties(context.Background(), nil)
	_require.Nil(err)

	options := blob.StartCopyFromURLOptions{
		SourceModifiedAccessConditions: &blob.SourceModifiedAccessConditions{
			SourceIfMatch: resp.ETag,
		},
	}

	destBlobName := "dest" + testcommon.GenerateBlobName(testName)
	destBlobClient := testcommon.GetBlockBlobClient(destBlobName, containerClient)
	_, err = destBlobClient.StartCopyFromURL(context.Background(), bbClient.URL(), &options)
	_require.Nil(err)

	_, err = destBlobClient.GetProperties(context.Background(), nil)
	_require.Nil(err)
}

func (s *BlobRecordedTestsSuite) TestBlobStartCopySourceIfMatchFalse() {
	_require := require.New(s.T())
	testName := s.T().Name()
	svcClient, err := testcommon.GetServiceClient(s.T(), testcommon.TestAccountDefault, nil)
	_require.NoError(err)

	containerName := testcommon.GenerateContainerName(testName)
	containerClient := testcommon.CreateNewContainer(context.Background(), _require, containerName, svcClient)
	defer testcommon.DeleteContainer(context.Background(), _require, containerClient)

	blockBlobName := testcommon.GenerateBlobName(testName)
	bbClient := testcommon.CreateNewBlockBlob(context.Background(), _require, blockBlobName, containerClient)

	randomEtag := azcore.ETag("a")
	accessConditions := blob.SourceModifiedAccessConditions{
		SourceIfMatch: &randomEtag,
	}
	options := blob.StartCopyFromURLOptions{
		SourceModifiedAccessConditions: &accessConditions,
	}

	destBlobName := "dest" + testcommon.GenerateBlobName(testName)
	destBlobClient := testcommon.GetBlockBlobClient(destBlobName, containerClient)
	_, err = destBlobClient.StartCopyFromURL(context.Background(), bbClient.URL(), &options)
	_require.NotNil(err)
	testcommon.ValidateBlobErrorCode(_require, err, bloberror.SourceConditionNotMet)
}

func (s *BlobRecordedTestsSuite) TestBlobStartCopySourceIfNoneMatchTrue() {
	_require := require.New(s.T())
	testName := s.T().Name()
	svcClient, err := testcommon.GetServiceClient(s.T(), testcommon.TestAccountDefault, nil)
	_require.NoError(err)

	containerName := testcommon.GenerateContainerName(testName)
	containerClient := testcommon.CreateNewContainer(context.Background(), _require, containerName, svcClient)
	defer testcommon.DeleteContainer(context.Background(), _require, containerClient)

	blockBlobName := testcommon.GenerateBlobName(testName)
	bbClient := testcommon.CreateNewBlockBlob(context.Background(), _require, blockBlobName, containerClient)

	_, err = bbClient.GetProperties(context.Background(), nil)
	_require.Nil(err)

	options := blob.StartCopyFromURLOptions{
		SourceModifiedAccessConditions: &blob.SourceModifiedAccessConditions{
			SourceIfNoneMatch: to.Ptr(azcore.ETag("a")),
		},
	}

	destBlobName := "dest" + testcommon.GenerateBlobName(testName)
	destBlobClient := testcommon.GetBlockBlobClient(destBlobName, containerClient)
	_, err = destBlobClient.StartCopyFromURL(context.Background(), bbClient.URL(), &options)
	_require.Nil(err)

	_, err = destBlobClient.GetProperties(context.Background(), nil)
	_require.Nil(err)
}

func (s *BlobRecordedTestsSuite) TestBlobStartCopySourceIfNoneMatchFalse() {
	_require := require.New(s.T())
	testName := s.T().Name()
	svcClient, err := testcommon.GetServiceClient(s.T(), testcommon.TestAccountDefault, nil)
	_require.NoError(err)

	containerName := testcommon.GenerateContainerName(testName)
	containerClient := testcommon.CreateNewContainer(context.Background(), _require, containerName, svcClient)
	defer testcommon.DeleteContainer(context.Background(), _require, containerClient)

	blockBlobName := testcommon.GenerateBlobName(testName)
	bbClient := testcommon.CreateNewBlockBlob(context.Background(), _require, blockBlobName, containerClient)

	resp, err := bbClient.GetProperties(context.Background(), nil)
	_require.Nil(err)

	options := blob.StartCopyFromURLOptions{
		SourceModifiedAccessConditions: &blob.SourceModifiedAccessConditions{
			SourceIfNoneMatch: resp.ETag,
		},
	}

	destBlobName := "dest" + testcommon.GenerateBlobName(testName)
	destBlobClient := testcommon.GetBlockBlobClient(destBlobName, containerClient)
	_, err = destBlobClient.StartCopyFromURL(context.Background(), bbClient.URL(), &options)
	_require.NotNil(err)
	testcommon.ValidateBlobErrorCode(_require, err, bloberror.SourceConditionNotMet)
}

func (s *BlobRecordedTestsSuite) TestBlobStartCopyDestIfModifiedSinceTrue() {
	_require := require.New(s.T())
	testName := s.T().Name()
	svcClient, err := testcommon.GetServiceClient(s.T(), testcommon.TestAccountDefault, nil)
	_require.NoError(err)

	containerName := testcommon.GenerateContainerName(testName)
	containerClient := testcommon.CreateNewContainer(context.Background(), _require, containerName, svcClient)
	defer testcommon.DeleteContainer(context.Background(), _require, containerClient)

	bbName := testcommon.GenerateBlobName(testName)
	bbClient := testcommon.GetBlockBlobClient(bbName, containerClient)

	cResp, err := bbClient.Upload(context.Background(), streaming.NopCloser(strings.NewReader(testcommon.BlockBlobDefaultData)), nil)
	_require.Nil(err)
	//_require.Equal(cResp.RawResponse.StatusCode, 201)

	currentTime := testcommon.GetRelativeTimeFromAnchor(cResp.Date, -10)

	options := blob.StartCopyFromURLOptions{
		AccessConditions: &blob.AccessConditions{
			ModifiedAccessConditions: &blob.ModifiedAccessConditions{
				IfModifiedSince: &currentTime,
			},
		},
	}
	destBlobClient := testcommon.CreateNewBlockBlob(context.Background(), _require, "dst"+bbName, containerClient) // The blob must exist to have a last-modified time
	_, err = destBlobClient.StartCopyFromURL(context.Background(), bbClient.URL(), &options)
	_require.Nil(err)

	_, err = destBlobClient.GetProperties(context.Background(), nil)
	_require.Nil(err)
}

func (s *BlobRecordedTestsSuite) TestBlobStartCopyDestIfModifiedSinceFalse() {
	_require := require.New(s.T())
	testName := s.T().Name()
	svcClient, err := testcommon.GetServiceClient(s.T(), testcommon.TestAccountDefault, nil)
	_require.NoError(err)

	containerName := testcommon.GenerateContainerName(testName)
	containerClient := testcommon.CreateNewContainer(context.Background(), _require, containerName, svcClient)
	defer testcommon.DeleteContainer(context.Background(), _require, containerClient)

	bbName := testcommon.GenerateBlobName(testName)
	bbClient := testcommon.GetBlockBlobClient(bbName, containerClient)

	cResp, err := bbClient.Upload(context.Background(), streaming.NopCloser(strings.NewReader(testcommon.BlockBlobDefaultData)), nil)
	_require.Nil(err)
	//_require.Equal(cResp.RawResponse.StatusCode, 201)

	destBlobClient := testcommon.CreateNewBlockBlob(context.Background(), _require, "dst"+bbName, containerClient) // The blob must exist to have a last-modified time

	currentTime := testcommon.GetRelativeTimeFromAnchor(cResp.Date, 10)
	options := blob.StartCopyFromURLOptions{
		AccessConditions: &blob.AccessConditions{
			ModifiedAccessConditions: &blob.ModifiedAccessConditions{
				IfModifiedSince: &currentTime,
			},
		},
	}
	_, err = destBlobClient.StartCopyFromURL(context.Background(), bbClient.URL(), &options)
	testcommon.ValidateBlobErrorCode(_require, err, bloberror.TargetConditionNotMet)
}

func (s *BlobRecordedTestsSuite) TestBlobStartCopyDestIfUnmodifiedSinceTrue() {
	_require := require.New(s.T())
	testName := s.T().Name()
	svcClient, err := testcommon.GetServiceClient(s.T(), testcommon.TestAccountDefault, nil)
	_require.NoError(err)

	containerName := testcommon.GenerateContainerName(testName)
	containerClient := testcommon.CreateNewContainer(context.Background(), _require, containerName, svcClient)
	defer testcommon.DeleteContainer(context.Background(), _require, containerClient)

	bbName := testcommon.GenerateBlobName(testName)
	bbClient := testcommon.GetBlockBlobClient(bbName, containerClient)

	cResp, err := bbClient.Upload(context.Background(), streaming.NopCloser(strings.NewReader(testcommon.BlockBlobDefaultData)), nil)
	_require.Nil(err)
	//_require.Equal(cResp.RawResponse.StatusCode, 201)

	currentTime := testcommon.GetRelativeTimeFromAnchor(cResp.Date, 10)

	destBlobClient := testcommon.CreateNewBlockBlob(context.Background(), _require, "dst"+bbName, containerClient)

	options := blob.StartCopyFromURLOptions{
		AccessConditions: &blob.AccessConditions{
			ModifiedAccessConditions: &blob.ModifiedAccessConditions{
				IfUnmodifiedSince: &currentTime,
			},
		},
	}
	_, err = destBlobClient.StartCopyFromURL(context.Background(), bbClient.URL(), &options)
	_require.Nil(err)

	_, err = destBlobClient.GetProperties(context.Background(), nil)
	_require.Nil(err)
}

func (s *BlobRecordedTestsSuite) TestBlobStartCopyDestIfUnmodifiedSinceFalse() {
	_require := require.New(s.T())
	testName := s.T().Name()
	svcClient, err := testcommon.GetServiceClient(s.T(), testcommon.TestAccountDefault, nil)
	_require.NoError(err)

	containerName := testcommon.GenerateContainerName(testName)
	containerClient := testcommon.CreateNewContainer(context.Background(), _require, containerName, svcClient)
	defer testcommon.DeleteContainer(context.Background(), _require, containerClient)

	bbName := testcommon.GenerateBlobName(testName)
	bbClient := testcommon.GetBlockBlobClient(bbName, containerClient)

	cResp, err := bbClient.Upload(context.Background(), streaming.NopCloser(strings.NewReader(testcommon.BlockBlobDefaultData)), nil)
	_require.Nil(err)
	// _require.Equal(cResp.RawResponse.StatusCode, 201)

	currentTime := testcommon.GetRelativeTimeFromAnchor(cResp.Date, -10)

	destBlobClient := testcommon.CreateNewBlockBlob(context.Background(), _require, "dst"+bbName, containerClient)
	options := blob.StartCopyFromURLOptions{
		AccessConditions: &blob.AccessConditions{
			ModifiedAccessConditions: &blob.ModifiedAccessConditions{
				IfUnmodifiedSince: &currentTime,
			},
		},
	}

	_, err = destBlobClient.StartCopyFromURL(context.Background(), bbClient.URL(), &options)
	_require.NotNil(err)
}

func (s *BlobRecordedTestsSuite) TestBlobStartCopyDestIfMatchTrue() {
	_require := require.New(s.T())
	testName := s.T().Name()
	svcClient, err := testcommon.GetServiceClient(s.T(), testcommon.TestAccountDefault, nil)
	_require.NoError(err)

	containerName := testcommon.GenerateContainerName(testName)
	containerClient := testcommon.CreateNewContainer(context.Background(), _require, containerName, svcClient)
	defer testcommon.DeleteContainer(context.Background(), _require, containerClient)

	blockBlobName := testcommon.GenerateBlobName(testName)
	bbClient := testcommon.CreateNewBlockBlob(context.Background(), _require, blockBlobName, containerClient)

	destBlobName := "dest" + testcommon.GenerateBlobName(testName)
	destBlobClient := testcommon.CreateNewBlockBlob(context.Background(), _require, destBlobName, containerClient)
	resp, err := destBlobClient.GetProperties(context.Background(), nil)
	_require.Nil(err)

	options := blob.StartCopyFromURLOptions{
		AccessConditions: &blob.AccessConditions{
			ModifiedAccessConditions: &blob.ModifiedAccessConditions{
				IfMatch: resp.ETag,
			},
		},
	}

	_, err = destBlobClient.StartCopyFromURL(context.Background(), bbClient.URL(), &options)
	_require.Nil(err)

	resp, err = destBlobClient.GetProperties(context.Background(), nil)
	_require.Nil(err)
}

func (s *BlobRecordedTestsSuite) TestBlobStartCopyDestIfMatchFalse() {
	_require := require.New(s.T())
	testName := s.T().Name()
	svcClient, err := testcommon.GetServiceClient(s.T(), testcommon.TestAccountDefault, nil)
	_require.NoError(err)

	containerName := testcommon.GenerateContainerName(testName)
	containerClient := testcommon.CreateNewContainer(context.Background(), _require, containerName, svcClient)
	defer testcommon.DeleteContainer(context.Background(), _require, containerClient)

	blockBlobName := testcommon.GenerateBlobName(testName)
	bbClient := testcommon.CreateNewBlockBlob(context.Background(), _require, blockBlobName, containerClient)

	destBlobName := "dest" + testcommon.GenerateBlobName(testName)
	destBlobClient := testcommon.CreateNewBlockBlob(context.Background(), _require, destBlobName, containerClient)
	resp, err := destBlobClient.GetProperties(context.Background(), nil)
	_require.Nil(err)

	options := blob.StartCopyFromURLOptions{
		AccessConditions: &blob.AccessConditions{
			ModifiedAccessConditions: &blob.ModifiedAccessConditions{
				IfMatch: resp.ETag,
			},
		},
	}
	metadata := make(map[string]string)
	metadata["bla"] = "bla"
	_, err = destBlobClient.SetMetadata(context.Background(), metadata, nil)
	_require.Nil(err)

	_, err = destBlobClient.StartCopyFromURL(context.Background(), bbClient.URL(), &options)
	_require.NotNil(err)
	testcommon.ValidateBlobErrorCode(_require, err, bloberror.TargetConditionNotMet)
}

func (s *BlobRecordedTestsSuite) TestBlobStartCopyDestIfNoneMatchTrue() {
	_require := require.New(s.T())
	testName := s.T().Name()
	svcClient, err := testcommon.GetServiceClient(s.T(), testcommon.TestAccountDefault, nil)
	_require.NoError(err)

	containerName := testcommon.GenerateContainerName(testName)
	containerClient := testcommon.CreateNewContainer(context.Background(), _require, containerName, svcClient)
	defer testcommon.DeleteContainer(context.Background(), _require, containerClient)

	blockBlobName := testcommon.GenerateBlobName(testName)
	bbClient := testcommon.CreateNewBlockBlob(context.Background(), _require, blockBlobName, containerClient)

	destBlobName := "dest" + testcommon.GenerateBlobName(testName)
	destBlobClient := testcommon.CreateNewBlockBlob(context.Background(), _require, destBlobName, containerClient)
	resp, err := destBlobClient.GetProperties(context.Background(), nil)
	_require.Nil(err)

	options := blob.StartCopyFromURLOptions{
		AccessConditions: &blob.AccessConditions{
			ModifiedAccessConditions: &blob.ModifiedAccessConditions{
				IfNoneMatch: resp.ETag,
			},
		},
	}

	_, err = destBlobClient.SetMetadata(context.Background(), nil, nil) // SetMetadata chances the blob's etag
	_require.Nil(err)

	_, err = destBlobClient.StartCopyFromURL(context.Background(), bbClient.URL(), &options)
	_require.Nil(err)

	resp, err = destBlobClient.GetProperties(context.Background(), nil)
	_require.Nil(err)
}

func (s *BlobRecordedTestsSuite) TestBlobStartCopyDestIfNoneMatchFalse() {
	_require := require.New(s.T())
	testName := s.T().Name()
	svcClient, err := testcommon.GetServiceClient(s.T(), testcommon.TestAccountDefault, nil)
	_require.NoError(err)

	containerName := testcommon.GenerateContainerName(testName)
	containerClient := testcommon.CreateNewContainer(context.Background(), _require, containerName, svcClient)
	defer testcommon.DeleteContainer(context.Background(), _require, containerClient)

	blockBlobName := testcommon.GenerateBlobName(testName)
	bbClient := testcommon.CreateNewBlockBlob(context.Background(), _require, blockBlobName, containerClient)

	destBlobName := "dest" + testcommon.GenerateBlobName(testName)
	destBlobClient := testcommon.CreateNewBlockBlob(context.Background(), _require, destBlobName, containerClient)
	resp, err := destBlobClient.GetProperties(context.Background(), nil)
	_require.Nil(err)

	options := blob.StartCopyFromURLOptions{
		AccessConditions: &blob.AccessConditions{
			ModifiedAccessConditions: &blob.ModifiedAccessConditions{
				IfNoneMatch: resp.ETag,
			},
		},
	}

	_, err = destBlobClient.StartCopyFromURL(context.Background(), bbClient.URL(), &options)
	_require.NotNil(err)
	testcommon.ValidateBlobErrorCode(_require, err, bloberror.TargetConditionNotMet)
}

func (s *BlobUnrecordedTestsSuite) TestBlobAbortCopyInProgress() {
	_require := require.New(s.T())
	testName := s.T().Name()
	svcClient, err := testcommon.GetServiceClient(s.T(), testcommon.TestAccountDefault, nil)
	_require.NoError(err)

	containerName := testcommon.GenerateContainerName(testName)
	containerClient := testcommon.CreateNewContainer(context.Background(), _require, containerName, svcClient)
	defer testcommon.DeleteContainer(context.Background(), _require, containerClient)

	blockBlobName := testcommon.GenerateBlobName(testName)
	bbClient := testcommon.GetBlockBlobClient(blockBlobName, containerClient)

	// Create a large blob that takes time to copy
	blobSize := 8 * 1024 * 1024
	blobReader, _ := testcommon.GetRandomDataAndReader(blobSize)
	_, err = bbClient.Upload(context.Background(), streaming.NopCloser(blobReader), nil)
	_require.Nil(err)

	setAccessPolicyOptions := container.SetAccessPolicyOptions{
		Access: to.Ptr(container.PublicAccessTypeBlob),
	}
	_, err = containerClient.SetAccessPolicy(context.Background(), nil, &setAccessPolicyOptions) // So that we don't have to create a SAS
	_require.Nil(err)

	// Must copy across accounts so it takes time to copy
	serviceClient2, err := testcommon.GetServiceClient(s.T(), testcommon.TestAccountSecondary, nil)
	if err != nil {
		s.T().Skip(err.Error())
	}

	copyContainerName := "copy" + testcommon.GenerateContainerName(testName)
	copyContainerClient := testcommon.CreateNewContainer(context.Background(), _require, copyContainerName, serviceClient2)

	copyBlobName := "copy" + testcommon.GenerateBlobName(testName)
	copyBlobClient := testcommon.GetBlockBlobClient(copyBlobName, copyContainerClient)

	defer testcommon.DeleteContainer(context.Background(), _require, copyContainerClient)

	resp, err := copyBlobClient.StartCopyFromURL(context.Background(), bbClient.URL(), nil)
	_require.Nil(err)
	_require.Equal(*resp.CopyStatus, blob.CopyStatusTypePending)
	_require.NotNil(resp.CopyID)

	_, err = copyBlobClient.AbortCopyFromURL(context.Background(), *resp.CopyID, nil)
	if err != nil {
		// If the error is nil, the test continues as normal.
		// If the error is not nil, we want to check if it's because the copy is finished and send a message indicating this.
		testcommon.ValidateBlobErrorCode(_require, err, bloberror.NoPendingCopyOperation)
		_require.Error(errors.New("the test failed because the copy completed because it was aborted"))
	}

	resp2, _ := copyBlobClient.GetProperties(context.Background(), nil)
	_require.Equal(*resp2.CopyStatus, blob.CopyStatusTypeAborted)
}

func (s *BlobRecordedTestsSuite) TestBlobAbortCopyNoCopyStarted() {
	_require := require.New(s.T())
	testName := s.T().Name()
	svcClient, err := testcommon.GetServiceClient(s.T(), testcommon.TestAccountDefault, nil)
	_require.NoError(err)

	containerName := testcommon.GenerateContainerName(testName)
	containerClient := testcommon.CreateNewContainer(context.Background(), _require, containerName, svcClient)
	defer testcommon.DeleteContainer(context.Background(), _require, containerClient)

	blockBlobName := testcommon.GenerateBlobName(testName)
	copyBlobClient := testcommon.GetBlockBlobClient(blockBlobName, containerClient)

	_, err = copyBlobClient.AbortCopyFromURL(context.Background(), "copynotstarted", nil)
	_require.NotNil(err)
	testcommon.ValidateBlobErrorCode(_require, err, bloberror.InvalidQueryParameterValue)
}

func (s *BlobRecordedTestsSuite) TestBlobSnapshotMetadata() {
	_require := require.New(s.T())
	testName := s.T().Name()
	svcClient, err := testcommon.GetServiceClient(s.T(), testcommon.TestAccountDefault, nil)
	_require.NoError(err)

	containerName := testcommon.GenerateContainerName(testName)
	containerClient := testcommon.CreateNewContainer(context.Background(), _require, containerName, svcClient)
	defer testcommon.DeleteContainer(context.Background(), _require, containerClient)

	blockBlobName := testcommon.GenerateBlobName(testName)
	bbClient := testcommon.CreateNewBlockBlob(context.Background(), _require, blockBlobName, containerClient)

	createBlobSnapshotOptions := blob.CreateSnapshotOptions{Metadata: testcommon.BasicMetadata}
	resp, err := bbClient.CreateSnapshot(context.Background(), &createBlobSnapshotOptions)
	_require.Nil(err)
	_require.NotNil(resp.Snapshot)

	// Since metadata is specified on the snapshot, the snapshot should have its own metadata different from the (empty) metadata on the source
	snapshotURL, _ := bbClient.WithSnapshot(*resp.Snapshot)
	resp2, err := snapshotURL.GetProperties(context.Background(), nil)
	_require.Nil(err)
	_require.EqualValues(resp2.Metadata, testcommon.BasicMetadata)
}

func (s *BlobRecordedTestsSuite) TestBlobSnapshotMetadataEmpty() {
	_require := require.New(s.T())
	testName := s.T().Name()
	svcClient, err := testcommon.GetServiceClient(s.T(), testcommon.TestAccountDefault, nil)
	_require.NoError(err)

	containerName := testcommon.GenerateContainerName(testName)
	containerClient := testcommon.CreateNewContainer(context.Background(), _require, containerName, svcClient)
	defer testcommon.DeleteContainer(context.Background(), _require, containerClient)

	blockBlobName := testcommon.GenerateBlobName(testName)
	bbClient := testcommon.CreateNewBlockBlob(context.Background(), _require, blockBlobName, containerClient)

	_, err = bbClient.SetMetadata(context.Background(), testcommon.BasicMetadata, nil)
	_require.Nil(err)

	resp, err := bbClient.CreateSnapshot(context.Background(), nil)
	_require.Nil(err)
	_require.NotNil(resp.Snapshot)

	// In this case, because no metadata was specified, it should copy the testcommon.BasicMetadata from the source
	snapshotURL, _ := bbClient.WithSnapshot(*resp.Snapshot)
	resp2, err := snapshotURL.GetProperties(context.Background(), nil)
	_require.Nil(err)
	_require.EqualValues(resp2.Metadata, testcommon.BasicMetadata)
}

func (s *BlobRecordedTestsSuite) TestBlobSnapshotMetadataNil() {
	_require := require.New(s.T())
	testName := s.T().Name()
	svcClient, err := testcommon.GetServiceClient(s.T(), testcommon.TestAccountDefault, nil)
	_require.NoError(err)

	containerName := testcommon.GenerateContainerName(testName)
	containerClient := testcommon.CreateNewContainer(context.Background(), _require, containerName, svcClient)
	defer testcommon.DeleteContainer(context.Background(), _require, containerClient)

	blockBlobName := testcommon.GenerateBlobName(testName)
	bbClient := testcommon.CreateNewBlockBlob(context.Background(), _require, blockBlobName, containerClient)

	_, err = bbClient.SetMetadata(context.Background(), testcommon.BasicMetadata, nil)
	_require.Nil(err)

	resp, err := bbClient.CreateSnapshot(context.Background(), nil)
	_require.Nil(err)
	_require.NotNil(resp.Snapshot)

	snapshotURL, _ := bbClient.WithSnapshot(*resp.Snapshot)
	resp2, err := snapshotURL.GetProperties(context.Background(), nil)
	_require.Nil(err)
	_require.EqualValues(resp2.Metadata, testcommon.BasicMetadata)
}

func (s *BlobRecordedTestsSuite) TestBlobSnapshotMetadataInvalid() {
	_require := require.New(s.T())
	testName := s.T().Name()
	svcClient, err := testcommon.GetServiceClient(s.T(), testcommon.TestAccountDefault, nil)
	_require.NoError(err)

	containerName := testcommon.GenerateContainerName(testName)
	containerClient := testcommon.CreateNewContainer(context.Background(), _require, containerName, svcClient)
	defer testcommon.DeleteContainer(context.Background(), _require, containerClient)

	blockBlobName := testcommon.GenerateBlobName(testName)
	bbClient := testcommon.CreateNewBlockBlob(context.Background(), _require, blockBlobName, containerClient)

	createBlobSnapshotOptions := blob.CreateSnapshotOptions{
		Metadata: map[string]string{"Invalid Field!": "value"},
	}
	_, err = bbClient.CreateSnapshot(context.Background(), &createBlobSnapshotOptions)
	_require.NotNil(err)
	_require.Contains(err.Error(), testcommon.InvalidHeaderErrorSubstring)
}

func (s *BlobRecordedTestsSuite) TestBlobSnapshotBlobNotExist() {
	_require := require.New(s.T())
	testName := s.T().Name()
	svcClient, err := testcommon.GetServiceClient(s.T(), testcommon.TestAccountDefault, nil)
	_require.NoError(err)

	containerName := testcommon.GenerateContainerName(testName)
	containerClient := testcommon.CreateNewContainer(context.Background(), _require, containerName, svcClient)
	defer testcommon.DeleteContainer(context.Background(), _require, containerClient)

	blockBlobName := testcommon.GenerateBlobName(testName)
	bbClient := testcommon.GetBlockBlobClient(blockBlobName, containerClient)

	_, err = bbClient.CreateSnapshot(context.Background(), nil)
	_require.NotNil(err)
}

func (s *BlobRecordedTestsSuite) TestBlobSnapshotOfSnapshot() {
	_require := require.New(s.T())
	testName := s.T().Name()
	svcClient, err := testcommon.GetServiceClient(s.T(), testcommon.TestAccountDefault, nil)
	_require.NoError(err)

	containerName := testcommon.GenerateContainerName(testName)
	containerClient := testcommon.CreateNewContainer(context.Background(), _require, containerName, svcClient)
	defer testcommon.DeleteContainer(context.Background(), _require, containerClient)

	blockBlobName := testcommon.GenerateBlobName(testName)
	bbClient := testcommon.CreateNewBlockBlob(context.Background(), _require, blockBlobName, containerClient)

	snapshotString, err := time.Parse(blob.SnapshotTimeFormat, "2021-01-01T01:01:01.0000000Z")
	_require.Nil(err)
	snapshotURL, _ := bbClient.WithSnapshot(snapshotString.String())
	// The library allows the server to handle the snapshot of snapshot error
	_, err = snapshotURL.CreateSnapshot(context.Background(), nil)
	_require.NotNil(err)
	testcommon.ValidateBlobErrorCode(_require, err, bloberror.InvalidQueryParameterValue)
}

func (s *BlobRecordedTestsSuite) TestBlobSnapshotIfModifiedSinceTrue() {
	_require := require.New(s.T())
	testName := s.T().Name()
	svcClient, err := testcommon.GetServiceClient(s.T(), testcommon.TestAccountDefault, nil)
	_require.NoError(err)

	containerName := testcommon.GenerateContainerName(testName)
	containerClient := testcommon.CreateNewContainer(context.Background(), _require, containerName, svcClient)
	defer testcommon.DeleteContainer(context.Background(), _require, containerClient)

	bbName := testcommon.GenerateBlobName(testName)
	bbClient := testcommon.GetBlockBlobClient(bbName, containerClient)

	cResp, err := bbClient.Upload(context.Background(), streaming.NopCloser(strings.NewReader(testcommon.BlockBlobDefaultData)), nil)
	_require.Nil(err)
	// _require.Equal(cResp.RawResponse.StatusCode, 201)

	currentTime := testcommon.GetRelativeTimeFromAnchor(cResp.Date, -10)

	options := blob.CreateSnapshotOptions{
		AccessConditions: &blob.AccessConditions{
			ModifiedAccessConditions: &blob.ModifiedAccessConditions{
				IfModifiedSince: &currentTime,
			},
		},
	}
	resp, err := bbClient.CreateSnapshot(context.Background(), &options)
	_require.Nil(err)
	_require.NotEqual(*resp.Snapshot, "") // i.e. The snapshot time is not zero. If the service gives us back a snapshot time, it successfully created a snapshot
}

func (s *BlobRecordedTestsSuite) TestBlobSnapshotIfModifiedSinceFalse() {
	_require := require.New(s.T())
	testName := s.T().Name()
	svcClient, err := testcommon.GetServiceClient(s.T(), testcommon.TestAccountDefault, nil)
	_require.NoError(err)

	containerName := testcommon.GenerateContainerName(testName)
	containerClient := testcommon.CreateNewContainer(context.Background(), _require, containerName, svcClient)
	defer testcommon.DeleteContainer(context.Background(), _require, containerClient)

	bbName := testcommon.GenerateBlobName(testName)
	bbClient := testcommon.GetBlockBlobClient(bbName, containerClient)

	cResp, err := bbClient.Upload(context.Background(), streaming.NopCloser(strings.NewReader(testcommon.BlockBlobDefaultData)), nil)
	_require.Nil(err)
	// _require.Equal(cResp.RawResponse.StatusCode, 201)

	currentTime := testcommon.GetRelativeTimeFromAnchor(cResp.Date, 10)

	options := blob.CreateSnapshotOptions{
		AccessConditions: &blob.AccessConditions{
			ModifiedAccessConditions: &blob.ModifiedAccessConditions{
				IfModifiedSince: &currentTime,
			},
		},
	}
	_, err = bbClient.CreateSnapshot(context.Background(), &options)
	_require.NotNil(err)
}

func (s *BlobRecordedTestsSuite) TestBlobSnapshotIfUnmodifiedSinceTrue() {
	_require := require.New(s.T())
	testName := s.T().Name()
	svcClient, err := testcommon.GetServiceClient(s.T(), testcommon.TestAccountDefault, nil)
	_require.NoError(err)

	containerName := testcommon.GenerateContainerName(testName)
	containerClient := testcommon.CreateNewContainer(context.Background(), _require, containerName, svcClient)
	defer testcommon.DeleteContainer(context.Background(), _require, containerClient)

	bbName := testcommon.GenerateBlobName(testName)
	bbClient := testcommon.GetBlockBlobClient(bbName, containerClient)

	cResp, err := bbClient.Upload(context.Background(), streaming.NopCloser(strings.NewReader(testcommon.BlockBlobDefaultData)), nil)
	_require.Nil(err)
	// _require.Equal(cResp.RawResponse.StatusCode, 201)

	currentTime := testcommon.GetRelativeTimeFromAnchor(cResp.Date, 10)
	options := blob.CreateSnapshotOptions{
		AccessConditions: &blob.AccessConditions{
			ModifiedAccessConditions: &blob.ModifiedAccessConditions{
				IfUnmodifiedSince: &currentTime,
			},
		},
	}
	resp, err := bbClient.CreateSnapshot(context.Background(), &options)
	_require.Nil(err)
	_require.NotEqual(*resp.Snapshot, "")
}

func (s *BlobRecordedTestsSuite) TestBlobSnapshotIfUnmodifiedSinceFalse() {
	_require := require.New(s.T())
	testName := s.T().Name()
	svcClient, err := testcommon.GetServiceClient(s.T(), testcommon.TestAccountDefault, nil)
	_require.NoError(err)

	containerName := testcommon.GenerateContainerName(testName)
	containerClient := testcommon.CreateNewContainer(context.Background(), _require, containerName, svcClient)
	defer testcommon.DeleteContainer(context.Background(), _require, containerClient)

	bbName := testcommon.GenerateBlobName(testName)
	bbClient := testcommon.GetBlockBlobClient(bbName, containerClient)

	cResp, err := bbClient.Upload(context.Background(), streaming.NopCloser(strings.NewReader(testcommon.BlockBlobDefaultData)), nil)
	_require.Nil(err)
	// _require.Equal(cResp.RawResponse.StatusCode, 201)

	currentTime := testcommon.GetRelativeTimeFromAnchor(cResp.Date, -10)
	options := blob.CreateSnapshotOptions{
		AccessConditions: &blob.AccessConditions{ModifiedAccessConditions: &blob.ModifiedAccessConditions{
			IfUnmodifiedSince: &currentTime,
		}},
	}
	_, err = bbClient.CreateSnapshot(context.Background(), &options)
	_require.NotNil(err)
}

func (s *BlobRecordedTestsSuite) TestBlobSnapshotIfMatchTrue() {
	_require := require.New(s.T())
	testName := s.T().Name()
	svcClient, err := testcommon.GetServiceClient(s.T(), testcommon.TestAccountDefault, nil)
	_require.NoError(err)

	containerName := testcommon.GenerateContainerName(testName)
	containerClient := testcommon.CreateNewContainer(context.Background(), _require, containerName, svcClient)
	defer testcommon.DeleteContainer(context.Background(), _require, containerClient)

	blockBlobName := testcommon.GenerateBlobName(testName)
	bbClient := testcommon.CreateNewBlockBlob(context.Background(), _require, blockBlobName, containerClient)

	resp, err := bbClient.GetProperties(context.Background(), nil)
	_require.Nil(err)

	options := blob.CreateSnapshotOptions{
		AccessConditions: &blob.AccessConditions{
			ModifiedAccessConditions: &blob.ModifiedAccessConditions{
				IfMatch: resp.ETag,
			},
		},
	}
	resp2, err := bbClient.CreateSnapshot(context.Background(), &options)
	_require.Nil(err)
	_require.NotEqual(*resp2.Snapshot, "")
}

func (s *BlobRecordedTestsSuite) TestBlobSnapshotIfMatchFalse() {
	_require := require.New(s.T())
	testName := s.T().Name()
	svcClient, err := testcommon.GetServiceClient(s.T(), testcommon.TestAccountDefault, nil)
	_require.NoError(err)

	containerName := testcommon.GenerateContainerName(testName)
	containerClient := testcommon.CreateNewContainer(context.Background(), _require, containerName, svcClient)
	defer testcommon.DeleteContainer(context.Background(), _require, containerClient)

	blockBlobName := testcommon.GenerateBlobName(testName)
	bbClient := testcommon.CreateNewBlockBlob(context.Background(), _require, blockBlobName, containerClient)

	options := blob.CreateSnapshotOptions{
		AccessConditions: &blob.AccessConditions{
			ModifiedAccessConditions: &blob.ModifiedAccessConditions{
				IfMatch: to.Ptr(azcore.ETag("garbage")),
			},
		},
	}
	_, err = bbClient.CreateSnapshot(context.Background(), &options)
	_require.NotNil(err)
}

func (s *BlobRecordedTestsSuite) TestBlobSnapshotIfNoneMatchTrue() {
	_require := require.New(s.T())
	testName := s.T().Name()
	svcClient, err := testcommon.GetServiceClient(s.T(), testcommon.TestAccountDefault, nil)
	_require.NoError(err)

	containerName := testcommon.GenerateContainerName(testName)
	containerClient := testcommon.CreateNewContainer(context.Background(), _require, containerName, svcClient)
	defer testcommon.DeleteContainer(context.Background(), _require, containerClient)

	blockBlobName := testcommon.GenerateBlobName(testName)
	bbClient := testcommon.CreateNewBlockBlob(context.Background(), _require, blockBlobName, containerClient)

	randomEtag := azcore.ETag("garbage")
	access := blob.ModifiedAccessConditions{
		IfNoneMatch: &randomEtag,
	}
	options := blob.CreateSnapshotOptions{
		AccessConditions: &blob.AccessConditions{
			ModifiedAccessConditions: &access,
		},
	}
	resp, err := bbClient.CreateSnapshot(context.Background(), &options)
	_require.Nil(err)
	_require.NotEqual(*resp.Snapshot, "")
}

func (s *BlobRecordedTestsSuite) TestBlobSnapshotIfNoneMatchFalse() {
	_require := require.New(s.T())
	testName := s.T().Name()
	svcClient, err := testcommon.GetServiceClient(s.T(), testcommon.TestAccountDefault, nil)
	_require.NoError(err)

	containerName := testcommon.GenerateContainerName(testName)
	containerClient := testcommon.CreateNewContainer(context.Background(), _require, containerName, svcClient)
	defer testcommon.DeleteContainer(context.Background(), _require, containerClient)

	blockBlobName := testcommon.GenerateBlobName(testName)
	bbClient := testcommon.CreateNewBlockBlob(context.Background(), _require, blockBlobName, containerClient)

	resp, err := bbClient.GetProperties(context.Background(), nil)
	_require.Nil(err)

	options := blob.CreateSnapshotOptions{
		AccessConditions: &blob.AccessConditions{
			ModifiedAccessConditions: &blob.ModifiedAccessConditions{IfNoneMatch: resp.ETag},
		},
	}
	_, err = bbClient.CreateSnapshot(context.Background(), &options)
	_require.NotNil(err)
}

func (s *BlobRecordedTestsSuite) TestBlobDownloadDataNonExistentBlob() {
	_require := require.New(s.T())
	testName := s.T().Name()
	svcClient, err := testcommon.GetServiceClient(s.T(), testcommon.TestAccountDefault, nil)
	_require.NoError(err)

	containerName := testcommon.GenerateContainerName(testName)
	containerClient := testcommon.CreateNewContainer(context.Background(), _require, containerName, svcClient)
	defer testcommon.DeleteContainer(context.Background(), _require, containerClient)

	blobName := testcommon.GenerateBlobName(testName)
	bbClient := containerClient.NewBlobClient(blobName)

	_, err = bbClient.DownloadStream(context.Background(), nil)
	_require.NotNil(err)
}

func (s *BlobRecordedTestsSuite) TestBlobDownloadDataNegativeOffset() {
	_require := require.New(s.T())
	testName := s.T().Name()
	svcClient, err := testcommon.GetServiceClient(s.T(), testcommon.TestAccountDefault, nil)
	_require.NoError(err)

	containerName := testcommon.GenerateContainerName(testName)
	containerClient := testcommon.CreateNewContainer(context.Background(), _require, containerName, svcClient)
	defer testcommon.DeleteContainer(context.Background(), _require, containerClient)

	blockBlobName := testcommon.GenerateBlobName(testName)
	bbClient := testcommon.CreateNewBlockBlob(context.Background(), _require, blockBlobName, containerClient)

	options := blob.DownloadStreamOptions{
		Range: blob.HTTPRange{
			Offset: -1,
		},
	}
	_, err = bbClient.DownloadStream(context.Background(), &options)
	_require.Nil(err)
}

func (s *BlobRecordedTestsSuite) TestBlobDownloadDataOffsetOutOfRange() {
	_require := require.New(s.T())
	testName := s.T().Name()
	svcClient, err := testcommon.GetServiceClient(s.T(), testcommon.TestAccountDefault, nil)
	_require.NoError(err)

	containerName := testcommon.GenerateContainerName(testName)
	containerClient := testcommon.CreateNewContainer(context.Background(), _require, containerName, svcClient)
	defer testcommon.DeleteContainer(context.Background(), _require, containerClient)

	blockBlobName := testcommon.GenerateBlobName(testName)
	bbClient := testcommon.CreateNewBlockBlob(context.Background(), _require, blockBlobName, containerClient)

	options := blob.DownloadStreamOptions{
		Range: blob.HTTPRange{
			Offset: int64(len(testcommon.BlockBlobDefaultData)),
		},
	}
	_, err = bbClient.DownloadStream(context.Background(), &options)
	_require.NotNil(err)
	testcommon.ValidateBlobErrorCode(_require, err, bloberror.InvalidRange)
}

func (s *BlobRecordedTestsSuite) TestBlobDownloadDataCountNegative() {
	_require := require.New(s.T())
	testName := s.T().Name()
	svcClient, err := testcommon.GetServiceClient(s.T(), testcommon.TestAccountDefault, nil)
	_require.NoError(err)

	containerName := testcommon.GenerateContainerName(testName)
	containerClient := testcommon.CreateNewContainer(context.Background(), _require, containerName, svcClient)
	defer testcommon.DeleteContainer(context.Background(), _require, containerClient)

	blockBlobName := testcommon.GenerateBlobName(testName)
	bbClient := testcommon.CreateNewBlockBlob(context.Background(), _require, blockBlobName, containerClient)

	options := blob.DownloadStreamOptions{
		Range: blob.HTTPRange{
			Count: -2,
		},
	}
	_, err = bbClient.DownloadStream(context.Background(), &options)
	_require.Nil(err)
}

func (s *BlobRecordedTestsSuite) TestBlobDownloadDataCountZero() {
	_require := require.New(s.T())
	testName := s.T().Name()
	svcClient, err := testcommon.GetServiceClient(s.T(), testcommon.TestAccountDefault, nil)
	_require.NoError(err)

	containerName := testcommon.GenerateContainerName(testName)
	containerClient := testcommon.CreateNewContainer(context.Background(), _require, containerName, svcClient)
	defer testcommon.DeleteContainer(context.Background(), _require, containerClient)

	blockBlobName := testcommon.GenerateBlobName(testName)
	bbClient := testcommon.CreateNewBlockBlob(context.Background(), _require, blockBlobName, containerClient)

	options := blob.DownloadStreamOptions{}
	resp, err := bbClient.DownloadStream(context.Background(), &options)
	_require.Nil(err)

	// Specifying a count of 0 results in the value being ignored
	data, err := io.ReadAll(resp.Body)
	_require.Nil(err)
	_require.Equal(string(data), testcommon.BlockBlobDefaultData)
}

func (s *BlobRecordedTestsSuite) TestBlobDownloadDataCountExact() {
	_require := require.New(s.T())
	testName := s.T().Name()
	svcClient, err := testcommon.GetServiceClient(s.T(), testcommon.TestAccountDefault, nil)
	_require.NoError(err)

	containerName := testcommon.GenerateContainerName(testName)
	containerClient := testcommon.CreateNewContainer(context.Background(), _require, containerName, svcClient)
	defer testcommon.DeleteContainer(context.Background(), _require, containerClient)

	blockBlobName := testcommon.GenerateBlobName(testName)
	bbClient := testcommon.CreateNewBlockBlob(context.Background(), _require, blockBlobName, containerClient)

	options := blob.DownloadStreamOptions{
		Range: blob.HTTPRange{
			Count: int64(len(testcommon.BlockBlobDefaultData)),
		},
	}
	resp, err := bbClient.DownloadStream(context.Background(), &options)
	_require.Nil(err)

	data, err := io.ReadAll(resp.Body)
	_require.Nil(err)
	_require.Equal(string(data), testcommon.BlockBlobDefaultData)
}

func (s *BlobRecordedTestsSuite) TestBlobDownloadDataCountOutOfRange() {
	_require := require.New(s.T())
	testName := s.T().Name()
	svcClient, err := testcommon.GetServiceClient(s.T(), testcommon.TestAccountDefault, nil)
	_require.NoError(err)

	containerName := testcommon.GenerateContainerName(testName)
	containerClient := testcommon.CreateNewContainer(context.Background(), _require, containerName, svcClient)
	defer testcommon.DeleteContainer(context.Background(), _require, containerClient)

	blockBlobName := testcommon.GenerateBlobName(testName)
	bbClient := testcommon.CreateNewBlockBlob(context.Background(), _require, blockBlobName, containerClient)

	options := blob.DownloadStreamOptions{
		Range: blob.HTTPRange{
			Count: int64((len(testcommon.BlockBlobDefaultData)) * 2),
		},
	}
	resp, err := bbClient.DownloadStream(context.Background(), &options)
	_require.Nil(err)

	data, err := io.ReadAll(resp.Body)
	_require.Nil(err)
	_require.Equal(string(data), testcommon.BlockBlobDefaultData)
}

func (s *BlobRecordedTestsSuite) TestBlobDownloadDataEmptyRangeStruct() {
	_require := require.New(s.T())
	testName := s.T().Name()
	svcClient, err := testcommon.GetServiceClient(s.T(), testcommon.TestAccountDefault, nil)
	_require.NoError(err)

	containerName := testcommon.GenerateContainerName(testName)
	containerClient := testcommon.CreateNewContainer(context.Background(), _require, containerName, svcClient)
	defer testcommon.DeleteContainer(context.Background(), _require, containerClient)

	blockBlobName := testcommon.GenerateBlobName(testName)
	bbClient := testcommon.CreateNewBlockBlob(context.Background(), _require, blockBlobName, containerClient)

	options := blob.DownloadStreamOptions{}
	resp, err := bbClient.DownloadStream(context.Background(), &options)
	_require.Nil(err)

	data, err := io.ReadAll(resp.Body)
	_require.Nil(err)
	_require.Equal(string(data), testcommon.BlockBlobDefaultData)
}

func (s *BlobRecordedTestsSuite) TestBlobDownloadDataContentMD5() {
	_require := require.New(s.T())
	testName := s.T().Name()
	svcClient, err := testcommon.GetServiceClient(s.T(), testcommon.TestAccountDefault, nil)
	_require.NoError(err)

	containerName := testcommon.GenerateContainerName(testName)
	containerClient := testcommon.CreateNewContainer(context.Background(), _require, containerName, svcClient)
	defer testcommon.DeleteContainer(context.Background(), _require, containerClient)

	blockBlobName := testcommon.GenerateBlobName(testName)
	bbClient := testcommon.CreateNewBlockBlob(context.Background(), _require, blockBlobName, containerClient)

	options := blob.DownloadStreamOptions{
		Range: blob.HTTPRange{
			Count:  3,
			Offset: 10,
		},
		RangeGetContentMD5: to.Ptr(true),
	}
	resp, err := bbClient.DownloadStream(context.Background(), &options)
	_require.Nil(err)
	mdf := md5.Sum([]byte(testcommon.BlockBlobDefaultData)[10:13])
	_require.Equal(resp.ContentMD5, mdf[:])
}

func (s *BlobRecordedTestsSuite) TestBlobDownloadDataIfModifiedSinceTrue() {
	_require := require.New(s.T())
	testName := s.T().Name()
	svcClient, err := testcommon.GetServiceClient(s.T(), testcommon.TestAccountDefault, nil)
	_require.NoError(err)

	containerName := testcommon.GenerateContainerName(testName)
	containerClient := testcommon.CreateNewContainer(context.Background(), _require, containerName, svcClient)
	defer testcommon.DeleteContainer(context.Background(), _require, containerClient)

	bbName := testcommon.GenerateBlobName(testName)
	bbClient := testcommon.GetBlockBlobClient(bbName, containerClient)

	cResp, err := bbClient.Upload(context.Background(), streaming.NopCloser(strings.NewReader(testcommon.BlockBlobDefaultData)), nil)
	_require.Nil(err)
	// _require.Equal(cResp.RawResponse.StatusCode, 201)

	currentTime := testcommon.GetRelativeTimeFromAnchor(cResp.Date, -10)

	options := blob.DownloadStreamOptions{
		AccessConditions: &blob.AccessConditions{
			ModifiedAccessConditions: &blob.ModifiedAccessConditions{
				IfModifiedSince: &currentTime,
			},
		},
	}

	resp, err := bbClient.DownloadStream(context.Background(), &options)
	_require.Nil(err)
	_require.Equal(*resp.ContentLength, int64(len(testcommon.BlockBlobDefaultData)))
}

func (s *BlobRecordedTestsSuite) TestBlobDownloadDataIfModifiedSinceFalse() {
	_require := require.New(s.T())
	testName := s.T().Name()
	svcClient, err := testcommon.GetServiceClient(s.T(), testcommon.TestAccountDefault, nil)
	_require.NoError(err)

	containerClient := testcommon.CreateNewContainer(context.Background(), _require, testcommon.GenerateContainerName(testName), svcClient)
	defer testcommon.DeleteContainer(context.Background(), _require, containerClient)

	bbClient := testcommon.GetBlockBlobClient(testcommon.GenerateBlobName(testName), containerClient)

	cResp, err := bbClient.Upload(context.Background(), streaming.NopCloser(strings.NewReader(testcommon.BlockBlobDefaultData)), nil)
	_require.Nil(err)
	// _require.Equal(cResp.RawResponse.StatusCode, 201)

	currentTime := testcommon.GetRelativeTimeFromAnchor(cResp.Date, 10)

	resp, err := bbClient.DownloadStream(context.Background(), &blob.DownloadStreamOptions{
		AccessConditions: &blob.AccessConditions{ModifiedAccessConditions: &blob.ModifiedAccessConditions{
			IfModifiedSince: &currentTime,
		}},
	})
	_require.Nil(err)
	//testcommon.ValidateBlobErrorCode(_require, err, bloberror.ConditionNotMet)
	_require.Equal(*resp.ErrorCode, string(bloberror.ConditionNotMet))
}

func (s *BlobRecordedTestsSuite) TestBlobDownloadDataIfUnmodifiedSinceTrue() {
	_require := require.New(s.T())
	testName := s.T().Name()
	svcClient, err := testcommon.GetServiceClient(s.T(), testcommon.TestAccountDefault, nil)
	_require.NoError(err)

	containerName := testcommon.GenerateContainerName(testName)
	containerClient := testcommon.CreateNewContainer(context.Background(), _require, containerName, svcClient)
	defer testcommon.DeleteContainer(context.Background(), _require, containerClient)

	bbName := testcommon.GenerateBlobName(testName)
	bbClient := testcommon.GetBlockBlobClient(bbName, containerClient)

	cResp, err := bbClient.Upload(context.Background(), streaming.NopCloser(strings.NewReader(testcommon.BlockBlobDefaultData)), nil)
	_require.Nil(err)
	// _require.Equal(cResp.RawResponse.StatusCode, 201)

	currentTime := testcommon.GetRelativeTimeFromAnchor(cResp.Date, 10)

	options := blob.DownloadStreamOptions{
		AccessConditions: &blob.AccessConditions{
			ModifiedAccessConditions: &blob.ModifiedAccessConditions{IfUnmodifiedSince: &currentTime},
		},
	}
	resp, err := bbClient.DownloadStream(context.Background(), &options)
	_require.Nil(err)
	_require.Equal(*resp.ContentLength, int64(len(testcommon.BlockBlobDefaultData)))
}

func (s *BlobRecordedTestsSuite) TestBlobDownloadDataIfUnmodifiedSinceFalse() {
	_require := require.New(s.T())
	testName := s.T().Name()
	svcClient, err := testcommon.GetServiceClient(s.T(), testcommon.TestAccountDefault, nil)
	_require.NoError(err)

	containerName := testcommon.GenerateContainerName(testName)
	containerClient := testcommon.CreateNewContainer(context.Background(), _require, containerName, svcClient)
	defer testcommon.DeleteContainer(context.Background(), _require, containerClient)

	bbName := testcommon.GenerateBlobName(testName)
	bbClient := testcommon.GetBlockBlobClient(bbName, containerClient)

	cResp, err := bbClient.Upload(context.Background(), streaming.NopCloser(strings.NewReader(testcommon.BlockBlobDefaultData)), nil)
	_require.Nil(err)
	// _require.Equal(cResp.RawResponse.StatusCode, 201)

	currentTime := testcommon.GetRelativeTimeFromAnchor(cResp.Date, -10)
	access := blob.ModifiedAccessConditions{
		IfUnmodifiedSince: &currentTime,
	}
	options := blob.DownloadStreamOptions{
		AccessConditions: &blob.AccessConditions{ModifiedAccessConditions: &access},
	}
	_, err = bbClient.DownloadStream(context.Background(), &options)
	_require.NotNil(err)
}

func (s *BlobRecordedTestsSuite) TestBlobDownloadDataIfMatchTrue() {
	_require := require.New(s.T())
	testName := s.T().Name()
	svcClient, err := testcommon.GetServiceClient(s.T(), testcommon.TestAccountDefault, nil)
	_require.NoError(err)

	containerName := testcommon.GenerateContainerName(testName)
	containerClient := testcommon.CreateNewContainer(context.Background(), _require, containerName, svcClient)
	defer testcommon.DeleteContainer(context.Background(), _require, containerClient)

	blockBlobName := testcommon.GenerateBlobName(testName)
	bbClient := testcommon.CreateNewBlockBlob(context.Background(), _require, blockBlobName, containerClient)

	resp, err := bbClient.GetProperties(context.Background(), nil)
	_require.Nil(err)

	options := blob.DownloadStreamOptions{
		AccessConditions: &blob.AccessConditions{
			ModifiedAccessConditions: &blob.ModifiedAccessConditions{IfMatch: resp.ETag},
		},
	}
	resp2, err := bbClient.DownloadStream(context.Background(), &options)
	_require.Nil(err)
	_require.Equal(*resp2.ContentLength, int64(len(testcommon.BlockBlobDefaultData)))
}

func (s *BlobRecordedTestsSuite) TestBlobDownloadDataIfMatchFalse() {
	_require := require.New(s.T())
	testName := s.T().Name()
	svcClient, err := testcommon.GetServiceClient(s.T(), testcommon.TestAccountDefault, nil)
	_require.NoError(err)

	containerName := testcommon.GenerateContainerName(testName)
	containerClient := testcommon.CreateNewContainer(context.Background(), _require, containerName, svcClient)
	defer testcommon.DeleteContainer(context.Background(), _require, containerClient)

	blockBlobName := testcommon.GenerateBlobName(testName)
	bbClient := testcommon.CreateNewBlockBlob(context.Background(), _require, blockBlobName, containerClient)

	resp, err := bbClient.GetProperties(context.Background(), nil)
	_require.Nil(err)

	options := blob.DownloadStreamOptions{
		AccessConditions: &blob.AccessConditions{
			ModifiedAccessConditions: &blob.ModifiedAccessConditions{IfMatch: resp.ETag},
		},
	}

	_, err = bbClient.SetMetadata(context.Background(), nil, nil)
	_require.Nil(err)

	_, err = bbClient.DownloadStream(context.Background(), &options)
	_require.NotNil(err)
}

func (s *BlobRecordedTestsSuite) TestBlobDownloadDataIfNoneMatchTrue() {
	_require := require.New(s.T())
	testName := s.T().Name()
	svcClient, err := testcommon.GetServiceClient(s.T(), testcommon.TestAccountDefault, nil)
	_require.NoError(err)

	containerName := testcommon.GenerateContainerName(testName)
	containerClient := testcommon.CreateNewContainer(context.Background(), _require, containerName, svcClient)
	defer testcommon.DeleteContainer(context.Background(), _require, containerClient)

	blockBlobName := testcommon.GenerateBlobName(testName)
	bbClient := testcommon.CreateNewBlockBlob(context.Background(), _require, blockBlobName, containerClient)

	resp, err := bbClient.GetProperties(context.Background(), nil)
	_require.Nil(err)
	options := blob.DownloadStreamOptions{
		AccessConditions: &blob.AccessConditions{ModifiedAccessConditions: &blob.ModifiedAccessConditions{
			IfNoneMatch: resp.ETag,
		}},
	}

	_, err = bbClient.SetMetadata(context.Background(), nil, nil)
	_require.Nil(err)

	resp2, err := bbClient.DownloadStream(context.Background(), &options)
	_require.Nil(err)
	_require.Equal(*resp2.ContentLength, int64(len(testcommon.BlockBlobDefaultData)))
}

func (s *BlobRecordedTestsSuite) TestBlobDownloadDataIfNoneMatchFalse() {
	_require := require.New(s.T())
	testName := s.T().Name()
	svcClient, err := testcommon.GetServiceClient(s.T(), testcommon.TestAccountDefault, nil)
	_require.NoError(err)

	containerName := testcommon.GenerateContainerName(testName)
	containerClient := testcommon.CreateNewContainer(context.Background(), _require, containerName, svcClient)
	defer testcommon.DeleteContainer(context.Background(), _require, containerClient)

	blockBlobName := testcommon.GenerateBlobName(testName)
	bbClient := testcommon.CreateNewBlockBlob(context.Background(), _require, blockBlobName, containerClient)

	resp, err := bbClient.GetProperties(context.Background(), nil)
	_require.Nil(err)
	options := blob.DownloadStreamOptions{
		AccessConditions: &blob.AccessConditions{
			ModifiedAccessConditions: &blob.ModifiedAccessConditions{IfNoneMatch: resp.ETag},
		},
	}

	resp2, err := bbClient.DownloadStream(context.Background(), &options)
	_require.Nil(err)
	_require.Equal(*resp2.ErrorCode, string(bloberror.ConditionNotMet))
}

func (s *BlobRecordedTestsSuite) TestBlobDeleteNonExistent() {
	_require := require.New(s.T())
	testName := s.T().Name()
	svcClient, err := testcommon.GetServiceClient(s.T(), testcommon.TestAccountDefault, nil)
	_require.NoError(err)

	containerName := testcommon.GenerateContainerName(testName)
	containerClient := testcommon.CreateNewContainer(context.Background(), _require, containerName, svcClient)
	defer testcommon.DeleteContainer(context.Background(), _require, containerClient)

	blockBlobName := testcommon.GenerateBlobName(testName)
	bbClient := containerClient.NewBlockBlobClient(blockBlobName)

	_, err = bbClient.Delete(context.Background(), nil)
	_require.NotNil(err)
}

func (s *BlobRecordedTestsSuite) TestBlobDeleteSnapshot() {
	_require := require.New(s.T())
	testName := s.T().Name()
	svcClient, err := testcommon.GetServiceClient(s.T(), testcommon.TestAccountDefault, nil)
	_require.NoError(err)

	containerName := testcommon.GenerateContainerName(testName)
	containerClient := testcommon.CreateNewContainer(context.Background(), _require, containerName, svcClient)
	defer testcommon.DeleteContainer(context.Background(), _require, containerClient)

	blockBlobName := testcommon.GenerateBlobName(testName)
	bbClient := testcommon.CreateNewBlockBlob(context.Background(), _require, blockBlobName, containerClient)

	resp, err := bbClient.CreateSnapshot(context.Background(), nil)
	_require.Nil(err)
	snapshotURL, _ := bbClient.WithSnapshot(*resp.Snapshot)

	_, err = snapshotURL.Delete(context.Background(), nil)
	_require.Nil(err)

	validateBlobDeleted(_require, snapshotURL)
}

//
////func (s *BlobRecordedTestsSuite) TestBlobDeleteSnapshotsInclude() {
////	svcClient := testcommon.GetServiceClient()
////	containerClient, _ := testcommon.CreateNewContainer(c, svcClient)
////	defer testcommon.DeleteContainer(context.Background(), _require, containerClient)
////	bbClient, _ := createNewBlockBlob(c, containerClient)
////
////	_, err := bbClient.CreateSnapshot(context.Background(), nil)
////	_require.Nil(err)
////
////	deleteSnapshots := DeleteSnapshotsOptionInclude
////	_, err = bbClient.Delete(context.Background(), &BlobDeleteOptions{
////		DeleteSnapshots: &deleteSnapshots,
////	})
////	_require.Nil(err)
////
////	include := []ListBlobsIncludeItem{ListBlobsIncludeItemSnapshots}
////	containerListBlobFlatSegmentOptions := ContainerListBlobsFlatOptions{
////		Include: include,
////	}
////	blobs, errChan := containerClient.NewListBlobsFlatPager(ctx, 3, 0, &containerListBlobFlatSegmentOptions)
////	_assert(<- errChan, chk.IsNil)
////	_assert(<- blobs, chk.HasLen, 0)
////}
//
////func (s *BlobRecordedTestsSuite) TestBlobDeleteSnapshotsOnly() {
////	svcClient := testcommon.GetServiceClient()
////	containerClient, _ := testcommon.CreateNewContainer(c, svcClient)
////	defer testcommon.DeleteContainer(context.Background(), _require, containerClient)
////	bbClient, _ := createNewBlockBlob(c, containerClient)
////
////	_, err := bbClient.CreateSnapshot(context.Background(), nil)
////	_require.Nil(err)
////	deleteSnapshot := DeleteSnapshotsOptionOnly
////	deleteBlobOptions := blob.DeleteOptions{
////		DeleteSnapshots: &deleteSnapshot,
////	}
////	_, err = bbClient.Delete(context.Background(), &deleteBlobOptions)
////	_require.Nil(err)
////
////	include := []ListBlobsIncludeItem{ListBlobsIncludeItemSnapshots}
////	containerListBlobFlatSegmentOptions := ContainerListBlobsFlatOptions{
////		Include: include,
////	}
////	blobs, errChan := containerClient.NewListBlobsFlatPager(ctx, 3, 0, &containerListBlobFlatSegmentOptions)
////	_assert(<- errChan, chk.IsNil)
////	_assert(blobs, chk.HasLen, 1)
////	_assert(*(<-blobs).Snapshot == "", chk.Equals, true)
////}

func (s *BlobRecordedTestsSuite) TestBlobDeleteSnapshotsNoneWithSnapshots() {
	_require := require.New(s.T())
	testName := s.T().Name()
	svcClient, err := testcommon.GetServiceClient(s.T(), testcommon.TestAccountDefault, nil)
	_require.NoError(err)

	containerName := testcommon.GenerateContainerName(testName)
	containerClient := testcommon.CreateNewContainer(context.Background(), _require, containerName, svcClient)
	defer testcommon.DeleteContainer(context.Background(), _require, containerClient)

	blockBlobName := testcommon.GenerateBlobName(testName)
	bbClient := testcommon.CreateNewBlockBlob(context.Background(), _require, blockBlobName, containerClient)

	_, err = bbClient.CreateSnapshot(context.Background(), nil)
	_require.Nil(err)
	_, err = bbClient.Delete(context.Background(), nil)
	_require.NotNil(err)
}

func validateBlobDeleted(_require *require.Assertions, bbClient *blockblob.Client) {
	_, err := bbClient.GetProperties(context.Background(), nil)
	_require.NotNil(err)
	_require.Contains(err.Error(), bloberror.BlobNotFound)
}

func (s *BlobRecordedTestsSuite) TestBlobDeleteIfModifiedSinceTrue() {
	_require := require.New(s.T())
	testName := s.T().Name()
	svcClient, err := testcommon.GetServiceClient(s.T(), testcommon.TestAccountDefault, nil)
	_require.NoError(err)

	containerName := testcommon.GenerateContainerName(testName)
	containerClient := testcommon.CreateNewContainer(context.Background(), _require, containerName, svcClient)
	defer testcommon.DeleteContainer(context.Background(), _require, containerClient)

	bbName := testcommon.GenerateBlobName(testName)
	bbClient := testcommon.GetBlockBlobClient(bbName, containerClient)

	cResp, err := bbClient.Upload(context.Background(), streaming.NopCloser(strings.NewReader(testcommon.BlockBlobDefaultData)), nil)
	_require.Nil(err)
	// _require.Equal(cResp.RawResponse.StatusCode, 201)

	currentTime := testcommon.GetRelativeTimeFromAnchor(cResp.Date, -10)

	deleteBlobOptions := blob.DeleteOptions{
		AccessConditions: &blob.AccessConditions{
			ModifiedAccessConditions: &blob.ModifiedAccessConditions{IfModifiedSince: &currentTime},
		},
	}
	_, err = bbClient.Delete(context.Background(), &deleteBlobOptions)
	_require.Nil(err)

	validateBlobDeleted(_require, bbClient)
}

func (s *BlobRecordedTestsSuite) TestBlobDeleteIfModifiedSinceFalse() {
	_require := require.New(s.T())
	testName := s.T().Name()
	svcClient, err := testcommon.GetServiceClient(s.T(), testcommon.TestAccountDefault, nil)
	_require.NoError(err)

	containerName := testcommon.GenerateContainerName(testName)
	containerClient := testcommon.CreateNewContainer(context.Background(), _require, containerName, svcClient)
	defer testcommon.DeleteContainer(context.Background(), _require, containerClient)

	bbName := testcommon.GenerateBlobName(testName)
	bbClient := testcommon.GetBlockBlobClient(bbName, containerClient)

	cResp, err := bbClient.Upload(context.Background(), streaming.NopCloser(strings.NewReader(testcommon.BlockBlobDefaultData)), nil)
	_require.Nil(err)
	// _require.Equal(cResp.RawResponse.StatusCode, 201)

	currentTime := testcommon.GetRelativeTimeFromAnchor(cResp.Date, 10)

	deleteBlobOptions := blob.DeleteOptions{
		AccessConditions: &blob.AccessConditions{
			ModifiedAccessConditions: &blob.ModifiedAccessConditions{IfModifiedSince: &currentTime},
		},
	}
	_, err = bbClient.Delete(context.Background(), &deleteBlobOptions)
	testcommon.ValidateBlobErrorCode(_require, err, bloberror.ConditionNotMet)
}

func (s *BlobRecordedTestsSuite) TestBlobDeleteIfUnmodifiedSinceTrue() {
	_require := require.New(s.T())
	testName := s.T().Name()
	svcClient, err := testcommon.GetServiceClient(s.T(), testcommon.TestAccountDefault, nil)
	_require.NoError(err)

	containerName := testcommon.GenerateContainerName(testName)
	containerClient := testcommon.CreateNewContainer(context.Background(), _require, containerName, svcClient)
	defer testcommon.DeleteContainer(context.Background(), _require, containerClient)

	bbName := testcommon.GenerateBlobName(testName)
	bbClient := testcommon.GetBlockBlobClient(bbName, containerClient)

	cResp, err := bbClient.Upload(context.Background(), streaming.NopCloser(strings.NewReader(testcommon.BlockBlobDefaultData)), nil)
	_require.Nil(err)
	// _require.Equal(cResp.RawResponse.StatusCode, 201)

	currentTime := testcommon.GetRelativeTimeFromAnchor(cResp.Date, 10)

	deleteBlobOptions := blob.DeleteOptions{
		AccessConditions: &blob.AccessConditions{
			ModifiedAccessConditions: &blob.ModifiedAccessConditions{IfUnmodifiedSince: &currentTime},
		},
	}
	_, err = bbClient.Delete(context.Background(), &deleteBlobOptions)
	_require.Nil(err)

	validateBlobDeleted(_require, bbClient)
}

func (s *BlobRecordedTestsSuite) TestBlobDeleteIfUnmodifiedSinceFalse() {
	_require := require.New(s.T())
	testName := s.T().Name()
	svcClient, err := testcommon.GetServiceClient(s.T(), testcommon.TestAccountDefault, nil)
	_require.NoError(err)

	containerName := testcommon.GenerateContainerName(testName)
	containerClient := testcommon.CreateNewContainer(context.Background(), _require, containerName, svcClient)
	defer testcommon.DeleteContainer(context.Background(), _require, containerClient)

	bbName := testcommon.GenerateBlobName(testName)
	bbClient := testcommon.GetBlockBlobClient(bbName, containerClient)

	cResp, err := bbClient.Upload(context.Background(), streaming.NopCloser(strings.NewReader(testcommon.BlockBlobDefaultData)), nil)
	_require.Nil(err)
	// _require.Equal(cResp.RawResponse.StatusCode, 201)

	currentTime := testcommon.GetRelativeTimeFromAnchor(cResp.Date, -10)

	deleteBlobOptions := blob.DeleteOptions{
		AccessConditions: &blob.AccessConditions{
			ModifiedAccessConditions: &blob.ModifiedAccessConditions{IfUnmodifiedSince: &currentTime},
		},
	}
	_, err = bbClient.Delete(context.Background(), &deleteBlobOptions)
	testcommon.ValidateBlobErrorCode(_require, err, bloberror.ConditionNotMet)
}

func (s *BlobRecordedTestsSuite) TestBlobDeleteIfMatchTrue() {
	_require := require.New(s.T())
	testName := s.T().Name()
	svcClient, err := testcommon.GetServiceClient(s.T(), testcommon.TestAccountDefault, nil)
	_require.NoError(err)

	containerName := testcommon.GenerateContainerName(testName)
	containerClient := testcommon.CreateNewContainer(context.Background(), _require, containerName, svcClient)
	defer testcommon.DeleteContainer(context.Background(), _require, containerClient)

	blockBlobName := testcommon.GenerateBlobName(testName)
	bbClient := testcommon.CreateNewBlockBlob(context.Background(), _require, blockBlobName, containerClient)

	resp, _ := bbClient.GetProperties(context.Background(), nil)

	deleteBlobOptions := blob.DeleteOptions{
		AccessConditions: &blob.AccessConditions{
			ModifiedAccessConditions: &blob.ModifiedAccessConditions{IfMatch: resp.ETag},
		},
	}
	_, err = bbClient.Delete(context.Background(), &deleteBlobOptions)
	_require.Nil(err)

	validateBlobDeleted(_require, bbClient)
}

func (s *BlobRecordedTestsSuite) TestBlobDeleteIfMatchFalse() {
	_require := require.New(s.T())
	testName := s.T().Name()
	svcClient, err := testcommon.GetServiceClient(s.T(), testcommon.TestAccountDefault, nil)
	_require.NoError(err)

	containerName := testcommon.GenerateContainerName(testName)
	containerClient := testcommon.CreateNewContainer(context.Background(), _require, containerName, svcClient)
	defer testcommon.DeleteContainer(context.Background(), _require, containerClient)

	blockBlobName := testcommon.GenerateBlobName(testName)
	bbClient := testcommon.CreateNewBlockBlob(context.Background(), _require, blockBlobName, containerClient)

	resp, err := bbClient.GetProperties(context.Background(), nil)
	_require.Nil(err)
	etag := resp.ETag

	_, err = bbClient.SetMetadata(context.Background(), nil, nil)
	_require.Nil(err)

	deleteBlobOptions := blob.DeleteOptions{
		AccessConditions: &blob.AccessConditions{
			ModifiedAccessConditions: &blob.ModifiedAccessConditions{IfMatch: etag},
		},
	}
	_, err = bbClient.Delete(context.Background(), &deleteBlobOptions)
	testcommon.ValidateBlobErrorCode(_require, err, bloberror.ConditionNotMet)
}

func (s *BlobRecordedTestsSuite) TestBlobDeleteIfNoneMatchTrue() {
	_require := require.New(s.T())
	testName := s.T().Name()
	svcClient, err := testcommon.GetServiceClient(s.T(), testcommon.TestAccountDefault, nil)
	_require.NoError(err)

	containerName := testcommon.GenerateContainerName(testName)
	containerClient := testcommon.CreateNewContainer(context.Background(), _require, containerName, svcClient)
	defer testcommon.DeleteContainer(context.Background(), _require, containerClient)

	blockBlobName := testcommon.GenerateBlobName(testName)
	bbClient := testcommon.CreateNewBlockBlob(context.Background(), _require, blockBlobName, containerClient)

	resp, _ := bbClient.GetProperties(context.Background(), nil)
	etag := resp.ETag
	_, err = bbClient.SetMetadata(context.Background(), nil, nil)
	_require.Nil(err)

	deleteBlobOptions := blob.DeleteOptions{
		AccessConditions: &blob.AccessConditions{
			ModifiedAccessConditions: &blob.ModifiedAccessConditions{IfNoneMatch: etag},
		},
	}
	_, err = bbClient.Delete(context.Background(), &deleteBlobOptions)
	_require.Nil(err)

	validateBlobDeleted(_require, bbClient)
}

func (s *BlobRecordedTestsSuite) TestBlobDeleteIfNoneMatchFalse() {
	_require := require.New(s.T())
	testName := s.T().Name()
	svcClient, err := testcommon.GetServiceClient(s.T(), testcommon.TestAccountDefault, nil)
	_require.NoError(err)

	containerName := testcommon.GenerateContainerName(testName)
	containerClient := testcommon.CreateNewContainer(context.Background(), _require, containerName, svcClient)
	defer testcommon.DeleteContainer(context.Background(), _require, containerClient)

	blockBlobName := testcommon.GenerateBlobName(testName)
	bbClient := testcommon.CreateNewBlockBlob(context.Background(), _require, blockBlobName, containerClient)

	resp, _ := bbClient.GetProperties(context.Background(), nil)
	etag := resp.ETag

	deleteBlobOptions := blob.DeleteOptions{
		AccessConditions: &blob.AccessConditions{
			ModifiedAccessConditions: &blob.ModifiedAccessConditions{IfNoneMatch: etag},
		},
	}
	_, err = bbClient.Delete(context.Background(), &deleteBlobOptions)
	testcommon.ValidateBlobErrorCode(_require, err, bloberror.ConditionNotMet)
}

func (s *BlobRecordedTestsSuite) TestBlobGetPropsAndMetadataIfModifiedSinceTrue() {
	_require := require.New(s.T())
	testName := s.T().Name()
	svcClient, err := testcommon.GetServiceClient(s.T(), testcommon.TestAccountDefault, nil)
	_require.NoError(err)

	containerName := testcommon.GenerateContainerName(testName)
	containerClient := testcommon.CreateNewContainer(context.Background(), _require, containerName, svcClient)
	defer testcommon.DeleteContainer(context.Background(), _require, containerClient)

	bbName := testcommon.GenerateBlobName(testName)
	bbClient := testcommon.GetBlockBlobClient(bbName, containerClient)

	cResp, err := bbClient.Upload(context.Background(), streaming.NopCloser(strings.NewReader(testcommon.BlockBlobDefaultData)), nil)
	_require.Nil(err)
	// _require.Equal(cResp.RawResponse.StatusCode, 201)

	currentTime := testcommon.GetRelativeTimeFromAnchor(cResp.Date, -10)

	_, err = bbClient.SetMetadata(context.Background(), testcommon.BasicMetadata, nil)
	_require.Nil(err)

	getBlobPropertiesOptions := blob.GetPropertiesOptions{
		AccessConditions: &blob.AccessConditions{
			ModifiedAccessConditions: &blob.ModifiedAccessConditions{IfModifiedSince: &currentTime},
		},
	}
	resp, err := bbClient.GetProperties(context.Background(), &getBlobPropertiesOptions)
	_require.Nil(err)
	_require.EqualValues(resp.Metadata, testcommon.BasicMetadata)
}

func (s *BlobRecordedTestsSuite) TestBlobGetPropsAndMetadataIfModifiedSinceFalse() {
	_require := require.New(s.T())
	testName := s.T().Name()
	svcClient, err := testcommon.GetServiceClient(s.T(), testcommon.TestAccountDefault, nil)
	_require.NoError(err)

	containerName := testcommon.GenerateContainerName(testName)
	containerClient := testcommon.CreateNewContainer(context.Background(), _require, containerName, svcClient)
	defer testcommon.DeleteContainer(context.Background(), _require, containerClient)

	bbName := testcommon.GenerateBlobName(testName)
	bbClient := testcommon.GetBlockBlobClient(bbName, containerClient)

	cResp, err := bbClient.Upload(context.Background(), streaming.NopCloser(strings.NewReader(testcommon.BlockBlobDefaultData)), nil)
	_require.Nil(err)
	// _require.Equal(cResp.RawResponse.StatusCode, 201)

	currentTime := testcommon.GetRelativeTimeFromAnchor(cResp.Date, 10)

	_, err = bbClient.SetMetadata(context.Background(), testcommon.BasicMetadata, nil)
	_require.Nil(err)

	getBlobPropertiesOptions := blob.GetPropertiesOptions{
		AccessConditions: &blob.AccessConditions{
			ModifiedAccessConditions: &blob.ModifiedAccessConditions{IfModifiedSince: &currentTime},
		},
	}
	_, err = bbClient.GetProperties(context.Background(), &getBlobPropertiesOptions)
	_require.NotNil(err)
	testcommon.ValidateHTTPErrorCode(_require, err, 304)
}

func (s *BlobRecordedTestsSuite) TestBlobGetPropsAndMetadataIfUnmodifiedSinceTrue() {
	_require := require.New(s.T())
	testName := s.T().Name()
	svcClient, err := testcommon.GetServiceClient(s.T(), testcommon.TestAccountDefault, nil)
	_require.NoError(err)

	containerName := testcommon.GenerateContainerName(testName)
	containerClient := testcommon.CreateNewContainer(context.Background(), _require, containerName, svcClient)
	defer testcommon.DeleteContainer(context.Background(), _require, containerClient)

	bbName := testcommon.GenerateBlobName(testName)
	bbClient := testcommon.GetBlockBlobClient(bbName, containerClient)

	cResp, err := bbClient.Upload(context.Background(), streaming.NopCloser(strings.NewReader(testcommon.BlockBlobDefaultData)), nil)
	_require.Nil(err)
	// _require.Equal(cResp.RawResponse.StatusCode, 201)

	currentTime := testcommon.GetRelativeTimeFromAnchor(cResp.Date, 10)

	_, err = bbClient.SetMetadata(context.Background(), testcommon.BasicMetadata, nil)
	_require.Nil(err)

	getBlobPropertiesOptions := blob.GetPropertiesOptions{
		AccessConditions: &blob.AccessConditions{
			ModifiedAccessConditions: &blob.ModifiedAccessConditions{IfUnmodifiedSince: &currentTime},
		},
	}
	resp, err := bbClient.GetProperties(context.Background(), &getBlobPropertiesOptions)
	_require.Nil(err)
	_require.EqualValues(resp.Metadata, testcommon.BasicMetadata)
}

//func (s *BlobRecordedTestsSuite) TestBlobGetPropsAndMetadataIfUnmodifiedSinceFalse() {
//	// TODO: Not Working
//	_require := require.New(s.T())
//	testName := s.T().Name()
////	svcClient, err := testcommon.GetServiceClient(s.T(), testcommon.TestAccountDefault, nil)
//	if err != nil {
//		s.Fail("Unable to fetch service client because " + err.Error())
//	}
//
//	containerName := testcommon.GenerateContainerName(testName)
//	containerClient := testcommon.CreateNewContainer(context.Background(), _require, containerName, svcClient)
//	defer testcommon.DeleteContainer(context.Background(), _require, containerClient)
//
//	blockBlobName := testcommon.GenerateBlobName(testName)
//	bbClient := testcommon.GetBlockBlobClient(blockBlobName, containerClient)
//
//	cResp, err := bbClient.Upload(context.Background(), streaming.NopCloser(strings.NewReader(testcommon.BlockBlobDefaultData)), nil)
//
//	_require.Nil(err)
//	_require.Equal(cResp.RawResponse.StatusCode, 201)
//
//	currentTime := testcommon.GetRelativeTimeFromAnchor(cResp.Date,-10)
//
//	_, err = bbClient.SetMetadata(context.Background(), testcommon.BasicMetadata, nil)
//	_require.Nil(err)
//
//	getBlobPropertiesOptions := blob.GetPropertiesOptions{
//		ModifiedAccessConditions: &blob.ModifiedAccessConditions{IfUnmodifiedSince: &currentTime},
//	}
//	_, err = bbClient.GetProperties(context.Background(), &getBlobPropertiesOptions)
//	_require.NotNil(err)
//}

func (s *BlobRecordedTestsSuite) TestBlobGetPropsAndMetadataIfMatchTrue() {
	_require := require.New(s.T())
	testName := s.T().Name()
	svcClient, err := testcommon.GetServiceClient(s.T(), testcommon.TestAccountDefault, nil)
	_require.NoError(err)

	containerName := testcommon.GenerateContainerName(testName)
	containerClient := testcommon.CreateNewContainer(context.Background(), _require, containerName, svcClient)
	defer testcommon.DeleteContainer(context.Background(), _require, containerClient)

	blockBlobName := testcommon.GenerateBlobName(testName)
	bbClient := testcommon.CreateNewBlockBlob(context.Background(), _require, blockBlobName, containerClient)

	resp, err := bbClient.SetMetadata(context.Background(), testcommon.BasicMetadata, nil)
	_require.Nil(err)

	getBlobPropertiesOptions := blob.GetPropertiesOptions{
		AccessConditions: &blob.AccessConditions{
			ModifiedAccessConditions: &blob.ModifiedAccessConditions{IfMatch: resp.ETag},
		},
	}
	resp2, err := bbClient.GetProperties(context.Background(), &getBlobPropertiesOptions)
	_require.Nil(err)
	_require.EqualValues(resp2.Metadata, testcommon.BasicMetadata)
}

func (s *BlobRecordedTestsSuite) TestBlobGetPropsOnMissingBlob() {
	_require := require.New(s.T())
	testName := s.T().Name()
	svcClient, err := testcommon.GetServiceClient(s.T(), testcommon.TestAccountDefault, nil)
	_require.NoError(err)

	containerName := testcommon.GenerateContainerName(testName)
	containerClient := testcommon.CreateNewContainer(context.Background(), _require, containerName, svcClient)
	defer testcommon.DeleteContainer(context.Background(), _require, containerClient)

	bbClient := containerClient.NewBlobClient("MISSING")

	_, err = bbClient.GetProperties(context.Background(), nil)
	testcommon.ValidateHTTPErrorCode(_require, err, 404)
	testcommon.ValidateBlobErrorCode(_require, err, bloberror.BlobNotFound)
}

func (s *BlobRecordedTestsSuite) TestBlobGetPropsAndMetadataIfMatchFalse() {
	_require := require.New(s.T())
	testName := s.T().Name()
	svcClient, err := testcommon.GetServiceClient(s.T(), testcommon.TestAccountDefault, nil)
	_require.NoError(err)

	containerName := testcommon.GenerateContainerName(testName)
	containerClient := testcommon.CreateNewContainer(context.Background(), _require, containerName, svcClient)
	defer testcommon.DeleteContainer(context.Background(), _require, containerClient)

	blockBlobName := testcommon.GenerateBlobName(testName)
	bbClient := testcommon.CreateNewBlockBlob(context.Background(), _require, blockBlobName, containerClient)

	eTag := azcore.ETag("garbage")
	getBlobPropertiesOptions := blob.GetPropertiesOptions{
		AccessConditions: &blob.AccessConditions{
			ModifiedAccessConditions: &blob.ModifiedAccessConditions{IfMatch: &eTag},
		},
	}
	_, err = bbClient.GetProperties(context.Background(), &getBlobPropertiesOptions)
	_require.NotNil(err)
	testcommon.ValidateHTTPErrorCode(_require, err, 412)
}

func (s *BlobRecordedTestsSuite) TestBlobGetPropsAndMetadataIfNoneMatchTrue() {
	_require := require.New(s.T())
	testName := s.T().Name()

	svcClient, err := testcommon.GetServiceClient(s.T(), testcommon.TestAccountDefault, nil)
	_require.NoError(err)

	containerName := testcommon.GenerateContainerName(testName)
	containerClient := testcommon.CreateNewContainer(context.Background(), _require, containerName, svcClient)
	defer testcommon.DeleteContainer(context.Background(), _require, containerClient)

	blockBlobName := testcommon.GenerateBlobName(testName)
	bbClient := testcommon.CreateNewBlockBlob(context.Background(), _require, blockBlobName, containerClient)

	_, err = bbClient.SetMetadata(context.Background(), testcommon.BasicMetadata, nil)
	_require.Nil(err)

	eTag := azcore.ETag("garbage")
	getBlobPropertiesOptions := blob.GetPropertiesOptions{
		AccessConditions: &blob.AccessConditions{
			ModifiedAccessConditions: &blob.ModifiedAccessConditions{IfNoneMatch: &eTag},
		},
	}
	resp, err := bbClient.GetProperties(context.Background(), &getBlobPropertiesOptions)
	_require.Nil(err)
	_require.EqualValues(resp.Metadata, testcommon.BasicMetadata)
}

func (s *BlobRecordedTestsSuite) TestBlobGetPropsAndMetadataIfNoneMatchFalse() {
	_require := require.New(s.T())
	testName := s.T().Name()

	svcClient, err := testcommon.GetServiceClient(s.T(), testcommon.TestAccountDefault, nil)
	_require.NoError(err)

	containerName := testcommon.GenerateContainerName(testName)
	containerClient := testcommon.CreateNewContainer(context.Background(), _require, containerName, svcClient)
	defer testcommon.DeleteContainer(context.Background(), _require, containerClient)

	blockBlobName := testcommon.GenerateBlobName(testName)
	bbClient := testcommon.CreateNewBlockBlob(context.Background(), _require, blockBlobName, containerClient)

	resp, err := bbClient.SetMetadata(context.Background(), nil, nil)
	_require.Nil(err)

	getBlobPropertiesOptions := blob.GetPropertiesOptions{
		AccessConditions: &blob.AccessConditions{
			ModifiedAccessConditions: &blob.ModifiedAccessConditions{IfNoneMatch: resp.ETag},
		},
	}
	_, err = bbClient.GetProperties(context.Background(), &getBlobPropertiesOptions)
	_require.NotNil(err)
	testcommon.ValidateHTTPErrorCode(_require, err, 304)
}

func (s *BlobRecordedTestsSuite) TestBlobSetPropertiesBasic() {
	_require := require.New(s.T())
	testName := s.T().Name()
	svcClient, err := testcommon.GetServiceClient(s.T(), testcommon.TestAccountDefault, nil)
	_require.NoError(err)

	containerName := testcommon.GenerateContainerName(testName)
	containerClient := testcommon.CreateNewContainer(context.Background(), _require, containerName, svcClient)
	defer testcommon.DeleteContainer(context.Background(), _require, containerClient)

	blockBlobName := testcommon.GenerateBlobName(testName)
	bbClient := testcommon.CreateNewBlockBlob(context.Background(), _require, blockBlobName, containerClient)

	_, err = bbClient.SetHTTPHeaders(context.Background(), testcommon.BasicHeaders, nil)
	_require.Nil(err)

	resp, _ := bbClient.GetProperties(context.Background(), nil)
	h := blob.ParseHTTPHeaders(resp)
	_require.EqualValues(h, testcommon.BasicHeaders)
}

func (s *BlobRecordedTestsSuite) TestBlobSetPropertiesEmptyValue() {
	_require := require.New(s.T())
	testName := s.T().Name()
	svcClient, err := testcommon.GetServiceClient(s.T(), testcommon.TestAccountDefault, nil)
	_require.NoError(err)

	containerName := testcommon.GenerateContainerName(testName)
	containerClient := testcommon.CreateNewContainer(context.Background(), _require, containerName, svcClient)
	defer testcommon.DeleteContainer(context.Background(), _require, containerClient)

	blockBlobName := testcommon.GenerateBlobName(testName)
	bbClient := testcommon.CreateNewBlockBlob(context.Background(), _require, blockBlobName, containerClient)

	contentType := to.Ptr("my_type")
	_, err = bbClient.SetHTTPHeaders(context.Background(), blob.HTTPHeaders{BlobContentType: contentType}, nil)
	_require.Nil(err)

	resp, err := bbClient.GetProperties(context.Background(), nil)
	_require.Nil(err)
	_require.EqualValues(resp.ContentType, contentType)

	_, err = bbClient.SetHTTPHeaders(context.Background(), blob.HTTPHeaders{}, nil)
	_require.Nil(err)

	resp, err = bbClient.GetProperties(context.Background(), nil)
	_require.Nil(err)
	_require.Nil(resp.ContentType)
}

func validatePropertiesSet(_require *require.Assertions, bbClient *blockblob.Client, disposition string) {
	resp, err := bbClient.GetProperties(context.Background(), nil)
	_require.Nil(err)
	_require.Equal(*resp.ContentDisposition, disposition)
}

func (s *BlobRecordedTestsSuite) TestBlobSetPropertiesIfModifiedSinceTrue() {
	_require := require.New(s.T())
	testName := s.T().Name()
	svcClient, err := testcommon.GetServiceClient(s.T(), testcommon.TestAccountDefault, nil)
	_require.NoError(err)

	containerName := testcommon.GenerateContainerName(testName)
	containerClient := testcommon.CreateNewContainer(context.Background(), _require, containerName, svcClient)
	defer testcommon.DeleteContainer(context.Background(), _require, containerClient)

	bbName := testcommon.GenerateBlobName(testName)
	bbClient := testcommon.GetBlockBlobClient(bbName, containerClient)

	cResp, err := bbClient.Upload(context.Background(), streaming.NopCloser(strings.NewReader(testcommon.BlockBlobDefaultData)), nil)
	_require.Nil(err)
	// _require.Equal(cResp.RawResponse.StatusCode, 201)

	currentTime := testcommon.GetRelativeTimeFromAnchor(cResp.Date, -10)

	_, err = bbClient.SetHTTPHeaders(context.Background(), blob.HTTPHeaders{BlobContentDisposition: to.Ptr("my_disposition")},
		&blob.SetHTTPHeadersOptions{
			AccessConditions: &blob.AccessConditions{
				ModifiedAccessConditions: &blob.ModifiedAccessConditions{IfModifiedSince: &currentTime},
			},
		})
	_require.Nil(err)

	validatePropertiesSet(_require, bbClient, "my_disposition")
}

func (s *BlobRecordedTestsSuite) TestBlobSetPropertiesIfModifiedSinceFalse() {
	_require := require.New(s.T())
	testName := s.T().Name()
	svcClient, err := testcommon.GetServiceClient(s.T(), testcommon.TestAccountDefault, nil)
	_require.NoError(err)

	containerName := testcommon.GenerateContainerName(testName)
	containerClient := testcommon.CreateNewContainer(context.Background(), _require, containerName, svcClient)
	defer testcommon.DeleteContainer(context.Background(), _require, containerClient)

	bbName := testcommon.GenerateBlobName(testName)
	bbClient := testcommon.GetBlockBlobClient(bbName, containerClient)

	cResp, err := bbClient.Upload(context.Background(), streaming.NopCloser(strings.NewReader(testcommon.BlockBlobDefaultData)), nil)
	_require.Nil(err)
	// _require.Equal(cResp.RawResponse.StatusCode, 201)

	currentTime := testcommon.GetRelativeTimeFromAnchor(cResp.Date, 10)

	_, err = bbClient.SetHTTPHeaders(context.Background(), blob.HTTPHeaders{BlobContentDisposition: to.Ptr("my_disposition")},
		&blob.SetHTTPHeadersOptions{
			AccessConditions: &blob.AccessConditions{
				ModifiedAccessConditions: &blob.ModifiedAccessConditions{IfModifiedSince: &currentTime},
			}})
	_require.NotNil(err)
}

func (s *BlobRecordedTestsSuite) TestBlobSetPropertiesIfUnmodifiedSinceTrue() {
	_require := require.New(s.T())
	testName := s.T().Name()
	svcClient, err := testcommon.GetServiceClient(s.T(), testcommon.TestAccountDefault, nil)
	_require.NoError(err)

	containerName := testcommon.GenerateContainerName(testName)
	containerClient := testcommon.CreateNewContainer(context.Background(), _require, containerName, svcClient)
	defer testcommon.DeleteContainer(context.Background(), _require, containerClient)

	bbName := testcommon.GenerateBlobName(testName)
	bbClient := testcommon.GetBlockBlobClient(bbName, containerClient)

	cResp, err := bbClient.Upload(context.Background(), streaming.NopCloser(strings.NewReader(testcommon.BlockBlobDefaultData)), nil)
	_require.Nil(err)
	// _require.Equal(cResp.RawResponse.StatusCode, 201)

	currentTime := testcommon.GetRelativeTimeFromAnchor(cResp.Date, 10)

	_, err = bbClient.SetHTTPHeaders(context.Background(), blob.HTTPHeaders{BlobContentDisposition: to.Ptr("my_disposition")},
		&blob.SetHTTPHeadersOptions{AccessConditions: &blob.AccessConditions{
			ModifiedAccessConditions: &blob.ModifiedAccessConditions{IfUnmodifiedSince: &currentTime},
		}})
	_require.Nil(err)

	validatePropertiesSet(_require, bbClient, "my_disposition")
}

func (s *BlobRecordedTestsSuite) TestBlobSetPropertiesIfUnmodifiedSinceFalse() {
	_require := require.New(s.T())
	testName := s.T().Name()
	svcClient, err := testcommon.GetServiceClient(s.T(), testcommon.TestAccountDefault, nil)
	_require.NoError(err)

	containerName := testcommon.GenerateContainerName(testName)
	containerClient := testcommon.CreateNewContainer(context.Background(), _require, containerName, svcClient)
	defer testcommon.DeleteContainer(context.Background(), _require, containerClient)

	bbName := testcommon.GenerateBlobName(testName)
	bbClient := testcommon.GetBlockBlobClient(bbName, containerClient)

	cResp, err := bbClient.Upload(context.Background(), streaming.NopCloser(strings.NewReader(testcommon.BlockBlobDefaultData)), nil)
	_require.Nil(err)
	// _require.Equal(cResp.RawResponse.StatusCode, 201)

	currentTime := testcommon.GetRelativeTimeFromAnchor(cResp.Date, -10)

	_, err = bbClient.SetHTTPHeaders(context.Background(), blob.HTTPHeaders{BlobContentDisposition: to.Ptr("my_disposition")},
		&blob.SetHTTPHeadersOptions{AccessConditions: &blob.AccessConditions{
			ModifiedAccessConditions: &blob.ModifiedAccessConditions{IfUnmodifiedSince: &currentTime},
		}})
	_require.NotNil(err)
}

func (s *BlobRecordedTestsSuite) TestBlobSetPropertiesIfMatchTrue() {
	_require := require.New(s.T())
	testName := s.T().Name()
	svcClient, err := testcommon.GetServiceClient(s.T(), testcommon.TestAccountDefault, nil)
	_require.NoError(err)

	containerName := testcommon.GenerateContainerName(testName)
	containerClient := testcommon.CreateNewContainer(context.Background(), _require, containerName, svcClient)
	defer testcommon.DeleteContainer(context.Background(), _require, containerClient)

	blockBlobName := testcommon.GenerateBlobName(testName)
	bbClient := testcommon.CreateNewBlockBlob(context.Background(), _require, blockBlobName, containerClient)

	resp, err := bbClient.GetProperties(context.Background(), nil)
	_require.Nil(err)

	_, err = bbClient.SetHTTPHeaders(context.Background(), blob.HTTPHeaders{BlobContentDisposition: to.Ptr("my_disposition")},
		&blob.SetHTTPHeadersOptions{AccessConditions: &blob.AccessConditions{
			ModifiedAccessConditions: &blob.ModifiedAccessConditions{IfMatch: resp.ETag},
		}})
	_require.Nil(err)

	validatePropertiesSet(_require, bbClient, "my_disposition")
}

func (s *BlobRecordedTestsSuite) TestBlobSetPropertiesIfMatchFalse() {
	_require := require.New(s.T())
	testName := s.T().Name()
	svcClient, err := testcommon.GetServiceClient(s.T(), testcommon.TestAccountDefault, nil)
	_require.NoError(err)

	containerName := testcommon.GenerateContainerName(testName)
	containerClient := testcommon.CreateNewContainer(context.Background(), _require, containerName, svcClient)
	defer testcommon.DeleteContainer(context.Background(), _require, containerClient)

	blockBlobName := testcommon.GenerateBlobName(testName)
	bbClient := testcommon.CreateNewBlockBlob(context.Background(), _require, blockBlobName, containerClient)

	_, err = bbClient.SetHTTPHeaders(context.Background(), blob.HTTPHeaders{BlobContentDisposition: to.Ptr("my_disposition")},
		&blob.SetHTTPHeadersOptions{AccessConditions: &blob.AccessConditions{
			ModifiedAccessConditions: &blob.ModifiedAccessConditions{IfMatch: to.Ptr(azcore.ETag("garbage"))},
		}})
	_require.NotNil(err)
}

func (s *BlobRecordedTestsSuite) TestBlobSetPropertiesIfNoneMatchTrue() {
	_require := require.New(s.T())
	testName := s.T().Name()
	svcClient, err := testcommon.GetServiceClient(s.T(), testcommon.TestAccountDefault, nil)
	_require.NoError(err)

	containerName := testcommon.GenerateContainerName(testName)
	containerClient := testcommon.CreateNewContainer(context.Background(), _require, containerName, svcClient)
	defer testcommon.DeleteContainer(context.Background(), _require, containerClient)

	blockBlobName := testcommon.GenerateBlobName(testName)
	bbClient := testcommon.CreateNewBlockBlob(context.Background(), _require, blockBlobName, containerClient)

	_, err = bbClient.SetHTTPHeaders(context.Background(), blob.HTTPHeaders{BlobContentDisposition: to.Ptr("my_disposition")},
		&blob.SetHTTPHeadersOptions{AccessConditions: &blob.AccessConditions{
			ModifiedAccessConditions: &blob.ModifiedAccessConditions{IfNoneMatch: to.Ptr(azcore.ETag("garbage"))},
		}})
	_require.Nil(err)

	validatePropertiesSet(_require, bbClient, "my_disposition")
}

func (s *BlobRecordedTestsSuite) TestBlobSetPropertiesIfNoneMatchFalse() {
	_require := require.New(s.T())
	testName := s.T().Name()
	svcClient, err := testcommon.GetServiceClient(s.T(), testcommon.TestAccountDefault, nil)
	_require.NoError(err)

	containerName := testcommon.GenerateContainerName(testName)
	containerClient := testcommon.CreateNewContainer(context.Background(), _require, containerName, svcClient)
	defer testcommon.DeleteContainer(context.Background(), _require, containerClient)

	blockBlobName := testcommon.GenerateBlobName(testName)
	bbClient := testcommon.CreateNewBlockBlob(context.Background(), _require, blockBlobName, containerClient)

	resp, err := bbClient.GetProperties(context.Background(), nil)
	_require.Nil(err)

	_, err = bbClient.SetHTTPHeaders(context.Background(), blob.HTTPHeaders{BlobContentDisposition: to.Ptr("my_disposition")},
		&blob.SetHTTPHeadersOptions{AccessConditions: &blob.AccessConditions{
			ModifiedAccessConditions: &blob.ModifiedAccessConditions{IfNoneMatch: resp.ETag},
		}})
	_require.NotNil(err)
}

func (s *BlobRecordedTestsSuite) TestBlobSetMetadataNil() {
	_require := require.New(s.T())
	testName := s.T().Name()
	svcClient, err := testcommon.GetServiceClient(s.T(), testcommon.TestAccountDefault, nil)
	_require.NoError(err)

	containerName := testcommon.GenerateContainerName(testName)
	containerClient := testcommon.CreateNewContainer(context.Background(), _require, containerName, svcClient)
	defer testcommon.DeleteContainer(context.Background(), _require, containerClient)

	blockBlobName := testcommon.GenerateBlobName(testName)
	bbClient := testcommon.CreateNewBlockBlob(context.Background(), _require, blockBlobName, containerClient)

	_, err = bbClient.SetMetadata(context.Background(), map[string]string{"not": "nil"}, nil)
	_require.Nil(err)

	_, err = bbClient.SetMetadata(context.Background(), nil, nil)
	_require.Nil(err)

	blobGetResp, err := bbClient.GetProperties(context.Background(), nil)
	_require.Nil(err)
	_require.Len(blobGetResp.Metadata, 0)
}

func (s *BlobRecordedTestsSuite) TestBlobSetMetadataEmpty() {
	_require := require.New(s.T())
	testName := s.T().Name()
	svcClient, err := testcommon.GetServiceClient(s.T(), testcommon.TestAccountDefault, nil)
	_require.NoError(err)

	containerName := testcommon.GenerateContainerName(testName)
	containerClient := testcommon.CreateNewContainer(context.Background(), _require, containerName, svcClient)
	defer testcommon.DeleteContainer(context.Background(), _require, containerClient)

	blockBlobName := testcommon.GenerateBlobName(testName)
	bbClient := testcommon.CreateNewBlockBlob(context.Background(), _require, blockBlobName, containerClient)

	_, err = bbClient.SetMetadata(context.Background(), map[string]string{"not": "nil"}, nil)
	_require.Nil(err)

	_, err = bbClient.SetMetadata(context.Background(), map[string]string{}, nil)
	_require.Nil(err)

	resp, err := bbClient.GetProperties(context.Background(), nil)
	_require.Nil(err)
	_require.Len(resp.Metadata, 0)
}

func (s *BlobRecordedTestsSuite) TestBlobSetMetadataInvalidField() {
	_require := require.New(s.T())
	testName := s.T().Name()
	svcClient, err := testcommon.GetServiceClient(s.T(), testcommon.TestAccountDefault, nil)
	_require.NoError(err)

	containerName := testcommon.GenerateContainerName(testName)
	containerClient := testcommon.CreateNewContainer(context.Background(), _require, containerName, svcClient)
	defer testcommon.DeleteContainer(context.Background(), _require, containerClient)

	blockBlobName := testcommon.GenerateBlobName(testName)
	bbClient := testcommon.CreateNewBlockBlob(context.Background(), _require, blockBlobName, containerClient)

	_, err = bbClient.SetMetadata(context.Background(), map[string]string{"Invalid field!": "value"}, nil)
	_require.NotNil(err)
	_require.Contains(err.Error(), testcommon.InvalidHeaderErrorSubstring)
	//_require.Equal(strings.Contains(err.Error(), testcommon.InvalidHeaderErrorSubstring), true)
}

func validateMetadataSet(_require *require.Assertions, bbClient *blockblob.Client) {
	resp, err := bbClient.GetProperties(context.Background(), nil)
	_require.Nil(err)
	_require.EqualValues(resp.Metadata, testcommon.BasicMetadata)
}

func (s *BlobRecordedTestsSuite) TestBlobSetMetadataIfModifiedSinceTrue() {
	_require := require.New(s.T())
	testName := s.T().Name()
	svcClient, err := testcommon.GetServiceClient(s.T(), testcommon.TestAccountDefault, nil)
	_require.NoError(err)

	containerName := testcommon.GenerateContainerName(testName)
	containerClient := testcommon.CreateNewContainer(context.Background(), _require, containerName, svcClient)
	defer testcommon.DeleteContainer(context.Background(), _require, containerClient)

	bbName := testcommon.GenerateBlobName(testName)
	bbClient := testcommon.GetBlockBlobClient(bbName, containerClient)

	cResp, err := bbClient.Upload(context.Background(), streaming.NopCloser(strings.NewReader(testcommon.BlockBlobDefaultData)), nil)
	_require.Nil(err)
	// _require.Equal(cResp.RawResponse.StatusCode, 201)

	currentTime := testcommon.GetRelativeTimeFromAnchor(cResp.Date, -10)

	setBlobMetadataOptions := blob.SetMetadataOptions{
		AccessConditions: &blob.AccessConditions{
			ModifiedAccessConditions: &blob.ModifiedAccessConditions{IfModifiedSince: &currentTime},
		},
	}
	_, err = bbClient.SetMetadata(context.Background(), testcommon.BasicMetadata, &setBlobMetadataOptions)
	_require.Nil(err)

	validateMetadataSet(_require, bbClient)
}

func (s *BlobRecordedTestsSuite) TestBlobSetMetadataIfModifiedSinceFalse() {
	_require := require.New(s.T())
	testName := s.T().Name()
	svcClient, err := testcommon.GetServiceClient(s.T(), testcommon.TestAccountDefault, nil)
	_require.NoError(err)

	containerName := testcommon.GenerateContainerName(testName)
	containerClient := testcommon.CreateNewContainer(context.Background(), _require, containerName, svcClient)
	defer testcommon.DeleteContainer(context.Background(), _require, containerClient)

	bbName := testcommon.GenerateBlobName(testName)
	bbClient := testcommon.GetBlockBlobClient(bbName, containerClient)

	cResp, err := bbClient.Upload(context.Background(), streaming.NopCloser(strings.NewReader(testcommon.BlockBlobDefaultData)), nil)
	_require.Nil(err)
	// _require.Equal(cResp.RawResponse.StatusCode, 201)

	currentTime := testcommon.GetRelativeTimeFromAnchor(cResp.Date, 10)

	setBlobMetadataOptions := blob.SetMetadataOptions{
		AccessConditions: &blob.AccessConditions{
			ModifiedAccessConditions: &blob.ModifiedAccessConditions{IfModifiedSince: &currentTime},
		},
	}
	_, err = bbClient.SetMetadata(context.Background(), testcommon.BasicMetadata, &setBlobMetadataOptions)
	testcommon.ValidateBlobErrorCode(_require, err, bloberror.ConditionNotMet)
}

func (s *BlobRecordedTestsSuite) TestBlobSetMetadataIfUnmodifiedSinceTrue() {
	_require := require.New(s.T())
	testName := s.T().Name()
	svcClient, err := testcommon.GetServiceClient(s.T(), testcommon.TestAccountDefault, nil)
	_require.NoError(err)

	containerName := testcommon.GenerateContainerName(testName)
	containerClient := testcommon.CreateNewContainer(context.Background(), _require, containerName, svcClient)
	defer testcommon.DeleteContainer(context.Background(), _require, containerClient)

	bbName := testcommon.GenerateBlobName(testName)
	bbClient := testcommon.GetBlockBlobClient(bbName, containerClient)

	cResp, err := bbClient.Upload(context.Background(), streaming.NopCloser(strings.NewReader(testcommon.BlockBlobDefaultData)), nil)
	_require.Nil(err)
	// _require.Equal(cResp.RawResponse.StatusCode, 201)

	currentTime := testcommon.GetRelativeTimeFromAnchor(cResp.Date, 10)

	setBlobMetadataOptions := blob.SetMetadataOptions{
		AccessConditions: &blob.AccessConditions{
			ModifiedAccessConditions: &blob.ModifiedAccessConditions{IfUnmodifiedSince: &currentTime},
		},
	}
	_, err = bbClient.SetMetadata(context.Background(), testcommon.BasicMetadata, &setBlobMetadataOptions)
	_require.Nil(err)

	validateMetadataSet(_require, bbClient)
}

func (s *BlobRecordedTestsSuite) TestBlobSetMetadataIfUnmodifiedSinceFalse() {
	_require := require.New(s.T())
	testName := s.T().Name()
	svcClient, err := testcommon.GetServiceClient(s.T(), testcommon.TestAccountDefault, nil)
	_require.NoError(err)

	containerName := testcommon.GenerateContainerName(testName)
	containerClient := testcommon.CreateNewContainer(context.Background(), _require, containerName, svcClient)
	defer testcommon.DeleteContainer(context.Background(), _require, containerClient)

	bbName := testcommon.GenerateBlobName(testName)
	bbClient := testcommon.GetBlockBlobClient(bbName, containerClient)

	cResp, err := bbClient.Upload(context.Background(), streaming.NopCloser(strings.NewReader(testcommon.BlockBlobDefaultData)), nil)
	_require.Nil(err)
	// _require.Equal(cResp.RawResponse.StatusCode, 201)

	currentTime := testcommon.GetRelativeTimeFromAnchor(cResp.Date, -10)
	setBlobMetadataOptions := blob.SetMetadataOptions{
		AccessConditions: &blob.AccessConditions{
			ModifiedAccessConditions: &blob.ModifiedAccessConditions{IfUnmodifiedSince: to.Ptr(currentTime)},
		},
	}
	_, err = bbClient.SetMetadata(context.Background(), testcommon.BasicMetadata, &setBlobMetadataOptions)
	testcommon.ValidateBlobErrorCode(_require, err, bloberror.ConditionNotMet)
}

func (s *BlobRecordedTestsSuite) TestBlobSetMetadataIfMatchTrue() {
	_require := require.New(s.T())
	testName := s.T().Name()
	svcClient, err := testcommon.GetServiceClient(s.T(), testcommon.TestAccountDefault, nil)
	_require.NoError(err)

	containerName := testcommon.GenerateContainerName(testName)
	containerClient := testcommon.CreateNewContainer(context.Background(), _require, containerName, svcClient)
	defer testcommon.DeleteContainer(context.Background(), _require, containerClient)

	blockBlobName := testcommon.GenerateBlobName(testName)
	bbClient := testcommon.CreateNewBlockBlob(context.Background(), _require, blockBlobName, containerClient)

	resp, err := bbClient.GetProperties(context.Background(), nil)
	_require.Nil(err)

	setBlobMetadataOptions := blob.SetMetadataOptions{
		AccessConditions: &blob.AccessConditions{
			ModifiedAccessConditions: &blob.ModifiedAccessConditions{IfMatch: resp.ETag},
		},
	}
	_, err = bbClient.SetMetadata(context.Background(), testcommon.BasicMetadata, &setBlobMetadataOptions)
	_require.Nil(err)

	validateMetadataSet(_require, bbClient)
}

func (s *BlobRecordedTestsSuite) TestBlobSetMetadataIfMatchFalse() {
	_require := require.New(s.T())
	testName := s.T().Name()
	svcClient, err := testcommon.GetServiceClient(s.T(), testcommon.TestAccountDefault, nil)
	_require.NoError(err)

	containerName := testcommon.GenerateContainerName(testName)
	containerClient := testcommon.CreateNewContainer(context.Background(), _require, containerName, svcClient)
	defer testcommon.DeleteContainer(context.Background(), _require, containerClient)

	blockBlobName := testcommon.GenerateBlobName(testName)
	bbClient := testcommon.CreateNewBlockBlob(context.Background(), _require, blockBlobName, containerClient)

	setBlobMetadataOptions := blob.SetMetadataOptions{
		AccessConditions: &blob.AccessConditions{
			ModifiedAccessConditions: &blob.ModifiedAccessConditions{IfMatch: to.Ptr(azcore.ETag("garbage"))},
		},
	}
	_, err = bbClient.SetMetadata(context.Background(), testcommon.BasicMetadata, &setBlobMetadataOptions)
	testcommon.ValidateBlobErrorCode(_require, err, bloberror.ConditionNotMet)
}

func (s *BlobRecordedTestsSuite) TestBlobSetMetadataIfNoneMatchTrue() {
	_require := require.New(s.T())
	testName := s.T().Name()
	svcClient, err := testcommon.GetServiceClient(s.T(), testcommon.TestAccountDefault, nil)
	_require.NoError(err)

	containerName := testcommon.GenerateContainerName(testName)
	containerClient := testcommon.CreateNewContainer(context.Background(), _require, containerName, svcClient)
	defer testcommon.DeleteContainer(context.Background(), _require, containerClient)

	blockBlobName := testcommon.GenerateBlobName(testName)
	bbClient := testcommon.CreateNewBlockBlob(context.Background(), _require, blockBlobName, containerClient)

	setBlobMetadataOptions := blob.SetMetadataOptions{
		AccessConditions: &blob.AccessConditions{
			ModifiedAccessConditions: &blob.ModifiedAccessConditions{IfNoneMatch: to.Ptr(azcore.ETag("garbage"))},
		},
	}
	_, err = bbClient.SetMetadata(context.Background(), testcommon.BasicMetadata, &setBlobMetadataOptions)
	_require.Nil(err)

	validateMetadataSet(_require, bbClient)
}

func (s *BlobRecordedTestsSuite) TestBlobSetMetadataIfNoneMatchFalse() {
	_require := require.New(s.T())
	testName := s.T().Name()
	svcClient, err := testcommon.GetServiceClient(s.T(), testcommon.TestAccountDefault, nil)
	_require.NoError(err)

	containerName := testcommon.GenerateContainerName(testName)
	containerClient := testcommon.CreateNewContainer(context.Background(), _require, containerName, svcClient)
	defer testcommon.DeleteContainer(context.Background(), _require, containerClient)

	blockBlobName := testcommon.GenerateBlobName(testName)
	bbClient := testcommon.CreateNewBlockBlob(context.Background(), _require, blockBlobName, containerClient)

	resp, err := bbClient.GetProperties(context.Background(), nil)
	_require.Nil(err)

	setBlobMetadataOptions := blob.SetMetadataOptions{
		AccessConditions: &blob.AccessConditions{
			ModifiedAccessConditions: &blob.ModifiedAccessConditions{IfNoneMatch: resp.ETag},
		},
	}
	_, err = bbClient.SetMetadata(context.Background(), testcommon.BasicMetadata, &setBlobMetadataOptions)
	testcommon.ValidateBlobErrorCode(_require, err, bloberror.ConditionNotMet)
}

<<<<<<< HEAD
func (s *BlobRecordedTestsSuite) TestSetImmutabilityPolicy() {
	_require := require.New(s.T())
	testName := s.T().Name()
	svcClient, err := testcommon.GetServiceClient(s.T(), testcommon.TestAccountDefault, nil)
	_require.NoError(err)

	containerName := testcommon.GenerateContainerName(testName)
	containerClient := testcommon.CreateNewContainer(context.Background(), _require, containerName, svcClient)
=======
func (s *BlobRecordedTestsSuite) TestPermanentDelete() {
	_require := require.New(s.T())
	testName := s.T().Name()
	svcClient, err := testcommon.GetServiceClient(s.T(), testcommon.TestAccountSoftDelete, nil)
	_require.Nil(err)

	// Create container and blob, upload blob to container
	containerName := testcommon.GenerateContainerName(testName)
	containerClient := testcommon.CreateNewContainer(context.Background(), _require, containerName, svcClient)
	defer testcommon.DeleteContainer(context.Background(), _require, containerClient)
>>>>>>> 1e7f0586

	blockBlobName := testcommon.GenerateBlobName(testName)
	bbClient := testcommon.CreateNewBlockBlob(context.Background(), _require, blockBlobName, containerClient)

<<<<<<< HEAD
	currentTime, err := time.Parse(time.UnixDate, "Fri Jun 11 20:00:00 GMT 2049")
	_require.Nil(err)
	policy := blob.ImmutabilityPolicySetting(blob.ImmutabilityPolicySettingUnlocked)
	_require.Nil(err)

	setImmutabilityPolicyOptions := blob.SetImmutabilityPolicyOptions{
		ExpiryTime:               currentTime,
		Mode:                     &policy,
		ModifiedAccessConditions: nil,
	}
	_, err = bbClient.SetImmutabilityPolicy(context.Background(), setImmutabilityPolicyOptions)
	_require.Nil(err)

	_, err = bbClient.SetLegalHold(context.Background(), false, nil)
	_require.Nil(err)

	_, err = bbClient.Delete(context.Background(), nil)
	_require.NotNil(err)

	_, err = bbClient.DeleteImmutabilityPolicy(context.Background(), nil)
	_require.Nil(err)

	_, err = bbClient.Delete(context.Background(), nil)
	_require.Nil(err)
}

func (s *BlobRecordedTestsSuite) TestDeleteImmutabilityPolicy() {
	_require := require.New(s.T())
	testName := s.T().Name()
	svcClient, err := testcommon.GetServiceClient(s.T(), testcommon.TestAccountDefault, nil)
	_require.NoError(err)

	containerName := testcommon.GenerateContainerName(testName)
	containerClient := testcommon.CreateNewContainer(context.Background(), _require, containerName, svcClient)
=======
	_, err = bbClient.Upload(context.Background(), streaming.NopCloser(strings.NewReader(testcommon.BlockBlobDefaultData)), nil)
	_require.Nil(err)

	parts, err := sas.ParseURL(bbClient.URL()) // Get parts for BlobURL
	_require.Nil(err)

	credential, err := testcommon.GetGenericCredential(testcommon.TestAccountDefault)
	_require.Nil(err)

	// Set Account SAS and set Permanent Delete to true
	parts.SAS, err = sas.AccountSignatureValues{
		Protocol:      sas.ProtocolHTTPS,                    // Users MUST use HTTPS (not HTTP)
		ExpiryTime:    time.Now().UTC().Add(48 * time.Hour), // 48-hours before expiration
		Permissions:   to.Ptr(sas.AccountPermissions{Read: true, List: true, PermanentDelete: true}).String(),
		Services:      to.Ptr(sas.AccountServices{Blob: true}).String(),
		ResourceTypes: to.Ptr(sas.AccountResourceTypes{Container: true, Object: true}).String(),
	}.SignWithSharedKey(credential)
	_require.Nil(err)

	// Create snapshot of Blob and get snapshot URL
	resp, err := bbClient.CreateSnapshot(context.Background(), &blob.CreateSnapshotOptions{})
	_require.Nil(err)
	snapshotURL, _ := bbClient.WithSnapshot(*resp.Snapshot)

	// Check that there are two items in the container: one snapshot, one blob
	pager := containerClient.NewListBlobsFlatPager(&container.ListBlobsFlatOptions{Include: container.ListBlobsInclude{Snapshots: true}})
	found := make([]*container.BlobItem, 0)
	for pager.More() {
		resp, err := pager.NextPage(context.Background())
		_require.Nil(err)
		found = append(found, resp.Segment.BlobItems...)
		if err != nil {
			break
		}
	}
	_require.Len(found, 2)

	// Delete snapshot (snapshot will be soft deleted)
	deleteSnapshotsOnly := blob.DeleteSnapshotsOptionTypeOnly
	_, err = bbClient.Delete(context.Background(), &blob.DeleteOptions{DeleteSnapshots: &deleteSnapshotsOnly})
	_require.Nil(err)

	// Check that only blob exists (snapshot is soft-deleted)
	pager = containerClient.NewListBlobsFlatPager(&container.ListBlobsFlatOptions{
		Include: container.ListBlobsInclude{Snapshots: true},
	})
	found = make([]*container.BlobItem, 0)
	for pager.More() {
		resp, err := pager.NextPage(context.Background())
		_require.Nil(err)
		found = append(found, resp.Segment.BlobItems...)
		if err != nil {
			break
		}
	}
	_require.Len(found, 1)

	// Check that soft-deleted snapshot exists by including deleted items
	pager = containerClient.NewListBlobsFlatPager(&container.ListBlobsFlatOptions{
		Include: container.ListBlobsInclude{Snapshots: true, Deleted: true},
	})
	found = make([]*container.BlobItem, 0)
	for pager.More() {
		resp, err := pager.NextPage(context.Background())
		_require.Nil(err)
		found = append(found, resp.Segment.BlobItems...)
		if err != nil {
			break
		}
	}
	_require.Len(found, 2)

	// Options for PermanentDeleteOptions
	perm := blob.DeleteTypePermanent
	deleteBlobOptions := blob.DeleteOptions{
		BlobDeleteType: &perm,
	}
	// Execute Delete with DeleteTypePermanent
	pdResp, err := snapshotURL.Delete(context.Background(), &deleteBlobOptions)
	_require.Nil(err)
	_require.NotNil(pdResp)

	// Check that only blob exists even after including snapshots and deleted items
	pager = containerClient.NewListBlobsFlatPager(&container.ListBlobsFlatOptions{
		Include: container.ListBlobsInclude{Snapshots: true, Deleted: true}})
	found = make([]*container.BlobItem, 0)
	for pager.More() {
		resp, err := pager.NextPage(context.Background())
		_require.Nil(err)
		found = append(found, resp.Segment.BlobItems...)
		if err != nil {
			break
		}
	}
	_require.Len(found, 1)
}

func (s *BlobRecordedTestsSuite) TestPermanentDeleteWithoutPermission() {
	_require := require.New(s.T())
	testName := s.T().Name()
	svcClient, err := testcommon.GetServiceClient(s.T(), testcommon.TestAccountDefault, nil)
	_require.Nil(err)

	// Create container and blob, upload blob to container
	containerName := testcommon.GenerateContainerName(testName)
	containerClient := testcommon.CreateNewContainer(context.Background(), _require, containerName, svcClient)
	defer testcommon.DeleteContainer(context.Background(), _require, containerClient)
>>>>>>> 1e7f0586

	blockBlobName := testcommon.GenerateBlobName(testName)
	bbClient := testcommon.CreateNewBlockBlob(context.Background(), _require, blockBlobName, containerClient)

<<<<<<< HEAD
	currentTime, err := time.Parse(time.UnixDate, "Fri Jun 11 20:00:00 GMT 2049")
	_require.Nil(err)

	policy := blob.ImmutabilityPolicySetting(blob.ImmutabilityPolicySettingUnlocked)
	_require.Nil(err)

	setImmutabilityPolicyOptions := blob.SetImmutabilityPolicyOptions{
		ExpiryTime:               currentTime,
		Mode:                     &policy,
		ModifiedAccessConditions: nil,
	}
	_, err = bbClient.SetImmutabilityPolicy(context.Background(), setImmutabilityPolicyOptions)
	_require.Nil(err)

	_, err = bbClient.DeleteImmutabilityPolicy(context.Background(), nil)
	_require.Nil(err)

	_, err = bbClient.Delete(context.Background(), nil)
	_require.Nil(err)
}

func (s *BlobRecordedTestsSuite) TestSetLegalHold() {
	_require := require.New(s.T())
	testName := s.T().Name()
	svcClient, err := testcommon.GetServiceClient(s.T(), testcommon.TestAccountDefault, nil)
	_require.NoError(err)

	containerName := testcommon.GenerateContainerName(testName)
	containerClient := testcommon.CreateNewContainer(context.Background(), _require, containerName, svcClient)

	blockBlobName := testcommon.GenerateBlobName(testName)
	bbClient := testcommon.CreateNewBlockBlob(context.Background(), _require, blockBlobName, containerClient)

	_, err = bbClient.GetProperties(context.Background(), nil)
	_require.Nil(err)

	_, err = bbClient.SetLegalHold(context.Background(), true, nil)
	_require.Nil(err)

	// should fail since time has not passed yet
	_, err = bbClient.Delete(context.Background(), nil)
	_require.NotNil(err)

	_, err = bbClient.SetLegalHold(context.Background(), false, nil)
	_require.Nil(err)

	_, err = bbClient.Delete(context.Background(), nil)
	_require.Nil(err)

=======
	_, err = bbClient.Upload(context.Background(), streaming.NopCloser(strings.NewReader(testcommon.BlockBlobDefaultData)), nil)
	_require.Nil(err)

	parts, err := sas.ParseURL(bbClient.URL()) // Get parts for BlobURL
	_require.Nil(err)

	credential, err := testcommon.GetGenericCredential(testcommon.TestAccountDefault)
	_require.Nil(err)

	// Set Account SAS
	parts.SAS, err = sas.AccountSignatureValues{
		Protocol:      sas.ProtocolHTTPS,                    // Users MUST use HTTPS (not HTTP)
		ExpiryTime:    time.Now().UTC().Add(48 * time.Hour), // 48-hours before expiration
		Permissions:   to.Ptr(sas.AccountPermissions{Read: true, List: true}).String(),
		Services:      to.Ptr(sas.AccountServices{Blob: true}).String(),
		ResourceTypes: to.Ptr(sas.AccountResourceTypes{Container: true, Object: true}).String(),
	}.SignWithSharedKey(credential)
	_require.Nil(err)

	// Create snapshot of Blob and get snapshot URL
	resp, err := bbClient.CreateSnapshot(context.Background(), &blob.CreateSnapshotOptions{})
	_require.Nil(err)
	snapshotURL, _ := bbClient.WithSnapshot(*resp.Snapshot)

	// Check that there are two items in the container: one snapshot, one blob
	pager := containerClient.NewListBlobsFlatPager(&container.ListBlobsFlatOptions{Include: container.ListBlobsInclude{Snapshots: true}})
	found := make([]*container.BlobItem, 0)
	for pager.More() {
		resp, err := pager.NextPage(context.Background())
		_require.Nil(err)
		found = append(found, resp.Segment.BlobItems...)
		if err != nil {
			break
		}
	}
	_require.Len(found, 2)

	// Delete snapshot
	deleteSnapshotsOnly := blob.DeleteSnapshotsOptionTypeOnly
	_, err = bbClient.Delete(context.Background(), &blob.DeleteOptions{DeleteSnapshots: &deleteSnapshotsOnly})
	_require.Nil(err)

	// Check that only blob exists
	pager = containerClient.NewListBlobsFlatPager(&container.ListBlobsFlatOptions{
		Include: container.ListBlobsInclude{Snapshots: true},
	})
	found = make([]*container.BlobItem, 0)
	for pager.More() {
		resp, err := pager.NextPage(context.Background())
		_require.Nil(err)
		found = append(found, resp.Segment.BlobItems...)
		if err != nil {
			break
		}
	}
	_require.Len(found, 1)

	// Options for PermanentDeleteOptions
	perm := blob.DeleteTypePermanent
	deleteBlobOptions := blob.DeleteOptions{
		BlobDeleteType: &perm,
	}
	// Execute Delete with DeleteTypePermanent,should fail because permissions are not set and snapshot is not soft-deleted
	_, err = snapshotURL.Delete(context.Background(), &deleteBlobOptions)
	_require.NotNil(err)
>>>>>>> 1e7f0586
}

/*func testBlobServiceClientDeleteImpl(_ *require.Assertions, _ *service.Client) error {
	//containerClient := testcommon.CreateNewContainer(context.Background(), _require, "gocblobserviceclientdeleteimpl", svcClient)
	//defer testcommon.DeleteContainer(context.Background(), _require, containerClient)
	//bbClient := testcommon.CreateNewBlockBlob(context.Background(), _require, "goblobserviceclientdeleteimpl", containerClient)
	//
	//_, err := bbClient.Delete(context.Background(), nil)
	//_require.Nil(err) // This call will not have errors related to slow update of service properties, so we assert.
	//
	//_, err = bbClient.Undelete(ctx)
	//if err != nil { // We want to give the wrapper method a chance to check if it was an error related to the service properties update.
	//	return err
	//}
	//
	//resp, err := bbClient.GetProperties(context.Background(), nil)
	//if err != nil {
	//	return errors.New(string(err.(*StorageError).ErrorCode))
	//}
	//_require.Equal(resp.BlobType, BlobTypeBlockBlob) // We could check any property. This is just to double check it was undeleted.
	return nil
}*/

//
////func (s *BlobRecordedTestsSuite) TestBlobTierInferred() {
////	svcClient, err := getPremiumserviceClient()
////	if err != nil {
////		c.Skip(err.Error())
////	}
////
////	containerClient, _ := testcommon.CreateNewContainer(c, svcClient)
////	defer testcommon.DeleteContainer(context.Background(), _require, containerClient)
////	bbClient, _ := createNewPageBlob(c, containerClient)
////
////	resp, err := bbClient.GetProperties(context.Background(), nil)
////	_require.Nil(err)
////	_assert(resp.AccessTierInferred(), chk.Equals, "true")
////
////	resp2, err := containerClient.NewListBlobsFlatPager(ctx, Marker{}, ListBlobsSegmentOptions{})
////	_require.Nil(err)
////	_assert(resp2.Segment.BlobItems[0].Properties.AccessTierInferred, chk.NotNil)
////	_assert(resp2.Segment.BlobItems[0].Properties.AccessTier, chk.Not(chk.Equals), "")
////
////	_, err = bbClient.SetTier(ctx, AccessTierP4, LeaseAccessConditions{})
////	_require.Nil(err)
////
////	resp, err = bbClient.GetProperties(context.Background(), nil)
////	_require.Nil(err)
////	_assert(resp.AccessTierInferred(), chk.Equals, "")
////
////	resp2, err = containerClient.NewListBlobsFlatPager(ctx, Marker{}, ListBlobsSegmentOptions{})
////	_require.Nil(err)
////	_assert(resp2.Segment.BlobItems[0].Properties.AccessTierInferred, chk.IsNil) // AccessTierInferred never returned if false
////}
////
////func (s *BlobRecordedTestsSuite) TestBlobArchiveStatus() {
////	svcClient, err := getBlobStorageserviceClient()
////	if err != nil {
////		c.Skip(err.Error())
////	}
////
////	containerClient, _ := testcommon.CreateNewContainer(c, svcClient)
////	defer testcommon.DeleteContainer(context.Background(), _require, containerClient)
////	bbClient, _ := createNewBlockBlob(c, containerClient)
////
////	_, err = bbClient.SetTier(ctx, AccessTierArchive, LeaseAccessConditions{})
////	_require.Nil(err)
////	_, err = bbClient.SetTier(ctx, AccessTierCool, LeaseAccessConditions{})
////	_require.Nil(err)
////
////	resp, err := bbClient.GetProperties(context.Background(), nil)
////	_require.Nil(err)
////	_assert(resp.ArchiveStatus(), chk.Equals, string(ArchiveStatusRehydratePendingToCool))
////
////	resp2, err := containerClient.NewListBlobsFlatPager(ctx, Marker{}, ListBlobsSegmentOptions{})
////	_require.Nil(err)
////	_assert(resp2.Segment.BlobItems[0].Properties.ArchiveStatus, chk.Equals, ArchiveStatusRehydratePendingToCool)
////
////	// delete first blob
////	_, err = bbClient.Delete(context.Background(), DeleteSnapshotsOptionNone, nil)
////	_require.Nil(err)
////
////	bbClient, _ = createNewBlockBlob(c, containerClient)
////
////	_, err = bbClient.SetTier(ctx, AccessTierArchive, LeaseAccessConditions{})
////	_require.Nil(err)
////	_, err = bbClient.SetTier(ctx, AccessTierHot, LeaseAccessConditions{})
////	_require.Nil(err)
////
////	resp, err = bbClient.GetProperties(context.Background(), nil)
////	_require.Nil(err)
////	_assert(resp.ArchiveStatus(), chk.Equals, string(ArchiveStatusRehydratePendingToHot))
////
////	resp2, err = containerClient.NewListBlobsFlatPager(ctx, Marker{}, ListBlobsSegmentOptions{})
////	_require.Nil(err)
////	_assert(resp2.Segment.BlobItems[0].Properties.ArchiveStatus, chk.Equals, ArchiveStatusRehydratePendingToHot)
////}
////
////func (s *BlobRecordedTestsSuite) TestBlobTierInvalidValue() {
////	svcClient, err := getBlobStorageserviceClient()
////	if err != nil {
////		c.Skip(err.Error())
////	}
////
////	containerClient, _ := testcommon.CreateNewContainer(c, svcClient)
////	defer testcommon.DeleteContainer(context.Background(), _require, containerClient)
////	bbClient, _ := createNewBlockBlob(c, containerClient)
////
////	_, err = bbClient.SetTier(ctx, AccessTierType("garbage"), LeaseAccessConditions{})
////	testcommon.ValidateBlobErrorCode(c, err, bloberror.InvalidHeaderValue)
////}
////

func (s *BlobRecordedTestsSuite) TestBlobClientPartsSASQueryTimes() {
	_require := require.New(s.T())
	StartTimesInputs := []string{
		"2020-04-20",
		"2020-04-20T07:00Z",
		"2020-04-20T07:15:00Z",
		"2020-04-20T07:30:00.1234567Z",
	}
	StartTimesExpected := []time.Time{
		time.Date(2020, time.April, 20, 0, 0, 0, 0, time.UTC),
		time.Date(2020, time.April, 20, 7, 0, 0, 0, time.UTC),
		time.Date(2020, time.April, 20, 7, 15, 0, 0, time.UTC),
		time.Date(2020, time.April, 20, 7, 30, 0, 123456700, time.UTC),
	}
	ExpiryTimesInputs := []string{
		"2020-04-21",
		"2020-04-20T08:00Z",
		"2020-04-20T08:15:00Z",
		"2020-04-20T08:30:00.2345678Z",
	}
	ExpiryTimesExpected := []time.Time{
		time.Date(2020, time.April, 21, 0, 0, 0, 0, time.UTC),
		time.Date(2020, time.April, 20, 8, 0, 0, 0, time.UTC),
		time.Date(2020, time.April, 20, 8, 15, 0, 0, time.UTC),
		time.Date(2020, time.April, 20, 8, 30, 0, 234567800, time.UTC),
	}

	for i := 0; i < len(StartTimesInputs); i++ {
		urlString :=
			"https://myaccount.blob.core.windows.net/mycontainer/mydirectory/myfile.txt?" +
				"se=" + url.QueryEscape(ExpiryTimesInputs[i]) + "&" +
				"sig=NotASignature&" +
				"sp=r&" +
				"spr=https&" +
				"sr=b&" +
				"st=" + url.QueryEscape(StartTimesInputs[i]) + "&" +
				"sv=2019-10-10"

		parts, _ := blob.ParseURL(urlString)
		_require.Equal(parts.Scheme, "https")
		_require.Equal(parts.Host, "myaccount.blob.core.windows.net")
		_require.Equal(parts.ContainerName, "mycontainer")
		_require.Equal(parts.BlobName, "mydirectory/myfile.txt")

		sas := parts.SAS
		_require.Equal(sas.StartTime(), StartTimesExpected[i])
		_require.Equal(sas.ExpiryTime(), ExpiryTimesExpected[i])

		_require.Equal(parts.String(), urlString)
	}
}

//func (s *BlobUnrecordedTestsSuite) TestDownloadBlockBlobUnexpectedEOF() {
//	_require := require.New(s.T())
//	testName := s.T().Name()
//	svcClient, err := testcommon.GetServiceClient(s.T(),testcommon.TestAccountDefault, nil)
//	if err != nil {
//		s.Fail("Unable to fetch service client because " + err.Error())
//	}
//
//	containerName := testcommon.GenerateContainerName(testName)
//	containerClient := testcommon.CreateNewContainer(context.Background(), _require, containerName, svcClient)
//	defer testcommon.DeleteContainer(context.Background(), _require, containerClient)
//
//	blockBlobName := testcommon.GenerateBlobName(testName)
//	bbClient := testcommon.CreateNewBlockBlob(context.Background(), _require, blockBlobName, containerClient)
//
//	resp, err := bbClient.DownloadStream(context.Background(), nil)
//	_require.Nil(err)
//
//	// Verify that we can inject errors first.
//	reader := resp.Body(InjectErrorInRetryReaderOptions(errors.New("unrecoverable error")))
//
//	_, err = io.ReadAll(reader)
//	_require.NotNil(err)
//	_require.Equal(err.Error(), "unrecoverable error")
//
//	// Then inject the retryable error.
//	reader = resp.Body(InjectErrorInRetryReaderOptions(io.ErrUnexpectedEOF))
//
//	buf, err := io.ReadAll(reader)
//	_require.Nil(err)
//	_require.EqualValues(buf, []byte(testcommon.BlockBlobDefaultData))
//}

//func InjectErrorInRetryReaderOptions(err error) *blob.RetryReaderOptions {
//	return &blob.RetryReaderOptions{
//		MaxRetryRequests:       1,
//		doInjectError:          true,
//		doInjectErrorRound:     0,
//		injectedError:          err,
//		NotifyFailedRead:       nil,
//		TreatEarlyCloseAsError: false,
//		CpkInfo:                nil,
//		CpkScopeInfo:           nil,
//	}
//}

func (s *BlobRecordedTestsSuite) TestBlobSetExpiry() {
	_require := require.New(s.T())
	testName := s.T().Name()
	svcClient, err := testcommon.GetServiceClient(s.T(), testcommon.TestAccountDatalake, nil)
	_require.NoError(err)

	containerName := testcommon.GenerateContainerName(testName)
	containerClient := testcommon.CreateNewContainer(context.Background(), _require, containerName, svcClient)
	defer testcommon.DeleteContainer(context.Background(), _require, containerClient)

	blockBlobName := testcommon.GenerateBlobName(testName)
	bbClient := testcommon.CreateNewBlockBlob(context.Background(), _require, blockBlobName, containerClient)

	resp, err := bbClient.GetProperties(context.Background(), nil)
	_require.Nil(err)
	_require.Nil(resp.ExpiresOn)

	_, err = bbClient.SetExpiry(context.Background(), blob.ExpiryTypeRelativeToNow(8*time.Second), nil)
	_require.Nil(err)

	resp, err = bbClient.GetProperties(context.Background(), nil)
	_require.Nil(err)
	_require.NotNil(resp.ExpiresOn)

	time.Sleep(time.Second * 10)

	_, err = bbClient.GetProperties(context.Background(), nil)
	testcommon.ValidateBlobErrorCode(_require, err, bloberror.BlobNotFound)
}<|MERGE_RESOLUTION|>--- conflicted
+++ resolved
@@ -3002,16 +3002,6 @@
 	testcommon.ValidateBlobErrorCode(_require, err, bloberror.ConditionNotMet)
 }
 
-<<<<<<< HEAD
-func (s *BlobRecordedTestsSuite) TestSetImmutabilityPolicy() {
-	_require := require.New(s.T())
-	testName := s.T().Name()
-	svcClient, err := testcommon.GetServiceClient(s.T(), testcommon.TestAccountDefault, nil)
-	_require.NoError(err)
-
-	containerName := testcommon.GenerateContainerName(testName)
-	containerClient := testcommon.CreateNewContainer(context.Background(), _require, containerName, svcClient)
-=======
 func (s *BlobRecordedTestsSuite) TestPermanentDelete() {
 	_require := require.New(s.T())
 	testName := s.T().Name()
@@ -3022,47 +3012,10 @@
 	containerName := testcommon.GenerateContainerName(testName)
 	containerClient := testcommon.CreateNewContainer(context.Background(), _require, containerName, svcClient)
 	defer testcommon.DeleteContainer(context.Background(), _require, containerClient)
->>>>>>> 1e7f0586
-
-	blockBlobName := testcommon.GenerateBlobName(testName)
-	bbClient := testcommon.CreateNewBlockBlob(context.Background(), _require, blockBlobName, containerClient)
-
-<<<<<<< HEAD
-	currentTime, err := time.Parse(time.UnixDate, "Fri Jun 11 20:00:00 GMT 2049")
-	_require.Nil(err)
-	policy := blob.ImmutabilityPolicySetting(blob.ImmutabilityPolicySettingUnlocked)
-	_require.Nil(err)
-
-	setImmutabilityPolicyOptions := blob.SetImmutabilityPolicyOptions{
-		ExpiryTime:               currentTime,
-		Mode:                     &policy,
-		ModifiedAccessConditions: nil,
-	}
-	_, err = bbClient.SetImmutabilityPolicy(context.Background(), setImmutabilityPolicyOptions)
-	_require.Nil(err)
-
-	_, err = bbClient.SetLegalHold(context.Background(), false, nil)
-	_require.Nil(err)
-
-	_, err = bbClient.Delete(context.Background(), nil)
-	_require.NotNil(err)
-
-	_, err = bbClient.DeleteImmutabilityPolicy(context.Background(), nil)
-	_require.Nil(err)
-
-	_, err = bbClient.Delete(context.Background(), nil)
-	_require.Nil(err)
-}
-
-func (s *BlobRecordedTestsSuite) TestDeleteImmutabilityPolicy() {
-	_require := require.New(s.T())
-	testName := s.T().Name()
-	svcClient, err := testcommon.GetServiceClient(s.T(), testcommon.TestAccountDefault, nil)
-	_require.NoError(err)
-
-	containerName := testcommon.GenerateContainerName(testName)
-	containerClient := testcommon.CreateNewContainer(context.Background(), _require, containerName, svcClient)
-=======
+
+	blockBlobName := testcommon.GenerateBlobName(testName)
+	bbClient := testcommon.CreateNewBlockBlob(context.Background(), _require, blockBlobName, containerClient)
+
 	_, err = bbClient.Upload(context.Background(), streaming.NopCloser(strings.NewReader(testcommon.BlockBlobDefaultData)), nil)
 	_require.Nil(err)
 
@@ -3170,62 +3123,10 @@
 	containerName := testcommon.GenerateContainerName(testName)
 	containerClient := testcommon.CreateNewContainer(context.Background(), _require, containerName, svcClient)
 	defer testcommon.DeleteContainer(context.Background(), _require, containerClient)
->>>>>>> 1e7f0586
-
-	blockBlobName := testcommon.GenerateBlobName(testName)
-	bbClient := testcommon.CreateNewBlockBlob(context.Background(), _require, blockBlobName, containerClient)
-
-<<<<<<< HEAD
-	currentTime, err := time.Parse(time.UnixDate, "Fri Jun 11 20:00:00 GMT 2049")
-	_require.Nil(err)
-
-	policy := blob.ImmutabilityPolicySetting(blob.ImmutabilityPolicySettingUnlocked)
-	_require.Nil(err)
-
-	setImmutabilityPolicyOptions := blob.SetImmutabilityPolicyOptions{
-		ExpiryTime:               currentTime,
-		Mode:                     &policy,
-		ModifiedAccessConditions: nil,
-	}
-	_, err = bbClient.SetImmutabilityPolicy(context.Background(), setImmutabilityPolicyOptions)
-	_require.Nil(err)
-
-	_, err = bbClient.DeleteImmutabilityPolicy(context.Background(), nil)
-	_require.Nil(err)
-
-	_, err = bbClient.Delete(context.Background(), nil)
-	_require.Nil(err)
-}
-
-func (s *BlobRecordedTestsSuite) TestSetLegalHold() {
-	_require := require.New(s.T())
-	testName := s.T().Name()
-	svcClient, err := testcommon.GetServiceClient(s.T(), testcommon.TestAccountDefault, nil)
-	_require.NoError(err)
-
-	containerName := testcommon.GenerateContainerName(testName)
-	containerClient := testcommon.CreateNewContainer(context.Background(), _require, containerName, svcClient)
-
-	blockBlobName := testcommon.GenerateBlobName(testName)
-	bbClient := testcommon.CreateNewBlockBlob(context.Background(), _require, blockBlobName, containerClient)
-
-	_, err = bbClient.GetProperties(context.Background(), nil)
-	_require.Nil(err)
-
-	_, err = bbClient.SetLegalHold(context.Background(), true, nil)
-	_require.Nil(err)
-
-	// should fail since time has not passed yet
-	_, err = bbClient.Delete(context.Background(), nil)
-	_require.NotNil(err)
-
-	_, err = bbClient.SetLegalHold(context.Background(), false, nil)
-	_require.Nil(err)
-
-	_, err = bbClient.Delete(context.Background(), nil)
-	_require.Nil(err)
-
-=======
+
+	blockBlobName := testcommon.GenerateBlobName(testName)
+	bbClient := testcommon.CreateNewBlockBlob(context.Background(), _require, blockBlobName, containerClient)
+
 	_, err = bbClient.Upload(context.Background(), streaming.NopCloser(strings.NewReader(testcommon.BlockBlobDefaultData)), nil)
 	_require.Nil(err)
 
@@ -3291,7 +3192,6 @@
 	// Execute Delete with DeleteTypePermanent,should fail because permissions are not set and snapshot is not soft-deleted
 	_, err = snapshotURL.Delete(context.Background(), &deleteBlobOptions)
 	_require.NotNil(err)
->>>>>>> 1e7f0586
 }
 
 /*func testBlobServiceClientDeleteImpl(_ *require.Assertions, _ *service.Client) error {
@@ -3531,4 +3431,105 @@
 
 	_, err = bbClient.GetProperties(context.Background(), nil)
 	testcommon.ValidateBlobErrorCode(_require, err, bloberror.BlobNotFound)
+}
+
+func (s *BlobRecordedTestsSuite) TestSetImmutabilityPolicy() {
+	_require := require.New(s.T())
+	testName := s.T().Name()
+	svcClient, err := testcommon.GetServiceClient(s.T(), testcommon.TestAccountDefault, nil)
+	_require.NoError(err)
+
+	containerName := testcommon.GenerateContainerName(testName)
+	containerClient := testcommon.CreateNewContainer(context.Background(), _require, containerName, svcClient)
+
+	blockBlobName := testcommon.GenerateBlobName(testName)
+	bbClient := testcommon.CreateNewBlockBlob(context.Background(), _require, blockBlobName, containerClient)
+
+	currentTime, err := time.Parse(time.UnixDate, "Fri Jun 11 20:00:00 GMT 2049")
+	_require.Nil(err)
+	policy := blob.ImmutabilityPolicySetting(blob.ImmutabilityPolicySettingUnlocked)
+	_require.Nil(err)
+
+	setImmutabilityPolicyOptions := blob.SetImmutabilityPolicyOptions{
+		ExpiryTime:               currentTime,
+		Mode:                     &policy,
+		ModifiedAccessConditions: nil,
+	}
+	_, err = bbClient.SetImmutabilityPolicy(context.Background(), setImmutabilityPolicyOptions)
+	_require.Nil(err)
+
+	_, err = bbClient.SetLegalHold(context.Background(), false, nil)
+	_require.Nil(err)
+
+	_, err = bbClient.Delete(context.Background(), nil)
+	_require.NotNil(err)
+
+	_, err = bbClient.DeleteImmutabilityPolicy(context.Background(), nil)
+	_require.Nil(err)
+
+	_, err = bbClient.Delete(context.Background(), nil)
+	_require.Nil(err)
+}
+
+func (s *BlobRecordedTestsSuite) TestDeleteImmutabilityPolicy() {
+	_require := require.New(s.T())
+	testName := s.T().Name()
+	svcClient, err := testcommon.GetServiceClient(s.T(), testcommon.TestAccountDefault, nil)
+	_require.NoError(err)
+
+	containerName := testcommon.GenerateContainerName(testName)
+	containerClient := testcommon.CreateNewContainer(context.Background(), _require, containerName, svcClient)
+
+	blockBlobName := testcommon.GenerateBlobName(testName)
+	bbClient := testcommon.CreateNewBlockBlob(context.Background(), _require, blockBlobName, containerClient)
+
+	currentTime, err := time.Parse(time.UnixDate, "Fri Jun 11 20:00:00 GMT 2049")
+	_require.Nil(err)
+
+	policy := blob.ImmutabilityPolicySetting(blob.ImmutabilityPolicySettingUnlocked)
+	_require.Nil(err)
+
+	setImmutabilityPolicyOptions := blob.SetImmutabilityPolicyOptions{
+		ExpiryTime:               currentTime,
+		Mode:                     &policy,
+		ModifiedAccessConditions: nil,
+	}
+	_, err = bbClient.SetImmutabilityPolicy(context.Background(), setImmutabilityPolicyOptions)
+	_require.Nil(err)
+
+	_, err = bbClient.DeleteImmutabilityPolicy(context.Background(), nil)
+	_require.Nil(err)
+
+	_, err = bbClient.Delete(context.Background(), nil)
+	_require.Nil(err)
+}
+
+func (s *BlobRecordedTestsSuite) TestSetLegalHold() {
+	_require := require.New(s.T())
+	testName := s.T().Name()
+	svcClient, err := testcommon.GetServiceClient(s.T(), testcommon.TestAccountDefault, nil)
+	_require.NoError(err)
+
+	containerName := testcommon.GenerateContainerName(testName)
+	containerClient := testcommon.CreateNewContainer(context.Background(), _require, containerName, svcClient)
+
+	blockBlobName := testcommon.GenerateBlobName(testName)
+	bbClient := testcommon.CreateNewBlockBlob(context.Background(), _require, blockBlobName, containerClient)
+
+	_, err = bbClient.GetProperties(context.Background(), nil)
+	_require.Nil(err)
+
+	_, err = bbClient.SetLegalHold(context.Background(), true, nil)
+	_require.Nil(err)
+
+	// should fail since time has not passed yet
+	_, err = bbClient.Delete(context.Background(), nil)
+	_require.NotNil(err)
+
+	_, err = bbClient.SetLegalHold(context.Background(), false, nil)
+	_require.Nil(err)
+
+	_, err = bbClient.Delete(context.Background(), nil)
+	_require.Nil(err)
+
 }