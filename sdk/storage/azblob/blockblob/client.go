--- conflicted
+++ resolved
@@ -12,10 +12,7 @@
 	"encoding/base64"
 	"errors"
 	"github.com/Azure/azure-sdk-for-go/sdk/azcore/policy"
-<<<<<<< HEAD
-=======
 	"github.com/Azure/azure-sdk-for-go/sdk/storage/azblob/bloberror"
->>>>>>> d7511d16
 	"io"
 	"math"
 	"os"
@@ -81,21 +78,12 @@
 	authPolicy := exported.NewSharedKeyCredPolicy(cred)
 	conOptions := shared.GetClientOptions(options)
 	plOpts := runtime.PipelineOptions{PerRetry: []policy.Policy{authPolicy}}
-<<<<<<< HEAD
 
 	azClient, err := azcore.NewClient(shared.BlockBlobClient, exported.ModuleVersion, plOpts, &conOptions.ClientOptions)
 	if err != nil {
 		return nil, err
 	}
 
-=======
-
-	azClient, err := azcore.NewClient(shared.BlockBlobClient, exported.ModuleVersion, plOpts, &conOptions.ClientOptions)
-	if err != nil {
-		return nil, err
-	}
-
->>>>>>> d7511d16
 	return (*Client)(base.NewBlockBlobClient(blobURL, azClient, cred)), nil
 }
 
