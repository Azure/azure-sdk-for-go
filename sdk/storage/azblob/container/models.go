--- conflicted
+++ resolved
@@ -7,10 +7,14 @@
 package container
 
 import (
+	"context"
 	"fmt"
+	"net/http"
 	"reflect"
 	"time"
 
+	"github.com/Azure/azure-sdk-for-go/sdk/azcore/policy"
+	"github.com/Azure/azure-sdk-for-go/sdk/azcore/runtime"
 	"github.com/Azure/azure-sdk-for-go/sdk/storage/azblob/blob"
 	"github.com/Azure/azure-sdk-for-go/sdk/storage/azblob/internal/exported"
 	"github.com/Azure/azure-sdk-for-go/sdk/storage/azblob/internal/generated"
@@ -265,77 +269,6 @@
 	}, lac, mac
 }
 
-<<<<<<< HEAD
-// ---------------------------------------------------------------------------------------------------------------------
-
-type BatchDeleteOptions struct {
-	BlobName          *string
-	BlobDeleteOptions *blob.DeleteOptions
-	VersionID         *string
-	Snapshot          *string
-}
-
-func (o *BatchDeleteOptions) createDeleteSubRequest(ctx context.Context) (*policy.Request, error)  {
-				//options *BlobClientDeleteOptions, 
-				//leaseAccessConditions *LeaseAccessConditions, 
-				//modifiedAccessConditions *ModifiedAccessConditions) 
-	if o.BlobName == nil {
-		return nil, fmt.Errorf("blob name not provided")
-	}
-
-	req, err := runtime.NewRequest(ctx, http.MethodDelete, o.BlobName)
-	if err != nil {
-		return nil, err
-	}
-
-	reqQP := req.Raw().URL.Query()
-	if o !=  nil && o.Snapshot != nil {
-		reqQP.Set("snapshot", *o.Snapshot)
-	}
-	if o !=  nil && o.VersionID != nil {
-		reqQP.Set("versionid", *o.VersionID)
-	}
-	if o !=  nil && o.BlobDeleteOptions != nil && o.BlobDeleteOptions.DeleteType != nil {
-		reqQP.Set("deletetype", string(*options.DeleteType))
-	}
-	req.Raw().URL.RawQuery = reqQP.Encode()
-	if leaseAccessConditions != nil && leaseAccessConditions.LeaseID != nil {
-		req.Raw().Header["x-ms-lease-id"] = []string{*leaseAccessConditions.LeaseID}
-	}
-	if o !=  nil && options.DeleteSnapshots != nil {
-		req.Raw().Header["x-ms-delete-snapshots"] = []string{string(*options.DeleteSnapshots)}
-	}
-	if modifiedAccessConditions != nil && modifiedAccessConditions.IfModifiedSince != nil {
-		req.Raw().Header["If-Modified-Since"] = []string{modifiedAccessConditions.IfModifiedSince.Format(time.RFC1123)}
-	}
-	if modifiedAccessConditions != nil && modifiedAccessConditions.IfUnmodifiedSince != nil {
-		req.Raw().Header["If-Unmodified-Since"] = []string{modifiedAccessConditions.IfUnmodifiedSince.Format(time.RFC1123)}
-	}
-	if modifiedAccessConditions != nil && modifiedAccessConditions.IfMatch != nil {
-		req.Raw().Header["If-Match"] = []string{string(*modifiedAccessConditions.IfMatch)}
-	}
-	if modifiedAccessConditions != nil && modifiedAccessConditions.IfNoneMatch != nil {
-		req.Raw().Header["If-None-Match"] = []string{string(*modifiedAccessConditions.IfNoneMatch)}
-	}
-	if modifiedAccessConditions != nil && modifiedAccessConditions.IfTags != nil {
-		req.Raw().Header["x-ms-if-tags"] = []string{*modifiedAccessConditions.IfTags}
-	}
-	req.Raw().Header["x-ms-version"] = []string{"2020-10-02"}
-	if o !=  nil && options.RequestID != nil {
-		req.Raw().Header["x-ms-client-request-id"] = []string{*options.RequestID}
-	}
-	req.Raw().Header["Accept"] = []string{"application/xml"}
-	return req, nil
-}
-
-func (o *BatchDeleteOptions) format() (string, error) {
-	if o == nil {
-		return "", nil
-	}
-
-	&basics, o.AccessConditions.LeaseAccessConditions, o.AccessConditions.ModifiedAccessConditions
-
-=======
 func formatTime(c *SignedIdentifier) error {
 	if c.AccessPolicy == nil {
 		return nil
@@ -357,5 +290,71 @@
 	}
 
 	return nil
->>>>>>> 72b362ad
+}
+
+// --------------------------------------------------------------------------------------------------------------------
+
+type BatchDeleteOptions struct {
+	BlobName          *string
+	BlobDeleteOptions *blob.DeleteOptions
+	VersionID         *string
+	Snapshot          *string
+}
+
+func (o *BatchDeleteOptions) createDeleteSubRequest(ctx context.Context,
+	leaseAccessConditions *LeaseAccessConditions,
+	modifiedAccessConditions *ModifiedAccessConditions) (*policy.Request, error) {
+	if o.BlobName == nil {
+		return nil, fmt.Errorf("blob name not provided")
+	}
+
+	req, err := runtime.NewRequest(ctx, http.MethodDelete, *o.BlobName)
+	if err != nil {
+		return nil, err
+	}
+
+	reqQP := req.Raw().URL.Query()
+	if o != nil && o.Snapshot != nil {
+		reqQP.Set("snapshot", *o.Snapshot)
+	}
+	if o != nil && o.VersionID != nil {
+		reqQP.Set("versionid", *o.VersionID)
+	}
+	if o != nil && o.BlobDeleteOptions != nil && o.BlobDeleteOptions.BlobDeleteType != nil {
+		reqQP.Set("deletetype", string(*o.BlobDeleteOptions.BlobDeleteType))
+	}
+	req.Raw().URL.RawQuery = reqQP.Encode()
+
+	if leaseAccessConditions != nil && leaseAccessConditions.LeaseID != nil {
+		req.Raw().Header["x-ms-lease-id"] = []string{*leaseAccessConditions.LeaseID}
+	}
+	if o != nil && o.BlobDeleteOptions != nil && o.BlobDeleteOptions.DeleteSnapshots != nil {
+		req.Raw().Header["x-ms-delete-snapshots"] = []string{string(*o.BlobDeleteOptions.DeleteSnapshots)}
+	}
+	if modifiedAccessConditions != nil && modifiedAccessConditions.IfModifiedSince != nil {
+		req.Raw().Header["If-Modified-Since"] = []string{modifiedAccessConditions.IfModifiedSince.Format(time.RFC1123)}
+	}
+	if modifiedAccessConditions != nil && modifiedAccessConditions.IfUnmodifiedSince != nil {
+		req.Raw().Header["If-Unmodified-Since"] = []string{modifiedAccessConditions.IfUnmodifiedSince.Format(time.RFC1123)}
+	}
+	if modifiedAccessConditions != nil && modifiedAccessConditions.IfMatch != nil {
+		req.Raw().Header["If-Match"] = []string{string(*modifiedAccessConditions.IfMatch)}
+	}
+	if modifiedAccessConditions != nil && modifiedAccessConditions.IfNoneMatch != nil {
+		req.Raw().Header["If-None-Match"] = []string{string(*modifiedAccessConditions.IfNoneMatch)}
+	}
+	if modifiedAccessConditions != nil && modifiedAccessConditions.IfTags != nil {
+		req.Raw().Header["x-ms-if-tags"] = []string{*modifiedAccessConditions.IfTags}
+	}
+
+	req.Raw().Header["x-ms-version"] = []string{"2020-10-02"}
+	req.Raw().Header["Accept"] = []string{"application/xml"}
+	return req, nil
+}
+
+func (o *BatchDeleteOptions) format() (string, error) {
+	if o == nil {
+		return "", nil
+	}
+
 }