//go:build go1.18
// +build go1.18

// Copyright (c) Microsoft Corporation. All rights reserved.
// Licensed under the MIT License. See License.txt in the project root for license information.

package exported

import (
	"bytes"
	"crypto/hmac"
	"crypto/sha256"
	"encoding/base64"
	"fmt"
	"github.com/Azure/azure-sdk-for-go/sdk/storage/azblob/internal/generated"
	"net/http"
	"net/url"
	"sort"
	"strings"
	"sync/atomic"
	"time"

	azlog "github.com/Azure/azure-sdk-for-go/sdk/azcore/log"
	"github.com/Azure/azure-sdk-for-go/sdk/azcore/policy"
	"github.com/Azure/azure-sdk-for-go/sdk/internal/log"
	"github.com/Azure/azure-sdk-for-go/sdk/storage/azblob/internal/shared"
)

// NewSharedKeyCredential creates an immutable SharedKeyCredential containing the
// storage account's name and either its primary or secondary key.
func NewSharedKeyCredential(accountName string, accountKey string) (*SharedKeyCredential, error) {
	c := SharedKeyCredential{accountName: accountName}
	if err := c.SetAccountKey(accountKey); err != nil {
		return nil, err
	}
	return &c, nil
}

// SharedKeyCredential contains an account's name and its primary or secondary key.
type SharedKeyCredential struct {
	// Only the NewSharedKeyCredential method should set these; all other methods should treat them as read-only
	accountName string
	accountKey  atomic.Value // []byte
}

// AccountName returns the Storage account's name.
func (c *SharedKeyCredential) AccountName() string {
	return c.accountName
}

// SetAccountKey replaces the existing account key with the specified account key.
func (c *SharedKeyCredential) SetAccountKey(accountKey string) error {
	_bytes, err := base64.StdEncoding.DecodeString(accountKey)
	if err != nil {
		return fmt.Errorf("decode account key: %w", err)
	}
	c.accountKey.Store(_bytes)
	return nil
}

// ComputeHMACSHA256 generates a hash signature for an HTTP request or for a SAS.
func (c *SharedKeyCredential) ComputeHMACSHA256(message string) (string, error) {
	h := hmac.New(sha256.New, c.accountKey.Load().([]byte))
	_, err := h.Write([]byte(message))
	return base64.StdEncoding.EncodeToString(h.Sum(nil)), err
}

func (c *SharedKeyCredential) buildStringToSign(req *http.Request) (string, error) {
	// https://docs.microsoft.com/en-us/rest/api/storageservices/authentication-for-the-azure-storage-services
	headers := req.Header
	contentLength := getHeader(shared.HeaderContentLength, headers)
	if contentLength == "0" {
		contentLength = ""
	}

	canonicalizedResource, err := c.buildCanonicalizedResource(req.URL)
	if err != nil {
		return "", err
	}

	stringToSign := strings.Join([]string{
		req.Method,
		getHeader(shared.HeaderContentEncoding, headers),
		getHeader(shared.HeaderContentLanguage, headers),
		contentLength,
		getHeader(shared.HeaderContentMD5, headers),
		getHeader(shared.HeaderContentType, headers),
		"", // Empty date because x-ms-date is expected (as per web page above)
		getHeader(shared.HeaderIfModifiedSince, headers),
		getHeader(shared.HeaderIfMatch, headers),
		getHeader(shared.HeaderIfNoneMatch, headers),
		getHeader(shared.HeaderIfUnmodifiedSince, headers),
		getHeader(shared.HeaderRange, headers),
		c.buildCanonicalizedHeader(headers),
		canonicalizedResource,
	}, "\n")
	return stringToSign, nil
}

func getHeader(key string, headers map[string][]string) string {
	if headers == nil {
		return ""
	}
	if v, ok := headers[key]; ok {
		if len(v) > 0 {
			return v[0]
		}
	}

	return ""
}

func (c *SharedKeyCredential) buildCanonicalizedHeader(headers http.Header) string {
	cm := map[string][]string{}
	for k, v := range headers {
		headerName := strings.TrimSpace(strings.ToLower(k))
		if strings.HasPrefix(headerName, "x-ms-") {
			cm[headerName] = v // NOTE: the value must not have any whitespace around it.
		}
	}
	if len(cm) == 0 {
		return ""
	}

	keys := make([]string, 0, len(cm))
	for key := range cm {
		keys = append(keys, key)
	}
	sort.Strings(keys)
	ch := bytes.NewBufferString("")
	for i, key := range keys {
		if i > 0 {
			ch.WriteRune('\n')
		}
		ch.WriteString(key)
		ch.WriteRune(':')
		ch.WriteString(strings.Join(cm[key], ","))
	}
	return ch.String()
}

func (c *SharedKeyCredential) buildCanonicalizedResource(u *url.URL) (string, error) {
	// https://docs.microsoft.com/en-us/rest/api/storageservices/authentication-for-the-azure-storage-services
	cr := bytes.NewBufferString("/")
	cr.WriteString(c.accountName)

	if len(u.Path) > 0 {
		// Any portion of the CanonicalizedResource string that is derived from
		// the resource's URI should be encoded exactly as it is in the URI.
		// -- https://msdn.microsoft.com/en-gb/library/azure/dd179428.aspx
		cr.WriteString(u.EscapedPath())
	} else {
		// a slash is required to indicate the root path
		cr.WriteString("/")
	}

	// params is a map[string][]string; param name is key; params values is []string
	params, err := url.ParseQuery(u.RawQuery) // Returns URL decoded values
	if err != nil {
		return "", fmt.Errorf("failed to parse query params: %w", err)
	}

	if len(params) > 0 { // There is at least 1 query parameter
		var paramNames []string // We use this to sort the parameter key names
		for paramName := range params {
			paramNames = append(paramNames, paramName) // paramNames must be lowercase
		}
		sort.Strings(paramNames)

		for _, paramName := range paramNames {
			paramValues := params[paramName]
			sort.Strings(paramValues)

			// Join the sorted key values separated by ','
			// Then prepend "keyName:"; then add this string to the buffer
			cr.WriteString("\n" + paramName + ":" + strings.Join(paramValues, ","))
		}
	}
	return cr.String(), nil
}

<<<<<<< HEAD
// noop function to satisfy StorageAccountCredential interface
func (f *SharedKeyCredential) getUDKParams() *generated.UserDelegationKey {
	return nil
=======
// ComputeHMACSHA256 is a helper for computing the signed string outside of this package.
func ComputeHMACSHA256(cred *SharedKeyCredential, message string) (string, error) {
	return cred.computeHMACSHA256(message)
>>>>>>> 00410027
}

// the following content isn't actually exported but must live
// next to SharedKeyCredential as it uses its unexported methods

type SharedKeyCredPolicy struct {
	cred *SharedKeyCredential
}

func NewSharedKeyCredPolicy(cred *SharedKeyCredential) *SharedKeyCredPolicy {
	return &SharedKeyCredPolicy{cred: cred}
}

func (s *SharedKeyCredPolicy) Do(req *policy.Request) (*http.Response, error) {
	if d := getHeader(shared.HeaderXmsDate, req.Raw().Header); d == "" {
		req.Raw().Header.Set(shared.HeaderXmsDate, time.Now().UTC().Format(http.TimeFormat))
	}
	stringToSign, err := s.cred.buildStringToSign(req.Raw())
	if err != nil {
		return nil, err
	}
	signature, err := s.cred.ComputeHMACSHA256(stringToSign)
	if err != nil {
		return nil, err
	}
	authHeader := strings.Join([]string{"SharedKey ", s.cred.AccountName(), ":", signature}, "")
	req.Raw().Header.Set(shared.HeaderAuthorization, authHeader)

	response, err := req.Next()
	if err != nil && response != nil && response.StatusCode == http.StatusForbidden {
		// Service failed to authenticate request, log it
		log.Write(azlog.EventResponse, "===== HTTP Forbidden status, String-to-Sign:\n"+stringToSign+"\n===============================\n")
	}
	return response, err
}<|MERGE_RESOLUTION|>--- conflicted
+++ resolved
@@ -12,7 +12,6 @@
 	"crypto/sha256"
 	"encoding/base64"
 	"fmt"
-	"github.com/Azure/azure-sdk-for-go/sdk/storage/azblob/internal/generated"
 	"net/http"
 	"net/url"
 	"sort"
@@ -59,7 +58,7 @@
 }
 
 // ComputeHMACSHA256 generates a hash signature for an HTTP request or for a SAS.
-func (c *SharedKeyCredential) ComputeHMACSHA256(message string) (string, error) {
+func (c *SharedKeyCredential) computeHMACSHA256(message string) (string, error) {
 	h := hmac.New(sha256.New, c.accountKey.Load().([]byte))
 	_, err := h.Write([]byte(message))
 	return base64.StdEncoding.EncodeToString(h.Sum(nil)), err
@@ -179,15 +178,9 @@
 	return cr.String(), nil
 }
 
-<<<<<<< HEAD
-// noop function to satisfy StorageAccountCredential interface
-func (f *SharedKeyCredential) getUDKParams() *generated.UserDelegationKey {
-	return nil
-=======
 // ComputeHMACSHA256 is a helper for computing the signed string outside of this package.
 func ComputeHMACSHA256(cred *SharedKeyCredential, message string) (string, error) {
 	return cred.computeHMACSHA256(message)
->>>>>>> 00410027
 }
 
 // the following content isn't actually exported but must live
@@ -209,7 +202,7 @@
 	if err != nil {
 		return nil, err
 	}
-	signature, err := s.cred.ComputeHMACSHA256(stringToSign)
+	signature, err := s.cred.computeHMACSHA256(stringToSign)
 	if err != nil {
 		return nil, err
 	}
