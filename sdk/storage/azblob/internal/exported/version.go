//go:build go1.18
// +build go1.18

// Copyright (c) Microsoft Corporation. All rights reserved.
// Licensed under the MIT License. See License.txt in the project root for license information.

package exported

const (
	ModuleName    = "github.com/Azure/azure-sdk-for-go/sdk/storage/azblob"
<<<<<<< HEAD
	ModuleVersion = "v1.5.0"
=======
	ModuleVersion = "v1.5.1"
>>>>>>> 76602bca
)<|MERGE_RESOLUTION|>--- conflicted
+++ resolved
@@ -8,9 +8,5 @@
 
 const (
 	ModuleName    = "github.com/Azure/azure-sdk-for-go/sdk/storage/azblob"
-<<<<<<< HEAD
-	ModuleVersion = "v1.5.0"
-=======
 	ModuleVersion = "v1.5.1"
->>>>>>> 76602bca
 )