--- conflicted
+++ resolved
@@ -22,7 +22,6 @@
 use: "@autorest/go@4.0.0-preview.65"
 ```
 
-<<<<<<< HEAD
 ### Add permissions in ListBlobsInclude
 ``` yaml
 directive:  
@@ -66,10 +65,7 @@
     ];
 ```
 
-### Updating service version to 2024-08-04
-=======
 ### Updating service version to 2024-11-04
->>>>>>> 8988b497
 ```yaml
 directive:
 - from: 
