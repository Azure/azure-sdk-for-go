//go:build go1.18
// +build go1.18

// Copyright (c) Microsoft Corporation. All rights reserved.
// Licensed under the MIT License. See License.txt in the project root for license information.

package shared

import (
	"errors"
	"fmt"
	"hash/crc64"
	"io"
	"net"
	"net/url"
	"strconv"
	"strings"

	"github.com/Azure/azure-sdk-for-go/sdk/azcore/to"
	"github.com/Azure/azure-sdk-for-go/sdk/internal/uuid"
	"github.com/Azure/azure-sdk-for-go/sdk/storage/azblob/internal/generated"
)

const (
	TokenScope = "https://storage.azure.com/.default"
)

const (
	HeaderAuthorization     = "Authorization"
	HeaderXmsDate           = "x-ms-date"
	HeaderContentLength     = "Content-Length"
	HeaderContentEncoding   = "Content-Encoding"
	HeaderContentLanguage   = "Content-Language"
	HeaderContentType       = "Content-Type"
	HeaderContentMD5        = "Content-MD5"
	HeaderIfModifiedSince   = "If-Modified-Since"
	HeaderIfMatch           = "If-Match"
	HeaderIfNoneMatch       = "If-None-Match"
	HeaderIfUnmodifiedSince = "If-Unmodified-Since"
	HeaderRange             = "Range"
	HeaderXmsVersion        = "x-ms-version"
	HeaderXmsRequestID      = "x-ms-request-id"
)

const crc64Polynomial uint64 = 0x9A6C9329AC4BC9B5

<<<<<<< HEAD
const (
	AppendBlobClient = "azblob.appendblob"
	BlobClient       = "azblob.blob"
	BlockBlobClient  = "azblob.blockblob"
	ContainerClient  = "azblob.container"
	PageBlobClient   = "azblob.pageblob"
	ServiceClient    = "azblob.service"
)

=======
>>>>>>> 6cdec79d
var CRC64Table = crc64.MakeTable(crc64Polynomial)

// CopyOptions returns a zero-value T if opts is nil.
// If opts is not nil, a copy is made and its address returned.
func CopyOptions[T any](opts *T) *T {
	if opts == nil {
		return new(T)
	}
	cp := *opts
	return &cp
}

var errConnectionString = errors.New("connection string is either blank or malformed. The expected connection string " +
	"should contain key value pairs separated by semicolons. For example 'DefaultEndpointsProtocol=https;AccountName=<accountName>;" +
	"AccountKey=<accountKey>;EndpointSuffix=core.windows.net'")

type ParsedConnectionString struct {
	ServiceURL  string
	AccountName string
	AccountKey  string
}

func ParseConnectionString(connectionString string) (ParsedConnectionString, error) {
	const (
		defaultScheme = "https"
		defaultSuffix = "core.windows.net"
	)

	connStrMap := make(map[string]string)
	connectionString = strings.TrimRight(connectionString, ";")

	splitString := strings.Split(connectionString, ";")
	if len(splitString) == 0 {
		return ParsedConnectionString{}, errConnectionString
	}
	for _, stringPart := range splitString {
		parts := strings.SplitN(stringPart, "=", 2)
		if len(parts) != 2 {
			return ParsedConnectionString{}, errConnectionString
		}
		connStrMap[parts[0]] = parts[1]
	}

	protocol, ok := connStrMap["DefaultEndpointsProtocol"]
	if !ok {
		protocol = defaultScheme
	}

	suffix, ok := connStrMap["EndpointSuffix"]
	if !ok {
		suffix = defaultSuffix
	}

	blobEndpoint, has_blobEndpoint := connStrMap["BlobEndpoint"]
	accountName, has_accountName := connStrMap["AccountName"]

	var serviceURL string
	if has_blobEndpoint {
		serviceURL = blobEndpoint
	} else if has_accountName {
		serviceURL = fmt.Sprintf("%v://%v.blob.%v", protocol, accountName, suffix)
	} else {
		return ParsedConnectionString{}, errors.New("connection string needs either AccountName or BlobEndpoint")
	}

	if !strings.HasSuffix(serviceURL, "/") {
		// add a trailing slash to be consistent with the portal
		serviceURL += "/"
	}

	accountKey, has_accountKey := connStrMap["AccountKey"]
	sharedAccessSignature, has_sharedAccessSignature := connStrMap["SharedAccessSignature"]

	if has_accountName && has_accountKey {
		return ParsedConnectionString{
			ServiceURL:  serviceURL,
			AccountName: accountName,
			AccountKey:  accountKey,
		}, nil
	} else if has_sharedAccessSignature {
		return ParsedConnectionString{
			ServiceURL: fmt.Sprintf("%v?%v", serviceURL, sharedAccessSignature),
		}, nil
	} else {
		return ParsedConnectionString{}, errors.New("connection string needs either AccountKey or SharedAccessSignature")
	}

}

// SerializeBlobTags converts tags to generated.BlobTags
func SerializeBlobTags(tagsMap map[string]string) *generated.BlobTags {
	blobTagSet := make([]*generated.BlobTag, 0)
	for key, val := range tagsMap {
		newKey, newVal := key, val
		blobTagSet = append(blobTagSet, &generated.BlobTag{Key: &newKey, Value: &newVal})
	}
	return &generated.BlobTags{BlobTagSet: blobTagSet}
}

func SerializeBlobTagsToStrPtr(tagsMap map[string]string) *string {
	if len(tagsMap) == 0 {
		return nil
	}
	tags := make([]string, 0)
	for key, val := range tagsMap {
		tags = append(tags, url.QueryEscape(key)+"="+url.QueryEscape(val))
	}
	blobTagsString := strings.Join(tags, "&")
	return &blobTagsString
}

func ValidateSeekableStreamAt0AndGetCount(body io.ReadSeeker) (int64, error) {
	if body == nil { // nil body's are "logically" seekable to 0 and are 0 bytes long
		return 0, nil
	}

	err := validateSeekableStreamAt0(body)
	if err != nil {
		return 0, err
	}

	count, err := body.Seek(0, io.SeekEnd)
	if err != nil {
		return 0, errors.New("body stream must be seekable")
	}

	_, err = body.Seek(0, io.SeekStart)
	if err != nil {
		return 0, err
	}
	return count, nil
}

// return an error if body is not a valid seekable stream at 0
func validateSeekableStreamAt0(body io.ReadSeeker) error {
	if body == nil { // nil body's are "logically" seekable to 0
		return nil
	}
	if pos, err := body.Seek(0, io.SeekCurrent); pos != 0 || err != nil {
		// Help detect programmer error
		if err != nil {
			return errors.New("body stream must be seekable")
		}
		return errors.New("body stream must be set to position 0")
	}
	return nil
}

func RangeToString(offset, count int64) string {
	return "bytes=" + strconv.FormatInt(offset, 10) + "-" + strconv.FormatInt(offset+count-1, 10)
}

type nopCloser struct {
	io.ReadSeeker
}

func (n nopCloser) Close() error {
	return nil
}

// NopCloser returns a ReadSeekCloser with a no-op close method wrapping the provided io.ReadSeeker.
func NopCloser(rs io.ReadSeeker) io.ReadSeekCloser {
	return nopCloser{rs}
}

func GenerateLeaseID(leaseID *string) (*string, error) {
	if leaseID == nil {
		generatedUuid, err := uuid.New()
		if err != nil {
			return nil, err
		}
		leaseID = to.Ptr(generatedUuid.String())
	}
	return leaseID, nil
}

func GetClientOptions[T any](o *T) *T {
	if o == nil {
		return new(T)
	}
	return o
}

// IsIPEndpointStyle checkes if URL's host is IP, in this case the storage account endpoint will be composed as:
// http(s)://IP(:port)/storageaccount/container/...
// As url's Host property, host could be both host or host:port
func IsIPEndpointStyle(host string) bool {
	if host == "" {
		return false
	}
	if h, _, err := net.SplitHostPort(host); err == nil {
		host = h
	}
	// For IPv6, there could be case where SplitHostPort fails for cannot finding port.
	// In this case, eliminate the '[' and ']' in the URL.
	// For details about IPv6 URL, please refer to https://tools.ietf.org/html/rfc2732
	if host[0] == '[' && host[len(host)-1] == ']' {
		host = host[1 : len(host)-1]
	}
	return net.ParseIP(host) != nil
}

// ReadAtLeast reads from r into buf until it has read at least min bytes.
// It returns the number of bytes copied and an error.
// The EOF error is returned if no bytes were read or
// EOF happened after reading fewer than min bytes.
// If min is greater than the length of buf, ReadAtLeast returns ErrShortBuffer.
// On return, n >= min if and only if err == nil.
// If r returns an error having read at least min bytes, the error is dropped.
// This method is same as io.ReadAtLeast except that it does not
// return io.ErrUnexpectedEOF when fewer than min bytes are read.
func ReadAtLeast(r io.Reader, buf []byte, min int) (n int, err error) {
	if len(buf) < min {
		return 0, io.ErrShortBuffer
	}
	for n < min && err == nil {
		var nn int
		nn, err = r.Read(buf[n:])
		n += nn
	}
	if n >= min {
		err = nil
	}
	return
}<|MERGE_RESOLUTION|>--- conflicted
+++ resolved
@@ -44,18 +44,15 @@
 
 const crc64Polynomial uint64 = 0x9A6C9329AC4BC9B5
 
-<<<<<<< HEAD
 const (
-	AppendBlobClient = "azblob.appendblob"
-	BlobClient       = "azblob.blob"
-	BlockBlobClient  = "azblob.blockblob"
-	ContainerClient  = "azblob.container"
-	PageBlobClient   = "azblob.pageblob"
-	ServiceClient    = "azblob.service"
-)
-
-=======
->>>>>>> 6cdec79d
+	AppendBlobClient = "azblob/appendblob.Client"
+	BlobClient       = "azblob/blob.Client"
+	BlockBlobClient  = "azblob/blockblob.Client"
+	ContainerClient  = "azblob/container.Client"
+	PageBlobClient   = "azblob/pageblob.Client"
+	ServiceClient    = "azblob/service.Client"
+)
+
 var CRC64Table = crc64.MakeTable(crc64Polynomial)
 
 // CopyOptions returns a zero-value T if opts is nil.
