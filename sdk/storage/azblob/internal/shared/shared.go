//go:build go1.18
// +build go1.18

// Copyright (c) Microsoft Corporation. All rights reserved.
// Licensed under the MIT License. See License.txt in the project root for license information.

package shared

import (
	"errors"
	"fmt"
	"hash/crc64"
	"io"
	"net"
	"net/url"
	"strconv"
	"strings"

	"github.com/Azure/azure-sdk-for-go/sdk/azcore/to"
	"github.com/Azure/azure-sdk-for-go/sdk/internal/uuid"
	"github.com/Azure/azure-sdk-for-go/sdk/storage/azblob/internal/generated"
)

const (
	TokenScope = "https://storage.azure.com/.default"
)

const (
	HeaderAuthorization     = "Authorization"
	HeaderXmsDate           = "x-ms-date"
	HeaderContentLength     = "Content-Length"
	HeaderContentEncoding   = "Content-Encoding"
	HeaderContentLanguage   = "Content-Language"
	HeaderContentType       = "Content-Type"
	HeaderContentMD5        = "Content-MD5"
	HeaderIfModifiedSince   = "If-Modified-Since"
	HeaderIfMatch           = "If-Match"
	HeaderIfNoneMatch       = "If-None-Match"
	HeaderIfUnmodifiedSince = "If-Unmodified-Since"
	HeaderRange             = "Range"
	HeaderXmsVersion        = "x-ms-version"
	HeaderXmsRequestID      = "x-ms-request-id"
)

const crc64Polynomial uint64 = 0x9A6C9329AC4BC9B5

const (
	AppendBlobClient = "azblob/appendblob.Client"
	BlobClient       = "azblob/blob.Client"
	BlockBlobClient  = "azblob/blockblob.Client"
	ContainerClient  = "azblob/container.Client"
	PageBlobClient   = "azblob/pageblob.Client"
<<<<<<< HEAD
	ServiceClient    = "service.Client"
=======
	ServiceClient    = "azblob/service.Client"
>>>>>>> e0a1e31d
)

var CRC64Table = crc64.MakeTable(crc64Polynomial)

// CopyOptions returns a zero-value T if opts is nil.
// If opts is not nil, a copy is made and its address returned.
func CopyOptions[T any](opts *T) *T {
	if opts == nil {
		return new(T)
	}
	cp := *opts
	return &cp
}

var errConnectionString = errors.New("connection string is either blank or malformed. The expected connection string " +
	"should contain key value pairs separated by semicolons. For example 'DefaultEndpointsProtocol=https;AccountName=<accountName>;" +
	"AccountKey=<accountKey>;EndpointSuffix=core.windows.net'")

type ParsedConnectionString struct {
	ServiceURL  string
	AccountName string
	AccountKey  string
}

func ParseConnectionString(connectionString string) (ParsedConnectionString, error) {
	const (
		defaultScheme = "https"
		defaultSuffix = "core.windows.net"
	)

	connStrMap := make(map[string]string)
	connectionString = strings.TrimRight(connectionString, ";")

	splitString := strings.Split(connectionString, ";")
	if len(splitString) == 0 {
		return ParsedConnectionString{}, errConnectionString
	}
	for _, stringPart := range splitString {
		parts := strings.SplitN(stringPart, "=", 2)
		if len(parts) != 2 {
			return ParsedConnectionString{}, errConnectionString
		}
		connStrMap[parts[0]] = parts[1]
	}

	protocol, ok := connStrMap["DefaultEndpointsProtocol"]
	if !ok {
		protocol = defaultScheme
	}

	suffix, ok := connStrMap["EndpointSuffix"]
	if !ok {
		suffix = defaultSuffix
	}

	blobEndpoint, has_blobEndpoint := connStrMap["BlobEndpoint"]
	accountName, has_accountName := connStrMap["AccountName"]

	var serviceURL string
	if has_blobEndpoint {
		serviceURL = blobEndpoint
	} else if has_accountName {
		serviceURL = fmt.Sprintf("%v://%v.blob.%v", protocol, accountName, suffix)
	} else {
		return ParsedConnectionString{}, errors.New("connection string needs either AccountName or BlobEndpoint")
	}

	if !strings.HasSuffix(serviceURL, "/") {
		// add a trailing slash to be consistent with the portal
		serviceURL += "/"
	}

	accountKey, has_accountKey := connStrMap["AccountKey"]
	sharedAccessSignature, has_sharedAccessSignature := connStrMap["SharedAccessSignature"]

	if has_accountName && has_accountKey {
		return ParsedConnectionString{
			ServiceURL:  serviceURL,
			AccountName: accountName,
			AccountKey:  accountKey,
		}, nil
	} else if has_sharedAccessSignature {
		return ParsedConnectionString{
			ServiceURL: fmt.Sprintf("%v?%v", serviceURL, sharedAccessSignature),
		}, nil
	} else {
		return ParsedConnectionString{}, errors.New("connection string needs either AccountKey or SharedAccessSignature")
	}

}

// SerializeBlobTags converts tags to generated.BlobTags
func SerializeBlobTags(tagsMap map[string]string) *generated.BlobTags {
	if len(tagsMap) == 0 {
		return nil
	}
	blobTagSet := make([]*generated.BlobTag, 0)
	for key, val := range tagsMap {
		newKey, newVal := key, val
		blobTagSet = append(blobTagSet, &generated.BlobTag{Key: &newKey, Value: &newVal})
	}
	return &generated.BlobTags{BlobTagSet: blobTagSet}
}

func SerializeBlobTagsToStrPtr(tagsMap map[string]string) *string {
	if len(tagsMap) == 0 {
		return nil
	}
	tags := make([]string, 0)
	for key, val := range tagsMap {
		tags = append(tags, url.QueryEscape(key)+"="+url.QueryEscape(val))
	}
	blobTagsString := strings.Join(tags, "&")
	return &blobTagsString
}

func ValidateSeekableStreamAt0AndGetCount(body io.ReadSeeker) (int64, error) {
	if body == nil { // nil body's are "logically" seekable to 0 and are 0 bytes long
		return 0, nil
	}

	err := validateSeekableStreamAt0(body)
	if err != nil {
		return 0, err
	}

	count, err := body.Seek(0, io.SeekEnd)
	if err != nil {
		return 0, errors.New("body stream must be seekable")
	}

	_, err = body.Seek(0, io.SeekStart)
	if err != nil {
		return 0, err
	}
	return count, nil
}

// return an error if body is not a valid seekable stream at 0
func validateSeekableStreamAt0(body io.ReadSeeker) error {
	if body == nil { // nil body's are "logically" seekable to 0
		return nil
	}
	if pos, err := body.Seek(0, io.SeekCurrent); pos != 0 || err != nil {
		// Help detect programmer error
		if err != nil {
			return errors.New("body stream must be seekable")
		}
		return errors.New("body stream must be set to position 0")
	}
	return nil
}

func RangeToString(offset, count int64) string {
	return "bytes=" + strconv.FormatInt(offset, 10) + "-" + strconv.FormatInt(offset+count-1, 10)
}

type nopCloser struct {
	io.ReadSeeker
}

func (n nopCloser) Close() error {
	return nil
}

// NopCloser returns a ReadSeekCloser with a no-op close method wrapping the provided io.ReadSeeker.
func NopCloser(rs io.ReadSeeker) io.ReadSeekCloser {
	return nopCloser{rs}
}

func GenerateLeaseID(leaseID *string) (*string, error) {
	if leaseID == nil {
		generatedUuid, err := uuid.New()
		if err != nil {
			return nil, err
		}
		leaseID = to.Ptr(generatedUuid.String())
	}
	return leaseID, nil
}

func GetClientOptions[T any](o *T) *T {
	if o == nil {
		return new(T)
	}
	return o
}

// IsIPEndpointStyle checkes if URL's host is IP, in this case the storage account endpoint will be composed as:
// http(s)://IP(:port)/storageaccount/container/...
// As url's Host property, host could be both host or host:port
func IsIPEndpointStyle(host string) bool {
	if host == "" {
		return false
	}
	if h, _, err := net.SplitHostPort(host); err == nil {
		host = h
	}
	// For IPv6, there could be case where SplitHostPort fails for cannot finding port.
	// In this case, eliminate the '[' and ']' in the URL.
	// For details about IPv6 URL, please refer to https://tools.ietf.org/html/rfc2732
	if host[0] == '[' && host[len(host)-1] == ']' {
		host = host[1 : len(host)-1]
	}
	return net.ParseIP(host) != nil
}<|MERGE_RESOLUTION|>--- conflicted
+++ resolved
@@ -50,11 +50,7 @@
 	BlockBlobClient  = "azblob/blockblob.Client"
 	ContainerClient  = "azblob/container.Client"
 	PageBlobClient   = "azblob/pageblob.Client"
-<<<<<<< HEAD
-	ServiceClient    = "service.Client"
-=======
 	ServiceClient    = "azblob/service.Client"
->>>>>>> e0a1e31d
 )
 
 var CRC64Table = crc64.MakeTable(crc64Polynomial)
