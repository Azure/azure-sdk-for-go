--- conflicted
+++ resolved
@@ -13,11 +13,7 @@
       - azsdk-go-generated/<version> azsdk-go-generated/<version> azcore/v0.16.2 (go1.15;
         Windows_NT)
       X-Ms-Date:
-<<<<<<< HEAD
-      - Mon, 21 Jun 2021 12:07:51 GMT
-=======
       - Wed, 11 Aug 2021 10:09:03 GMT
->>>>>>> 52e79196
       X-Ms-Version:
       - "2020-02-10"
     url: https://azureblobstoragecanada.blob.core.windows.net/goccontainersetpermissionsifunmodifiedsincefalse?restype=container
@@ -28,17 +24,6 @@
       Content-Length:
       - "0"
       Date:
-<<<<<<< HEAD
-      - Mon, 21 Jun 2021 12:07:52 GMT
-      Etag:
-      - '"0x8D934AD3235828D"'
-      Last-Modified:
-      - Mon, 21 Jun 2021 12:07:52 GMT
-      Server:
-      - Windows-Azure-Blob/1.0 Microsoft-HTTPAPI/2.0
-      X-Ms-Request-Id:
-      - 21f17267-601e-0034-5e96-669909000000
-=======
       - Wed, 11 Aug 2021 10:09:02 GMT
       Etag:
       - '"0x8D95CB00B8A65FE"'
@@ -48,7 +33,6 @@
       - Windows-Azure-Blob/1.0 Microsoft-HTTPAPI/2.0
       X-Ms-Request-Id:
       - 5a0e8905-d01e-000f-2e98-8edb57000000
->>>>>>> 52e79196
       X-Ms-Version:
       - "2020-02-10"
     status: 201 Created
@@ -63,51 +47,31 @@
       Authorization:
       - sanitized
       If-Unmodified-Since:
-<<<<<<< HEAD
-      - Mon, 21 Jun 2021 12:07:42 GMT
-=======
       - Wed, 11 Aug 2021 10:08:52 GMT
->>>>>>> 52e79196
       User-Agent:
       - azsdk-go-generated/<version> azsdk-go-generated/<version> azcore/v0.16.2 (go1.15;
         Windows_NT)
       X-Ms-Date:
-<<<<<<< HEAD
-      - Mon, 21 Jun 2021 12:07:52 GMT
-=======
       - Wed, 11 Aug 2021 10:09:03 GMT
->>>>>>> 52e79196
       X-Ms-Version:
       - "2020-02-10"
     url: https://azureblobstoragecanada.blob.core.windows.net/goccontainersetpermissionsifunmodifiedsincefalse?comp=acl&restype=container
     method: PUT
   response:
-<<<<<<< HEAD
-    body: "\uFEFF\x3C\x3F\x78\x6D\x6C\x20\x76\x65\x72\x73\x69\x6F\x6E\x3D\"\x31\x2E\x30\"\x20\x65\x6E\x63\x6F\x64\x69\x6E\x67\x3D\"\x75\x74\x66\x2D\x38\"\x3F\x3E\x3C\x45\x72\x72\x6F\x72\x3E\x3C\x43\x6F\x64\x65\x3E\x43\x6F\x6E\x64\x69\x74\x69\x6F\x6E\x4E\x6F\x74\x4D\x65\x74\x3C\x2F\x43\x6F\x64\x65\x3E\x3C\x4D\x65\x73\x73\x61\x67\x65\x3E\x54\x68\x65\x20\x63\x6F\x6E\x64\x69\x74\x69\x6F\x6E\x20\x73\x70\x65\x63\x69\x66\x69\x65\x64\x20\x75\x73\x69\x6E\x67\x20\x48\x54\x54\x50\x20\x63\x6F\x6E\x64\x69\x74\x69\x6F\x6E\x61\x6C\x20\x68\x65\x61\x64\x65\x72\x28\x73\x29\x20\x69\x73\x20\x6E\x6F\x74\x20\x6D\x65\x74\x2E\n\x52\x65\x71\x75\x65\x73\x74\x49\x64\x3A\x32\x31\x66\x31\x37\x33\x33\x30\x2D\x36\x30\x31\x65\x2D\x30\x30\x33\x34\x2D\x31\x61\x39\x36\x2D\x36\x36\x39\x39\x30\x39\x30\x30\x30\x30\x30\x30\n\x54\x69\x6D\x65\x3A\x32\x30\x32\x31\x2D\x30\x36\x2D\x32\x31\x54\x31\x32\x3A\x30\x37\x3A\x35\x32\x2E\x38\x37\x32\x32\x33\x30\x39\x5A\x3C\x2F\x4D\x65\x73\x73\x61\x67\x65\x3E\x3C\x2F\x45\x72\x72\x6F\x72\x3E"
-=======
     body: "\uFEFF\x3C\x3F\x78\x6D\x6C\x20\x76\x65\x72\x73\x69\x6F\x6E\x3D\"\x31\x2E\x30\"\x20\x65\x6E\x63\x6F\x64\x69\x6E\x67\x3D\"\x75\x74\x66\x2D\x38\"\x3F\x3E\x3C\x45\x72\x72\x6F\x72\x3E\x3C\x43\x6F\x64\x65\x3E\x43\x6F\x6E\x64\x69\x74\x69\x6F\x6E\x4E\x6F\x74\x4D\x65\x74\x3C\x2F\x43\x6F\x64\x65\x3E\x3C\x4D\x65\x73\x73\x61\x67\x65\x3E\x54\x68\x65\x20\x63\x6F\x6E\x64\x69\x74\x69\x6F\x6E\x20\x73\x70\x65\x63\x69\x66\x69\x65\x64\x20\x75\x73\x69\x6E\x67\x20\x48\x54\x54\x50\x20\x63\x6F\x6E\x64\x69\x74\x69\x6F\x6E\x61\x6C\x20\x68\x65\x61\x64\x65\x72\x28\x73\x29\x20\x69\x73\x20\x6E\x6F\x74\x20\x6D\x65\x74\x2E\n\x52\x65\x71\x75\x65\x73\x74\x49\x64\x3A\x35\x61\x30\x65\x38\x39\x35\x63\x2D\x64\x30\x31\x65\x2D\x30\x30\x30\x66\x2D\x37\x61\x39\x38\x2D\x38\x65\x64\x62\x35\x37\x30\x30\x30\x30\x30\x30\n\x54\x69\x6D\x65\x3A\x32\x30\x32\x31\x2D\x30\x38\x2D\x31\x31\x54\x31\x30\x3A\x30\x39\x3A\x30\x32\x2E\x39\x36\x35\x36\x37\x38\x31\x5A\x3C\x2F\x4D\x65\x73\x73\x61\x67\x65\x3E\x3C\x2F\x45\x72\x72\x6F\x72\x3E"
->>>>>>> 52e79196
     headers:
       Content-Length:
       - "252"
       Content-Type:
       - application/xml
       Date:
-<<<<<<< HEAD
-      - Mon, 21 Jun 2021 12:07:52 GMT
-=======
       - Wed, 11 Aug 2021 10:09:02 GMT
->>>>>>> 52e79196
       Server:
       - Windows-Azure-Blob/1.0 Microsoft-HTTPAPI/2.0
       X-Ms-Error-Code:
       - ConditionNotMet
       X-Ms-Request-Id:
-<<<<<<< HEAD
-      - 21f17330-601e-0034-1a96-669909000000
-=======
       - 5a0e895c-d01e-000f-7a98-8edb57000000
->>>>>>> 52e79196
       X-Ms-Version:
       - "2020-02-10"
     status: 412 The condition specified using HTTP conditional header(s) is not met.
@@ -125,11 +89,7 @@
       - azsdk-go-generated/<version> azsdk-go-generated/<version> azcore/v0.16.2 (go1.15;
         Windows_NT)
       X-Ms-Date:
-<<<<<<< HEAD
-      - Mon, 21 Jun 2021 12:07:53 GMT
-=======
       - Wed, 11 Aug 2021 10:09:03 GMT
->>>>>>> 52e79196
       X-Ms-Version:
       - "2020-02-10"
     url: https://azureblobstoragecanada.blob.core.windows.net/goccontainersetpermissionsifunmodifiedsincefalse?restype=container
@@ -140,19 +100,11 @@
       Content-Length:
       - "0"
       Date:
-<<<<<<< HEAD
-      - Mon, 21 Jun 2021 12:07:52 GMT
-      Server:
-      - Windows-Azure-Blob/1.0 Microsoft-HTTPAPI/2.0
-      X-Ms-Request-Id:
-      - 21f173f1-601e-0034-5696-669909000000
-=======
       - Wed, 11 Aug 2021 10:09:02 GMT
       Server:
       - Windows-Azure-Blob/1.0 Microsoft-HTTPAPI/2.0
       X-Ms-Request-Id:
       - 5a0e89e0-d01e-000f-6e98-8edb57000000
->>>>>>> 52e79196
       X-Ms-Version:
       - "2020-02-10"
     status: 202 Accepted
