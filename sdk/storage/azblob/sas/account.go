//go:build go1.18
// +build go1.18

// Copyright (c) Microsoft Corporation. All rights reserved.
// Licensed under the MIT License. See License.txt in the project root for license information.

package sas

import (
	"bytes"
	"errors"
	"fmt"
	"strings"
	"time"

	"github.com/Azure/azure-sdk-for-go/sdk/storage/azblob/internal/exported"
)

// SharedKeyCredential contains an account's name and its primary or secondary key.
type SharedKeyCredential = exported.SharedKeyCredential

// UserDelegationCredential contains an account's name and its user delegation key.
type UserDelegationCredential = exported.UserDelegationCredential

// AccountSignatureValues is used to generate a Shared Access Signature (SAS) for an Azure Storage account.
// For more information, see https://docs.microsoft.com/rest/api/storageservices/constructing-an-account-sas
type AccountSignatureValues struct {
	Version       string    `param:"sv"`  // If not specified, this format to SASVersion
	Protocol      Protocol  `param:"spr"` // See the SASProtocol* constants
	StartTime     time.Time `param:"st"`  // Not specified if IsZero
	ExpiryTime    time.Time `param:"se"`  // Not specified if IsZero
	Permissions   string    `param:"sp"`  // Create by initializing a AccountSASPermissions and then call String()
	IPRange       IPRange   `param:"sip"`
	services      string    `param:"ss"`  // will always be "b"
	ResourceTypes string    `param:"srt"` // Create by initializing AccountSASResourceTypes and then call String()
}

// SignWithSharedKey uses an account's shared key credential to sign this signature values to produce
// the proper SAS query parameters.
func (v AccountSignatureValues) SignWithSharedKey(sharedKeyCredential *SharedKeyCredential) (QueryParameters, error) {
	// https://docs.microsoft.com/en-us/rest/api/storageservices/Constructing-an-Account-SAS
	if v.ExpiryTime.IsZero() || v.Permissions == "" || v.ResourceTypes == "" {
		return QueryParameters{}, errors.New("account SAS is missing at least one of these: ExpiryTime, Permissions, Service, or ResourceType")
	}
	if v.Version == "" {
		v.Version = Version
	}
	perms, err := parseAccountPermissions(v.Permissions)
	if err != nil {
		return QueryParameters{}, err
	}
	v.Permissions = perms.String()

	startTime, expiryTime, _ := formatTimesForSigning(v.StartTime, v.ExpiryTime, time.Time{})

	stringToSign := strings.Join([]string{
		sharedKeyCredential.AccountName(),
		v.Permissions,
		"b", // blob service
		v.ResourceTypes,
		startTime,
		expiryTime,
		v.IPRange.String(),
		string(v.Protocol),
		v.Version,
		""}, // That is right, the account SAS requires a terminating extra newline
		"\n")

	signature, err := exported.ComputeHMACSHA256(sharedKeyCredential, stringToSign)
	if err != nil {
		return QueryParameters{}, err
	}
	p := QueryParameters{
		// Common SAS parameters
		version:     v.Version,
		protocol:    v.Protocol,
		startTime:   v.StartTime,
		expiryTime:  v.ExpiryTime,
		permissions: v.Permissions,
		ipRange:     v.IPRange,

		// Account-specific SAS parameters
		services:      v.services,
		resourceTypes: v.ResourceTypes,

		// Calculated SAS signature
		signature: signature,
	}

	return p, nil
}

// AccountPermissions type simplifies creating the permissions string for an Azure Storage Account SAS.
<<<<<<< HEAD
// Initialize an instance of this type and then call its String method to set AccountSASSignature value's Permissions field.
=======
// Initialize an instance of this type and then call Client.GetSASURL with it or use the String method to set AccountSASSignatureValues Permissions field.
>>>>>>> 81051203
type AccountPermissions struct {
	Read, Write, Delete, DeletePreviousVersion, PermanentDelete, List, Add, Create, Update, Process, FilterByTags, Tag, SetImmutabilityPolicy bool
}

// String produces the SAS permissions string for an Azure Storage account.
// Call this method to set AccountSASSignatureValues' Permissions field.
func (p *AccountPermissions) String() string {
	var buffer bytes.Buffer
	if p.Read {
		buffer.WriteRune('r')
	}
	if p.Write {
		buffer.WriteRune('w')
	}
	if p.Delete {
		buffer.WriteRune('d')
	}
	if p.DeletePreviousVersion {
		buffer.WriteRune('x')
	}
	if p.PermanentDelete {
		buffer.WriteRune('y')
	}
	if p.List {
		buffer.WriteRune('l')
	}
	if p.Add {
		buffer.WriteRune('a')
	}
	if p.Create {
		buffer.WriteRune('c')
	}
	if p.Update {
		buffer.WriteRune('u')
	}
	if p.Process {
		buffer.WriteRune('p')
	}
	if p.FilterByTags {
		buffer.WriteRune('f')
	}
	if p.Tag {
		buffer.WriteRune('t')
	}
	if p.SetImmutabilityPolicy {
		buffer.WriteRune('i')
	}
	return buffer.String()
}

// Parse initializes the AccountSASPermissions' fields from a string.
func parseAccountPermissions(s string) (AccountPermissions, error) {
	p := AccountPermissions{} // Clear out the flags
	for _, r := range s {
		switch r {
		case 'r':
			p.Read = true
		case 'w':
			p.Write = true
		case 'd':
			p.Delete = true
		case 'x':
			p.DeletePreviousVersion = true
		case 'y':
			p.PermanentDelete = true
		case 'l':
			p.List = true
		case 'a':
			p.Add = true
		case 'c':
			p.Create = true
		case 'u':
			p.Update = true
		case 'p':
			p.Process = true
		case 't':
			p.Tag = true
		case 'f':
			p.FilterByTags = true
		case 'i':
			p.SetImmutabilityPolicy = true
		default:
			return AccountPermissions{}, fmt.Errorf("invalid permission character: '%v'", r)
		}
	}
	return p, nil
}

<<<<<<< HEAD
// AccountServices type simplifies creating the services string for an Azure Storage Account SAS.
// Initialize an instance of this type and then call its String method to set AccountSASSignatureValues' Services field.
type AccountServices struct {
	Blob, Queue, File bool
}

// String produces the SAS services string for an Azure Storage account.
// Call this method to set AccountSASSignatureValues' Services field.
func (s *AccountServices) String() string {
	var buffer bytes.Buffer
	if s.Blob {
		buffer.WriteRune('b')
	}
	if s.Queue {
		buffer.WriteRune('q')
	}
	if s.File {
		buffer.WriteRune('f')
	}
	return buffer.String()
}

=======
>>>>>>> 81051203
// AccountResourceTypes type simplifies creating the resource types string for an Azure Storage Account SAS.
// Initialize an instance of this type and then call its String method to set AccountSASSignatureValues' ResourceTypes field.
type AccountResourceTypes struct {
	Service, Container, Object bool
}

// String produces the SAS resource types string for an Azure Storage account.
// Call this method to set AccountSASSignatureValues' ResourceTypes field.
func (rt *AccountResourceTypes) String() string {
	var buffer bytes.Buffer
	if rt.Service {
		buffer.WriteRune('s')
	}
	if rt.Container {
		buffer.WriteRune('c')
	}
	if rt.Object {
		buffer.WriteRune('o')
	}
	return buffer.String()
}<|MERGE_RESOLUTION|>--- conflicted
+++ resolved
@@ -80,7 +80,7 @@
 		ipRange:     v.IPRange,
 
 		// Account-specific SAS parameters
-		services:      v.services,
+		services:      "b",
 		resourceTypes: v.ResourceTypes,
 
 		// Calculated SAS signature
@@ -91,11 +91,7 @@
 }
 
 // AccountPermissions type simplifies creating the permissions string for an Azure Storage Account SAS.
-<<<<<<< HEAD
 // Initialize an instance of this type and then call its String method to set AccountSASSignature value's Permissions field.
-=======
-// Initialize an instance of this type and then call Client.GetSASURL with it or use the String method to set AccountSASSignatureValues Permissions field.
->>>>>>> 81051203
 type AccountPermissions struct {
 	Read, Write, Delete, DeletePreviousVersion, PermanentDelete, List, Add, Create, Update, Process, FilterByTags, Tag, SetImmutabilityPolicy bool
 }
@@ -184,31 +180,6 @@
 	return p, nil
 }
 
-<<<<<<< HEAD
-// AccountServices type simplifies creating the services string for an Azure Storage Account SAS.
-// Initialize an instance of this type and then call its String method to set AccountSASSignatureValues' Services field.
-type AccountServices struct {
-	Blob, Queue, File bool
-}
-
-// String produces the SAS services string for an Azure Storage account.
-// Call this method to set AccountSASSignatureValues' Services field.
-func (s *AccountServices) String() string {
-	var buffer bytes.Buffer
-	if s.Blob {
-		buffer.WriteRune('b')
-	}
-	if s.Queue {
-		buffer.WriteRune('q')
-	}
-	if s.File {
-		buffer.WriteRune('f')
-	}
-	return buffer.String()
-}
-
-=======
->>>>>>> 81051203
 // AccountResourceTypes type simplifies creating the resource types string for an Azure Storage Account SAS.
 // Initialize an instance of this type and then call its String method to set AccountSASSignatureValues' ResourceTypes field.
 type AccountResourceTypes struct {
