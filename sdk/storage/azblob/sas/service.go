//go:build go1.18
// +build go1.18

// Copyright (c) Microsoft Corporation. All rights reserved.
// Licensed under the MIT License.

package sas

import (
	"bytes"
	"fmt"
	"strings"
	"time"

	"github.com/Azure/azure-sdk-for-go/sdk/storage/azblob/internal/exported"
)

// BlobSignatureValues is used to generate a Shared Access Signature (SAS) for an Azure Storage container or blob.
// For more information on creating service sas, see https://docs.microsoft.com/rest/api/storageservices/constructing-a-service-sas
// For more information on creating user delegation sas, see https://docs.microsoft.com/rest/api/storageservices/create-user-delegation-sas
type BlobSignatureValues struct {
	Version              string    `param:"sv"`  // If not specified, this defaults to Version
	Protocol             Protocol  `param:"spr"` // See the Protocol* constants
	StartTime            time.Time `param:"st"`  // Not specified if IsZero
	ExpiryTime           time.Time `param:"se"`  // Not specified if IsZero
	SnapshotTime         time.Time
	Permissions          string  `param:"sp"` // Create by initializing a ContainerSASPermissions or BlobSASPermissions and then call String()
	IPRange              IPRange `param:"sip"`
	Identifier           string  `param:"si"`
	ContainerName        string
	BlobName             string // Use "" to create a Container SAS
	Directory            string // Not nil for a directory SAS (ie sr=d)
	CacheControl         string // rscc
	ContentDisposition   string // rscd
	ContentEncoding      string // rsce
	ContentLanguage      string // rscl
	ContentType          string // rsct
	BlobVersion          string // sr=bv
	AuthorizedObjectID   string // saoid
	UnauthorizedObjectID string // suoid
	CorrelationID        string // scid
}

func getDirectoryDepth(path string) string {
	if path == "" {
		return ""
	}
	return fmt.Sprint(strings.Count(path, "/") + 1)
}

// SignWithSharedKey uses an account's SharedKeyCredential to sign this signature values to produce the proper SAS query parameters.
func (v BlobSignatureValues) SignWithSharedKey(sharedKeyCredential *SharedKeyCredential) (QueryParameters, error) {
	if sharedKeyCredential == nil {
		return QueryParameters{}, fmt.Errorf("cannot sign SAS query without Shared Key Credential")
	}

	//Make sure the permission characters are in the correct order
	perms, err := parseBlobPermissions(v.Permissions)
	if err != nil {
		return QueryParameters{}, err
	}
	v.Permissions = perms.String()

	resource := "c"
	if !v.SnapshotTime.IsZero() {
		resource = "bs"
	} else if v.BlobVersion != "" {
		resource = "bv"
	} else if v.Directory != "" {
		resource = "d"
		v.BlobName = ""
	} else if v.BlobName == "" {
		// do nothing
	} else {
		resource = "b"
	}

	if v.Version == "" {
		v.Version = Version
	}
	startTime, expiryTime, snapshotTime := formatTimesForSigning(v.StartTime, v.ExpiryTime, v.SnapshotTime)

	signedIdentifier := v.Identifier

	// String to sign: http://msdn.microsoft.com/en-us/library/azure/dn140255.aspx
	stringToSign := strings.Join([]string{
		v.Permissions,
		startTime,
		expiryTime,
		getCanonicalName(sharedKeyCredential.AccountName(), v.ContainerName, v.BlobName, v.Directory),
		signedIdentifier,
		v.IPRange.String(),
		string(v.Protocol),
		v.Version,
		resource,
		snapshotTime,         // signed timestamp
		v.CacheControl,       // rscc
		v.ContentDisposition, // rscd
		v.ContentEncoding,    // rsce
		v.ContentLanguage,    // rscl
		v.ContentType},       // rsct
		"\n")

	signature, err := exported.ComputeHMACSHA256(sharedKeyCredential, stringToSign)
	if err != nil {
		return QueryParameters{}, err
	}

	p := QueryParameters{
		// Common SAS parameters
		version:     v.Version,
		protocol:    v.Protocol,
		startTime:   v.StartTime,
		expiryTime:  v.ExpiryTime,
		permissions: v.Permissions,
		ipRange:     v.IPRange,

		// Container/Blob-specific SAS parameters
		resource:             resource,
		identifier:           v.Identifier,
		cacheControl:         v.CacheControl,
		contentDisposition:   v.ContentDisposition,
		contentEncoding:      v.ContentEncoding,
		contentLanguage:      v.ContentLanguage,
		contentType:          v.ContentType,
		snapshotTime:         v.SnapshotTime,
		signedDirectoryDepth: getDirectoryDepth(v.Directory),
		authorizedObjectID:   v.AuthorizedObjectID,
		unauthorizedObjectID: v.UnauthorizedObjectID,
		correlationID:        v.CorrelationID,
		// Calculated SAS signature
		signature: signature,
	}

	return p, nil
}

// SignWithUserDelegation uses an account's UserDelegationCredential to sign this signature values to produce the proper SAS query parameters.
func (v BlobSignatureValues) SignWithUserDelegation(userDelegationCredential *UserDelegationCredential) (QueryParameters, error) {
	if userDelegationCredential == nil {
		return QueryParameters{}, fmt.Errorf("cannot sign SAS query without User Delegation Key")
	}

	//Make sure the permission characters are in the correct order
	perms, err := parseBlobPermissions(v.Permissions)
	if err != nil {
		return QueryParameters{}, err
	}
	v.Permissions = perms.String()

	resource := "c"
	if !v.SnapshotTime.IsZero() {
		resource = "bs"
	} else if v.BlobVersion != "" {
		resource = "bv"
	} else if v.Directory != "" {
		resource = "d"
		v.BlobName = ""
	} else if v.BlobName == "" {
		// do nothing
	} else {
		resource = "b"
	}

	if v.Version == "" {
		v.Version = Version
	}
	startTime, expiryTime, snapshotTime := formatTimesForSigning(v.StartTime, v.ExpiryTime, v.SnapshotTime)

	udk := exported.GetUDKParams(userDelegationCredential)

	udkStart, udkExpiry, _ := formatTimesForSigning(*udk.SignedStart, *udk.SignedExpiry, time.Time{})

	stringToSign := strings.Join([]string{
		v.Permissions,
		startTime,
		expiryTime,
		getCanonicalName(exported.GetAccountName(userDelegationCredential), v.ContainerName, v.BlobName, v.Directory),
		*udk.SignedOID,
		*udk.SignedTID,
		udkStart,
		udkExpiry,
		*udk.SignedService,
		*udk.SignedVersion,
		v.AuthorizedObjectID,
		v.UnauthorizedObjectID,
		v.CorrelationID,
		v.IPRange.String(),
		string(v.Protocol),
		v.Version,
		resource,
		snapshotTime,         // signed timestamp
		v.CacheControl,       // rscc
		v.ContentDisposition, // rscd
		v.ContentEncoding,    // rsce
		v.ContentLanguage,    // rscl
		v.ContentType},       // rsct
		"\n")

	signature, err := exported.ComputeUDCHMACSHA256(userDelegationCredential, stringToSign)
	if err != nil {
		return QueryParameters{}, err
	}

	p := QueryParameters{
		// Common SAS parameters
		version:     v.Version,
		protocol:    v.Protocol,
		startTime:   v.StartTime,
		expiryTime:  v.ExpiryTime,
		permissions: v.Permissions,
		ipRange:     v.IPRange,

		// Container/Blob-specific SAS parameters
		resource:             resource,
		identifier:           v.Identifier,
		cacheControl:         v.CacheControl,
		contentDisposition:   v.ContentDisposition,
		contentEncoding:      v.ContentEncoding,
		contentLanguage:      v.ContentLanguage,
		contentType:          v.ContentType,
		snapshotTime:         v.SnapshotTime,
		signedDirectoryDepth: getDirectoryDepth(v.Directory),
		authorizedObjectID:   v.AuthorizedObjectID,
		unauthorizedObjectID: v.UnauthorizedObjectID,
		correlationID:        v.CorrelationID,
		// Calculated SAS signature
		signature: signature,
	}

	//User delegation SAS specific parameters
	p.signedOID = *udk.SignedOID
	p.signedTID = *udk.SignedTID
	p.signedStart = *udk.SignedStart
	p.signedExpiry = *udk.SignedExpiry
	p.signedService = *udk.SignedService
	p.signedVersion = *udk.SignedVersion

	return p, nil
}

// getCanonicalName computes the canonical name for a container or blob resource for SAS signing.
func getCanonicalName(account string, containerName string, blobName string, directoryName string) string {
	// Container: "/blob/account/containername"
	// Blob:      "/blob/account/containername/blobname"
	elements := []string{"/blob/", account, "/", containerName}
	if blobName != "" {
		elements = append(elements, "/", strings.Replace(blobName, "\\", "/", -1))
	} else if directoryName != "" {
		elements = append(elements, "/", directoryName)
	}
	return strings.Join(elements, "")
}

// ContainerPermissions type simplifies creating the permissions string for an Azure Storage container SAS.
// Initialize an instance of this type and then call its String method to set BlobSASSignatureValues's Permissions field.
// All permissions descriptions can be found here: https://docs.microsoft.com/en-us/rest/api/storageservices/create-service-sas#permissions-for-a-directory-container-or-blob
type ContainerPermissions struct {
	Read, Add, Create, Write, Delete, DeletePreviousVersion, List, FilterByTags bool
	Execute, ModifyOwnership, ModifyPermissions                                 bool // Hierarchical Namespace only
}

// String produces the SAS permissions string for an Azure Storage container.
// Call this method to set BlobSASSignatureValues's Permissions field.
func (p *ContainerPermissions) String() string {
	var b bytes.Buffer
	if p.Read {
		b.WriteRune('r')
	}
	if p.Add {
		b.WriteRune('a')
	}
	if p.Create {
		b.WriteRune('c')
	}
	if p.Write {
		b.WriteRune('w')
	}
	if p.Delete {
		b.WriteRune('d')
	}
	if p.DeletePreviousVersion {
		b.WriteRune('x')
	}
	if p.List {
		b.WriteRune('l')
	}
	if p.FilterByTags {
		b.WriteRune('f')
	}
	if p.Execute {
		b.WriteRune('e')
	}
	if p.ModifyOwnership {
		b.WriteRune('o')
	}
	if p.ModifyPermissions {
		b.WriteRune('p')
	}
	return b.String()
}

// Parse initializes the ContainerSASPermissions' fields from a string.
/*func parseContainerPermissions(s string) (ContainerPermissions, error) {
	p := ContainerPermissions{} // Clear the flags
	for _, r := range s {
		switch r {
		case 'r':
			p.Read = true
		case 'a':
			p.Add = true
		case 'c':
			p.Create = true
		case 'w':
			p.Write = true
		case 'd':
			p.Delete = true
		case 'x':
			p.DeletePreviousVersion = true
		case 'l':
			p.List = true
		case 't':
			p.FilterByTags = true
		case 'e':
			p.Execute = true
		case 'o':
			p.ModifyOwnership = true
		case 'p':
			p.ModifyPermissions = true
		default:
			return ContainerPermissions{}, fmt.Errorf("invalid permission: '%v'", r)
		}
	}
	return p, nil
}*/

// BlobPermissions type simplifies creating the permissions string for an Azure Storage blob SAS.
// Initialize an instance of this type and then call its String method to set BlobSASSignatureValues's Permissions field.
type BlobPermissions struct {
	Read, Add, Create, Write, Delete, DeletePreviousVersion, Tag, List, Move, Execute, Ownership, Permissions, PermanentDelete bool
}

// String produces the SAS permissions string for an Azure Storage blob.
// Call this method to set BlobSignatureValues's Permissions field.
func (p *BlobPermissions) String() string {
	var b bytes.Buffer
	if p.Read {
		b.WriteRune('r')
	}
	if p.Add {
		b.WriteRune('a')
	}
	if p.Create {
		b.WriteRune('c')
	}
	if p.Write {
		b.WriteRune('w')
	}
	if p.Delete {
		b.WriteRune('d')
	}
	if p.DeletePreviousVersion {
		b.WriteRune('x')
	}
<<<<<<< HEAD
	if p.Tag {
		b.WriteRune('t')
	}
	if p.PermanentDelete {
		b.WriteRune('y')
	}
=======
>>>>>>> ad342e8c
	if p.List {
		b.WriteRune('l')
	}
	if p.Tag {
		b.WriteRune('t')
	}
	if p.Move {
		b.WriteRune('m')
	}
	if p.Execute {
		b.WriteRune('e')
	}
	if p.Ownership {
		b.WriteRune('o')
	}
	if p.Permissions {
		b.WriteRune('p')
	}

	return b.String()
}

// Parse initializes the BlobSASPermissions's fields from a string.
func parseBlobPermissions(s string) (BlobPermissions, error) {
	p := BlobPermissions{} // Clear the flags
	for _, r := range s {
		switch r {
		case 'r':
			p.Read = true
		case 'a':
			p.Add = true
		case 'c':
			p.Create = true
		case 'w':
			p.Write = true
		case 'd':
			p.Delete = true
		case 'x':
			p.DeletePreviousVersion = true
		case 't':
			p.Tag = true
		case 'y':
			p.PermanentDelete = true
		case 'l':
			p.List = true
		case 'm':
			p.Move = true
		case 'e':
			p.Execute = true
		case 'o':
			p.Ownership = true
		case 'p':
			p.Permissions = true
		default:
			return BlobPermissions{}, fmt.Errorf("invalid permission: '%v'", r)
		}
	}
	return p, nil
}<|MERGE_RESOLUTION|>--- conflicted
+++ resolved
@@ -362,15 +362,9 @@
 	if p.DeletePreviousVersion {
 		b.WriteRune('x')
 	}
-<<<<<<< HEAD
-	if p.Tag {
-		b.WriteRune('t')
-	}
-	if p.PermanentDelete {
+  if p.PermanentDelete {
 		b.WriteRune('y')
 	}
-=======
->>>>>>> ad342e8c
 	if p.List {
 		b.WriteRune('l')
 	}
