//go:build go1.18
// +build go1.18

// Copyright (c) Microsoft Corporation. All rights reserved.
// Licensed under the MIT License.

package sas

import (
	"bytes"
	"fmt"
	"strings"
	"time"

	"github.com/Azure/azure-sdk-for-go/sdk/storage/azblob/internal/exported"
)

// BlobSignatureValues is used to generate a Shared Access Signature (SAS) for an Azure Storage container or blob.
// For more information on creating service sas, see https://docs.microsoft.com/rest/api/storageservices/constructing-a-service-sas
// For more information on creating user delegation sas, see https://docs.microsoft.com/rest/api/storageservices/create-user-delegation-sas
type BlobSignatureValues struct {
	Version              string    `param:"sv"`  // If not specified, this defaults to Version
	Protocol             Protocol  `param:"spr"` // See the Protocol* constants
	StartTime            time.Time `param:"st"`  // Not specified if IsZero
	ExpiryTime           time.Time `param:"se"`  // Not specified if IsZero
	SnapshotTime         time.Time
	Permissions          string  `param:"sp"` // Create by initializing a ContainerSASPermissions or BlobSASPermissions and then call String()
	IPRange              IPRange `param:"sip"`
	Identifier           string  `param:"si"`
	ContainerName        string
	BlobName             string // Use "" to create a Container SAS
	Directory            string // Not nil for a directory SAS (ie sr=d)
	CacheControl         string // rscc
	ContentDisposition   string // rscd
	ContentEncoding      string // rsce
	ContentLanguage      string // rscl
	ContentType          string // rsct
	BlobVersion          string // sr=bv
	AuthorizedObjectID   string // saoid
	UnauthorizedObjectID string // suoid
	CorrelationID        string // scid
}

func getDirectoryDepth(path string) string {
	if path == "" {
		return ""
	}
	return fmt.Sprint(strings.Count(path, "/") + 1)
}

// SignWithSharedKey uses an account's SharedKeyCredential to sign this signature values to produce the proper SAS query parameters.
func (v BlobSignatureValues) SignWithSharedKey(sharedKeyCredential *SharedKeyCredential) (QueryParameters, error) {
	if sharedKeyCredential == nil {
		return QueryParameters{}, fmt.Errorf("cannot sign SAS query without Shared Key Credential")
	}

	//Make sure the permission characters are in the correct order
	perms, err := parseBlobPermissions(v.Permissions)
	if err != nil {
		return QueryParameters{}, err
	}
	v.Permissions = perms.String()

	resource := "c"
	if !v.SnapshotTime.IsZero() {
		resource = "bs"
	} else if v.BlobVersion != "" {
		resource = "bv"
	} else if v.Directory != "" {
		resource = "d"
		v.BlobName = ""
	} else if v.BlobName == "" {
		// do nothing
	} else {
		resource = "b"
	}

	if v.Version == "" {
		v.Version = Version
	}
	startTime, expiryTime, snapshotTime := formatTimesForSigning(v.StartTime, v.ExpiryTime, v.SnapshotTime)

	signedIdentifier := v.Identifier

	// String to sign: http://msdn.microsoft.com/en-us/library/azure/dn140255.aspx
	stringToSign := strings.Join([]string{
		v.Permissions,
		startTime,
		expiryTime,
		getCanonicalName(sharedKeyCredential.AccountName(), v.ContainerName, v.BlobName, v.Directory),
		signedIdentifier,
		v.IPRange.String(),
		string(v.Protocol),
		v.Version,
		resource,
		snapshotTime,         // signed timestamp
		v.CacheControl,       // rscc
		v.ContentDisposition, // rscd
		v.ContentEncoding,    // rsce
		v.ContentLanguage,    // rscl
		v.ContentType},       // rsct
		"\n")

	signature, err := exported.ComputeHMACSHA256(sharedKeyCredential, stringToSign)
	if err != nil {
		return QueryParameters{}, err
	}

	p := QueryParameters{
		// Common SAS parameters
		version:     v.Version,
		protocol:    v.Protocol,
		startTime:   v.StartTime,
		expiryTime:  v.ExpiryTime,
		permissions: v.Permissions,
		ipRange:     v.IPRange,

		// Container/Blob-specific SAS parameters
		resource:             resource,
		identifier:           v.Identifier,
		cacheControl:         v.CacheControl,
		contentDisposition:   v.ContentDisposition,
		contentEncoding:      v.ContentEncoding,
		contentLanguage:      v.ContentLanguage,
		contentType:          v.ContentType,
		snapshotTime:         v.SnapshotTime,
		signedDirectoryDepth: getDirectoryDepth(v.Directory),
		authorizedObjectID:   v.AuthorizedObjectID,
		unauthorizedObjectID: v.UnauthorizedObjectID,
		correlationID:        v.CorrelationID,
		// Calculated SAS signature
		signature: signature,
	}

	return p, nil
}

// SignWithUserDelegation uses an account's UserDelegationCredential to sign this signature values to produce the proper SAS query parameters.
func (v BlobSignatureValues) SignWithUserDelegation(userDelegationCredential *UserDelegationCredential) (QueryParameters, error) {
	if userDelegationCredential == nil {
		return QueryParameters{}, fmt.Errorf("cannot sign SAS query without User Delegation Key")
	}

	// Parse the resource
	resource := "c"
	if !v.SnapshotTime.IsZero() {
		resource = "bs"
	} else if v.BlobVersion != "" {
		resource = "bv"
	} else if v.Directory != "" {
		resource = "d"
		v.BlobName = ""
	} else if v.BlobName == "" {
		// do nothing
	} else {
		resource = "b"
	}
	// make sure the permission characters are in the correct order
	if resource == "c" {
		perms, err := parseContainerPermissions(v.Permissions)
		if err != nil {
			return QueryParameters{}, err
		}
		v.Permissions = perms.String()
	} else {
		perms, err := parseBlobPermissions(v.Permissions)
		if err != nil {
			return QueryParameters{}, err
		}
		v.Permissions = perms.String()
	}

	if v.Version == "" {
		v.Version = Version
	}
	startTime, expiryTime, snapshotTime := formatTimesForSigning(v.StartTime, v.ExpiryTime, v.SnapshotTime)

	udk := exported.GetUDKParams(userDelegationCredential)

	udkStart, udkExpiry, _ := formatTimesForSigning(*udk.SignedStart, *udk.SignedExpiry, time.Time{})

	stringToSign := strings.Join([]string{
		v.Permissions,
		startTime,
		expiryTime,
		getCanonicalName(exported.GetAccountName(userDelegationCredential), v.ContainerName, v.BlobName, v.Directory),
		*udk.SignedOID,
		*udk.SignedTID,
		udkStart,
		udkExpiry,
		*udk.SignedService,
		*udk.SignedVersion,
		v.AuthorizedObjectID,
		v.UnauthorizedObjectID,
		v.CorrelationID,
		v.IPRange.String(),
		string(v.Protocol),
		v.Version,
		resource,
		snapshotTime,         // signed timestamp
		v.CacheControl,       // rscc
		v.ContentDisposition, // rscd
		v.ContentEncoding,    // rsce
		v.ContentLanguage,    // rscl
		v.ContentType},       // rsct
		"\n")

	signature, err := exported.ComputeUDCHMACSHA256(userDelegationCredential, stringToSign)
	if err != nil {
		return QueryParameters{}, err
	}

	p := QueryParameters{
		// Common SAS parameters
		version:     v.Version,
		protocol:    v.Protocol,
		startTime:   v.StartTime,
		expiryTime:  v.ExpiryTime,
		permissions: v.Permissions,
		ipRange:     v.IPRange,

		// Container/Blob-specific SAS parameters
		resource:             resource,
		identifier:           v.Identifier,
		cacheControl:         v.CacheControl,
		contentDisposition:   v.ContentDisposition,
		contentEncoding:      v.ContentEncoding,
		contentLanguage:      v.ContentLanguage,
		contentType:          v.ContentType,
		snapshotTime:         v.SnapshotTime,
		signedDirectoryDepth: getDirectoryDepth(v.Directory),
		authorizedObjectID:   v.AuthorizedObjectID,
		unauthorizedObjectID: v.UnauthorizedObjectID,
		correlationID:        v.CorrelationID,
		// Calculated SAS signature
		signature: signature,
	}

	//User delegation SAS specific parameters
	p.signedOID = *udk.SignedOID
	p.signedTID = *udk.SignedTID
	p.signedStart = *udk.SignedStart
	p.signedExpiry = *udk.SignedExpiry
	p.signedService = *udk.SignedService
	p.signedVersion = *udk.SignedVersion

	return p, nil
}

// getCanonicalName computes the canonical name for a container or blob resource for SAS signing.
func getCanonicalName(account string, containerName string, blobName string, directoryName string) string {
	// Container: "/blob/account/containername"
	// Blob:      "/blob/account/containername/blobname"
	elements := []string{"/blob/", account, "/", containerName}
	if blobName != "" {
		elements = append(elements, "/", strings.Replace(blobName, "\\", "/", -1))
	} else if directoryName != "" {
		elements = append(elements, "/", directoryName)
	}
	return strings.Join(elements, "")
}

// ContainerPermissions type simplifies creating the permissions string for an Azure Storage container SAS.
<<<<<<< HEAD
// Initialize an instance of this type and then call its String method to set BlobSASSignatureValues' Permissions field.
=======
// Initialize an instance of this type and then call Client.GetSASURL with it or use the String method to set BlobSASSignatureValues Permissions field.
>>>>>>> 81051203
// All permissions descriptions can be found here: https://docs.microsoft.com/en-us/rest/api/storageservices/create-service-sas#permissions-for-a-directory-container-or-blob
type ContainerPermissions struct {
	Read, Add, Create, Write, Delete, DeletePreviousVersion, List, FilterByTags, Move, SetImmutabilityPolicy bool
	Execute, ModifyOwnership, ModifyPermissions                                                              bool // Meant for hierarchical namespace accounts
}

// String produces the SAS permissions string for an Azure Storage container.
// Call this method to set BlobSASSignatureValues' Permissions field.
func (p *ContainerPermissions) String() string {
	var b bytes.Buffer
	if p.Read {
		b.WriteRune('r')
	}
	if p.Add {
		b.WriteRune('a')
	}
	if p.Create {
		b.WriteRune('c')
	}
	if p.Write {
		b.WriteRune('w')
	}
	if p.Delete {
		b.WriteRune('d')
	}
	if p.DeletePreviousVersion {
		b.WriteRune('x')
	}
	if p.List {
		b.WriteRune('l')
	}
	if p.FilterByTags {
		b.WriteRune('f')
	}
	if p.Move {
		b.WriteRune('m')
	}
	if p.Execute {
		b.WriteRune('e')
	}
	if p.ModifyOwnership {
		b.WriteRune('o')
	}
	if p.ModifyPermissions {
		b.WriteRune('p')
	}
	if p.SetImmutabilityPolicy {
		b.WriteRune('i')
	}
	return b.String()
}

// Parse initializes ContainerPermissions' fields from a string.
func parseContainerPermissions(s string) (ContainerPermissions, error) {
	p := ContainerPermissions{} // Clear the flags
	for _, r := range s {
		switch r {
		case 'r':
			p.Read = true
		case 'a':
			p.Add = true
		case 'c':
			p.Create = true
		case 'w':
			p.Write = true
		case 'd':
			p.Delete = true
		case 'x':
			p.DeletePreviousVersion = true
		case 'l':
			p.List = true
		case 'f':
			p.FilterByTags = true
		case 'm':
			p.Move = true
		case 'e':
			p.Execute = true
		case 'o':
			p.ModifyOwnership = true
		case 'p':
			p.ModifyPermissions = true
		case 'i':
			p.SetImmutabilityPolicy = true
		default:
			return ContainerPermissions{}, fmt.Errorf("invalid permission: '%v'", r)
		}
	}
	return p, nil
}

// BlobPermissions type simplifies creating the permissions string for an Azure Storage blob SAS.
<<<<<<< HEAD
// Initialize an instance of this type and then call its String method to set BlobSASSignatureValues' Permissions field.
=======
// Initialize an instance of this type and then call Client.GetSASURL with it or use the String method to set BlobSASSignatureValues Permissions field.
>>>>>>> 81051203
type BlobPermissions struct {
	Read, Add, Create, Write, Delete, DeletePreviousVersion, PermanentDelete, List, Tag, Move, Execute, Ownership, Permissions, SetImmutabilityPolicy bool
}

// String produces the SAS permissions string for an Azure Storage blob.
<<<<<<< HEAD
// Call this method to set BlobSignatureValues' Permissions field.
=======
// Call this method to set BlobSignatureValue's Permissions field.
>>>>>>> 81051203
func (p *BlobPermissions) String() string {
	var b bytes.Buffer
	if p.Read {
		b.WriteRune('r')
	}
	if p.Add {
		b.WriteRune('a')
	}
	if p.Create {
		b.WriteRune('c')
	}
	if p.Write {
		b.WriteRune('w')
	}
	if p.Delete {
		b.WriteRune('d')
	}
	if p.DeletePreviousVersion {
		b.WriteRune('x')
	}
	if p.PermanentDelete {
		b.WriteRune('y')
	}
	if p.List {
		b.WriteRune('l')
	}
	if p.Tag {
		b.WriteRune('t')
	}
	if p.Move {
		b.WriteRune('m')
	}
	if p.Execute {
		b.WriteRune('e')
	}
	if p.Ownership {
		b.WriteRune('o')
	}
	if p.Permissions {
		b.WriteRune('p')
	}
	if p.SetImmutabilityPolicy {
		b.WriteRune('i')
	}
	return b.String()
}

// Parse initializes BlobPermissions' fields from a string.
func parseBlobPermissions(s string) (BlobPermissions, error) {
	p := BlobPermissions{} // Clear the flags
	for _, r := range s {
		switch r {
		case 'r':
			p.Read = true
		case 'a':
			p.Add = true
		case 'c':
			p.Create = true
		case 'w':
			p.Write = true
		case 'd':
			p.Delete = true
		case 'x':
			p.DeletePreviousVersion = true
		case 'y':
			p.PermanentDelete = true
		case 'l':
			p.List = true
		case 't':
			p.Tag = true
		case 'm':
			p.Move = true
		case 'e':
			p.Execute = true
		case 'o':
			p.Ownership = true
		case 'p':
			p.Permissions = true
		case 'i':
			p.SetImmutabilityPolicy = true
		default:
			return BlobPermissions{}, fmt.Errorf("invalid permission: '%v'", r)
		}
	}
	return p, nil
}<|MERGE_RESOLUTION|>--- conflicted
+++ resolved
@@ -261,11 +261,7 @@
 }
 
 // ContainerPermissions type simplifies creating the permissions string for an Azure Storage container SAS.
-<<<<<<< HEAD
 // Initialize an instance of this type and then call its String method to set BlobSASSignatureValues' Permissions field.
-=======
-// Initialize an instance of this type and then call Client.GetSASURL with it or use the String method to set BlobSASSignatureValues Permissions field.
->>>>>>> 81051203
 // All permissions descriptions can be found here: https://docs.microsoft.com/en-us/rest/api/storageservices/create-service-sas#permissions-for-a-directory-container-or-blob
 type ContainerPermissions struct {
 	Read, Add, Create, Write, Delete, DeletePreviousVersion, List, FilterByTags, Move, SetImmutabilityPolicy bool
@@ -357,21 +353,13 @@
 }
 
 // BlobPermissions type simplifies creating the permissions string for an Azure Storage blob SAS.
-<<<<<<< HEAD
 // Initialize an instance of this type and then call its String method to set BlobSASSignatureValues' Permissions field.
-=======
-// Initialize an instance of this type and then call Client.GetSASURL with it or use the String method to set BlobSASSignatureValues Permissions field.
->>>>>>> 81051203
 type BlobPermissions struct {
 	Read, Add, Create, Write, Delete, DeletePreviousVersion, PermanentDelete, List, Tag, Move, Execute, Ownership, Permissions, SetImmutabilityPolicy bool
 }
 
 // String produces the SAS permissions string for an Azure Storage blob.
-<<<<<<< HEAD
 // Call this method to set BlobSignatureValues' Permissions field.
-=======
-// Call this method to set BlobSignatureValue's Permissions field.
->>>>>>> 81051203
 func (p *BlobPermissions) String() string {
 	var b bytes.Buffer
 	if p.Read {
