//go:build go1.18
// +build go1.18

// Copyright (c) Microsoft Corporation. All rights reserved.
// Licensed under the MIT License.

package sas

import (
	"bytes"
	"fmt"
	"strings"
	"time"

	"github.com/Azure/azure-sdk-for-go/sdk/storage/azblob/internal/exported"
)

// BlobSignatureValues is used to generate a Shared Access Signature (SAS) for an Azure Storage container or blob.
// For more information on creating service sas, see https://docs.microsoft.com/rest/api/storageservices/constructing-a-service-sas
// For more information on creating user delegation sas, see https://docs.microsoft.com/rest/api/storageservices/create-user-delegation-sas
type BlobSignatureValues struct {
	Version              string    `param:"sv"`  // If not specified, this defaults to Version
	Protocol             Protocol  `param:"spr"` // See the Protocol* constants
	StartTime            time.Time `param:"st"`  // Not specified if IsZero
	ExpiryTime           time.Time `param:"se"`  // Not specified if IsZero
	SnapshotTime         time.Time
	Permissions          string  `param:"sp"` // Create by initializing a ContainerSASPermissions or BlobSASPermissions and then call String()
	IPRange              IPRange `param:"sip"`
	Identifier           string  `param:"si"`
	ContainerName        string
	BlobName             string // Use "" to create a Container SAS
	Directory            string // Not nil for a directory SAS (ie sr=d)
	CacheControl         string // rscc
	ContentDisposition   string // rscd
	ContentEncoding      string // rsce
	ContentLanguage      string // rscl
	ContentType          string // rsct
	BlobVersion          string // sr=bv
	AuthorizedObjectID   string // saoid
	UnauthorizedObjectID string // suoid
	CorrelationID        string // scid
}

func getDirectoryDepth(path string) string {
	if path == "" {
		return ""
	}
	return fmt.Sprint(strings.Count(path, "/") + 1)
}

// SignWithSharedKey uses an account's SharedKeyCredential to sign this signature values to produce the proper SAS query parameters.
func (v BlobSignatureValues) SignWithSharedKey(sharedKeyCredential *SharedKeyCredential) (QueryParameters, error) {
	if sharedKeyCredential == nil {
		return QueryParameters{}, fmt.Errorf("cannot sign SAS query without Shared Key Credential")
	}

	//Make sure the permission characters are in the correct order
	perms, err := parseBlobPermissions(v.Permissions)
	if err != nil {
		return QueryParameters{}, err
	}
	v.Permissions = perms.String()

	resource := "c"
	if !v.SnapshotTime.IsZero() {
		resource = "bs"
	} else if v.BlobVersion != "" {
		resource = "bv"
	} else if v.Directory != "" {
		resource = "d"
		v.BlobName = ""
	} else if v.BlobName == "" {
		// do nothing
	} else {
		resource = "b"
	}

	if v.Version == "" {
		v.Version = Version
	}
	startTime, expiryTime, snapshotTime := formatTimesForSigning(v.StartTime, v.ExpiryTime, v.SnapshotTime)

	signedIdentifier := v.Identifier

	// String to sign: http://msdn.microsoft.com/en-us/library/azure/dn140255.aspx
	stringToSign := strings.Join([]string{
		v.Permissions,
		startTime,
		expiryTime,
		getCanonicalName(sharedKeyCredential.AccountName(), v.ContainerName, v.BlobName, v.Directory),
		signedIdentifier,
		v.IPRange.String(),
		string(v.Protocol),
		v.Version,
		resource,
		snapshotTime,         // signed timestamp
		v.CacheControl,       // rscc
		v.ContentDisposition, // rscd
		v.ContentEncoding,    // rsce
		v.ContentLanguage,    // rscl
		v.ContentType},       // rsct
		"\n")

	signature, err := exported.ComputeHMACSHA256(sharedKeyCredential, stringToSign)
	if err != nil {
		return QueryParameters{}, err
	}

	p := QueryParameters{
		// Common SAS parameters
		version:     v.Version,
		protocol:    v.Protocol,
		startTime:   v.StartTime,
		expiryTime:  v.ExpiryTime,
		permissions: v.Permissions,
		ipRange:     v.IPRange,

		// Container/Blob-specific SAS parameters
		resource:             resource,
		identifier:           v.Identifier,
		cacheControl:         v.CacheControl,
		contentDisposition:   v.ContentDisposition,
		contentEncoding:      v.ContentEncoding,
		contentLanguage:      v.ContentLanguage,
		contentType:          v.ContentType,
		snapshotTime:         v.SnapshotTime,
		signedDirectoryDepth: getDirectoryDepth(v.Directory),
		authorizedObjectID:   v.AuthorizedObjectID,
		unauthorizedObjectID: v.UnauthorizedObjectID,
		correlationID:        v.CorrelationID,
		// Calculated SAS signature
		signature: signature,
	}

	return p, nil
}

// SignWithUserDelegation uses an account's UserDelegationCredential to sign this signature values to produce the proper SAS query parameters.
func (v BlobSignatureValues) SignWithUserDelegation(userDelegationCredential *UserDelegationCredential) (QueryParameters, error) {
	if userDelegationCredential == nil {
		return QueryParameters{}, fmt.Errorf("cannot sign SAS query without User Delegation Key")
	}

	//Make sure the permission characters are in the correct order
	perms, err := parseBlobPermissions(v.Permissions)
	if err != nil {
		return QueryParameters{}, err
	}
	v.Permissions = perms.String()

	resource := "c"
	if !v.SnapshotTime.IsZero() {
		resource = "bs"
	} else if v.BlobVersion != "" {
		resource = "bv"
	} else if v.Directory != "" {
		resource = "d"
		v.BlobName = ""
	} else if v.BlobName == "" {
		// do nothing
	} else {
		resource = "b"
	}

	if v.Version == "" {
		v.Version = Version
	}
	startTime, expiryTime, snapshotTime := formatTimesForSigning(v.StartTime, v.ExpiryTime, v.SnapshotTime)

	udk := exported.GetUDKParams(userDelegationCredential)

	udkStart, udkExpiry, _ := formatTimesForSigning(*udk.SignedStart, *udk.SignedExpiry, time.Time{})

	stringToSign := strings.Join([]string{
		v.Permissions,
		startTime,
		expiryTime,
		getCanonicalName(exported.GetAccountName(userDelegationCredential), v.ContainerName, v.BlobName, v.Directory),
		*udk.SignedOID,
		*udk.SignedTID,
		udkStart,
		udkExpiry,
		*udk.SignedService,
		*udk.SignedVersion,
		v.AuthorizedObjectID,
		v.UnauthorizedObjectID,
		v.CorrelationID,
		v.IPRange.String(),
		string(v.Protocol),
		v.Version,
		resource,
		snapshotTime,         // signed timestamp
		v.CacheControl,       // rscc
		v.ContentDisposition, // rscd
		v.ContentEncoding,    // rsce
		v.ContentLanguage,    // rscl
		v.ContentType},       // rsct
		"\n")

	signature, err := exported.ComputeUDCHMACSHA256(userDelegationCredential, stringToSign)
	if err != nil {
		return QueryParameters{}, err
	}

	p := QueryParameters{
		// Common SAS parameters
		version:     v.Version,
		protocol:    v.Protocol,
		startTime:   v.StartTime,
		expiryTime:  v.ExpiryTime,
		permissions: v.Permissions,
		ipRange:     v.IPRange,

		// Container/Blob-specific SAS parameters
		resource:             resource,
		identifier:           v.Identifier,
		cacheControl:         v.CacheControl,
		contentDisposition:   v.ContentDisposition,
		contentEncoding:      v.ContentEncoding,
		contentLanguage:      v.ContentLanguage,
		contentType:          v.ContentType,
		snapshotTime:         v.SnapshotTime,
		signedDirectoryDepth: getDirectoryDepth(v.Directory),
		authorizedObjectID:   v.AuthorizedObjectID,
		unauthorizedObjectID: v.UnauthorizedObjectID,
		correlationID:        v.CorrelationID,
		// Calculated SAS signature
		signature: signature,
	}

	//User delegation SAS specific parameters
	p.signedOID = *udk.SignedOID
	p.signedTID = *udk.SignedTID
	p.signedStart = *udk.SignedStart
	p.signedExpiry = *udk.SignedExpiry
	p.signedService = *udk.SignedService
	p.signedVersion = *udk.SignedVersion

	return p, nil
}

// getCanonicalName computes the canonical name for a container or blob resource for SAS signing.
func getCanonicalName(account string, containerName string, blobName string, directoryName string) string {
	// Container: "/blob/account/containername"
	// Blob:      "/blob/account/containername/blobname"
	elements := []string{"/blob/", account, "/", containerName}
	if blobName != "" {
		elements = append(elements, "/", strings.Replace(blobName, "\\", "/", -1))
	} else if directoryName != "" {
		elements = append(elements, "/", directoryName)
	}
	return strings.Join(elements, "")
}

// ContainerPermissions type simplifies creating the permissions string for an Azure Storage container SAS.
// Initialize an instance of this type and then call its String method to set BlobSASSignatureValues's Permissions field.
// All permissions descriptions can be found here: https://docs.microsoft.com/en-us/rest/api/storageservices/create-service-sas#permissions-for-a-directory-container-or-blob
type ContainerPermissions struct {
<<<<<<< HEAD
	Read, Add, Create, Write, Delete, DeletePreviousVersion, List, Tag, SetImmutabilityPolicy bool
	Execute, ModifyOwnership, ModifyPermissions                                               bool // Hierarchical Namespace only
=======
	Read, Add, Create, Write, Delete, DeletePreviousVersion, List, FilterByTags bool
	Execute, ModifyOwnership, ModifyPermissions                                 bool // Hierarchical Namespace only
>>>>>>> 1e7f0586
}

// String produces the SAS permissions string for an Azure Storage container.
// Call this method to set BlobSASSignatureValues's Permissions field.
func (p *ContainerPermissions) String() string {
	var b bytes.Buffer
	if p.Read {
		b.WriteRune('r')
	}
	if p.Add {
		b.WriteRune('a')
	}
	if p.Create {
		b.WriteRune('c')
	}
	if p.Write {
		b.WriteRune('w')
	}
	if p.Delete {
		b.WriteRune('d')
	}
	if p.DeletePreviousVersion {
		b.WriteRune('x')
	}
	if p.List {
		b.WriteRune('l')
	}
	if p.FilterByTags {
		b.WriteRune('f')
	}
	if p.SetImmutabilityPolicy {
		b.WriteRune('i')
	}
	if p.Execute {
		b.WriteRune('e')
	}
	if p.ModifyOwnership {
		b.WriteRune('o')
	}
	if p.ModifyPermissions {
		b.WriteRune('p')
	}
	return b.String()
}

// Parse initializes the ContainerSASPermissions' fields from a string.
/*func parseContainerPermissions(s string) (ContainerPermissions, error) {
	p := ContainerPermissions{} // Clear the flags
	for _, r := range s {
		switch r {
		case 'r':
			p.Read = true
		case 'a':
			p.Add = true
		case 'c':
			p.Create = true
		case 'w':
			p.Write = true
		case 'd':
			p.Delete = true
		case 'x':
			p.DeletePreviousVersion = true
		case 'l':
			p.List = true
		case 't':
			p.FilterByTags = true
		case 'e':
			p.Execute = true
		case 'o':
			p.ModifyOwnership = true
		case 'p':
			p.ModifyPermissions = true
		default:
			return ContainerPermissions{}, fmt.Errorf("invalid permission: '%v'", r)
		}
	}
	return p, nil
}*/

// BlobPermissions type simplifies creating the permissions string for an Azure Storage blob SAS.
// Initialize an instance of this type and then call its String method to set BlobSASSignatureValues's Permissions field.
type BlobPermissions struct {
<<<<<<< HEAD
	Read, Add, Create, Write, Delete, DeletePreviousVersion, Tag, List, Move, Execute, Ownership, Permissions, SetImmutabilityPolicy bool
=======
	Read, Add, Create, Write, Delete, DeletePreviousVersion, Tag, List, Move, Execute, Ownership, Permissions, PermanentDelete bool
>>>>>>> 1e7f0586
}

// String produces the SAS permissions string for an Azure Storage blob.
// Call this method to set BlobSignatureValues's Permissions field.
func (p *BlobPermissions) String() string {
	var b bytes.Buffer
	if p.Read {
		b.WriteRune('r')
	}
	if p.Add {
		b.WriteRune('a')
	}
	if p.Create {
		b.WriteRune('c')
	}
	if p.Write {
		b.WriteRune('w')
	}
	if p.Delete {
		b.WriteRune('d')
	}
	if p.DeletePreviousVersion {
		b.WriteRune('x')
	}
	if p.PermanentDelete {
		b.WriteRune('y')
	}
	if p.SetImmutabilityPolicy {
		b.WriteRune('i')
	}
	if p.List {
		b.WriteRune('l')
	}
	if p.Tag {
		b.WriteRune('t')
	}
	if p.Move {
		b.WriteRune('m')
	}
	if p.Execute {
		b.WriteRune('e')
	}
	if p.Ownership {
		b.WriteRune('o')
	}
	if p.Permissions {
		b.WriteRune('p')
	}

	return b.String()
}

// Parse initializes the BlobSASPermissions's fields from a string.
func parseBlobPermissions(s string) (BlobPermissions, error) {
	p := BlobPermissions{} // Clear the flags
	for _, r := range s {
		switch r {
		case 'r':
			p.Read = true
		case 'a':
			p.Add = true
		case 'c':
			p.Create = true
		case 'w':
			p.Write = true
		case 'd':
			p.Delete = true
		case 'x':
			p.DeletePreviousVersion = true
		case 't':
			p.Tag = true
<<<<<<< HEAD
		case 'i':
			p.SetImmutabilityPolicy = true
=======
		case 'y':
			p.PermanentDelete = true
>>>>>>> 1e7f0586
		case 'l':
			p.List = true
		case 'm':
			p.Move = true
		case 'e':
			p.Execute = true
		case 'o':
			p.Ownership = true
		case 'p':
			p.Permissions = true
		default:
			return BlobPermissions{}, fmt.Errorf("invalid permission: '%v'", r)
		}
	}
	return p, nil
}<|MERGE_RESOLUTION|>--- conflicted
+++ resolved
@@ -256,13 +256,8 @@
 // Initialize an instance of this type and then call its String method to set BlobSASSignatureValues's Permissions field.
 // All permissions descriptions can be found here: https://docs.microsoft.com/en-us/rest/api/storageservices/create-service-sas#permissions-for-a-directory-container-or-blob
 type ContainerPermissions struct {
-<<<<<<< HEAD
-	Read, Add, Create, Write, Delete, DeletePreviousVersion, List, Tag, SetImmutabilityPolicy bool
-	Execute, ModifyOwnership, ModifyPermissions                                               bool // Hierarchical Namespace only
-=======
-	Read, Add, Create, Write, Delete, DeletePreviousVersion, List, FilterByTags bool
-	Execute, ModifyOwnership, ModifyPermissions                                 bool // Hierarchical Namespace only
->>>>>>> 1e7f0586
+	Read, Add, Create, Write, Delete, DeletePreviousVersion, List, FilterByTags, SetImmutabilityPolicy bool
+	Execute, ModifyOwnership, ModifyPermissions                                                        bool // Hierarchical Namespace only
 }
 
 // String produces the SAS permissions string for an Azure Storage container.
@@ -293,17 +288,17 @@
 	if p.FilterByTags {
 		b.WriteRune('f')
 	}
+	if p.Execute {
+		b.WriteRune('e')
+	}
+	if p.ModifyOwnership {
+		b.WriteRune('o')
+	}
+	if p.ModifyPermissions {
+		b.WriteRune('p')
+	}
 	if p.SetImmutabilityPolicy {
 		b.WriteRune('i')
-	}
-	if p.Execute {
-		b.WriteRune('e')
-	}
-	if p.ModifyOwnership {
-		b.WriteRune('o')
-	}
-	if p.ModifyPermissions {
-		b.WriteRune('p')
 	}
 	return b.String()
 }
@@ -345,11 +340,7 @@
 // BlobPermissions type simplifies creating the permissions string for an Azure Storage blob SAS.
 // Initialize an instance of this type and then call its String method to set BlobSASSignatureValues's Permissions field.
 type BlobPermissions struct {
-<<<<<<< HEAD
-	Read, Add, Create, Write, Delete, DeletePreviousVersion, Tag, List, Move, Execute, Ownership, Permissions, SetImmutabilityPolicy bool
-=======
 	Read, Add, Create, Write, Delete, DeletePreviousVersion, Tag, List, Move, Execute, Ownership, Permissions, PermanentDelete bool
->>>>>>> 1e7f0586
 }
 
 // String produces the SAS permissions string for an Azure Storage blob.
@@ -377,9 +368,6 @@
 	if p.PermanentDelete {
 		b.WriteRune('y')
 	}
-	if p.SetImmutabilityPolicy {
-		b.WriteRune('i')
-	}
 	if p.List {
 		b.WriteRune('l')
 	}
@@ -398,7 +386,6 @@
 	if p.Permissions {
 		b.WriteRune('p')
 	}
-
 	return b.String()
 }
 
@@ -421,13 +408,8 @@
 			p.DeletePreviousVersion = true
 		case 't':
 			p.Tag = true
-<<<<<<< HEAD
-		case 'i':
-			p.SetImmutabilityPolicy = true
-=======
 		case 'y':
 			p.PermanentDelete = true
->>>>>>> 1e7f0586
 		case 'l':
 			p.List = true
 		case 'm':
