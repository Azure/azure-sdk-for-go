//go:build go1.18
// +build go1.18

// Copyright (c) Microsoft Corporation. All rights reserved.
// Licensed under the MIT License. See License.txt in the project root for license information.

package service_test

import (
	"context"
	"fmt"
	"io"
	"os"
	"strings"
	"testing"
	"time"

	"github.com/Azure/azure-sdk-for-go/sdk/azcore/to"
	"github.com/Azure/azure-sdk-for-go/sdk/internal/recording"
	"github.com/Azure/azure-sdk-for-go/sdk/storage/azblob"
	"github.com/Azure/azure-sdk-for-go/sdk/storage/azblob/bloberror"
	"github.com/Azure/azure-sdk-for-go/sdk/storage/azblob/container"
	"github.com/Azure/azure-sdk-for-go/sdk/storage/azblob/internal/shared"
	"github.com/Azure/azure-sdk-for-go/sdk/storage/azblob/internal/testcommon"
	"github.com/Azure/azure-sdk-for-go/sdk/storage/azblob/lease"
	"github.com/Azure/azure-sdk-for-go/sdk/storage/azblob/sas"
	"github.com/Azure/azure-sdk-for-go/sdk/storage/azblob/service"
	"github.com/stretchr/testify/require"
	"github.com/stretchr/testify/suite"
)

func Test(t *testing.T) {
	recordMode := recording.GetRecordMode()
	t.Logf("Running service Tests in %s mode\n", recordMode)
	if recordMode == recording.LiveMode {
		suite.Run(t, &ServiceRecordedTestsSuite{})
		suite.Run(t, &ServiceUnrecordedTestsSuite{})
	} else if recordMode == recording.PlaybackMode {
		suite.Run(t, &ServiceRecordedTestsSuite{})
	} else if recordMode == recording.RecordingMode {
		suite.Run(t, &ServiceRecordedTestsSuite{})
	}
}

func (s *ServiceRecordedTestsSuite) BeforeTest(suite string, test string) {
	testcommon.BeforeTest(s.T(), suite, test)
}

func (s *ServiceRecordedTestsSuite) AfterTest(suite string, test string) {
	testcommon.AfterTest(s.T(), suite, test)
}

func (s *ServiceUnrecordedTestsSuite) BeforeTest(suite string, test string) {

}

func (s *ServiceUnrecordedTestsSuite) AfterTest(suite string, test string) {

}

type ServiceRecordedTestsSuite struct {
	suite.Suite
}

type ServiceUnrecordedTestsSuite struct {
	suite.Suite
}

func (s *ServiceRecordedTestsSuite) TestGetAccountInfo() {
	_require := require.New(s.T())
	svcClient, err := testcommon.GetServiceClient(s.T(), testcommon.TestAccountDefault, nil)
	_require.NoError(err)

	// Ensure the call succeeded. Don't test for specific account properties because we can't/don't want to set account properties.
	sAccInfo, err := svcClient.GetAccountInfo(context.Background(), nil)
	_require.Nil(err)
	_require.NotZero(sAccInfo)
}

func (s *ServiceUnrecordedTestsSuite) TestServiceClientFromConnectionString() {
	_require := require.New(s.T())
	testName := s.T().Name()

	accountName, _ := testcommon.GetGenericAccountInfo(testcommon.TestAccountDefault)
	connectionString, _ := testcommon.GetGenericConnectionString(testcommon.TestAccountDefault)

	parsedConnStr, err := shared.ParseConnectionString(*connectionString)
	_require.Nil(err)
	_require.Equal(parsedConnStr.ServiceURL, "https://"+accountName+".blob.core.windows.net/")

	sharedKeyCred, err := azblob.NewSharedKeyCredential(parsedConnStr.AccountName, parsedConnStr.AccountKey)
	_require.Nil(err)

	svcClient, err := service.NewClientWithSharedKeyCredential(parsedConnStr.ServiceURL, sharedKeyCred, nil)
	_require.Nil(err)
	containerClient := testcommon.CreateNewContainer(context.Background(), _require, testcommon.GenerateContainerName(testName), svcClient)
	defer testcommon.DeleteContainer(context.Background(), _require, containerClient)
}

func (s *ServiceUnrecordedTestsSuite) TestListContainersBasic() {
	_require := require.New(s.T())
	testName := s.T().Name()
	svcClient, err := testcommon.GetServiceClient(s.T(), testcommon.TestAccountDefault, nil)
	_require.Nil(err)
	md := map[string]*string{
		"foo": to.Ptr("foovalue"),
		"bar": to.Ptr("barvalue"),
	}

	containerName := testcommon.GenerateContainerName(testName)
	containerClient := testcommon.GetContainerClient(containerName, svcClient)
	_, err = containerClient.Create(context.Background(), &container.CreateOptions{Metadata: md})
	defer func(containerClient *container.Client, ctx context.Context, options *container.DeleteOptions) {
		_, err := containerClient.Delete(ctx, options)
		if err != nil {
			_require.Nil(err)
		}
	}(containerClient, context.Background(), nil)
	_require.Nil(err)
	prefix := testcommon.ContainerPrefix
	listOptions := service.ListContainersOptions{Prefix: &prefix, Include: service.ListContainersInclude{Metadata: true}}
	pager := svcClient.NewListContainersPager(&listOptions)

	count := 0
	for pager.More() {
		resp, err := pager.NextPage(context.Background())
		_require.Nil(err)
		for _, ctnr := range resp.ContainerItems {
			_require.NotNil(ctnr.Name)

			if *ctnr.Name == containerName {
				_require.NotNil(ctnr.Properties)
				_require.NotNil(ctnr.Properties.LastModified)
				_require.NotNil(ctnr.Properties.ETag)
				_require.Equal(*ctnr.Properties.LeaseStatus, lease.StatusTypeUnlocked)
				_require.Equal(*ctnr.Properties.LeaseState, lease.StateTypeAvailable)
				_require.Nil(ctnr.Properties.LeaseDuration)
				_require.Nil(ctnr.Properties.PublicAccess)
				_require.NotNil(ctnr.Metadata)

				unwrappedMeta := map[string]*string{}
				for k, v := range ctnr.Metadata {
					if v != nil {
						unwrappedMeta[k] = v
					}
				}

				_require.EqualValues(unwrappedMeta, md)
			}
		}
		if err != nil {
			break
		}
	}

	_require.Nil(err)
	_require.GreaterOrEqual(count, 0)
}

func (s *ServiceRecordedTestsSuite) TestSetPropertiesLogging() {
	_require := require.New(s.T())
	svcClient, err := testcommon.GetServiceClient(s.T(), testcommon.TestAccountDefault, nil)
	_require.NoError(err)

	days := to.Ptr[int32](5)
	enabled := to.Ptr(true)

	loggingOpts := service.Logging{
		Read: enabled, Write: enabled, Delete: enabled,
		RetentionPolicy: &service.RetentionPolicy{Enabled: enabled, Days: days}}
	opts := service.SetPropertiesOptions{Logging: &loggingOpts}
	_, err = svcClient.SetProperties(context.Background(), &opts)

	_require.Nil(err)
	resp1, err := svcClient.GetProperties(context.Background(), nil)

	_require.Nil(err)
	_require.Equal(resp1.Logging.Write, enabled)
	_require.Equal(resp1.Logging.Read, enabled)
	_require.Equal(resp1.Logging.Delete, enabled)
	_require.Equal(resp1.Logging.RetentionPolicy.Days, days)
	_require.Equal(resp1.Logging.RetentionPolicy.Enabled, enabled)
}

func (s *ServiceRecordedTestsSuite) TestSetPropertiesHourMetrics() {
	_require := require.New(s.T())
	svcClient, err := testcommon.GetServiceClient(s.T(), testcommon.TestAccountDefault, nil)
	_require.NoError(err)

	days := to.Ptr[int32](5)
	enabled := to.Ptr(true)

	metricsOpts := service.Metrics{
		Enabled: enabled, IncludeAPIs: enabled, RetentionPolicy: &service.RetentionPolicy{Enabled: enabled, Days: days}}
	opts := service.SetPropertiesOptions{HourMetrics: &metricsOpts}
	_, err = svcClient.SetProperties(context.Background(), &opts)

	_require.Nil(err)
	resp1, err := svcClient.GetProperties(context.Background(), nil)

	_require.Nil(err)
	_require.Equal(resp1.HourMetrics.Enabled, enabled)
	_require.Equal(resp1.HourMetrics.IncludeAPIs, enabled)
	_require.Equal(resp1.HourMetrics.RetentionPolicy.Days, days)
	_require.Equal(resp1.HourMetrics.RetentionPolicy.Enabled, enabled)
}

func (s *ServiceRecordedTestsSuite) TestSetPropertiesMinuteMetrics() {
	_require := require.New(s.T())
	svcClient, err := testcommon.GetServiceClient(s.T(), testcommon.TestAccountDefault, nil)
	_require.NoError(err)

	days := to.Ptr[int32](5)
	enabled := to.Ptr(true)

	metricsOpts := service.Metrics{
		Enabled: enabled, IncludeAPIs: enabled, RetentionPolicy: &service.RetentionPolicy{Enabled: enabled, Days: days}}
	opts := service.SetPropertiesOptions{MinuteMetrics: &metricsOpts}
	_, err = svcClient.SetProperties(context.Background(), &opts)

	_require.Nil(err)
	resp1, err := svcClient.GetProperties(context.Background(), nil)

	_require.Nil(err)
	_require.Equal(resp1.MinuteMetrics.Enabled, enabled)
	_require.Equal(resp1.MinuteMetrics.IncludeAPIs, enabled)
	_require.Equal(resp1.MinuteMetrics.RetentionPolicy.Days, days)
	_require.Equal(resp1.MinuteMetrics.RetentionPolicy.Enabled, enabled)
}

func (s *ServiceRecordedTestsSuite) TestSetPropertiesSetCORSMultiple() {
	_require := require.New(s.T())
	svcClient, err := testcommon.GetServiceClient(s.T(), testcommon.TestAccountDefault, nil)
	_require.NoError(err)

	defaultAge := to.Ptr[int32](500)
	defaultStr := to.Ptr[string]("")

	allowedOrigins1 := "www.xyz.com"
	allowedMethods1 := "GET"
	CORSOpts1 := &service.CORSRule{AllowedOrigins: &allowedOrigins1, AllowedMethods: &allowedMethods1}

	allowedOrigins2 := "www.xyz.com,www.ab.com,www.bc.com"
	allowedMethods2 := "GET, PUT"
	maxAge2 := to.Ptr[int32](500)
	exposedHeaders2 := "x-ms-meta-data*,x-ms-meta-source*,x-ms-meta-abc,x-ms-meta-bcd"
	allowedHeaders2 := "x-ms-meta-data*,x-ms-meta-target*,x-ms-meta-xyz,x-ms-meta-foo"

	CORSOpts2 := &service.CORSRule{
		AllowedOrigins: &allowedOrigins2, AllowedMethods: &allowedMethods2,
		MaxAgeInSeconds: maxAge2, ExposedHeaders: &exposedHeaders2, AllowedHeaders: &allowedHeaders2}

	CORSRules := []*service.CORSRule{CORSOpts1, CORSOpts2}

	opts := service.SetPropertiesOptions{CORS: CORSRules}
	_, err = svcClient.SetProperties(context.Background(), &opts)

	_require.Nil(err)
	resp, err := svcClient.GetProperties(context.Background(), nil)
	for i := 0; i < len(resp.CORS); i++ {
		if resp.CORS[i].AllowedOrigins == &allowedOrigins1 {
			_require.Equal(resp.CORS[i].AllowedMethods, &allowedMethods1)
			_require.Equal(resp.CORS[i].MaxAgeInSeconds, defaultAge)
			_require.Equal(resp.CORS[i].ExposedHeaders, defaultStr)
			_require.Equal(resp.CORS[i].AllowedHeaders, defaultStr)

		} else if resp.CORS[i].AllowedOrigins == &allowedOrigins2 {
			_require.Equal(resp.CORS[i].AllowedMethods, &allowedMethods2)
			_require.Equal(resp.CORS[i].MaxAgeInSeconds, &maxAge2)
			_require.Equal(resp.CORS[i].ExposedHeaders, &exposedHeaders2)
			_require.Equal(resp.CORS[i].AllowedHeaders, &allowedHeaders2)
		}
	}
	_require.Nil(err)
}

func (s *ServiceUnrecordedTestsSuite) TestListContainersBasicUsingConnectionString() {
	_require := require.New(s.T())
	testName := s.T().Name()
	svcClient, err := testcommon.GetServiceClientFromConnectionString(s.T(), testcommon.TestAccountDefault, nil)
	_require.Nil(err)
	md := map[string]*string{
		"foo": to.Ptr("foovalue"),
		"bar": to.Ptr("barvalue"),
	}

	containerName := testcommon.GenerateContainerName(testName)
	containerClient := testcommon.GetContainerClient(containerName, svcClient)
	_, err = containerClient.Create(context.Background(), &container.CreateOptions{Metadata: md})
	defer func(containerClient *container.Client, ctx context.Context, options *container.DeleteOptions) {
		_, err := containerClient.Delete(ctx, options)
		if err != nil {
			_require.Nil(err)
		}
	}(containerClient, context.Background(), nil)
	_require.Nil(err)
	prefix := testcommon.ContainerPrefix
	listOptions := service.ListContainersOptions{Prefix: &prefix, Include: service.ListContainersInclude{Metadata: true}}
	pager := svcClient.NewListContainersPager(&listOptions)

	count := 0
	for pager.More() {
		resp, err := pager.NextPage(context.Background())
		_require.Nil(err)

		for _, ctnr := range resp.ContainerItems {
			_require.NotNil(ctnr.Name)

			if *ctnr.Name == containerName {
				_require.NotNil(ctnr.Properties)
				_require.NotNil(ctnr.Properties.LastModified)
				_require.NotNil(ctnr.Properties.ETag)
				_require.Equal(*ctnr.Properties.LeaseStatus, lease.StatusTypeUnlocked)
				_require.Equal(*ctnr.Properties.LeaseState, lease.StateTypeAvailable)
				_require.Nil(ctnr.Properties.LeaseDuration)
				_require.Nil(ctnr.Properties.PublicAccess)
				_require.NotNil(ctnr.Metadata)

				unwrappedMeta := map[string]*string{}
				for k, v := range ctnr.Metadata {
					if v != nil {
						unwrappedMeta[k] = v
					}
				}

				_require.EqualValues(unwrappedMeta, md)
			}
		}
		if err != nil {
			break
		}
	}

	_require.Nil(err)
	_require.GreaterOrEqual(count, 0)
}

func (s *ServiceUnrecordedTestsSuite) TestListContainersPaged() {
	_require := require.New(s.T())
	testName := s.T().Name()
	svcClient, err := testcommon.GetServiceClient(s.T(), testcommon.TestAccountDefault, nil)
	_require.Nil(err)
	const numContainers = 6
	maxResults := int32(2)
	const pagedContainersPrefix = "azcontainerpaged"

	containers := make([]*container.Client, numContainers)
	expectedResults := make(map[string]bool)
	for i := 0; i < numContainers; i++ {
		containerName := pagedContainersPrefix + testcommon.GenerateContainerName(testName) + fmt.Sprintf("%d", i)
		containerClient := testcommon.CreateNewContainer(context.Background(), _require, containerName, svcClient)
		containers[i] = containerClient
		expectedResults[containerName] = false
	}

	defer func() {
		for i := range containers {
			testcommon.DeleteContainer(context.Background(), _require, containers[i])
		}
	}()

	prefix := pagedContainersPrefix + testcommon.ContainerPrefix
	listOptions := service.ListContainersOptions{MaxResults: &maxResults, Prefix: &prefix, Include: service.ListContainersInclude{Metadata: true}}
	count := 0
	results := make([]service.ContainerItem, 0)
	pager := svcClient.NewListContainersPager(&listOptions)

	for pager.More() {
		resp, err := pager.NextPage(context.Background())
		_require.Nil(err)
		for _, ctnr := range resp.ContainerItems {
			_require.NotNil(ctnr.Name)
			results = append(results, *ctnr)
			count += 1
		}
	}

	_require.Equal(count, numContainers)
	_require.Equal(len(results), numContainers)

	// make sure each container we see is expected
	for _, ctnr := range results {
		_, ok := expectedResults[*ctnr.Name]
		_require.Equal(ok, true)
		expectedResults[*ctnr.Name] = true
	}

	// make sure every expected container was seen
	for _, seen := range expectedResults {
		_require.Equal(seen, true)
	}

}

//func (s *ServiceRecordedTestsSuite) TestListContainersPaged() {
//	_require := require.New(s.T())
//	testName := s.T().Name()
//	_context := getTestContext(testName)
//	svcClient, err := testcommon.GetServiceClient(_context.recording, testcommon.TestAccountDefault, nil)
//	if err != nil {
//		s.Fail("Unable to fetch service client because " + err.Error())
//	}
//
//	const numContainers = 6
//	maxResults := int32(2)
//	const pagedContainersPrefix = "azcontainerpaged"
//
//	containers := make([]containerClient, numContainers)
//	expectedResults := make(map[string]bool)
//	for i := 0; i < numContainers; i++ {
//		containerName := pagedContainersPrefix + testcommon.GenerateContainerName(testName) + string(i)
//		containerClient := testcommon.CreateNewContainer(context.Background(), _require, containerName, svcClient)
//		containers[i] = containerClient
//		expectedResults[containerName] = false
//	}
//
//	defer func() {
//		for i := range containers {
//			testcommon.DeleteContainer(context.Background(), _require, containers[i])
//		}
//	}()
//
//	// list for a first time
//	prefix := testcommon.ContainerPrefix + pagedContainersPrefix
//	listOptions := ServiceListContainersOptions{MaxResults: &maxResults, Prefix: &prefix}
//	count := 0
//	results := make([]ContainerItem, 0)
//
//	pager := sa.NewListContainersPager(&listOptions)
//
//	for pager.NextPage(ctx) {
//		for _, container := range *pager.PageResponse().EnumerationResults.ContainerItems {
//			if container == nil {
//				continue
//			}
//
//			results = append(results, *container)
//			count += 1
//			_require.(container.Name, chk.NotNil)
//		}
//	}
//
//	_require.(pager.Err(), chk.IsNil)
//	_require.(count, chk.Equals, numContainers)
//	_require.(len(results), chk.Equals, numContainers)
//
//	// make sure each container we see is expected
//	for _, container := range results {
//		_, ok := expectedResults[*container.Name]
//		_require.(ok, chk.Equals, true)
//
//		expectedResults[*container.Name] = true
//	}
//
//	// make sure every expected container was seen
//	for _, seen := range expectedResults {
//		_require.(seen, chk.Equals, true)
//	}
//}

func (s *ServiceRecordedTestsSuite) TestAccountListContainersEmptyPrefix() {
	_require := require.New(s.T())
	testName := s.T().Name()
	svcClient, err := testcommon.GetServiceClient(s.T(), testcommon.TestAccountDefault, nil)
	_require.NoError(err)

	containerClient1 := testcommon.CreateNewContainer(context.Background(), _require, testcommon.GenerateContainerName(testName)+"1", svcClient)
	defer testcommon.DeleteContainer(context.Background(), _require, containerClient1)
	containerClient2 := testcommon.CreateNewContainer(context.Background(), _require, testcommon.GenerateContainerName(testName)+"2", svcClient)
	defer testcommon.DeleteContainer(context.Background(), _require, containerClient2)

	count := 0
	pager := svcClient.NewListContainersPager(nil)

	for pager.More() {
		resp, err := pager.NextPage(context.Background())
		_require.Nil(err)

		for _, container := range resp.ContainerItems {
			count++
			_require.NotNil(container.Name)
		}
		if err != nil {
			break
		}
	}
	_require.GreaterOrEqual(count, 2)
}

//// TODO re-enable after fixing error handling
////func (s *ServiceRecordedTestsSuite) TestAccountListContainersMaxResultsNegative() {
////	svcClient := testcommon.GetServiceClient()
////	containerClient, _ := createNewContainer(c, svcClient)
////	defer testcommon.DeleteContainer(context.Background(), _require, containerClient)
////
////	illegalMaxResults := []int32{-2, 0}
////	for _, num := range illegalMaxResults {
////		options := ServiceListContainersOptions{MaxResults: &num}
////
////		// getting the pager should still work
////		pager, err := svcClient.NewListContainersPager(context.Background(), 100, time.Hour, &options)
////		_require.Nil(err)
////
////		// getting the next page should fail
////
////	}
////}
//
////func (s *ServiceRecordedTestsSuite) TestAccountListContainersMaxResultsExact() {
////	// If this test fails, ensure there are no extra containers prefixed with go in the account. These may be left over if a test is interrupted.
////	svcClient := testcommon.GetServiceClient()
////	containerClient1, containerName1 := createNewContainerWithSuffix(c, svcClient, "abc")
////	defer deleteContainer(containerClient1)
////	containerClient2, containerName2 := createNewContainerWithSuffix(c, svcClient, "abcde")
////	defer deleteContainer(containerClient2)
////
////	prefix := testcommon.ContainerPrefix + "abc"
////	maxResults := int32(2)
////	options := ServiceListContainersOptions{Prefix: &prefix, MaxResults: &maxResults}
////	pager, err := svcClient.NewListContainersPager(&options)
////	_require.Nil(err)
////
////	// getting the next page should work
////	hasPage := pager.NextPage(context.Background())
////	_require.(hasPage, chk.Equals, true)
////
////	page := pager.PageResponse()
////	_require.Nil(err)
////	_require.(*page.EnumerationResults.ContainerItems, chk.HasLen, 2)
////	_require.(*(*page.EnumerationResults.ContainerItems)[0].Name, chk.DeepEquals, containerName1)
////	_require.(*(*page.EnumerationResults.ContainerItems)[1].Name, chk.DeepEquals, containerName2)
////}

func (s *ServiceRecordedTestsSuite) TestAccountDeleteRetentionPolicy() {
	_require := require.New(s.T())
	svcClient, err := testcommon.GetServiceClient(s.T(), testcommon.TestAccountDefault, nil)
	_require.NoError(err)

	days := to.Ptr[int32](5)
	enabled := to.Ptr(true)
	_, err = svcClient.SetProperties(context.Background(), &service.SetPropertiesOptions{DeleteRetentionPolicy: &service.RetentionPolicy{Enabled: enabled, Days: days}})
	_require.Nil(err)

	// From FE, 30 seconds is guaranteed to be enough.
	time.Sleep(time.Second * 30)

	resp, err := svcClient.GetProperties(context.Background(), nil)
	_require.Nil(err)
	_require.EqualValues(*resp.StorageServiceProperties.DeleteRetentionPolicy.Enabled, *enabled)
	_require.EqualValues(*resp.StorageServiceProperties.DeleteRetentionPolicy.Days, *days)

	disabled := false
	_, err = svcClient.SetProperties(context.Background(), &service.SetPropertiesOptions{DeleteRetentionPolicy: &service.RetentionPolicy{Enabled: &disabled}})
	_require.Nil(err)

	// From FE, 30 seconds is guaranteed to be enough.
	time.Sleep(time.Second * 30)

	resp, err = svcClient.GetProperties(context.Background(), nil)
	_require.Nil(err)
	_require.EqualValues(*resp.StorageServiceProperties.DeleteRetentionPolicy.Enabled, false)
	_require.Nil(resp.StorageServiceProperties.DeleteRetentionPolicy.Days)
}

func (s *ServiceRecordedTestsSuite) TestAccountDeleteRetentionPolicyEmpty() {
	_require := require.New(s.T())
	svcClient, err := testcommon.GetServiceClient(s.T(), testcommon.TestAccountDefault, nil)
	_require.NoError(err)

	days := to.Ptr[int32](5)
	enabled := to.Ptr(true)
	_, err = svcClient.SetProperties(context.Background(), &service.SetPropertiesOptions{DeleteRetentionPolicy: &service.RetentionPolicy{Enabled: enabled, Days: days}})
	_require.Nil(err)

	// From FE, 30 seconds is guaranteed to be enough.
	time.Sleep(time.Second * 30)

	resp, err := svcClient.GetProperties(context.Background(), nil)
	_require.Nil(err)
	_require.EqualValues(*resp.StorageServiceProperties.DeleteRetentionPolicy.Enabled, *enabled)
	_require.EqualValues(*resp.StorageServiceProperties.DeleteRetentionPolicy.Days, *days)

	// Empty retention policy causes an error, this is different from track 1.5
	_, err = svcClient.SetProperties(context.Background(), &service.SetPropertiesOptions{DeleteRetentionPolicy: &service.RetentionPolicy{}})
	_require.NotNil(err)
}

func (s *ServiceRecordedTestsSuite) TestAccountDeleteRetentionPolicyNil() {
	_require := require.New(s.T())
	svcClient, err := testcommon.GetServiceClient(s.T(), testcommon.TestAccountDefault, nil)
	_require.NoError(err)

	days := to.Ptr[int32](5)
	enabled := to.Ptr(true)
	_, err = svcClient.SetProperties(context.Background(), &service.SetPropertiesOptions{DeleteRetentionPolicy: &service.RetentionPolicy{Enabled: enabled, Days: days}})
	_require.Nil(err)

	// From FE, 30 seconds is guaranteed to be enough.
	time.Sleep(time.Second * 30)

	resp, err := svcClient.GetProperties(context.Background(), nil)
	_require.Nil(err)
	_require.EqualValues(*resp.StorageServiceProperties.DeleteRetentionPolicy.Enabled, *enabled)
	_require.EqualValues(*resp.StorageServiceProperties.DeleteRetentionPolicy.Days, *days)

	_, err = svcClient.SetProperties(context.Background(), &service.SetPropertiesOptions{})
	_require.Nil(err)

	// From FE, 30 seconds is guaranteed to be enough.
	time.Sleep(time.Second * 30)

	// If an element of service properties is not passed, the service keeps the current settings.
	resp, err = svcClient.GetProperties(context.Background(), nil)
	_require.Nil(err)
	_require.EqualValues(*resp.StorageServiceProperties.DeleteRetentionPolicy.Enabled, *enabled)
	_require.EqualValues(*resp.StorageServiceProperties.DeleteRetentionPolicy.Days, *days)

	// Disable for other tests
	enabled = to.Ptr(false)
	_, err = svcClient.SetProperties(context.Background(), &service.SetPropertiesOptions{DeleteRetentionPolicy: &service.RetentionPolicy{Enabled: enabled}})
	_require.Nil(err)
}

func (s *ServiceRecordedTestsSuite) TestAccountDeleteRetentionPolicyDaysTooSmall() {
	_require := require.New(s.T())
	svcClient, err := testcommon.GetServiceClient(s.T(), testcommon.TestAccountDefault, nil)
	_require.NoError(err)

	days := int32(0) // Minimum days is 1. Validated on the client.
	enabled := true
	_, err = svcClient.SetProperties(context.Background(), &service.SetPropertiesOptions{DeleteRetentionPolicy: &service.RetentionPolicy{Enabled: &enabled, Days: &days}})
	_require.NotNil(err)
}

func (s *ServiceUnrecordedTestsSuite) TestAccountDeleteRetentionPolicyDaysTooLarge() {
	_require := require.New(s.T())
	var svcClient *service.Client
	var err error
	for i := 1; i <= 2; i++ {
		if i == 1 {
			svcClient, err = testcommon.GetServiceClient(s.T(), testcommon.TestAccountDefault, nil)
		} else {
			svcClient, err = testcommon.GetServiceClientFromConnectionString(s.T(), testcommon.TestAccountDefault, nil)
		}
		_require.Nil(err)

		days := int32(366) // Max days is 365. Left to the service for validation.
		enabled := true
		_, err = svcClient.SetProperties(context.Background(), &service.SetPropertiesOptions{DeleteRetentionPolicy: &service.RetentionPolicy{Enabled: &enabled, Days: &days}})
		_require.NotNil(err)

		testcommon.ValidateBlobErrorCode(_require, err, bloberror.InvalidXMLDocument)
	}
}

func (s *ServiceRecordedTestsSuite) TestAccountDeleteRetentionPolicyDaysOmitted() {
	_require := require.New(s.T())
	svcClient, err := testcommon.GetServiceClient(s.T(), testcommon.TestAccountDefault, nil)
	_require.NoError(err)

	// Days is required if enabled is true.
	enabled := true
	_, err = svcClient.SetProperties(context.Background(), &service.SetPropertiesOptions{DeleteRetentionPolicy: &service.RetentionPolicy{Enabled: &enabled}})
	_require.NotNil(err)

	testcommon.ValidateBlobErrorCode(_require, err, bloberror.InvalidXMLDocument)
}

func (s *ServiceRecordedTestsSuite) TestSASServiceClient() {
	_require := require.New(s.T())
	testName := s.T().Name()
	accountName := os.Getenv("AZURE_STORAGE_ACCOUNT_NAME")
	accountKey := os.Getenv("AZURE_STORAGE_ACCOUNT_KEY")
	cred, err := azblob.NewSharedKeyCredential(accountName, accountKey)
	_require.Nil(err)

	serviceClient, err := service.NewClientWithSharedKeyCredential(fmt.Sprintf("https://%s.blob.core.windows.net/", accountName), cred, nil)
	_require.Nil(err)

	containerName := testcommon.GenerateContainerName(testName)

	// Note: Always set all permissions, services, types to true to ensure order of string formed is correct.
	resources := sas.AccountResourceTypes{
		Object:    true,
		Service:   true,
		Container: true,
	}
	permissions := sas.AccountPermissions{
		Read:                  true,
		Write:                 true,
		Delete:                true,
		DeletePreviousVersion: true,
		List:                  true,
		Add:                   true,
		Create:                true,
		Update:                true,
		Process:               true,
		Tag:                   true,
		FilterByTags:          true,
		PermanentDelete:       true,
	}
<<<<<<< HEAD
	services := sas.AccountServices{
		Blob:  true,
		Queue: true,
		File:  true,
	}
	start := time.Now().Add(-time.Hour)
	expiry := start.Add(time.Hour)
=======
>>>>>>> 6c56e46e

	expiry := time.Now().Add(time.Hour)

	sasUrl, err := serviceClient.GetSASURL(resources, permissions, expiry, nil)
	_require.Nil(err)

	svcClient, err := service.NewClientWithNoCredential(sasUrl, nil)
	_require.Nil(err)

	// create container using SAS
	_, err = svcClient.CreateContainer(context.Background(), containerName, nil)
	_require.Nil(err)

	_, err = svcClient.DeleteContainer(context.Background(), containerName, nil)
	_require.Nil(err)
}

func (s *ServiceRecordedTestsSuite) TestSASServiceClientNoKey() {
	_require := require.New(s.T())
	accountName := os.Getenv("AZURE_STORAGE_ACCOUNT_NAME")

	serviceClient, err := service.NewClientWithNoCredential(fmt.Sprintf("https://%s.blob.core.windows.net/", accountName), nil)
	_require.Nil(err)
	resources := sas.AccountResourceTypes{
		Object:    true,
		Service:   true,
		Container: true,
	}
	permissions := sas.AccountPermissions{
		Read:                  true,
		Write:                 true,
		Delete:                true,
		DeletePreviousVersion: true,
		List:                  true,
		Add:                   true,
		Create:                true,
		Update:                true,
		Process:               true,
		Tag:                   true,
		FilterByTags:          true,
		PermanentDelete:       true,
	}
	services := sas.AccountServices{
		Blob:  true,
		Queue: true,
		File:  true,
	}
	start := time.Now().Add(-time.Hour)
	expiry := start.Add(time.Hour)
	_, err = serviceClient.GetSASURL(resources, permissions, services, expiry, &service.GetSASURLOptions{StartTime: &start})
	_require.Error(err, "SAS can only be signed with a SharedKeyCredential")
}

func (s *ServiceRecordedTestsSuite) TestSASServiceClientSignNegative() {
	_require := require.New(s.T())
	accountName := os.Getenv("AZURE_STORAGE_ACCOUNT_NAME")

	serviceClient, err := service.NewClientWithNoCredential(fmt.Sprintf("https://%s.blob.core.windows.net/", accountName), nil)
	_require.Nil(err)
	resources := sas.AccountResourceTypes{
		Object:    true,
		Service:   true,
		Container: true,
	}
	permissions := sas.AccountPermissions{
		Read:                  true,
		Write:                 true,
		Delete:                true,
		DeletePreviousVersion: true,
		List:                  true,
		Add:                   true,
		Create:                true,
		Update:                true,
		Process:               true,
		Tag:                   true,
		FilterByTags:          true,
		PermanentDelete:       true,
	}
	services := sas.AccountServices{
		Blob:  true,
		Queue: true,
		File:  true,
	}
	start := time.Now().Add(-time.Hour)
	expiry := time.Time{}
	_, err = serviceClient.GetSASURL(resources, permissions, services, expiry, &service.GetSASURLOptions{StartTime: &start})
	_require.Equal(err, "account SAS is missing at least one of these: ExpiryTime, Permissions, Service, or ResourceType")
}

func (s *ServiceUnrecordedTestsSuite) TestNoSharedKeyCredError() {
	_require := require.New(s.T())
	accountName := os.Getenv("AZURE_STORAGE_ACCOUNT_NAME")

	// Creating service client without credentials
	serviceClient, err := service.NewClientWithNoCredential(fmt.Sprintf("https://%s.blob.core.windows.net/", accountName), nil)
	_require.Nil(err)

	// Adding SAS and options
	resources := sas.AccountResourceTypes{
		Object:    true,
		Service:   true,
		Container: true,
	}
	permissions := sas.AccountPermissions{
		Read:   true,
		Add:    true,
		Write:  true,
		Create: true,
		Update: true,
		Delete: true,
	}
	start := time.Now().Add(-time.Hour)
	expiry := start.Add(time.Hour)
	opts := service.GetSASURLOptions{StartTime: &start}

	// GetSASURL fails (with MissingSharedKeyCredential) because service client is created without credentials
	_, err = serviceClient.GetSASURL(resources, permissions, expiry, &opts)
	_require.Equal(err, bloberror.MissingSharedKeyCredential)

}

func (s *ServiceUnrecordedTestsSuite) TestSASContainerClient() {
	_require := require.New(s.T())
	testName := s.T().Name()
	accountName := os.Getenv("AZURE_STORAGE_ACCOUNT_NAME")
	accountKey := os.Getenv("AZURE_STORAGE_ACCOUNT_KEY")
	cred, err := azblob.NewSharedKeyCredential(accountName, accountKey)
	_require.Nil(err)

	serviceClient, err := service.NewClientWithSharedKeyCredential(fmt.Sprintf("https://%s.blob.core.windows.net/", accountName), cred, nil)
	_require.Nil(err)

	containerName := testcommon.GenerateContainerName(testName)
	containerClient := serviceClient.NewContainerClient(containerName)

	permissions := sas.ContainerPermissions{
		Read: true,
		Add:  true,
	}
	start := time.Now().Add(-5 * time.Minute).UTC()
	expiry := time.Now().Add(time.Hour)

	opts := container.GetSASURLOptions{StartTime: &start}
	sasUrl, err := containerClient.GetSASURL(permissions, expiry, &opts)
	_require.Nil(err)

	containerClient2, err := container.NewClientWithNoCredential(sasUrl, nil)
	_require.Nil(err)

	_, err = containerClient2.Create(context.Background(), &container.CreateOptions{Metadata: testcommon.BasicMetadata})
	_require.NotNil(err)
	testcommon.ValidateBlobErrorCode(_require, err, bloberror.AuthorizationFailure)
}

func (s *ServiceUnrecordedTestsSuite) TestSASContainerClient2() {
	_require := require.New(s.T())
	testName := s.T().Name()
	accountName := os.Getenv("AZURE_STORAGE_ACCOUNT_NAME")
	accountKey := os.Getenv("AZURE_STORAGE_ACCOUNT_KEY")
	cred, err := azblob.NewSharedKeyCredential(accountName, accountKey)
	_require.Nil(err)

	serviceClient, err := service.NewClientWithSharedKeyCredential(fmt.Sprintf("https://%s.blob.core.windows.net/", accountName), cred, nil)
	_require.Nil(err)

	containerName := testcommon.GenerateContainerName(testName)
	containerClient := serviceClient.NewContainerClient(containerName)
	start := time.Now().Add(-5 * time.Minute).UTC()
	opts := container.GetSASURLOptions{StartTime: &start}

	sasUrlReadAdd, err := containerClient.GetSASURL(sas.ContainerPermissions{Read: true, Add: true}, time.Now().Add(time.Hour), &opts)
	_require.Nil(err)
	_, err = containerClient.Create(context.Background(), &container.CreateOptions{Metadata: testcommon.BasicMetadata})
	_require.Nil(err)
	defer testcommon.DeleteContainer(context.Background(), _require, containerClient)

	containerClient1, err := container.NewClientWithNoCredential(sasUrlReadAdd, nil)
	_require.Nil(err)

	// container metadata and properties can't be read or written with SAS auth
	_, err = containerClient1.GetProperties(context.Background(), nil)
	_require.Error(err)
	testcommon.ValidateBlobErrorCode(_require, err, bloberror.AuthorizationFailure)

	start = time.Now().Add(-5 * time.Minute).UTC()
	opts = container.GetSASURLOptions{StartTime: &start}

	sasUrlRCWL, err := containerClient.GetSASURL(sas.ContainerPermissions{Add: true, Create: true, Delete: true, List: true}, time.Now().Add(time.Hour), &opts)
	_require.Nil(err)

	containerClient2, err := container.NewClientWithNoCredential(sasUrlRCWL, nil)
	_require.Nil(err)

	// containers can't be created, deleted, or listed with SAS auth
	_, err = containerClient2.Create(context.Background(), nil)
	_require.Error(err)
	testcommon.ValidateBlobErrorCode(_require, err, bloberror.AuthorizationFailure)
}

// make sure that container soft delete is enabled
func (s *ServiceRecordedTestsSuite) TestContainerRestore() {
	_require := require.New(s.T())
	svcClient, err := testcommon.GetServiceClient(s.T(), testcommon.TestAccountSoftDelete, nil)
	_require.NoError(err)

	testName := s.T().Name()
	containerName := testcommon.GenerateContainerName(testName)

	_, err = svcClient.CreateContainer(context.Background(), containerName, nil)
	_require.Nil(err)

	_, err = svcClient.DeleteContainer(context.Background(), containerName, nil)
	_require.Nil(err)

	// it appears that deleting the container involves acquiring a lease.
	// since leases can only be 15-60s or infinite, we just wait for 60 seconds.
	time.Sleep(60 * time.Second)
	prefix := testcommon.ContainerPrefix
	listOptions := service.ListContainersOptions{Prefix: &prefix, Include: service.ListContainersInclude{Metadata: true, Deleted: true}}
	pager := svcClient.NewListContainersPager(&listOptions)

	contRestored := false
	for pager.More() {
		resp, err := pager.NextPage(context.Background())
		_require.Nil(err)
		for _, cont := range resp.ContainerItems {
			_require.NotNil(cont.Name)

			if *cont.Deleted && *cont.Name == containerName {
				_, err = svcClient.RestoreContainer(context.Background(), containerName, *cont.Version, nil)
				_require.NoError(err)
				contRestored = true
				break
			}
		}
		if contRestored {
			break
		}
	}

	_require.Equal(contRestored, true)

	for i := 0; i < 5; i++ {
		_, err = svcClient.DeleteContainer(context.Background(), containerName, nil)
		if err == nil {
			// container was deleted
			break
		} else if bloberror.HasCode(err, bloberror.Code("ConcurrentContainerOperationInProgress")) {
			// the container is still being restored, sleep a bit then try again
			time.Sleep(10 * time.Second)
		} else {
			// some other error
			break
		}
	}
	_require.NoError(err)
}

func (s *ServiceRecordedTestsSuite) TestContainerRestoreFailures() {
	_require := require.New(s.T())
	svcClient, err := testcommon.GetServiceClient(s.T(), testcommon.TestAccountDefault, nil)
	_require.NoError(err)

	testName := s.T().Name()
	containerName := testcommon.GenerateContainerName(testName)

	_, err = svcClient.RestoreContainer(context.Background(), containerName, "", nil)
	testcommon.ValidateBlobErrorCode(_require, err, bloberror.MissingRequiredHeader)

	_, err = svcClient.RestoreContainer(context.Background(), "", "", &service.RestoreContainerOptions{})
	testcommon.ValidateBlobErrorCode(_require, err, bloberror.MissingRequiredHeader)
}

func (s *ServiceUnrecordedTestsSuite) TestServiceSASUploadDownload() {
	_require := require.New(s.T())
	svcClient, err := testcommon.GetServiceClient(s.T(), testcommon.TestAccountDefault, nil)
	_require.NoError(err)

	testName := s.T().Name()
	containerName := testcommon.GenerateContainerName(testName)

	_, err = svcClient.CreateContainer(context.Background(), containerName, nil)
	_require.Nil(err)

	credential, err := testcommon.GetGenericSharedKeyCredential(testcommon.TestAccountDefault)
	_require.Nil(err)

	sasQueryParams, err := sas.BlobSignatureValues{
		Protocol:      sas.ProtocolHTTPS,
		StartTime:     time.Now().UTC(),
		ExpiryTime:    time.Now().UTC().Add(48 * time.Hour),
		Permissions:   to.Ptr(sas.BlobPermissions{Read: true, Create: true, Write: true, Tag: true}).String(),
		ContainerName: containerName,
	}.SignWithSharedKey(credential)
	_require.Nil(err)

	sasURL := svcClient.URL()
	if len(sasURL) > 0 && sasURL[len(sasURL)-1:] != "/" {
		sasURL += "/"
	}
	sasURL += "?" + sasQueryParams.Encode()

	azClient, err := azblob.NewClientWithNoCredential(sasURL, nil)
	_require.Nil(err)

	const blobData = "test data"
	blobName := testcommon.GenerateBlobName(testName)
	_, err = azClient.UploadStream(context.TODO(),
		containerName,
		blobName,
		strings.NewReader(blobData),
		&azblob.UploadStreamOptions{
			Metadata: testcommon.BasicMetadata,
			Tags:     map[string]string{"Year": "2022"},
		})
	_require.Nil(err)

	blobDownloadResponse, err := azClient.DownloadStream(context.TODO(), containerName, blobName, nil)
	_require.Nil(err)

	reader := blobDownloadResponse.Body
	downloadData, err := io.ReadAll(reader)
	_require.Nil(err)
	_require.Equal(string(downloadData), blobData)

	_, err = svcClient.DeleteContainer(context.Background(), containerName, nil)
	_require.Nil(err)

	err = reader.Close()
	_require.Nil(err)
}

func (s *ServiceRecordedTestsSuite) TestAccountGetStatistics() {
	_require := require.New(s.T())
	accountName := os.Getenv("AZURE_STORAGE_ACCOUNT_NAME")
	accountKey := os.Getenv("AZURE_STORAGE_ACCOUNT_KEY")
	cred, err := azblob.NewSharedKeyCredential(accountName, accountKey)
	_require.Nil(err)

	serviceClient, err := service.NewClientWithSharedKeyCredential(fmt.Sprintf("https://%s-secondary.blob.core.windows.net/", accountName), cred, nil)
	_require.Nil(err)

	resp, err := serviceClient.GetStatistics(context.Background(), &service.GetStatisticsOptions{})
	_require.Nil(err)
	_require.NotNil(resp.Version)
	_require.NotNil(resp.RequestID)
	_require.NotNil(resp.Date)
	_require.NotNil(resp.GeoReplication)
	_require.NotNil(resp.GeoReplication.Status)
	if *resp.GeoReplication.Status == service.BlobGeoReplicationStatusLive {
		_require.NotNil(resp.GeoReplication.LastSyncTime)
	} else {
		_require.Nil(resp.GeoReplication.LastSyncTime)
	}
}

// Note: Further tests for filterblobs in pageblob and appendblob
// TODO : Need to add scraping logic to remove any endpoints from Body
func (s *ServiceUnrecordedTestsSuite) TestAccountFilterBlobs() {
	_require := require.New(s.T())
	svcClient, err := testcommon.GetServiceClient(s.T(), testcommon.TestAccountDefault, nil)
	_require.NoError(err)

	filter := "\"key\"='value'"
	resp, err := svcClient.FilterBlobs(context.Background(), filter, &service.FilterBlobsOptions{})
	_require.Nil(err)
	_require.Len(resp.FilterBlobSegment.Blobs, 0)
}<|MERGE_RESOLUTION|>--- conflicted
+++ resolved
@@ -699,19 +699,7 @@
 		FilterByTags:          true,
 		PermanentDelete:       true,
 	}
-<<<<<<< HEAD
-	services := sas.AccountServices{
-		Blob:  true,
-		Queue: true,
-		File:  true,
-	}
-	start := time.Now().Add(-time.Hour)
-	expiry := start.Add(time.Hour)
-=======
->>>>>>> 6c56e46e
-
 	expiry := time.Now().Add(time.Hour)
-
 	sasUrl, err := serviceClient.GetSASURL(resources, permissions, expiry, nil)
 	_require.Nil(err)
 
@@ -751,14 +739,9 @@
 		FilterByTags:          true,
 		PermanentDelete:       true,
 	}
-	services := sas.AccountServices{
-		Blob:  true,
-		Queue: true,
-		File:  true,
-	}
-	start := time.Now().Add(-time.Hour)
-	expiry := start.Add(time.Hour)
-	_, err = serviceClient.GetSASURL(resources, permissions, services, expiry, &service.GetSASURLOptions{StartTime: &start})
+
+	expiry := time.Now().Add(time.Hour)
+	_, err = serviceClient.GetSASURL(resources, permissions, expiry, nil)
 	_require.Error(err, "SAS can only be signed with a SharedKeyCredential")
 }
 
@@ -787,14 +770,8 @@
 		FilterByTags:          true,
 		PermanentDelete:       true,
 	}
-	services := sas.AccountServices{
-		Blob:  true,
-		Queue: true,
-		File:  true,
-	}
-	start := time.Now().Add(-time.Hour)
 	expiry := time.Time{}
-	_, err = serviceClient.GetSASURL(resources, permissions, services, expiry, &service.GetSASURLOptions{StartTime: &start})
+	_, err = serviceClient.GetSASURL(resources, permissions, expiry, nil)
 	_require.Equal(err, "account SAS is missing at least one of these: ExpiryTime, Permissions, Service, or ResourceType")
 }
 
