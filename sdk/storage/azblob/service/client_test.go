//go:build go1.18
// +build go1.18

// Copyright (c) Microsoft Corporation. All rights reserved.
// Licensed under the MIT License. See License.txt in the project root for license information.

package service_test

import (
	"context"
	"fmt"
	"github.com/Azure/azure-sdk-for-go/sdk/azidentity"
	"github.com/Azure/azure-sdk-for-go/sdk/storage/azblob/internal/generated"
	"os"
	"strings"
	"testing"
	"time"

	"github.com/Azure/azure-sdk-for-go/sdk/storage/azblob/internal/shared"
	"github.com/Azure/azure-sdk-for-go/sdk/storage/azblob/internal/testcommon"
	"github.com/Azure/azure-sdk-for-go/sdk/storage/azblob/sas"

	"github.com/Azure/azure-sdk-for-go/sdk/azcore/to"
	"github.com/Azure/azure-sdk-for-go/sdk/storage/azblob"
	"github.com/Azure/azure-sdk-for-go/sdk/storage/azblob/bloberror"
	"github.com/Azure/azure-sdk-for-go/sdk/storage/azblob/container"
	"github.com/Azure/azure-sdk-for-go/sdk/storage/azblob/service"
	"github.com/stretchr/testify/require"
	"github.com/stretchr/testify/suite"
)

func Test(t *testing.T) {
	suite.Run(t, &ServiceRecordedTestsSuite{})
	//suite.Run(t, &ServiceUnrecordedTestsSuite{})
}

func (s *ServiceRecordedTestsSuite) BeforeTest(suite string, test string) {
	testcommon.BeforeTest(s.T(), suite, test)
}

func (s *ServiceRecordedTestsSuite) AfterTest(suite string, test string) {
	testcommon.AfterTest(s.T(), suite, test)
}

func (s *ServiceUnrecordedTestsSuite) BeforeTest(suite string, test string) {

}

func (s *ServiceUnrecordedTestsSuite) AfterTest(suite string, test string) {

}

type ServiceRecordedTestsSuite struct {
	suite.Suite
}

type ServiceUnrecordedTestsSuite struct {
	suite.Suite
}

func (s *ServiceRecordedTestsSuite) TestGetAccountInfo() {
	_require := require.New(s.T())
	svcClient, err := testcommon.GetServiceClient(s.T(), testcommon.TestAccountDefault, nil)
	_require.NoError(err)

	// Ensure the call succeeded. Don't test for specific account properties because we can't/don't want to set account properties.
	sAccInfo, err := svcClient.GetAccountInfo(context.Background(), nil)
	_require.Nil(err)
	_require.NotZero(sAccInfo)
}

// nolint
func (s *ServiceUnrecordedTestsSuite) TestServiceClientFromConnectionString() {
	_require := require.New(s.T())
	testName := s.T().Name()

	accountName, _ := testcommon.GetAccountInfo(testcommon.TestAccountDefault)
	connectionString := testcommon.GetConnectionString(testcommon.TestAccountDefault)

	parsedConnStr, err := shared.ParseConnectionString(connectionString)
	_require.Nil(err)
	_require.Equal(parsedConnStr.ServiceURL, "https://"+accountName+".blob.core.windows.net/")

	sharedKeyCred, err := azblob.NewSharedKeyCredential(parsedConnStr.AccountName, parsedConnStr.AccountKey)
	_require.Nil(err)

	svcClient, err := service.NewClientWithSharedKeyCredential(parsedConnStr.ServiceURL, sharedKeyCred, nil)
	_require.Nil(err)
	containerClient := testcommon.CreateNewContainer(context.Background(), _require, testcommon.GenerateContainerName(testName), svcClient)
	defer testcommon.DeleteContainer(context.Background(), _require, containerClient)
}

// nolint
func (s *ServiceUnrecordedTestsSuite) TestListContainersBasic() {
	_require := require.New(s.T())
	testName := s.T().Name()
	svcClient, err := testcommon.GetServiceClient(nil, testcommon.TestAccountDefault, nil)
	_require.Nil(err)
	md := map[string]string{
		"foo": "foovalue",
		"bar": "barvalue",
	}

	containerName := testcommon.GenerateContainerName(testName)
	containerClient := testcommon.GetContainerClient(containerName, svcClient)
	_, err = containerClient.Create(context.Background(), &container.CreateOptions{Metadata: md})
	defer func(containerClient *container.Client, ctx context.Context, options *container.DeleteOptions) {
		_, err := containerClient.Delete(ctx, options)
		if err != nil {
			_require.Nil(err)
		}
	}(containerClient, context.Background(), nil)
	_require.Nil(err)
	prefix := testcommon.ContainerPrefix
	listOptions := service.ListContainersOptions{Prefix: &prefix, Include: service.ListContainersInclude{Metadata: true}}
	pager := svcClient.NewListContainersPager(&listOptions)

	count := 0
	for pager.More() {
		resp, err := pager.NextPage(context.Background())
		_require.Nil(err)
		for _, ctnr := range resp.ContainerItems {
			_require.NotNil(ctnr.Name)

			if *ctnr.Name == containerName {
				_require.NotNil(ctnr.Properties)
				_require.NotNil(ctnr.Properties.LastModified)
				_require.NotNil(ctnr.Properties.ETag)
				_require.Equal(*ctnr.Properties.LeaseStatus, container.LeaseStatusTypeUnlocked)
				_require.Equal(*ctnr.Properties.LeaseState, container.LeaseStateTypeAvailable)
				_require.Nil(ctnr.Properties.LeaseDuration)
				_require.Nil(ctnr.Properties.PublicAccess)
				_require.NotNil(ctnr.Metadata)

				unwrappedMeta := map[string]string{}
				for k, v := range ctnr.Metadata {
					if v != nil {
						unwrappedMeta[k] = *v
					}
				}

				_require.EqualValues(unwrappedMeta, md)
			}
		}
		if err != nil {
			break
		}
	}

	_require.Nil(err)
	_require.GreaterOrEqual(count, 0)
}

// nolint
func (s *ServiceUnrecordedTestsSuite) TestListContainersBasicUsingConnectionString() {
	_require := require.New(s.T())
	testName := s.T().Name()
	svcClient, err := testcommon.GetServiceClientFromConnectionString(nil, testcommon.TestAccountDefault, nil)
	_require.Nil(err)
	md := map[string]string{
		"foo": "foovalue",
		"bar": "barvalue",
	}

	containerName := testcommon.GenerateContainerName(testName)
	containerClient := testcommon.GetContainerClient(containerName, svcClient)
	_, err = containerClient.Create(context.Background(), &container.CreateOptions{Metadata: md})
	defer func(containerClient *container.Client, ctx context.Context, options *container.DeleteOptions) {
		_, err := containerClient.Delete(ctx, options)
		if err != nil {
			_require.Nil(err)
		}
	}(containerClient, context.Background(), nil)
	_require.Nil(err)
	prefix := testcommon.ContainerPrefix
	listOptions := service.ListContainersOptions{Prefix: &prefix, Include: service.ListContainersInclude{Metadata: true}}
	pager := svcClient.NewListContainersPager(&listOptions)

	count := 0
	for pager.More() {
		resp, err := pager.NextPage(context.Background())
		_require.Nil(err)

		for _, ctnr := range resp.ContainerItems {
			_require.NotNil(ctnr.Name)

			if *ctnr.Name == containerName {
				_require.NotNil(ctnr.Properties)
				_require.NotNil(ctnr.Properties.LastModified)
				_require.NotNil(ctnr.Properties.ETag)
				_require.Equal(*ctnr.Properties.LeaseStatus, container.LeaseStatusTypeUnlocked)
				_require.Equal(*ctnr.Properties.LeaseState, container.LeaseStateTypeAvailable)
				_require.Nil(ctnr.Properties.LeaseDuration)
				_require.Nil(ctnr.Properties.PublicAccess)
				_require.NotNil(ctnr.Metadata)

				unwrappedMeta := map[string]string{}
				for k, v := range ctnr.Metadata {
					if v != nil {
						unwrappedMeta[k] = *v
					}
				}

				_require.EqualValues(unwrappedMeta, md)
			}
		}
		if err != nil {
			break
		}
	}

	_require.Nil(err)
	_require.GreaterOrEqual(count, 0)
}

//func (s *ServiceRecordedTestsSuite) TestListContainersPaged() {
//	_require := require.New(s.T())
//	testName := s.T().Name()
//	_context := getTestContext(testName)
//	svcClient, err := testcommon.GetServiceClient(_context.recording, testcommon.TestAccountDefault, nil)
//	if err != nil {
//		s.Fail("Unable to fetch service client because " + err.Error())
//	}
//
//	const numContainers = 6
//	maxResults := int32(2)
//	const pagedContainersPrefix = "azcontainerpaged"
//
//	containers := make([]containerClient, numContainers)
//	expectedResults := make(map[string]bool)
//	for i := 0; i < numContainers; i++ {
//		containerName := pagedContainersPrefix + testcommon.GenerateContainerName(testName) + string(i)
//		containerClient := testcommon.CreateNewContainer(context.Background(), _require, containerName, svcClient)
//		containers[i] = containerClient
//		expectedResults[containerName] = false
//	}
//
//	defer func() {
//		for i := range containers {
//			testcommon.DeleteContainer(context.Background(), _require, containers[i])
//		}
//	}()
//
//	// list for a first time
//	prefix := testcommon.ContainerPrefix + pagedContainersPrefix
//	listOptions := ServiceListContainersOptions{MaxResults: &maxResults, Prefix: &prefix}
//	count := 0
//	results := make([]ContainerItem, 0)
//
//	pager := sa.NewListContainersPager(&listOptions)
//
//	for pager.NextPage(ctx) {
//		for _, container := range *pager.PageResponse().EnumerationResults.ContainerItems {
//			if container == nil {
//				continue
//			}
//
//			results = append(results, *container)
//			count += 1
//			_require.(container.Name, chk.NotNil)
//		}
//	}
//
//	_require.(pager.Err(), chk.IsNil)
//	_require.(count, chk.Equals, numContainers)
//	_require.(len(results), chk.Equals, numContainers)
//
//	// make sure each container we see is expected
//	for _, container := range results {
//		_, ok := expectedResults[*container.Name]
//		_require.(ok, chk.Equals, true)
//
//		expectedResults[*container.Name] = true
//	}
//
//	// make sure every expected container was seen
//	for _, seen := range expectedResults {
//		_require.(seen, chk.Equals, true)
//	}
//}

func (s *ServiceRecordedTestsSuite) TestAccountListContainersEmptyPrefix() {
	_require := require.New(s.T())
	testName := s.T().Name()
	svcClient, err := testcommon.GetServiceClient(s.T(), testcommon.TestAccountDefault, nil)
	_require.NoError(err)

	containerClient1 := testcommon.CreateNewContainer(context.Background(), _require, testcommon.GenerateContainerName(testName)+"1", svcClient)
	defer testcommon.DeleteContainer(context.Background(), _require, containerClient1)
	containerClient2 := testcommon.CreateNewContainer(context.Background(), _require, testcommon.GenerateContainerName(testName)+"2", svcClient)
	defer testcommon.DeleteContainer(context.Background(), _require, containerClient2)

	count := 0
	pager := svcClient.NewListContainersPager(nil)

	for pager.More() {
		resp, err := pager.NextPage(context.Background())
		_require.Nil(err)

		for _, container := range resp.ContainerItems {
			count++
			_require.NotNil(container.Name)
		}
		if err != nil {
			break
		}
	}
	_require.GreaterOrEqual(count, 2)
}

//// TODO re-enable after fixing error handling
////func (s *ServiceRecordedTestsSuite) TestAccountListContainersMaxResultsNegative() {
////	svcClient := testcommon.GetServiceClient()
////	containerClient, _ := createNewContainer(c, svcClient)
////	defer testcommon.DeleteContainer(context.Background(), _require, containerClient)
////
////	illegalMaxResults := []int32{-2, 0}
////	for _, num := range illegalMaxResults {
////		options := ServiceListContainersOptions{MaxResults: &num}
////
////		// getting the pager should still work
////		pager, err := svcClient.NewListContainersPager(context.Background(), 100, time.Hour, &options)
////		_require.Nil(err)
////
////		// getting the next page should fail
////
////	}
////}
//
////func (s *ServiceRecordedTestsSuite) TestAccountListContainersMaxResultsExact() {
////	// If this test fails, ensure there are no extra containers prefixed with go in the account. These may be left over if a test is interrupted.
////	svcClient := testcommon.GetServiceClient()
////	containerClient1, containerName1 := createNewContainerWithSuffix(c, svcClient, "abc")
////	defer deleteContainer(containerClient1)
////	containerClient2, containerName2 := createNewContainerWithSuffix(c, svcClient, "abcde")
////	defer deleteContainer(containerClient2)
////
////	prefix := testcommon.ContainerPrefix + "abc"
////	maxResults := int32(2)
////	options := ServiceListContainersOptions{Prefix: &prefix, MaxResults: &maxResults}
////	pager, err := svcClient.NewListContainersPager(&options)
////	_require.Nil(err)
////
////	// getting the next page should work
////	hasPage := pager.NextPage(context.Background())
////	_require.(hasPage, chk.Equals, true)
////
////	page := pager.PageResponse()
////	_require.Nil(err)
////	_require.(*page.EnumerationResults.ContainerItems, chk.HasLen, 2)
////	_require.(*(*page.EnumerationResults.ContainerItems)[0].Name, chk.DeepEquals, containerName1)
////	_require.(*(*page.EnumerationResults.ContainerItems)[1].Name, chk.DeepEquals, containerName2)
////}

func (s *ServiceRecordedTestsSuite) TestAccountDeleteRetentionPolicy() {
	_require := require.New(s.T())
	svcClient, err := testcommon.GetServiceClient(s.T(), testcommon.TestAccountDefault, nil)
	_require.NoError(err)

	days := to.Ptr[int32](5)
	enabled := to.Ptr(true)
	_, err = svcClient.SetProperties(context.Background(), &service.SetPropertiesOptions{DeleteRetentionPolicy: &service.RetentionPolicy{Enabled: enabled, Days: days}})
	_require.Nil(err)

	// From FE, 30 seconds is guaranteed to be enough.
	time.Sleep(time.Second * 30)

	resp, err := svcClient.GetProperties(context.Background(), nil)
	_require.Nil(err)
	_require.EqualValues(*resp.StorageServiceProperties.DeleteRetentionPolicy.Enabled, *enabled)
	_require.EqualValues(*resp.StorageServiceProperties.DeleteRetentionPolicy.Days, *days)

	disabled := false
	_, err = svcClient.SetProperties(context.Background(), &service.SetPropertiesOptions{DeleteRetentionPolicy: &service.RetentionPolicy{Enabled: &disabled}})
	_require.Nil(err)

	// From FE, 30 seconds is guaranteed to be enough.
	time.Sleep(time.Second * 30)

	resp, err = svcClient.GetProperties(context.Background(), nil)
	_require.Nil(err)
	_require.EqualValues(*resp.StorageServiceProperties.DeleteRetentionPolicy.Enabled, false)
	_require.Nil(resp.StorageServiceProperties.DeleteRetentionPolicy.Days)
}

func (s *ServiceRecordedTestsSuite) TestAccountDeleteRetentionPolicyEmpty() {
	_require := require.New(s.T())
	svcClient, err := testcommon.GetServiceClient(s.T(), testcommon.TestAccountDefault, nil)
	_require.NoError(err)

	days := to.Ptr[int32](5)
	enabled := to.Ptr(true)
	_, err = svcClient.SetProperties(context.Background(), &service.SetPropertiesOptions{DeleteRetentionPolicy: &service.RetentionPolicy{Enabled: enabled, Days: days}})
	_require.Nil(err)

	// From FE, 30 seconds is guaranteed to be enough.
	time.Sleep(time.Second * 30)

	resp, err := svcClient.GetProperties(context.Background(), nil)
	_require.Nil(err)
	_require.EqualValues(*resp.StorageServiceProperties.DeleteRetentionPolicy.Enabled, *enabled)
	_require.EqualValues(*resp.StorageServiceProperties.DeleteRetentionPolicy.Days, *days)

	// Empty retention policy causes an error, this is different from track 1.5
	_, err = svcClient.SetProperties(context.Background(), &service.SetPropertiesOptions{DeleteRetentionPolicy: &service.RetentionPolicy{}})
	_require.NotNil(err)
}

func (s *ServiceRecordedTestsSuite) TestAccountDeleteRetentionPolicyNil() {
	_require := require.New(s.T())
	svcClient, err := testcommon.GetServiceClient(s.T(), testcommon.TestAccountDefault, nil)
	_require.NoError(err)

	days := to.Ptr[int32](5)
	enabled := to.Ptr(true)
	_, err = svcClient.SetProperties(context.Background(), &service.SetPropertiesOptions{DeleteRetentionPolicy: &service.RetentionPolicy{Enabled: enabled, Days: days}})
	_require.Nil(err)

	// From FE, 30 seconds is guaranteed to be enough.
	time.Sleep(time.Second * 30)

	resp, err := svcClient.GetProperties(context.Background(), nil)
	_require.Nil(err)
	_require.EqualValues(*resp.StorageServiceProperties.DeleteRetentionPolicy.Enabled, *enabled)
	_require.EqualValues(*resp.StorageServiceProperties.DeleteRetentionPolicy.Days, *days)

	_, err = svcClient.SetProperties(context.Background(), &service.SetPropertiesOptions{})
	_require.Nil(err)

	// From FE, 30 seconds is guaranteed to be enough.
	time.Sleep(time.Second * 30)

	// If an element of service properties is not passed, the service keeps the current settings.
	resp, err = svcClient.GetProperties(context.Background(), nil)
	_require.Nil(err)
	_require.EqualValues(*resp.StorageServiceProperties.DeleteRetentionPolicy.Enabled, *enabled)
	_require.EqualValues(*resp.StorageServiceProperties.DeleteRetentionPolicy.Days, *days)

	// Disable for other tests
	enabled = to.Ptr(false)
	_, err = svcClient.SetProperties(context.Background(), &service.SetPropertiesOptions{DeleteRetentionPolicy: &service.RetentionPolicy{Enabled: enabled}})
	_require.Nil(err)
}

func (s *ServiceRecordedTestsSuite) TestAccountDeleteRetentionPolicyDaysTooSmall() {
	_require := require.New(s.T())
	svcClient, err := testcommon.GetServiceClient(s.T(), testcommon.TestAccountDefault, nil)
	_require.NoError(err)

	days := int32(0) // Minimum days is 1. Validated on the client.
	enabled := true
	_, err = svcClient.SetProperties(context.Background(), &service.SetPropertiesOptions{DeleteRetentionPolicy: &service.RetentionPolicy{Enabled: &enabled, Days: &days}})
	_require.NotNil(err)
}

// nolint
func (s *ServiceUnrecordedTestsSuite) TestAccountDeleteRetentionPolicyDaysTooLarge() {
	_require := require.New(s.T())
	var svcClient *service.Client
	var err error
	for i := 1; i <= 2; i++ {
		if i == 1 {
			svcClient, err = testcommon.GetServiceClient(nil, testcommon.TestAccountDefault, nil)
		} else {
			svcClient, err = testcommon.GetServiceClientFromConnectionString(nil, testcommon.TestAccountDefault, nil)
		}
		_require.Nil(err)

		days := int32(366) // Max days is 365. Left to the service for validation.
		enabled := true
		_, err = svcClient.SetProperties(context.Background(), &service.SetPropertiesOptions{DeleteRetentionPolicy: &service.RetentionPolicy{Enabled: &enabled, Days: &days}})
		_require.NotNil(err)

		testcommon.ValidateBlobErrorCode(_require, err, bloberror.InvalidXMLDocument)
	}
}

func (s *ServiceRecordedTestsSuite) TestAccountDeleteRetentionPolicyDaysOmitted() {
	_require := require.New(s.T())
	svcClient, err := testcommon.GetServiceClient(s.T(), testcommon.TestAccountDefault, nil)
	_require.NoError(err)

	// Days is required if enabled is true.
	enabled := true
	_, err = svcClient.SetProperties(context.Background(), &service.SetPropertiesOptions{DeleteRetentionPolicy: &service.RetentionPolicy{Enabled: &enabled}})
	_require.NotNil(err)

	testcommon.ValidateBlobErrorCode(_require, err, bloberror.InvalidXMLDocument)
}

func (s *ServiceUnrecordedTestsSuite) TestSASServiceClient() {
	_require := require.New(s.T())
	testName := s.T().Name()
	accountName := os.Getenv("AZURE_STORAGE_ACCOUNT_NAME")
	accountKey := os.Getenv("AZURE_STORAGE_ACCOUNT_KEY")
	cred, err := azblob.NewSharedKeyCredential(accountName, accountKey)
	_require.Nil(err)

	serviceClient, err := service.NewClientWithSharedKeyCredential(fmt.Sprintf("https://%s.blob.core.windows.net/", accountName), cred, nil)
	_require.Nil(err)

	containerName := testcommon.GenerateContainerName(testName)

	resources := sas.AccountResourceTypes{
		Object:    true,
		Service:   true,
		Container: true,
	}
	permissions := sas.AccountPermissions{
		Read:   true,
		Add:    true,
		Write:  true,
		Create: true,
		Update: true,
		Delete: true,
	}
	services := sas.AccountServices{
		Blob: true,
	}
	start := time.Now().Add(-time.Hour)
	expiry := start.Add(time.Hour)

	sasUrl, err := serviceClient.GetSASURL(resources, permissions, services, start, expiry)
	_require.Nil(err)

	svcClient, err := service.NewClientWithNoCredential(sasUrl, nil)
	_require.Nil(err)

	_, err = svcClient.CreateContainer(context.Background(), containerName+"002", nil)
	_require.Nil(err)

	_, err = svcClient.DeleteContainer(context.Background(), containerName+"002", nil)
	_require.Nil(err)
}

func (s *ServiceUnrecordedTestsSuite) TestSASContainerClient() {
	_require := require.New(s.T())
	testName := s.T().Name()
	accountName := os.Getenv("AZURE_STORAGE_ACCOUNT_NAME")
	accountKey := os.Getenv("AZURE_STORAGE_ACCOUNT_KEY")
	cred, err := azblob.NewSharedKeyCredential(accountName, accountKey)
	_require.Nil(err)

	serviceClient, err := service.NewClientWithSharedKeyCredential(fmt.Sprintf("https://%s.blob.core.windows.net/", accountName), cred, nil)
	_require.Nil(err)

	containerName := testcommon.GenerateContainerName(testName)
	containerClient := serviceClient.NewContainerClient(containerName)

	permissions := sas.ContainerPermissions{
		Read: true,
		Add:  true,
	}
	start := time.Now().Add(-5 * time.Minute).UTC()
	expiry := time.Now().Add(time.Hour)

	sasUrl, err := containerClient.GetSASURL(permissions, start, expiry)
	_require.Nil(err)

	containerClient2, err := container.NewClientWithNoCredential(sasUrl, nil)
	_require.Nil(err)

	_, err = containerClient2.Create(context.Background(), &container.CreateOptions{Metadata: testcommon.BasicMetadata})
	_require.NotNil(err)
	testcommon.ValidateBlobErrorCode(_require, err, bloberror.AuthorizationFailure)
}

func (s *ServiceUnrecordedTestsSuite) TestSASContainerClient2() {
	_require := require.New(s.T())
	testName := s.T().Name()
	accountName := os.Getenv("AZURE_STORAGE_ACCOUNT_NAME")
	accountKey := os.Getenv("AZURE_STORAGE_ACCOUNT_KEY")
	cred, err := azblob.NewSharedKeyCredential(accountName, accountKey)
	_require.Nil(err)

	serviceClient, err := service.NewClientWithSharedKeyCredential(fmt.Sprintf("https://%s.blob.core.windows.net/", accountName), cred, nil)
	_require.Nil(err)

	containerName := testcommon.GenerateContainerName(testName)
	containerClient := serviceClient.NewContainerClient(containerName)

	sasUrlReadAdd, err := containerClient.GetSASURL(sas.ContainerPermissions{Read: true, Add: true},
		time.Now().Add(-5*time.Minute).UTC(), time.Now().Add(time.Hour))
	_require.Nil(err)
	_, err = containerClient.Create(context.Background(), &container.CreateOptions{Metadata: testcommon.BasicMetadata})
	_require.Nil(err)

	containerClient1, err := container.NewClientWithNoCredential(sasUrlReadAdd, nil)
	_require.Nil(err)

	_, err = containerClient1.GetProperties(context.Background(), nil)
	_require.Nil(err)
	//validateBlobErrorCode(_require, err, bloberror.AuthorizationFailure)
	//
	//sasUrlRCWL, err := containerClient.GetSASURL(container.SASPermissions{Add: true, Create: true, Delete: true, List: true},
	//	time.Now().Add(-5*time.Minute).UTC(), time.Now().Add(time.Hour))
	//_require.Nil(err)
	//
	//containerClient2, err := container.NewClientWithNoCredential(sasUrlRCWL, nil)
	//_require.Nil(err)
	//
	//_, err = containerClient2.Create(ctx, nil)
	//_require.Nil(err)
}

<<<<<<< HEAD
func (s *ServiceRecordedTestsSuite) TestUserDelegationSAS() {
	_require := require.New(s.T())
	testName := s.T().Name()
	accountName := os.Getenv("AZURE_STORAGE_ACCOUNT_NAME")

	optsClientID := azidentity.ManagedIdentityCredentialOptions{ID: azidentity.ClientID("cf482fac-3a0b-11ed-a261-0242ac120002")}
	cred, err := azidentity.NewManagedIdentityCredential(&optsClientID)
	_require.Nil(err)

	svcClient, err := azblob.NewClient(fmt.Sprintf("https://%s.blob.core.windows.net/", accountName), cred, &azblob.ClientOptions{})
	_require.Nil(err)

	// Set current and past time, create KeyInfo
	currentTime := time.Now().UTC().Add(-10 * time.Second)
	pastTime := currentTime.Add(48 * time.Hour)
	_require.Nil(err)
	info := generated.KeyInfo{
		Start:  to.Ptr(currentTime.UTC().Format(sas.TimeFormat)),
		Expiry: to.Ptr(pastTime.UTC().Format(sas.TimeFormat)),
	}

	// Get UserDelegationCredential
	udc, err := svcClient.GetUserDelegationCredential(context.Background(), info, nil)
	_require.Nil(err)

	csas, err := sas.AccountSignatureValues{
		Protocol:      sas.ProtocolHTTPS,
		ExpiryTime:    pastTime.UTC(),
		Permissions:   to.Ptr(sas.AccountPermissions{Read: true, List: true}).String(),
		Services:      to.Ptr(sas.AccountServices{Blob: true}).String(),
		ResourceTypes: to.Ptr(sas.AccountResourceTypes{Container: true, Object: true}).String(),
	}.SignWithUDK(udc)
	_require.Nil(err)

	sasURL := svcClient.URL()
	if !strings.HasSuffix(sasURL, "/") {
		sasURL += "/"
	}
	sasURL += "?" + csas.Encode()

	containerName := testcommon.GenerateContainerName(testName)
	sc, err := service.NewClientWithNoCredential(sasURL, nil)
	_require.Nil(err)

	_, err = sc.CreateContainer(context.Background(), containerName+"002", nil)
	_require.Nil(err)

	_, err = sc.DeleteContainer(context.Background(), containerName+"002", nil)
	_require.Nil(err)
=======
// make sure that container soft delete is enabled
// TODO: convert this test to recorded
func (s *ServiceUnrecordedTestsSuite) TestContainerRestore() {
	_require := require.New(s.T())
	svcClient, err := testcommon.GetServiceClient(s.T(), testcommon.TestAccountDefault, nil)
	_require.NoError(err)

	testName := s.T().Name()
	containerName := testcommon.GenerateContainerName(testName)

	_, err = svcClient.CreateContainer(context.Background(), containerName, nil)
	_require.Nil(err)

	_, err = svcClient.DeleteContainer(context.Background(), containerName, nil)
	_require.Nil(err)

	prefix := testcommon.ContainerPrefix
	listOptions := service.ListContainersOptions{Prefix: &prefix, Include: service.ListContainersInclude{Metadata: true, Deleted: true}}
	pager := svcClient.NewListContainersPager(&listOptions)

	contRestored := false
	for pager.More() {
		resp, err := pager.NextPage(context.Background())
		_require.Nil(err)
		for _, cont := range resp.ContainerItems {
			_require.NotNil(cont.Name)

			if *cont.Deleted && *cont.Name == containerName {
				contRestored = true
				_, err = svcClient.RestoreContainer(context.Background(), containerName, *cont.Version, nil)
				_require.Nil(err)
				break
			}
		}
		if contRestored {
			break
		}
	}

	_require.Equal(contRestored, true)

	_, err = svcClient.DeleteContainer(context.Background(), containerName, nil)
	_require.Nil(err)
}

// TODO: convert this test to recorded
func (s *ServiceUnrecordedTestsSuite) TestContainerRestoreFailures() {
	_require := require.New(s.T())
	svcClient, err := testcommon.GetServiceClient(s.T(), testcommon.TestAccountDefault, nil)
	_require.NoError(err)

	testName := s.T().Name()
	containerName := testcommon.GenerateContainerName(testName)

	_, err = svcClient.RestoreContainer(context.Background(), containerName, "", nil)
	testcommon.ValidateBlobErrorCode(_require, err, bloberror.MissingRequiredHeader)

	_, err = svcClient.RestoreContainer(context.Background(), "", "", &service.RestoreContainerOptions{})
	testcommon.ValidateBlobErrorCode(_require, err, bloberror.MissingRequiredHeader)
>>>>>>> d118bb71
}<|MERGE_RESOLUTION|>--- conflicted
+++ resolved
@@ -603,7 +603,7 @@
 	//_require.Nil(err)
 }
 
-<<<<<<< HEAD
+
 func (s *ServiceRecordedTestsSuite) TestUserDelegationSAS() {
 	_require := require.New(s.T())
 	testName := s.T().Name()
@@ -653,7 +653,8 @@
 
 	_, err = sc.DeleteContainer(context.Background(), containerName+"002", nil)
 	_require.Nil(err)
-=======
+}
+
 // make sure that container soft delete is enabled
 // TODO: convert this test to recorded
 func (s *ServiceUnrecordedTestsSuite) TestContainerRestore() {
@@ -713,5 +714,4 @@
 
 	_, err = svcClient.RestoreContainer(context.Background(), "", "", &service.RestoreContainerOptions{})
 	testcommon.ValidateBlobErrorCode(_require, err, bloberror.MissingRequiredHeader)
->>>>>>> d118bb71
 }