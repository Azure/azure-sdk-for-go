--- conflicted
+++ resolved
@@ -171,24 +171,16 @@
 	// the retention policy which determines how long the associated data should persist.
 	DeleteRetentionPolicy *RetentionPolicy
 
-<<<<<<< HEAD
 	// a summary of request statistics grouped by API in hour or minute aggregates for blobs
 	// If version is not set - we default to "1.0"
-=======
-	// a summary of request statistics grouped by API in hour or minute aggregates for blobs.
->>>>>>> 40b66508
 	HourMetrics *Metrics
 
 	// Azure Analytics Logging settings.
 	// If version is not set - we default to "1.0"
 	Logging *Logging
 
-<<<<<<< HEAD
 	// a summary of request statistics grouped by API in hour or minute aggregates for blobs
 	// If version is not set - we default to "1.0"
-=======
-	// a summary of request statistics grouped by API in hour or minute aggregates for blobs.
->>>>>>> 40b66508
 	MinuteMetrics *Metrics
 
 	// The properties that enable an account to host a static website.
