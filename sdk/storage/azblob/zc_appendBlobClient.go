--- conflicted
+++ resolved
@@ -25,32 +25,15 @@
 		return AppendBlobClient{}, err
 	}
 	con := newConnection(blobURL, cred, options)
-<<<<<<< HEAD
-	return AppendBlobClient{client: &appendBlobClient{con: con}, u: *u}, nil
-}
-
-func (ab AppendBlobClient) WithPipeline(pipeline azcore.Pipeline) AppendBlobClient {
-	con := newConnectionWithPipeline(ab.u.String(), pipeline)
-	return AppendBlobClient{client: &appendBlobClient{con}, u: ab.u}
-}
-
-func (ab AppendBlobClient) GetAccountInfo(ctx context.Context) (BlobGetAccountInfoResponse, error) {
-	blobClient := BlobClient{client: &blobClient{ab.client.con, nil}}
-
-	return blobClient.GetAccountInfo(ctx)
-=======
 	return AppendBlobClient{
 		client:     &appendBlobClient{con: con},
 		u:          *u,
 		BlobClient: BlobClient{client: &blobClient{con: con}},
 	}, nil
->>>>>>> 2e0b8ea0
 }
 
 func (ab AppendBlobClient) URL() url.URL {
 	return ab.u
-<<<<<<< HEAD
-=======
 }
 
 func (ab AppendBlobClient) WithPipeline(pipeline azcore.Pipeline) AppendBlobClient {
@@ -60,7 +43,6 @@
 		u:          ab.u,
 		BlobClient: BlobClient{client: &blobClient{con: con}},
 	}
->>>>>>> 2e0b8ea0
 }
 
 // WithSnapshot creates a new AppendBlobURL object identical to the source but with the specified snapshot timestamp.
@@ -69,16 +51,6 @@
 	p := NewBlobURLParts(ab.URL())
 	p.Snapshot = snapshot
 	snapshotURL := p.URL()
-<<<<<<< HEAD
-	return AppendBlobClient{
-		client: &appendBlobClient{
-			newConnectionWithPipeline(snapshotURL.String(), ab.client.con.p),
-		},
-		u: ab.u,
-	}
-}
-
-=======
 	con := newConnectionWithPipeline(snapshotURL.String(), ab.client.con.p)
 	return AppendBlobClient{
 		client:     &appendBlobClient{con: con},
@@ -112,7 +84,6 @@
 // This method panics if the stream is not at position 0.
 // Note that the http client closes the body stream after the request is sent to the service.
 // For more information, see https://docs.microsoft.com/rest/api/storageservices/append-block.
->>>>>>> 2e0b8ea0
 func (ab AppendBlobClient) AppendBlock(ctx context.Context, body io.ReadSeeker, options *AppendBlockOptions) (AppendBlobAppendBlockResponse, error) {
 	count, err := validateSeekableStreamAt0AndGetCount(body)
 	if err != nil {
@@ -124,11 +95,8 @@
 	return ab.client.AppendBlock(ctx, count, azcore.NopCloser(body), appendOptions, lac, aac, cpkinfo, cpkscope, mac)
 }
 
-<<<<<<< HEAD
-=======
 // AppendBlockFromURL copies a new block of data from source URL to the end of the existing append blob.
 // For more information, see https://docs.microsoft.com/rest/api/storageservices/append-block-from-url.
->>>>>>> 2e0b8ea0
 func (ab AppendBlobClient) AppendBlockFromURL(ctx context.Context, source url.URL, contentLength int64, options *AppendBlockURLOptions) (AppendBlobAppendBlockFromURLResponse, error) {
 	appendOptions, aac, cpkinfo, cpkscope, mac, lac, smac := options.pointers()
 
