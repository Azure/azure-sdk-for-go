--- conflicted
+++ resolved
@@ -29,11 +29,7 @@
 
 // NewAppendBlobClientWithNoCredential creates an AppendBlobClient with the specified URL and options.
 func NewAppendBlobClientWithNoCredential(blobURL string, options *ClientOptions) (*AppendBlobClient, error) {
-<<<<<<< HEAD
-	con := azblob.newConnection(blobURL, nil, options.getConnectionOptions())
-=======
 	con := newConnection(blobURL, nil, options.getConnectionOptions())
->>>>>>> ce1982c3
 	return &AppendBlobClient{
 		client:     &appendBlobClient{con: con},
 		BlobClient: BlobClient{client: &blobClient{con: con}},
@@ -43,11 +39,7 @@
 // NewAppendBlobClientWithSharedKey creates an AppendBlobClient with the specified URL, shared key, and options.
 func NewAppendBlobClientWithSharedKey(blobURL string, cred *SharedKeyCredential, options *ClientOptions) (*AppendBlobClient, error) {
 	authPolicy := newSharedKeyCredPolicy(cred)
-<<<<<<< HEAD
-	con := azblob.newConnection(blobURL, authPolicy, options.getConnectionOptions())
-=======
 	con := newConnection(blobURL, authPolicy, options.getConnectionOptions())
->>>>>>> ce1982c3
 	return &AppendBlobClient{
 		client:     &appendBlobClient{con: con},
 		BlobClient: BlobClient{client: &blobClient{con: con}},
@@ -62,11 +54,7 @@
 		return nil, err
 	}
 	p.Snapshot = snapshot
-<<<<<<< HEAD
-	con := &azblob.connection{u: p.URL(), p: ab.client.con.p}
-=======
 	con := &connection{u: p.URL(), p: ab.client.con.p}
->>>>>>> ce1982c3
 
 	return &AppendBlobClient{
 		client: &appendBlobClient{con: con},
@@ -85,7 +73,7 @@
 		return AppendBlobClient{}, err
 	}
 	p.VersionID = versionID
-	con := &azblob.connection{u: p.URL(), p: ab.client.con.p}
+	con := &connection{u: p.URL(), p: ab.client.con.p}
 
 	return AppendBlobClient{
 		client: &appendBlobClient{con: con},
