package azblob

import (
	"context"
	"github.com/Azure/azure-sdk-for-go/sdk/azcore"
	"net/url"
	"time"
)

// A BlobClient represents a URL to an Azure Storage blob; the blob may be a block blob, append blob, or page blob.
type BlobClient struct {
	client *blobClient
	u      url.URL
	cred   StorageAccountCredential
}

// NewBlobClient creates a BlobClient object using the specified URL and request policy pipeline.
func NewBlobClient(blobURL string, cred azcore.Credential, options *ClientOptions) (BlobClient, error) {
	u, err := url.Parse(blobURL)
	if err != nil {
		return BlobClient{}, err
	}
	con := newConnection(blobURL, cred, options.getConnectionOptions())

	c, _ := cred.(*SharedKeyCredential)

	return BlobClient{client: &blobClient{con, nil}, u: *u, cred: c}, nil
}

// URL returns the URL endpoint used by the BlobClient object.
func (b BlobClient) URL() url.URL {
	return b.u
}

// string returns the URL as a string.
func (b BlobClient) string() string {
	u := b.URL()
	return u.String()
}

// WithSnapshot creates a new BlobClient object identical to the source but with the specified snapshot timestamp.
// Pass "" to remove the snapshot returning a URL to the base blob.
func (b BlobClient) WithSnapshot(snapshot string) BlobClient {
	p := NewBlobURLParts(b.URL())
	p.Snapshot = snapshot
	snapshotURL := p.URL()
	return BlobClient{
		client: &blobClient{
			newConnectionWithPipeline(snapshotURL.String(), b.client.con.p),
			b.client.pathRenameMode,
		},
		u: b.u,
	}
}

// ToAppendBlobClient creates an AppendBlobURL using the source's URL and pipeline.
func (b BlobClient) ToAppendBlobClient() AppendBlobClient {
	con := newConnectionWithPipeline(b.string(), b.client.con.p)
	return AppendBlobClient{
		client:     &appendBlobClient{con},
		u:          b.u,
		BlobClient: BlobClient{client: &blobClient{con: con}},
	}
}

// ToBlockBlobURL creates a BlockBlobClient using the source's URL and pipeline.
func (b BlobClient) ToBlockBlobClient() BlockBlobClient {
	con := newConnectionWithPipeline(b.string(), b.client.con.p)
	return BlockBlobClient{
		client:     &blockBlobClient{con},
		u:          b.u,
		BlobClient: BlobClient{client: &blobClient{con: con}},
	}
}

// ToPageBlobClient creates a PageBlobURL using the source's URL and pipeline.
func (b BlobClient) ToPageBlobClient() PageBlobClient {
	con := newConnectionWithPipeline(b.string(), b.client.con.p)
	return PageBlobClient{
		client:     &pageBlobClient{con},
		u:          b.u,
		BlobClient: BlobClient{client: &blobClient{con: con}},
	}
}

func (b BlobClient) GetAccountInfo(ctx context.Context) (BlobGetAccountInfoResponse, error) {
	return b.client.GetAccountInfo(ctx, nil)
}

// DownloadBlob reads a range of bytes from a blob. The response also includes the blob's properties and metadata.
// For more information, see https://docs.microsoft.com/rest/api/storageservices/get-blob.
func (b BlobClient) Download(ctx context.Context, options *DownloadBlobOptions) (*DownloadResponse, error) {
	o, lease, cpk, accessConditions := options.pointers()
	dr, err := b.client.Download(ctx, o, lease, cpk, accessConditions)
	if err != nil {
		return nil, handleError(err)
	}

	offset := int64(0)
	count := int64(CountToEnd)

	if options != nil && options.Offset != nil {
		offset = *options.Offset
	}

	if options != nil && options.Count != nil {
		count = *options.Count
	}
	return &DownloadResponse{
		b:       b,
		BlobDownloadResponse:       dr,
		ctx:     ctx,
		getInfo: HTTPGetterInfo{Offset: offset, Count: count, ETag: *dr.ETag},
	}, err
}

// DeleteBlob marks the specified blob or snapshot for deletion. The blob is later deleted during garbage collection.
// Note that deleting a blob also deletes all its snapshots.
// For more information, see https://docs.microsoft.com/rest/api/storageservices/delete-blob.
func (b BlobClient) Delete(ctx context.Context, options *DeleteBlobOptions) (BlobDeleteResponse, error) {
	basics, leaseInfo, accessConditions := options.pointers()
	resp, err := b.client.Delete(ctx, basics, leaseInfo, accessConditions)

	return resp, handleError(err)
}

// Undelete restores the contents and metadata of a soft-deleted blob and any associated soft-deleted snapshots.
// For more information, see https://docs.microsoft.com/rest/api/storageservices/undelete-blob.
func (b BlobClient) Undelete(ctx context.Context) (BlobUndeleteResponse, error) {
	resp, err := b.client.Undelete(ctx, nil)

	return resp, handleError(err)
}

// SetTier operation sets the tier on a blob. The operation is allowed on a page
// blob in a premium storage account and on a block blob in a blob storage account (locally
// redundant storage only). A premium page blob's tier determines the allowed size, IOPS, and
// bandwidth of the blob. A block blob's tier determines Hot/Cool/Archive storage type. This operation
// does not update the blob's ETag.
// For detailed information about block blob level tiering see https://docs.microsoft.com/en-us/azure/storage/blobs/storage-blob-storage-tiers.
func (b BlobClient) SetTier(ctx context.Context, tier AccessTier, options *SetTierOptions) (BlobSetTierResponse, error) {
	basics, lease, accessConditions := options.pointers()
	resp, err := b.client.SetTier(ctx, tier, basics, lease, accessConditions)

	return resp, handleError(err)
}

// GetBlobProperties returns the blob's properties.
// For more information, see https://docs.microsoft.com/rest/api/storageservices/get-blob-properties.
func (b BlobClient) GetProperties(ctx context.Context, options *GetBlobPropertiesOptions) (BlobGetPropertiesResponse, error) {
	basics, lease, cpk, access := options.pointers()
	resp, err := b.client.GetProperties(ctx, basics, lease, cpk, access)

	return resp, handleError(err)
}

// SetBlobHTTPHeaders changes a blob's HTTP headers.
// For more information, see https://docs.microsoft.com/rest/api/storageservices/set-blob-properties.
func (b BlobClient) SetHTTPHeaders(ctx context.Context, blobHttpHeaders BlobHttpHeaders, options *SetBlobHTTPHeadersOptions) (BlobSetHTTPHeadersResponse, error) {
	basics, lease, access := options.pointers()
	resp, err := b.client.SetHTTPHeaders(ctx, basics, &blobHttpHeaders, lease, access)

	return resp, handleError(err)
}

// SetBlobMetadata changes a blob's metadata.
// https://docs.microsoft.com/rest/api/storageservices/set-blob-metadata.
func (b BlobClient) SetMetadata(ctx context.Context, metadata map[string]string, options *SetBlobMetadataOptions) (BlobSetMetadataResponse, error) {
	lease, cpk, cpkScope, access := options.pointers()
	basics := BlobSetMetadataOptions{
		Metadata: &metadata,
	}
	resp, err := b.client.SetMetadata(ctx, &basics, lease, cpk, cpkScope, access)

	return resp, handleError(err)
}

// CreateSnapshot creates a read-only snapshot of a blob.
// For more information, see https://docs.microsoft.com/rest/api/storageservices/snapshot-blob.
func (b BlobClient) CreateSnapshot(ctx context.Context, options *CreateBlobSnapshotOptions) (BlobCreateSnapshotResponse, error) {
	// CreateSnapshot does NOT panic if the user tries to create a snapshot using a URL that already has a snapshot query parameter
	// because checking this would be a performance hit for a VERY unusual path and we don't think the common case should suffer this
	// performance hit.
	basics, cpk, cpkScope, access, lease := options.pointers()
	resp, err := b.client.CreateSnapshot(ctx, basics, cpk, cpkScope, access, lease)

	return resp, handleError(err)
}

// AcquireLease acquires a lease on the blob for write and delete operations. The lease duration must be between
// 15 to 60 seconds, or infinite (-1).
// For more information, see https://docs.microsoft.com/rest/api/storageservices/lease-blob.
func (b BlobClient) AcquireLease(ctx context.Context, options *AcquireBlobLeaseOptions) (BlobAcquireLeaseResponse, error) {
	basics, access := options.pointers()
	resp, err := b.client.AcquireLease(ctx, basics, access)

	return resp, handleError(err)
}

// RenewLease renews the blob's previously-acquired lease.
// For more information, see https://docs.microsoft.com/rest/api/storageservices/lease-blob.
func (b BlobClient) RenewLease(ctx context.Context, leaseID string, options *RenewBlobLeaseOptions) (BlobRenewLeaseResponse, error) {
	basics, access := options.pointers()
	return b.client.RenewLease(ctx, leaseID, basics, access)
}

// ReleaseLease releases the blob's previously-acquired lease.
// For more information, see https://docs.microsoft.com/rest/api/storageservices/lease-blob.
func (b BlobClient) ReleaseLease(ctx context.Context, leaseID string, options *ReleaseBlobLeaseOptions) (BlobReleaseLeaseResponse, error) {
	basics, access := options.pointers()
	resp, err := b.client.ReleaseLease(ctx, leaseID, basics, access)

	return resp, handleError(err)
}

// BreakLease breaks the blob's previously-acquired lease (if it exists). Pass the LeaseBreakDefault (-1)
// constant to break a fixed-duration lease when it expires or an infinite lease immediately.
// For more information, see https://docs.microsoft.com/rest/api/storageservices/lease-blob.
func (b BlobClient) BreakLease(ctx context.Context, options *BreakBlobLeaseOptions) (BlobBreakLeaseResponse, error) {
	basics, access := options.pointers()
	resp, err := b.client.BreakLease(ctx, basics, access)

	return resp, handleError(err)
}

// ChangeLease changes the blob's lease ID.
// For more information, see https://docs.microsoft.com/rest/api/storageservices/lease-blob.
func (b BlobClient) ChangeLease(ctx context.Context, leaseID string, proposedID string, options *ChangeBlobLeaseOptions) (BlobChangeLeaseResponse, error) {
	basics, access := options.pointers()
	resp, err := b.client.ChangeLease(ctx, leaseID, proposedID, basics, access)

	return resp, handleError(err)
}

// StartCopyFromURL copies the data at the source URL to a blob.
// For more information, see https://docs.microsoft.com/rest/api/storageservices/copy-blob.
func (b BlobClient) StartCopyFromURL(ctx context.Context, copySource url.URL, options *StartCopyBlobOptions) (BlobStartCopyFromURLResponse, error) {
	basics, srcAccess, destAccess, lease := options.pointers()
	resp, err := b.client.StartCopyFromURL(ctx, copySource, basics, srcAccess, destAccess, lease)

	return resp, handleError(err)
}

// AbortCopyFromURL stops a pending copy that was previously started and leaves a destination blob with 0 length and metadata.
// For more information, see https://docs.microsoft.com/rest/api/storageservices/abort-copy-blob.
func (b BlobClient) AbortCopyFromURL(ctx context.Context, copyID string, options *AbortCopyBlobOptions) (BlobAbortCopyFromURLResponse, error) {
	basics, lease := options.pointers()
	resp, err := b.client.AbortCopyFromURL(ctx, copyID, basics, lease)

	return resp, handleError(err)
}

// SetTags operation enables users to set tags on a blob or specific blob version, but not snapshot.
// Each call to this operation replaces all existing tags attached to the blob.
// To remove all tags from the blob, call this operation with no tags set.
// https://docs.microsoft.com/en-us/rest/api/storageservices/set-blob-tags
func (b BlobClient) SetTags(ctx context.Context, options *SetTagsBlobOptions) (BlobSetTagsResponse, error) {
	blobSetTagsOptions, modifiedAccessConditions := options.pointers()
	resp, err := b.client.SetTags(ctx, blobSetTagsOptions, modifiedAccessConditions)

	return resp, handleError(err)
}

// GetTags operation enables users to get tags on a blob or specific blob version, or snapshot.
// https://docs.microsoft.com/en-us/rest/api/storageservices/get-blob-tags
func (b BlobClient) GetTags(ctx context.Context, options *GetTagsBlobOptions) (BlobTagsResponse, error) {
	blobGetTagsOptions, modifiedAccessConditions := options.pointers()
	resp, err := b.client.GetTags(ctx, blobGetTagsOptions, modifiedAccessConditions)

	return resp, handleError(err)
<<<<<<< HEAD
}

func (b BlobClient) CanGetBlobSASToken() bool {
	return b.cred != nil
}

// GetBlobSASToken is a convenience method for generating a SAS token for the currently pointed at blob.
// It can only be used if the supplied azcore.Credential during creation was a SharedKeyCredential.
// This validity can be checked with CanGetBlobSASToken().
func (b BlobClient) GetBlobSASToken(permissions BlobSASPermissions, validityTime time.Duration) (SASQueryParameters, error) {
	urlParts := NewBlobURLParts(b.URL())

	t, err := time.Parse(SnapshotTimeFormat, urlParts.Snapshot)

	if err != nil {
		t = time.Time{}
	}

	return BlobSASSignatureValues{
		ContainerName: urlParts.ContainerName,
		BlobName: urlParts.BlobName,
		SnapshotTime: t,
		Version: SASVersion,

		Permissions: permissions.String(),

		StartTime: time.Now(),
		ExpiryTime: time.Now().Add(validityTime),
	}.NewSASQueryParameters(b.cred)
=======
>>>>>>> 37f43ebd
}<|MERGE_RESOLUTION|>--- conflicted
+++ resolved
@@ -268,7 +268,7 @@
 	resp, err := b.client.GetTags(ctx, blobGetTagsOptions, modifiedAccessConditions)
 
 	return resp, handleError(err)
-<<<<<<< HEAD
+
 }
 
 func (b BlobClient) CanGetBlobSASToken() bool {
@@ -298,6 +298,4 @@
 		StartTime: time.Now(),
 		ExpiryTime: time.Now().Add(validityTime),
 	}.NewSASQueryParameters(b.cred)
-=======
->>>>>>> 37f43ebd
 }