package azblob

import (
	"context"
	"github.com/Azure/azure-sdk-for-go/sdk/azcore"
	"net/url"
)

// A BlobClient represents a URL to an Azure Storage blob; the blob may be a block blob, append blob, or page blob.
type BlobClient struct {
	client *blobClient
	u      url.URL
}

// NewBlobClient creates a BlobClient object using the specified URL and request policy pipeline.
func NewBlobClient(blobURL string, cred azcore.Credential, pathRenameMode *PathRenameMode, options *connectionOptions) (BlobClient, error) {
	u, err := url.Parse(blobURL)
	if err != nil {
		return BlobClient{}, err
	}
	con := newConnection(blobURL, cred, options)
	return BlobClient{client: &blobClient{con, pathRenameMode}, u: *u}, nil
}

// URL returns the URL endpoint used by the BlobClient object.
func (b BlobClient) URL() url.URL {
	return b.u
}

// String returns the URL as a string.
func (b BlobClient) String() string {
	u := b.URL()
	return u.String()
}

// WithPipeline creates a new BlobClient object identical to the source but with the specified request policy pipeline.
func (b BlobClient) WithPipeline(pipeline azcore.Pipeline) BlobClient {
	con := newConnectionWithPipeline(b.u.String(), pipeline)
	return BlobClient{client: &blobClient{con, b.client.pathRenameMode}, u: b.u}
}

// WithSnapshot creates a new BlobClient object identical to the source but with the specified snapshot timestamp.
// Pass "" to remove the snapshot returning a URL to the base blob.
func (b BlobClient) WithSnapshot(snapshot string) BlobClient {
	p := NewBlobURLParts(b.URL())
	p.Snapshot = snapshot
	snapshotURL := p.URL()
	return BlobClient{
		client: &blobClient{
			newConnectionWithPipeline(snapshotURL.String(), b.client.con.p),
			b.client.pathRenameMode,
		},
		u: b.u,
	}
}

// ToAppendBlobURL creates an AppendBlobURL using the source's URL and pipeline.
func (b BlobClient) ToAppendBlobURL() AppendBlobClient {
	con := newConnectionWithPipeline(b.String(), b.client.con.p)
	return AppendBlobClient{
<<<<<<< HEAD
		client: &appendBlobClient{con},
		u:      b.u,
=======
		client:     &appendBlobClient{con},
		u:          b.u,
		BlobClient: BlobClient{client: &blobClient{con: con}},
>>>>>>> 2e0b8ea0
	}
}

// ToBlockBlobURL creates a BlockBlobClient using the source's URL and pipeline.
func (b BlobClient) ToBlockBlobClient() BlockBlobClient {
	con := newConnectionWithPipeline(b.String(), b.client.con.p)
	return BlockBlobClient{
<<<<<<< HEAD
		client: &blockBlobClient{con},
		u:      b.u,
=======
		client:     &blockBlobClient{con},
		u:          b.u,
		BlobClient: BlobClient{client: &blobClient{con: con}},
>>>>>>> 2e0b8ea0
	}
}

// ToPageBlobURL creates a PageBlobURL using the source's URL and pipeline.
func (b BlobClient) ToPageBlobURL() PageBlobClient {
	con := newConnectionWithPipeline(b.String(), b.client.con.p)
	return PageBlobClient{
<<<<<<< HEAD
		client: &pageBlobClient{con},
		u:      b.u,
=======
		client:     &pageBlobClient{con},
		u:          b.u,
		BlobClient: BlobClient{client: &blobClient{con: con}},
>>>>>>> 2e0b8ea0
	}
}

func (b BlobClient) GetAccountInfo(ctx context.Context) (BlobGetAccountInfoResponse, error) {
	return b.client.GetAccountInfo(ctx, nil)
}

// DownloadBlob reads a range of bytes from a blob. The response also includes the blob's properties and metadata.
// For more information, see https://docs.microsoft.com/rest/api/storageservices/get-blob.
func (b BlobClient) Download(ctx context.Context, options *DownloadBlobOptions) (*DownloadResponse, error) {
	o, lease, cpk, accessConditions := options.pointers()
	dr, err := b.client.Download(ctx, o, lease, cpk, accessConditions)
	if err != nil {
		return nil, err
	}

	offset := int64(0)
	count := int64(CountToEnd)

	if options != nil && options.Offset != nil {
		offset = *options.Offset
	}

	if options != nil && options.Count != nil {
		count = *options.Count
	}
	return &DownloadResponse{
		b:       b,
		r:       dr,
		ctx:     ctx,
		getInfo: HTTPGetterInfo{Offset: offset, Count: count, ETag: *dr.ETag},
	}, err
}

// DeleteBlob marks the specified blob or snapshot for deletion. The blob is later deleted during garbage collection.
// Note that deleting a blob also deletes all its snapshots.
// For more information, see https://docs.microsoft.com/rest/api/storageservices/delete-blob.
func (b BlobClient) Delete(ctx context.Context, options *DeleteBlobOptions) (BlobDeleteResponse, error) {
	basics, leaseInfo, accessConditions := options.pointers()
	return b.client.Delete(ctx, basics, leaseInfo, accessConditions)
}

// Undelete restores the contents and metadata of a soft-deleted blob and any associated soft-deleted snapshots.
// For more information, see https://docs.microsoft.com/rest/api/storageservices/undelete-blob.
func (b BlobClient) Undelete(ctx context.Context) (BlobUndeleteResponse, error) {
	return b.client.Undelete(ctx, nil)
}

// SetTier operation sets the tier on a blob. The operation is allowed on a page
// blob in a premium storage account and on a block blob in a blob storage account (locally
// redundant storage only). A premium page blob's tier determines the allowed size, IOPS, and
// bandwidth of the blob. A block blob's tier determines Hot/Cool/Archive storage type. This operation
// does not update the blob's ETag.
// For detailed information about block blob level tiering see https://docs.microsoft.com/en-us/azure/storage/blobs/storage-blob-storage-tiers.
func (b BlobClient) SetTier(ctx context.Context, tier AccessTier, options *SetTierOptions) (BlobSetTierResponse, error) {
	basics, lease, accessConditions := options.pointers()
	return b.client.SetTier(ctx, tier, basics, lease, accessConditions)
}

// GetBlobProperties returns the blob's properties.
// For more information, see https://docs.microsoft.com/rest/api/storageservices/get-blob-properties.
func (b BlobClient) GetProperties(ctx context.Context, options *GetBlobPropertiesOptions) (BlobGetPropertiesResponse, error) {
	basics, lease, cpk, access := options.pointers()
	return b.client.GetProperties(ctx, basics, lease, cpk, access)
}

// SetBlobHTTPHeaders changes a blob's HTTP headers.
// For more information, see https://docs.microsoft.com/rest/api/storageservices/set-blob-properties.
func (b BlobClient) SetHTTPHeaders(ctx context.Context, blobHttpHeaders BlobHttpHeaders, options *SetBlobHTTPHeadersOptions) (BlobSetHTTPHeadersResponse, error) {
	basics, lease, access := options.pointers()
	return b.client.SetHTTPHeaders(ctx, basics, &blobHttpHeaders, lease, access)
}

// SetBlobMetadata changes a blob's metadata.
// https://docs.microsoft.com/rest/api/storageservices/set-blob-metadata.
func (b BlobClient) SetMetadata(ctx context.Context, metadata map[string]string, options *SetBlobMetadataOptions) (BlobSetMetadataResponse, error) {
	lease, cpk, cpkScope, access := options.pointers()
	basics := BlobSetMetadataOptions{
		Metadata: &metadata,
	}
	return b.client.SetMetadata(ctx, &basics, lease, cpk, cpkScope, access)
}

// CreateSnapshot creates a read-only snapshot of a blob.
// For more information, see https://docs.microsoft.com/rest/api/storageservices/snapshot-blob.
func (b BlobClient) CreateSnapshot(ctx context.Context, options *CreateBlobSnapshotOptions) (BlobCreateSnapshotResponse, error) {
	// CreateSnapshot does NOT panic if the user tries to create a snapshot using a URL that already has a snapshot query parameter
	// because checking this would be a performance hit for a VERY unusual path and we don't think the common case should suffer this
	// performance hit.
	basics, cpk, cpkScope, access, lease := options.pointers()
	return b.client.CreateSnapshot(ctx, basics, cpk, cpkScope, access, lease)
}

// AcquireLease acquires a lease on the blob for write and delete operations. The lease duration must be between
// 15 to 60 seconds, or infinite (-1).
// For more information, see https://docs.microsoft.com/rest/api/storageservices/lease-blob.
func (b BlobClient) AcquireLease(ctx context.Context, options *AcquireBlobLeaseOptions) (BlobAcquireLeaseResponse, error) {
	basics, access := options.pointers()
	return b.client.AcquireLease(ctx, basics, access)
}

// RenewLease renews the blob's previously-acquired lease.
// For more information, see https://docs.microsoft.com/rest/api/storageservices/lease-blob.
func (b BlobClient) RenewLease(ctx context.Context, leaseID string, options *RenewBlobLeaseOptions) (BlobRenewLeaseResponse, error) {
	basics, access := options.pointers()
	return b.client.RenewLease(ctx, leaseID, basics, access)
}

// ReleaseLease releases the blob's previously-acquired lease.
// For more information, see https://docs.microsoft.com/rest/api/storageservices/lease-blob.
func (b BlobClient) ReleaseLease(ctx context.Context, leaseID string, options *ReleaseBlobLeaseOptions) (BlobReleaseLeaseResponse, error) {
	basics, access := options.pointers()
	return b.client.ReleaseLease(ctx, leaseID, basics, access)
}

// BreakLease breaks the blob's previously-acquired lease (if it exists). Pass the LeaseBreakDefault (-1)
// constant to break a fixed-duration lease when it expires or an infinite lease immediately.
// For more information, see https://docs.microsoft.com/rest/api/storageservices/lease-blob.
func (b BlobClient) BreakLease(ctx context.Context, options *BreakBlobLeaseOptions) (BlobBreakLeaseResponse, error) {
	basics, access := options.pointers()
	return b.client.BreakLease(ctx, basics, access)
}

// ChangeLease changes the blob's lease ID.
// For more information, see https://docs.microsoft.com/rest/api/storageservices/lease-blob.
func (b BlobClient) ChangeLease(ctx context.Context, leaseID string, proposedID string, options *ChangeBlobLeaseOptions) (BlobChangeLeaseResponse, error) {
	basics, access := options.pointers()
	return b.client.ChangeLease(ctx, leaseID, proposedID, basics, access)
}

// StartCopyFromURL copies the data at the source URL to a blob.
// For more information, see https://docs.microsoft.com/rest/api/storageservices/copy-blob.
func (b BlobClient) StartCopyFromURL(ctx context.Context, copySource url.URL, options *StartCopyBlobOptions) (BlobStartCopyFromURLResponse, error) {
	basics, srcAccess, destAccess, lease := options.pointers()
	return b.client.StartCopyFromURL(ctx, copySource, basics, srcAccess, destAccess, lease)
}

// AbortCopyFromURL stops a pending copy that was previously started and leaves a destination blob with 0 length and metadata.
// For more information, see https://docs.microsoft.com/rest/api/storageservices/abort-copy-blob.
func (b BlobClient) AbortCopyFromURL(ctx context.Context, copyID string, options *AbortCopyBlobOptions) (BlobAbortCopyFromURLResponse, error) {
	basics, lease := options.pointers()
	return b.client.AbortCopyFromURL(ctx, copyID, basics, lease)
}

// SetTags operation enables users to set tags on a blob or specific blob version, but not snapshot.
// Each call to this operation replaces all existing tags attached to the blob.
// To remove all tags from the blob, call this operation with no tags set.
// https://docs.microsoft.com/en-us/rest/api/storageservices/set-blob-tags
func (b BlobClient) SetTags(ctx context.Context, options *SetTagsBlobOptions) (BlobSetTagsResponse, error) {
	blobSetTagsOptions, modifiedAccessConditions := options.pointers()
	return b.client.SetTags(ctx, blobSetTagsOptions, modifiedAccessConditions)
}

// GetTags operation enables users to get tags on a blob or specific blob version, or snapshot.
// https://docs.microsoft.com/en-us/rest/api/storageservices/get-blob-tags
func (b BlobClient) GetTags(ctx context.Context, options *GetTagsBlobOptions) (BlobTagsResponse, error) {
	blobGetTagsOptions, modifiedAccessConditions := options.pointers()
	return b.client.GetTags(ctx, blobGetTagsOptions, modifiedAccessConditions)
}<|MERGE_RESOLUTION|>--- conflicted
+++ resolved
@@ -58,14 +58,9 @@
 func (b BlobClient) ToAppendBlobURL() AppendBlobClient {
 	con := newConnectionWithPipeline(b.String(), b.client.con.p)
 	return AppendBlobClient{
-<<<<<<< HEAD
-		client: &appendBlobClient{con},
-		u:      b.u,
-=======
 		client:     &appendBlobClient{con},
 		u:          b.u,
 		BlobClient: BlobClient{client: &blobClient{con: con}},
->>>>>>> 2e0b8ea0
 	}
 }
 
@@ -73,14 +68,9 @@
 func (b BlobClient) ToBlockBlobClient() BlockBlobClient {
 	con := newConnectionWithPipeline(b.String(), b.client.con.p)
 	return BlockBlobClient{
-<<<<<<< HEAD
-		client: &blockBlobClient{con},
-		u:      b.u,
-=======
 		client:     &blockBlobClient{con},
 		u:          b.u,
 		BlobClient: BlobClient{client: &blobClient{con: con}},
->>>>>>> 2e0b8ea0
 	}
 }
 
@@ -88,14 +78,9 @@
 func (b BlobClient) ToPageBlobURL() PageBlobClient {
 	con := newConnectionWithPipeline(b.String(), b.client.con.p)
 	return PageBlobClient{
-<<<<<<< HEAD
-		client: &pageBlobClient{con},
-		u:      b.u,
-=======
 		client:     &pageBlobClient{con},
 		u:          b.u,
 		BlobClient: BlobClient{client: &blobClient{con: con}},
->>>>>>> 2e0b8ea0
 	}
 }
 
