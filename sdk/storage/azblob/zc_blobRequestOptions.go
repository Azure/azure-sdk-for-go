--- conflicted
+++ resolved
@@ -150,106 +150,6 @@
 	return &basics, o.CpkInfo, o.CpkScopeInfo, o.ModifiedAccessConditions, o.LeaseAccessConditions
 }
 
-<<<<<<< HEAD
-type AcquireBlobLeaseOptions struct {
-	// Specifies the duration of the lease, in seconds, or negative one (-1) for a lease that never expires. A non-infinite lease
-	// can be between 15 and 60 seconds. A lease duration cannot be changed using renew or change.
-	Duration int32
-
-	// Proposed lease ID, in a GUID string format. The Blob service returns 400 (Invalid request) if the proposed lease ID is
-	// not in the correct format. See Guid Constructor (String) for a list of valid GUID string formats.
-	ProposedLeaseID *string
-
-	ModifiedAccessConditions *ModifiedAccessConditions
-}
-
-func (o *AcquireBlobLeaseOptions) pointers() (blobAcquireLeaseOptions *BlobAcquireLeaseOptions, modifiedAccessConditions *ModifiedAccessConditions) {
-	if o == nil {
-		return nil, nil
-	}
-
-	basics := BlobAcquireLeaseOptions{
-		Duration:        &o.Duration,
-		ProposedLeaseID: o.ProposedLeaseID,
-	}
-
-	return &basics, o.ModifiedAccessConditions
-}
-
-type RenewBlobLeaseOptions struct {
-	ModifiedAccessConditions *ModifiedAccessConditions
-}
-
-func (o *RenewBlobLeaseOptions) pointers() (blobRenewLeaseOptions *BlobRenewLeaseOptions, modifiedAccessConditions *ModifiedAccessConditions) {
-	if o == nil {
-		return nil, nil
-	}
-
-	return nil, o.ModifiedAccessConditions
-}
-
-type ReleaseBlobLeaseOptions struct {
-	ModifiedAccessConditions *ModifiedAccessConditions
-}
-
-func (o *ReleaseBlobLeaseOptions) pointers() (blobReleaseLeaseOptions *BlobReleaseLeaseOptions, modifiedAccessConditions *ModifiedAccessConditions) {
-	if o == nil {
-		return nil, nil
-	}
-
-	return nil, o.ModifiedAccessConditions
-}
-
-type BreakBlobLeaseOptions struct {
-	// For a break operation, proposed duration the lease should continue before it is broken, in seconds, between 0 and 60. This
-	// break period is only used if it is shorter than the time remaining on the lease. If longer, the time remaining on the lease
-	// is used. A new lease will not be available before the break period has expired, but the lease may be held for longer than
-	// the break period. If this header does not appear with a break operation, a fixed-duration lease breaks after the remaining
-	// lease period elapses, and an infinite lease breaks immediately.
-	BreakPeriod              *int32
-	ModifiedAccessConditions *ModifiedAccessConditions
-}
-
-func (o *BreakBlobLeaseOptions) pointers() (blobBreakLeaseOptions *BlobBreakLeaseOptions, modifiedAccessConditions *ModifiedAccessConditions) {
-	if o == nil {
-		return nil, nil
-	}
-
-	if o.BreakPeriod != nil {
-		period := leasePeriodPointer(*o.BreakPeriod)
-		basics := BlobBreakLeaseOptions{
-			BreakPeriod: period,
-		}
-		return &basics, o.ModifiedAccessConditions
-	}
-
-	return nil, o.ModifiedAccessConditions
-}
-
-// LeaseBreakNaturally tells ContainerURL's or BlobClient's BreakLease method to break the lease using service semantics.
-const LeaseBreakNaturally = -1
-
-func leasePeriodPointer(period int32) (p *int32) {
-	if period != LeaseBreakNaturally {
-		p = &period
-	}
-	return nil
-}
-
-type ChangeBlobLeaseOptions struct {
-	ModifiedAccessConditions *ModifiedAccessConditions
-}
-
-func (o *ChangeBlobLeaseOptions) pointers() (blobChangeLeaseOptions *BlobChangeLeaseOptions, modifiedAccessConditions *ModifiedAccessConditions) {
-	if o == nil {
-		return nil, nil
-	}
-
-	return nil, o.ModifiedAccessConditions
-}
-
-=======
->>>>>>> c8695094
 type StartCopyBlobOptions struct {
 	// Optional. Used to set blob tags in various blob operations.
 	BlobTagsMap *map[string]string
