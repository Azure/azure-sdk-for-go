--- conflicted
+++ resolved
@@ -33,30 +33,22 @@
 		return BlockBlobClient{}, err
 	}
 	con := newConnection(blobURL, cred, options)
-<<<<<<< HEAD
-	return BlockBlobClient{client: &blockBlobClient{con: con}, u: *u}, nil
-=======
 	return BlockBlobClient{
 		client:     &blockBlobClient{con: con},
 		u:          *u,
 		BlobClient: BlobClient{client: &blobClient{con: con}},
 	}, nil
 	//return bbc, nil
->>>>>>> 2e0b8ea0
 }
 
 // WithPipeline creates a new BlockBlobClient object identical to the source but with the specific request policy pipeline.
 func (bb BlockBlobClient) WithPipeline(pipeline azcore.Pipeline) BlockBlobClient {
 	con := newConnectionWithPipeline(bb.u.String(), pipeline)
-<<<<<<< HEAD
-	return BlockBlobClient{client: &blockBlobClient{con}, u: bb.u}
-=======
 	return BlockBlobClient{
 		client:     &blockBlobClient{con},
 		u:          bb.u,
 		BlobClient: BlobClient{client: &blobClient{con: con}},
 	}
->>>>>>> 2e0b8ea0
 }
 
 // URL returns the URL endpoint used by the BlobClient object.
@@ -70,20 +62,6 @@
 	p := NewBlobURLParts(bb.URL())
 	p.Snapshot = snapshot
 	snapshotURL := p.URL()
-<<<<<<< HEAD
-	return BlockBlobClient{
-		client: &blockBlobClient{
-			newConnectionWithPipeline(snapshotURL.String(), bb.client.con.p),
-		},
-		u: bb.u,
-	}
-}
-
-func (bb BlockBlobClient) GetAccountInfo(ctx context.Context) (BlobGetAccountInfoResponse, error) {
-	blobClient := BlobClient{client: &blobClient{bb.client.con, nil}}
-
-	return blobClient.GetAccountInfo(ctx)
-=======
 	con := newConnectionWithPipeline(snapshotURL.String(), bb.client.con.p)
 	return BlockBlobClient{
 		client: &blockBlobClient{
@@ -106,7 +84,6 @@
 		u:          versionIDURL,
 		BlobClient: BlobClient{client: &blobClient{con: con}},
 	}
->>>>>>> 2e0b8ea0
 }
 
 // Upload creates a new block blob or overwrites an existing block blob.
@@ -116,11 +93,7 @@
 // This method panics if the stream is not at position 0.
 // Note that the http client closes the body stream after the request is sent to the service.
 // For more information, see https://docs.microsoft.com/rest/api/storageservices/put-blob.
-<<<<<<< HEAD
-func (bb BlockBlobClient) Upload(ctx context.Context, body azcore.ReadSeekCloser, options *UploadBlockBlobOptions) (BlockBlobUploadResponse, error) {
-=======
 func (bb BlockBlobClient) Upload(ctx context.Context, body io.ReadSeeker, options *UploadBlockBlobOptions) (BlockBlobUploadResponse, error) {
->>>>>>> 2e0b8ea0
 	count, err := validateSeekableStreamAt0AndGetCount(body)
 	if err != nil {
 		return BlockBlobUploadResponse{}, err
