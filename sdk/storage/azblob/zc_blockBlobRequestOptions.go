// Copyright (c) Microsoft Corporation. All rights reserved.
// Licensed under the MIT License.

package azblob

type UploadBlockBlobOptions struct {
	// Optional. Used to set blob tags in various blob operations.
	BlobTagsMap *map[string]string

	// Optional. Specifies a user-defined name-value pair associated with the blob.
	Metadata map[string]string

	// Optional. Indicates the tier to be set on the blob.
	Tier *AccessTier

	// Specify the transactional md5 for the body, to be validated by the service.
	TransactionalContentMD5 []byte

	BlobHTTPHeaders      *BlobHTTPHeaders
	CpkInfo              *CpkInfo
	CpkScopeInfo         *CpkScopeInfo
	BlobAccessConditions *BlobAccessConditions
}

func (o *UploadBlockBlobOptions) pointers() (*BlockBlobUploadOptions, *BlobHTTPHeaders, *LeaseAccessConditions,
	*CpkInfo, *CpkScopeInfo, *ModifiedAccessConditions) {
	if o == nil {
		return nil, nil, nil, nil, nil, nil
	}

	basics := BlockBlobUploadOptions{
		BlobTagsString:          serializeBlobTagsToStrPtr(o.BlobTagsMap),
		Metadata:                o.Metadata,
		Tier:                    o.Tier,
		TransactionalContentMD5: o.TransactionalContentMD5,
	}

	leaseAccessConditions, modifiedAccessConditions := o.BlobAccessConditions.pointers()
	return &basics, o.BlobHTTPHeaders, leaseAccessConditions, o.CpkInfo, o.CpkScopeInfo, modifiedAccessConditions
}

type StageBlockOptions struct {
	CpkInfo                    *CpkInfo
	CpkScopeInfo               *CpkScopeInfo
	LeaseAccessConditions      *LeaseAccessConditions
	BlockBlobStageBlockOptions *BlockBlobStageBlockOptions
}

func (o *StageBlockOptions) pointers() (*LeaseAccessConditions, *BlockBlobStageBlockOptions, *CpkInfo, *CpkScopeInfo) {
	if o == nil {
		return nil, nil, nil, nil
	}

	return o.LeaseAccessConditions, o.BlockBlobStageBlockOptions, o.CpkInfo, o.CpkScopeInfo
}

type StageBlockFromURLOptions struct {
	LeaseAccessConditions          *LeaseAccessConditions
	SourceModifiedAccessConditions *SourceModifiedAccessConditions
	// Provides a client-generated, opaque value with a 1 KB character limit that is recorded in the analytics logs when storage analytics logging is enabled.
	RequestID *string
	// Specify the md5 calculated for the range of bytes that must be read from the copy source.
	SourceContentMD5 []byte
	// Specify the crc64 calculated for the range of bytes that must be read from the copy source.
<<<<<<< HEAD
	SourceContentCRC64 *[]byte
=======
	SourceContentcrc64 []byte
>>>>>>> 52e79196

	Offset *int64

	Count *int64
	// The timeout parameter is expressed in seconds.
	Timeout *int32

	CpkInfo      *CpkInfo
	CpkScopeInfo *CpkScopeInfo
}

func (o *StageBlockFromURLOptions) pointers() (*LeaseAccessConditions, *SourceModifiedAccessConditions, *BlockBlobStageBlockFromURLOptions, *CpkInfo, *CpkScopeInfo) {
	if o == nil {
		return nil, nil, nil, nil, nil
	}

	options := &BlockBlobStageBlockFromURLOptions{
		RequestID:          o.RequestID,
		SourceContentMD5:   o.SourceContentMD5,
		SourceContentCRC64: o.SourceContentCRC64,
		SourceRange:        getSourceRange(o.Offset, o.Count),
		Timeout:            o.Timeout,
	}

	return o.LeaseAccessConditions, o.SourceModifiedAccessConditions, options, o.CpkInfo, o.CpkScopeInfo
}

type CommitBlockListOptions struct {
	BlobTagsMap               *map[string]string
	Metadata                  map[string]string
	RequestID                 *string
	Tier                      *AccessTier
	Timeout                   *int32
	TransactionalContentCRC64 []byte
	TransactionalContentMD5   []byte
	BlobHTTPHeaders           *BlobHTTPHeaders
	CpkInfo                   *CpkInfo
	CpkScopeInfo              *CpkScopeInfo
	BlobAccessConditions      *BlobAccessConditions
}

func (o *CommitBlockListOptions) pointers() (*BlockBlobCommitBlockListOptions, *BlobHTTPHeaders, *CpkInfo, *CpkScopeInfo, *ModifiedAccessConditions, *LeaseAccessConditions) {
	if o == nil {
		return nil, nil, nil, nil, nil, nil
	}

	options := &BlockBlobCommitBlockListOptions{
		BlobTagsString:            serializeBlobTagsToStrPtr(o.BlobTagsMap),
		Metadata:                  o.Metadata,
		RequestID:                 o.RequestID,
		Tier:                      o.Tier,
		Timeout:                   o.Timeout,
		TransactionalContentCRC64: o.TransactionalContentCRC64,
		TransactionalContentMD5:   o.TransactionalContentMD5,
	}
	leaseAccessConditions, modifiedAccessConditions := o.BlobAccessConditions.pointers()
	return options, o.BlobHTTPHeaders, o.CpkInfo, o.CpkScopeInfo, modifiedAccessConditions, leaseAccessConditions
}

type GetBlockListOptions struct {
	BlockBlobGetBlockListOptions *BlockBlobGetBlockListOptions
	BlobAccessConditions         *BlobAccessConditions
}

func (o *GetBlockListOptions) pointers() (*BlockBlobGetBlockListOptions, *ModifiedAccessConditions, *LeaseAccessConditions) {
	if o == nil {
		return nil, nil, nil
	}

	leaseAccessConditions, modifiedAccessConditions := o.BlobAccessConditions.pointers()
	return o.BlockBlobGetBlockListOptions, modifiedAccessConditions, leaseAccessConditions
}

type CopyBlockBlobFromURLOptions struct {
	BlobTagsMap                    *map[string]string
	Metadata                       map[string]string
	RequestID                      *string
	SourceContentMD5               []byte
	Tier                           *AccessTier
	Timeout                        *int32
	SourceModifiedAccessConditions *SourceModifiedAccessConditions
	BlobAccessConditions           *BlobAccessConditions
}

func (o *CopyBlockBlobFromURLOptions) pointers() (*BlobCopyFromURLOptions, *SourceModifiedAccessConditions, *ModifiedAccessConditions, *LeaseAccessConditions) {
	if o == nil {
		return nil, nil, nil, nil
	}

	options := &BlobCopyFromURLOptions{
		BlobTagsString:   serializeBlobTagsToStrPtr(o.BlobTagsMap),
		Metadata:         o.Metadata,
		RequestID:        o.RequestID,
		SourceContentMD5: o.SourceContentMD5,
		Tier:             o.Tier,
		Timeout:          o.Timeout,
	}

	leaseAccessConditions, modifiedAccessConditions := o.BlobAccessConditions.pointers()
	return options, o.SourceModifiedAccessConditions, modifiedAccessConditions, leaseAccessConditions
}<|MERGE_RESOLUTION|>--- conflicted
+++ resolved
@@ -62,11 +62,7 @@
 	// Specify the md5 calculated for the range of bytes that must be read from the copy source.
 	SourceContentMD5 []byte
 	// Specify the crc64 calculated for the range of bytes that must be read from the copy source.
-<<<<<<< HEAD
-	SourceContentCRC64 *[]byte
-=======
 	SourceContentcrc64 []byte
->>>>>>> 52e79196
 
 	Offset *int64
 
@@ -86,7 +82,7 @@
 	options := &BlockBlobStageBlockFromURLOptions{
 		RequestID:          o.RequestID,
 		SourceContentMD5:   o.SourceContentMD5,
-		SourceContentCRC64: o.SourceContentCRC64,
+		SourceContentcrc64: o.SourceContentcrc64,
 		SourceRange:        getSourceRange(o.Offset, o.Count),
 		Timeout:            o.Timeout,
 	}
