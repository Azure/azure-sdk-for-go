--- conflicted
+++ resolved
@@ -8,10 +8,6 @@
 	"github.com/Azure/azure-sdk-for-go/sdk/azcore"
 	"github.com/Azure/azure-sdk-for-go/sdk/azcore/runtime"
 	"github.com/Azure/azure-sdk-for-go/sdk/azcore/to"
-<<<<<<< HEAD
-	"github.com/Azure/azure-sdk-for-go/sdk/storage/azblob"
-=======
->>>>>>> ce1982c3
 	"io"
 )
 
@@ -35,11 +31,7 @@
 // NewBlockBlobClient creates a BlockBlobClient object using the specified URL, Azure AD credential, and options.
 func NewBlockBlobClient(blobURL string, cred azcore.TokenCredential, options *ClientOptions) (*BlockBlobClient, error) {
 	authPolicy := runtime.NewBearerTokenPolicy(cred, []string{tokenScope}, nil)
-<<<<<<< HEAD
-	con := azblob.newConnection(blobURL, authPolicy, options.getConnectionOptions())
-=======
 	con := newConnection(blobURL, authPolicy, options.getConnectionOptions())
->>>>>>> ce1982c3
 	return &BlockBlobClient{
 		client:     &blockBlobClient{con: con},
 		BlobClient: BlobClient{client: &blobClient{con: con}},
@@ -48,11 +40,7 @@
 
 // NewBlockBlobClientWithNoCredential creates a BlockBlobClient object using the specified URL and options.
 func NewBlockBlobClientWithNoCredential(blobURL string, options *ClientOptions) (*BlockBlobClient, error) {
-<<<<<<< HEAD
-	con := azblob.newConnection(blobURL, nil, options.getConnectionOptions())
-=======
 	con := newConnection(blobURL, nil, options.getConnectionOptions())
->>>>>>> ce1982c3
 	return &BlockBlobClient{
 		client:     &blockBlobClient{con: con},
 		BlobClient: BlobClient{client: &blobClient{con: con}},
@@ -62,11 +50,7 @@
 // NewBlockBlobClientWithSharedKey creates a BlockBlobClient object using the specified URL, shared key, and options.
 func NewBlockBlobClientWithSharedKey(blobURL string, cred *SharedKeyCredential, options *ClientOptions) (*BlockBlobClient, error) {
 	authPolicy := newSharedKeyCredPolicy(cred)
-<<<<<<< HEAD
-	con := azblob.newConnection(blobURL, authPolicy, options.getConnectionOptions())
-=======
 	con := newConnection(blobURL, authPolicy, options.getConnectionOptions())
->>>>>>> ce1982c3
 	return &BlockBlobClient{
 		client:     &blockBlobClient{con: con},
 		BlobClient: BlobClient{client: &blobClient{con: con}},
@@ -81,11 +65,7 @@
 		return nil, err
 	}
 	p.Snapshot = snapshot
-<<<<<<< HEAD
-	con := &azblob.connection{u: p.URL(), p: bb.client.con.p}
-=======
 	con := &connection{u: p.URL(), p: bb.client.con.p}
->>>>>>> ce1982c3
 	return &BlockBlobClient{
 		client: &blockBlobClient{con: con},
 		BlobClient: BlobClient{
@@ -103,11 +83,7 @@
 		return nil, err
 	}
 	p.VersionID = versionID
-<<<<<<< HEAD
-	con := &azblob.connection{u: p.URL(), p: bb.client.con.p}
-=======
 	con := &connection{u: p.URL(), p: bb.client.con.p}
->>>>>>> ce1982c3
 	return &BlockBlobClient{
 		client: &blockBlobClient{con: con},
 		BlobClient: BlobClient{
