package azblob

import (
	"context"
	"errors"
	"net/url"
	"time"

	"github.com/Azure/azure-sdk-for-go/sdk/azcore"
)

// A ContainerClient represents a URL to the Azure Storage container allowing you to manipulate its blobs.
type ContainerClient struct {
	client *containerClient
	u      url.URL
}

// NewContainerClient creates a ContainerClient object using the specified URL and request policy pipeline.
func NewContainerClient(containerURL string, cred azcore.Credential, options *connectionOptions) (ContainerClient, error) {
	u, err := url.Parse(containerURL)
	if err != nil {
		return ContainerClient{}, err
	}
	return ContainerClient{client: &containerClient{
		con: newConnection(containerURL, cred, options),
	}, u: *u}, nil
}

// URL returns the URL endpoint used by the ContainerClient object.
func (c ContainerClient) URL() url.URL {
	return c.u
}

// String returns the URL as a string.
func (c ContainerClient) String() string {
	u := c.URL()
	return u.String()
}

// WithPipeline creates a new ContainerClient object identical to the source but with the specified request policy pipeline.
func (c ContainerClient) WithPipeline(pipeline azcore.Pipeline) ContainerClient {
	con := newConnectionWithPipeline(c.u.String(), pipeline)
	return ContainerClient{client: &containerClient{con: con}, u: c.u}
}

// NewBlobClient creates a new BlobClient object by concatenating blobName to the end of
// ContainerClient's URL. The new BlobClient uses the same request policy pipeline as the ContainerClient.
// To change the pipeline, create the BlobClient and then call its WithPipeline method passing in the
// desired pipeline object. Or, call this package's NewBlobClient instead of calling this object's
// NewBlobClient method.
func (c ContainerClient) NewBlobClient(blobName string, mode *PathRenameMode) BlobClient {
	blobURL := appendToURLPath(c.URL(), blobName)
	newCon := newConnectionWithPipeline(blobURL.String(), c.client.con.p)

	return BlobClient{
		client: &blobClient{newCon, mode},
		u:      blobURL,
	}
}

// NewAppendBlobURL creates a new AppendBlobURL object by concatenating blobName to the end of
// ContainerClient's URL. The new AppendBlobURL uses the same request policy pipeline as the ContainerClient.
// To change the pipeline, create the AppendBlobURL and then call its WithPipeline method passing in the
// desired pipeline object. Or, call this package's NewAppendBlobURL instead of calling this object's
// NewAppendBlobURL method.
func (c ContainerClient) NewAppendBlobURL(blobName string) AppendBlobClient {
	blobURL := appendToURLPath(c.URL(), blobName)
	newCon := newConnectionWithPipeline(blobURL.String(), c.client.con.p)

	return AppendBlobClient{
<<<<<<< HEAD
		client: &appendBlobClient{newCon},
		u:      blobURL,
=======
		client:     &appendBlobClient{newCon},
		u:          blobURL,
		BlobClient: BlobClient{client: &blobClient{con: newCon}},
>>>>>>> 2e0b8ea0
	}
}

// NewBlockBlobClient creates a new BlockBlobClient object by concatenating blobName to the end of
// ContainerClient's URL. The new BlockBlobClient uses the same request policy pipeline as the ContainerClient.
// To change the pipeline, create the BlockBlobClient and then call its WithPipeline method passing in the
// desired pipeline object. Or, call this package's NewBlockBlobClient instead of calling this object's
// NewBlockBlobClient method.
func (c ContainerClient) NewBlockBlobClient(blobName string) BlockBlobClient {
	blobURL := appendToURLPath(c.URL(), blobName)
	newCon := newConnectionWithPipeline(blobURL.String(), c.client.con.p)

	return BlockBlobClient{
<<<<<<< HEAD
		client: &blockBlobClient{newCon},
		u:      blobURL,
=======
		client:     &blockBlobClient{newCon},
		u:          blobURL,
		BlobClient: BlobClient{client: &blobClient{con: newCon}},
>>>>>>> 2e0b8ea0
	}
}

// NewPageBlobURL creates a new PageBlobURL object by concatenating blobName to the end of
// ContainerClient's URL. The new PageBlobURL uses the same request policy pipeline as the ContainerClient.
// To change the pipeline, create the PageBlobURL and then call its WithPipeline method passing in the
// desired pipeline object. Or, call this package's NewPageBlobURL instead of calling this object's
// NewPageBlobURL method.
func (c ContainerClient) NewPageBlobClient(blobName string) PageBlobClient {
	blobURL := appendToURLPath(c.URL(), blobName)
	newCon := newConnectionWithPipeline(blobURL.String(), c.client.con.p)

	return PageBlobClient{
<<<<<<< HEAD
		client: &pageBlobClient{newCon},
		u:      blobURL,
=======
		client:     &pageBlobClient{newCon},
		u:          blobURL,
		BlobClient: BlobClient{client: &blobClient{con: newCon}},
>>>>>>> 2e0b8ea0
	}
}

func (c ContainerClient) GetAccountInfo(ctx context.Context) (ContainerGetAccountInfoResponse, error) {
	return c.client.GetAccountInfo(ctx, nil)
}

// Create creates a new container within a storage account. If a container with the same name already exists, the operation fails.
// For more information, see https://docs.microsoft.com/rest/api/storageservices/create-container.
func (c ContainerClient) Create(ctx context.Context, options *CreateContainerOptions) (ContainerCreateResponse, error) {
	basics, cpkInfo := options.pointers()
	return c.client.Create(ctx, basics, cpkInfo)
}

// Delete marks the specified container for deletion. The container and any blobs contained within it are later deleted during garbage collection.
// For more information, see https://docs.microsoft.com/rest/api/storageservices/delete-container.
func (c ContainerClient) Delete(ctx context.Context, options *DeleteContainerOptions) (ContainerDeleteResponse, error) {
	basics, leaseInfo, accessConditions := options.pointers()
	return c.client.Delete(ctx, basics, leaseInfo, accessConditions)
}

func (c ContainerClient) GetMetadata(ctx context.Context, gpo *GetPropertiesOptionsContainer) (map[string]string, error) {
	resp, err := c.GetProperties(ctx, gpo)

	if err != nil {
		return nil, err
	}

	return *resp.Metadata, nil
}

//
//// GetProperties returns the container's properties.
//// For more information, see https://docs.microsoft.com/rest/api/storageservices/get-container-metadata.
func (c ContainerClient) GetProperties(ctx context.Context, gpo *GetPropertiesOptionsContainer) (ContainerGetPropertiesResponse, error) {
	// NOTE: GetMetadata actually calls GetProperties internally because GetProperties returns the metadata AND the properties.
	// This allows us to not expose a GetProperties method at all simplifying the API.
	// The optionals are nil, like they were in track 1.5
	options, leaseAccess := gpo.pointers()

	return c.client.GetProperties(ctx, options, leaseAccess)
}

//// SetMetadata sets the container's metadata.
//// For more information, see https://docs.microsoft.com/rest/api/storageservices/set-container-metadata.
<<<<<<< HEAD
func (c ContainerClient) SetMetadata(ctx context.Context, metadata map[string]string, ac *ContainerAccessConditions) (ContainerSetMetadataResponse, error) {
	if !ac.ModifiedAccessConditions.IfUnmodifiedSince.IsZero() || *ac.ModifiedAccessConditions.IfMatch != ETagNone || *ac.ModifiedAccessConditions.IfNoneMatch != ETagNone {
		return ContainerSetMetadataResponse{}, errors.New("the IfUnmodifiedSince, IfMatch, and IfNoneMatch must have their default values because they are ignored by the blob service")
	}
	metadataOptions := ContainerSetMetadataOptions{
		Metadata: &metadata,
	}

	mac, lac := ac.pointers()

	return c.client.SetMetadata(ctx, &metadataOptions, lac, mac)
=======
func (c ContainerClient) SetMetadata(ctx context.Context, options *SetMetadataContainerOptions) (ContainerSetMetadataResponse, error) {
	// TODO: Ask Ze/Adele: Why we introduced this check. We should let service do this kind of validations.
	//if ac != nil && ac.ModifiedAccessConditions != nil {
	//	if (ac.ModifiedAccessConditions.IfUnmodifiedSince != nil && !(*ac.ModifiedAccessConditions.IfUnmodifiedSince).IsZero()) ||
	//	ac.ModifiedAccessConditions.IfMatch != nil || ac.ModifiedAccessConditions.IfNoneMatch != nil {
	//		return ContainerSetMetadataResponse{}, errors.New("the IfUnmodifiedSince, IfMatch, and IfNoneMatch must " +
	//			"have their default values because they are ignored by the blob service")
	//	}
	//}

	metadataOptions, lac, mac := options.pointers()

	return c.client.SetMetadata(ctx, metadataOptions, lac, mac)
>>>>>>> 2e0b8ea0
}

// GetAccessPolicy returns the container's access policy. The access policy indicates whether container's blobs may be accessed publicly.
// For more information, see https://docs.microsoft.com/rest/api/storageservices/get-container-acl.
func (c ContainerClient) GetAccessPolicy(ctx context.Context, options *GetAccessPolicyOptions) (SignedIDentifierArrayResponse, error) {
	o, ac := options.pointers()

	return c.client.GetAccessPolicy(ctx, o, ac)
}

// SetAccessPolicy sets the container's permissions. The access policy indicates whether blobs in a container may be accessed publicly.
// For more information, see https://docs.microsoft.com/rest/api/storageservices/set-container-acl.
<<<<<<< HEAD
func (c ContainerClient) SetAccessPolicy(ctx context.Context, options SetAccessPolicyOptions) (ContainerSetAccessPolicyResponse, error) {

	accessPolicy := options.ContainerSetAccessPolicyOptions
	if accessPolicy.Access == nil || accessPolicy.ContainerAcl == nil {
		return ContainerSetAccessPolicyResponse{}, errors.New("ContainerSetAccess must be specified with AT LEAST Access and ContainerAcl")
	}

	ac := options.ContainerAccessConditions
	if *ac.ModifiedAccessConditions.IfMatch != ETagNone || *ac.ModifiedAccessConditions.IfNoneMatch != ETagNone {
		return ContainerSetAccessPolicyResponse{}, errors.New("the IfMatch and IfNoneMatch access conditions must have their default values because they are ignored by the service")
	}
=======
func (c ContainerClient) SetAccessPolicy(ctx context.Context, options *SetAccessPolicyOptions) (ContainerSetAccessPolicyResponse, error) {
	//accessPolicy := options.ContainerSetAccessPolicyOptions
	// TODO: Ask Ze/Adele: Why we introduced this check. Service returned "200 OK" without this. And we should let service do this kind of validations.
	//if accessPolicy.Access == nil || accessPolicy.ContainerAcl == nil {
	//	return ContainerSetAccessPolicyResponse{}, errors.New("ContainerSetAccess must be specified with AT LEAST Access and ContainerAcl")
	//}

	//ac := options.ContainerAccessConditions
	//if ac != nil && (*ac.ModifiedAccessConditions.IfMatch != ETagNone || *ac.ModifiedAccessConditions.IfNoneMatch != ETagNone) {
	//	return ContainerSetAccessPolicyResponse{}, errors.New("the IfMatch and IfNoneMatch access conditions must have their default values because they are ignored by the service")
	//}
>>>>>>> 2e0b8ea0

	accessPolicy, mac, lac := options.pointers()

	return c.client.SetAccessPolicy(ctx, &accessPolicy, mac, lac)
}

// AcquireLease acquires a lease on the container for delete operations. The lease duration must be between 15 to 60 seconds, or infinite (-1).
// For more information, see https://docs.microsoft.com/rest/api/storageservices/lease-container.
func (c ContainerClient) AcquireLease(ctx context.Context, leaseOptions *AcquireLeaseOptionsContainer) (ContainerAcquireLeaseResponse, error) {

	if leaseOptions == nil || leaseOptions.ContainerSetAccessPolicyOptions == nil || leaseOptions.ContainerSetAccessPolicyOptions.Duration == nil || leaseOptions.ContainerSetAccessPolicyOptions.ProposedLeaseId == nil {
		return ContainerAcquireLeaseResponse{}, errors.New("leaseOptions must be specified, with at least ProposedLeaseID and Duration specified under ContainerAcquireLeaseOptions")
	}

	return c.client.AcquireLease(ctx, leaseOptions.ContainerSetAccessPolicyOptions, leaseOptions.ModifiedAccessConditions)
}

// RenewLease renews the container's previously-acquired lease.
// For more information, see https://docs.microsoft.com/rest/api/storageservices/lease-container.
func (c ContainerClient) RenewLease(ctx context.Context, leaseId string, leaseOptions *RenewLeaseOptionsContainer) (ContainerRenewLeaseResponse, error) {
	renewOptions, accessConditions := leaseOptions.pointers()

	return c.client.RenewLease(ctx, leaseId, renewOptions, accessConditions)
}

// ReleaseLease releases the container's previously-acquired lease.
// For more information, see https://docs.microsoft.com/rest/api/storageservices/lease-container.
func (c ContainerClient) ReleaseLease(ctx context.Context, leaseID string, leaseOptions *ReleaseLeaseOptionsContainer) (ContainerReleaseLeaseResponse, error) {
	options, ac := leaseOptions.pointers()

	return c.client.ReleaseLease(ctx, leaseID, options, ac)
}

// BreakLease breaks the container's previously-acquired lease (if it exists).
// For more information, see https://docs.microsoft.com/rest/api/storageservices/lease-container.
func (c ContainerClient) BreakLease(ctx context.Context, container *BreakLeaseOptionsContainer) (ContainerBreakLeaseResponse, error) {
	options, ac := container.pointers()

	return c.client.BreakLease(ctx, options, ac)
}

// ChangeLease changes the container's lease ID.
// For more information, see https://docs.microsoft.com/rest/api/storageservices/lease-container.
func (c ContainerClient) ChangeLease(ctx context.Context, leaseID string, proposedID string, options *ChangeLeaseOptionsContainer) (ContainerChangeLeaseResponse, error) {
	clo, ac := options.pointers()

	return c.client.ChangeLease(ctx, leaseID, proposedID, clo, ac)
}

// ListBlobsFlatSegment returns a channel of blobs starting from the specified Marker. Use an empty
// Marker to start enumeration from the beginning. Blob names are returned in lexicographic order.
// For more information, see https://docs.microsoft.com/rest/api/storageservices/list-blobs.
// The returned channel contains individual blob items.
// AutoPagerTimeout specifies the amount of time with no read operations before the channel times out and closes. Specify no time and it will be ignored.
// AutoPagerBufferSize specifies the channel's buffer size.
// Both the blob item channel and error channel should be watched. Only one error will be released via this channel (or a nil error, to register a clean exit.)
func (c ContainerClient) ListBlobsFlatSegment(ctx context.Context, AutoPagerBufferSize uint, AutoPagerTimeout time.Duration, listOptions *ContainerListBlobFlatSegmentOptions) (chan BlobItemInternal, chan error) {
	pager := c.client.ListBlobFlatSegment(listOptions)

	output := make(chan BlobItemInternal, AutoPagerBufferSize)
<<<<<<< HEAD
	errChan := make(chan error, 1)

	if err := pager.Err(); err  != nil {
		errChan <- err
		close(output)
		close(errChan)
		return output, errChan
	}

=======
>>>>>>> 2e0b8ea0
	go listBlobsFlatSegmentAutoPager{
		pager,
		output,
		errChan,
		ctx,
		AutoPagerTimeout,
		nil,
	}.Go()

	return output, errChan
}

// ListBlobsHierarchySegment returns a channel of blobs starting from the specified Marker. Use an empty
// Marker to start enumeration from the beginning. Blob names are returned in lexicographic order.
// After getting a segment, process it, and then call ListBlobsHierarchicalSegment again (passing the the
// previously-returned Marker) to get the next segment.
// For more information, see https://docs.microsoft.com/rest/api/storageservices/list-blobs.
// AutoPagerTimeout specifies the amount of time with no read operations before the channel times out and closes. Specify no time and it will be ignored.
// AutoPagerBufferSize specifies the channel's buffer size.
<<<<<<< HEAD
// Both the blob item channel and error channel should be watched. Only one error will be released via this channel (or a nil error, to register a clean exit.)
func (c ContainerClient) ListBlobsHierarchySegment(ctx context.Context, delimiter string, AutoPagerBufferSize uint, AutoPagerTimeout time.Duration, listOptions *ContainerListBlobHierarchySegmentOptions) (chan BlobItemInternal, chan error) {
	pager := c.client.ListBlobHierarchySegment(delimiter, listOptions)


	output := make(chan BlobItemInternal, AutoPagerBufferSize)
	errChan := make(chan error, 1)

	if err := pager.Err(); err  != nil {
		errChan <- err
		close(output)
		close(errChan)
		return output, errChan
	}

=======
func (c ContainerClient) ListBlobsHierarchySegment(ctx context.Context, delimiter string, AutoPagerBufferSize uint, AutoPagerTimeout time.Duration, listOptions *ContainerListBlobHierarchySegmentOptions) (chan BlobItemInternal, error) {
	pager := c.client.ListBlobHierarchySegment(delimiter, listOptions)

	output := make(chan BlobItemInternal, AutoPagerBufferSize)
>>>>>>> 2e0b8ea0
	go listBlobsHierarchySegmentAutoPager{
		pager,
		output,
		errChan,
		ctx,
		AutoPagerTimeout,
		nil,
	}.Go()

	return output, errChan
}<|MERGE_RESOLUTION|>--- conflicted
+++ resolved
@@ -68,14 +68,9 @@
 	newCon := newConnectionWithPipeline(blobURL.String(), c.client.con.p)
 
 	return AppendBlobClient{
-<<<<<<< HEAD
-		client: &appendBlobClient{newCon},
-		u:      blobURL,
-=======
 		client:     &appendBlobClient{newCon},
 		u:          blobURL,
 		BlobClient: BlobClient{client: &blobClient{con: newCon}},
->>>>>>> 2e0b8ea0
 	}
 }
 
@@ -89,14 +84,9 @@
 	newCon := newConnectionWithPipeline(blobURL.String(), c.client.con.p)
 
 	return BlockBlobClient{
-<<<<<<< HEAD
-		client: &blockBlobClient{newCon},
-		u:      blobURL,
-=======
 		client:     &blockBlobClient{newCon},
 		u:          blobURL,
 		BlobClient: BlobClient{client: &blobClient{con: newCon}},
->>>>>>> 2e0b8ea0
 	}
 }
 
@@ -110,14 +100,9 @@
 	newCon := newConnectionWithPipeline(blobURL.String(), c.client.con.p)
 
 	return PageBlobClient{
-<<<<<<< HEAD
-		client: &pageBlobClient{newCon},
-		u:      blobURL,
-=======
 		client:     &pageBlobClient{newCon},
 		u:          blobURL,
 		BlobClient: BlobClient{client: &blobClient{con: newCon}},
->>>>>>> 2e0b8ea0
 	}
 }
 
@@ -163,19 +148,6 @@
 
 //// SetMetadata sets the container's metadata.
 //// For more information, see https://docs.microsoft.com/rest/api/storageservices/set-container-metadata.
-<<<<<<< HEAD
-func (c ContainerClient) SetMetadata(ctx context.Context, metadata map[string]string, ac *ContainerAccessConditions) (ContainerSetMetadataResponse, error) {
-	if !ac.ModifiedAccessConditions.IfUnmodifiedSince.IsZero() || *ac.ModifiedAccessConditions.IfMatch != ETagNone || *ac.ModifiedAccessConditions.IfNoneMatch != ETagNone {
-		return ContainerSetMetadataResponse{}, errors.New("the IfUnmodifiedSince, IfMatch, and IfNoneMatch must have their default values because they are ignored by the blob service")
-	}
-	metadataOptions := ContainerSetMetadataOptions{
-		Metadata: &metadata,
-	}
-
-	mac, lac := ac.pointers()
-
-	return c.client.SetMetadata(ctx, &metadataOptions, lac, mac)
-=======
 func (c ContainerClient) SetMetadata(ctx context.Context, options *SetMetadataContainerOptions) (ContainerSetMetadataResponse, error) {
 	// TODO: Ask Ze/Adele: Why we introduced this check. We should let service do this kind of validations.
 	//if ac != nil && ac.ModifiedAccessConditions != nil {
@@ -189,7 +161,6 @@
 	metadataOptions, lac, mac := options.pointers()
 
 	return c.client.SetMetadata(ctx, metadataOptions, lac, mac)
->>>>>>> 2e0b8ea0
 }
 
 // GetAccessPolicy returns the container's access policy. The access policy indicates whether container's blobs may be accessed publicly.
@@ -202,19 +173,6 @@
 
 // SetAccessPolicy sets the container's permissions. The access policy indicates whether blobs in a container may be accessed publicly.
 // For more information, see https://docs.microsoft.com/rest/api/storageservices/set-container-acl.
-<<<<<<< HEAD
-func (c ContainerClient) SetAccessPolicy(ctx context.Context, options SetAccessPolicyOptions) (ContainerSetAccessPolicyResponse, error) {
-
-	accessPolicy := options.ContainerSetAccessPolicyOptions
-	if accessPolicy.Access == nil || accessPolicy.ContainerAcl == nil {
-		return ContainerSetAccessPolicyResponse{}, errors.New("ContainerSetAccess must be specified with AT LEAST Access and ContainerAcl")
-	}
-
-	ac := options.ContainerAccessConditions
-	if *ac.ModifiedAccessConditions.IfMatch != ETagNone || *ac.ModifiedAccessConditions.IfNoneMatch != ETagNone {
-		return ContainerSetAccessPolicyResponse{}, errors.New("the IfMatch and IfNoneMatch access conditions must have their default values because they are ignored by the service")
-	}
-=======
 func (c ContainerClient) SetAccessPolicy(ctx context.Context, options *SetAccessPolicyOptions) (ContainerSetAccessPolicyResponse, error) {
 	//accessPolicy := options.ContainerSetAccessPolicyOptions
 	// TODO: Ask Ze/Adele: Why we introduced this check. Service returned "200 OK" without this. And we should let service do this kind of validations.
@@ -226,7 +184,6 @@
 	//if ac != nil && (*ac.ModifiedAccessConditions.IfMatch != ETagNone || *ac.ModifiedAccessConditions.IfNoneMatch != ETagNone) {
 	//	return ContainerSetAccessPolicyResponse{}, errors.New("the IfMatch and IfNoneMatch access conditions must have their default values because they are ignored by the service")
 	//}
->>>>>>> 2e0b8ea0
 
 	accessPolicy, mac, lac := options.pointers()
 
@@ -287,18 +244,15 @@
 	pager := c.client.ListBlobFlatSegment(listOptions)
 
 	output := make(chan BlobItemInternal, AutoPagerBufferSize)
-<<<<<<< HEAD
 	errChan := make(chan error, 1)
 
-	if err := pager.Err(); err  != nil {
+	if err := pager.Err(); err != nil {
 		errChan <- err
 		close(output)
 		close(errChan)
 		return output, errChan
 	}
 
-=======
->>>>>>> 2e0b8ea0
 	go listBlobsFlatSegmentAutoPager{
 		pager,
 		output,
@@ -318,28 +272,20 @@
 // For more information, see https://docs.microsoft.com/rest/api/storageservices/list-blobs.
 // AutoPagerTimeout specifies the amount of time with no read operations before the channel times out and closes. Specify no time and it will be ignored.
 // AutoPagerBufferSize specifies the channel's buffer size.
-<<<<<<< HEAD
 // Both the blob item channel and error channel should be watched. Only one error will be released via this channel (or a nil error, to register a clean exit.)
 func (c ContainerClient) ListBlobsHierarchySegment(ctx context.Context, delimiter string, AutoPagerBufferSize uint, AutoPagerTimeout time.Duration, listOptions *ContainerListBlobHierarchySegmentOptions) (chan BlobItemInternal, chan error) {
 	pager := c.client.ListBlobHierarchySegment(delimiter, listOptions)
 
-
 	output := make(chan BlobItemInternal, AutoPagerBufferSize)
 	errChan := make(chan error, 1)
 
-	if err := pager.Err(); err  != nil {
+	if err := pager.Err(); err != nil {
 		errChan <- err
 		close(output)
 		close(errChan)
 		return output, errChan
 	}
 
-=======
-func (c ContainerClient) ListBlobsHierarchySegment(ctx context.Context, delimiter string, AutoPagerBufferSize uint, AutoPagerTimeout time.Duration, listOptions *ContainerListBlobHierarchySegmentOptions) (chan BlobItemInternal, error) {
-	pager := c.client.ListBlobHierarchySegment(delimiter, listOptions)
-
-	output := make(chan BlobItemInternal, AutoPagerBufferSize)
->>>>>>> 2e0b8ea0
 	go listBlobsHierarchySegmentAutoPager{
 		pager,
 		output,
