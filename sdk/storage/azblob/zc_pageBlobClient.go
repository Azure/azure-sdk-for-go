package azblob

import (
	"context"
	"github.com/Azure/azure-sdk-for-go/sdk/azcore"
	"io"
	"net/url"
)

const (
	// PageBlobPageBytes indicates the number of bytes in a page (512).
	PageBlobPageBytes = 512

<<<<<<< HEAD
	"github.com/Azure/azure-sdk-for-go/sdk/azcore"
=======
	// PageBlobMaxUploadPagesBytes indicates the maximum number of bytes that can be sent in a call to PutPage.
	PageBlobMaxUploadPagesBytes = 4 * 1024 * 1024 // 4MB
>>>>>>> 2e0b8ea0
)

type PageBlobClient struct {
	BlobClient
	client *pageBlobClient
	u      url.URL
}

func NewPageBlobClient(blobURL string, cred azcore.Credential, options *connectionOptions) (PageBlobClient, error) {
	u, err := url.Parse(blobURL)
	if err != nil {
		return PageBlobClient{}, err
	}
	con := newConnection(blobURL, cred, options)
<<<<<<< HEAD
	return PageBlobClient{client: &pageBlobClient{con: con}, u: *u}, nil
=======
	return PageBlobClient{
		client:     &pageBlobClient{con: con},
		u:          *u,
		BlobClient: BlobClient{client: &blobClient{con: con}},
	}, nil
>>>>>>> 2e0b8ea0
}

func (pb PageBlobClient) WithPipeline(pipeline azcore.Pipeline) PageBlobClient {
	con := newConnectionWithPipeline(pb.u.String(), pipeline)
<<<<<<< HEAD
	return PageBlobClient{client: &pageBlobClient{con}, u: pb.u}
=======
	return PageBlobClient{
		client:     &pageBlobClient{con},
		u:          pb.u,
		BlobClient: BlobClient{client: &blobClient{con: con}},
	}
>>>>>>> 2e0b8ea0
}

func (pb PageBlobClient) URL() url.URL {
	return pb.u
}

// WithSnapshot creates a new PageBlobURL object identical to the source but with the specified snapshot timestamp.
// Pass "" to remove the snapshot returning a URL to the base blob.
func (pb PageBlobClient) WithSnapshot(snapshot string) PageBlobClient {
	p := NewBlobURLParts(pb.URL())
	p.Snapshot = snapshot
	snapshotURL := p.URL()
<<<<<<< HEAD
	return PageBlobClient{
		client: &pageBlobClient{
			newConnectionWithPipeline(snapshotURL.String(), pb.client.con.p),
		},
		u: pb.u,
	}
}

func (pb PageBlobClient) GetAccountInfo(ctx context.Context) (BlobGetAccountInfoResponse, error) {
	blobClient := BlobClient{client: &blobClient{pb.client.con, nil}}

	return blobClient.GetAccountInfo(ctx)
}

=======

	con := newConnectionWithPipeline(snapshotURL.String(), pb.client.con.p)
	return PageBlobClient{
		client:     &pageBlobClient{con: con},
		u:          snapshotURL,
		BlobClient: BlobClient{client: &blobClient{con: con}},
	}
}

// WithVersionID creates a new PageBlobURL object identical to the source but with the specified snapshot timestamp.
// Pass "" to remove the version returning a URL to the base blob.
func (pb PageBlobClient) WithVersionID(versionID string) PageBlobClient {
	p := NewBlobURLParts(pb.URL())
	p.VersionID = versionID
	versionIDURL := p.URL()
	con := newConnectionWithPipeline(versionIDURL.String(), pb.client.con.p)
	return PageBlobClient{
		client:     &pageBlobClient{con: con},
		u:          versionIDURL,
		BlobClient: BlobClient{client: &blobClient{con: con}},
	}
}

// Create creates a page blob of the specified length. Call PutPage to upload data to a page blob.
// For more information, see https://docs.microsoft.com/rest/api/storageservices/put-blob.
>>>>>>> 2e0b8ea0
func (pb PageBlobClient) Create(ctx context.Context, size int64, options *CreatePageBlobOptions) (PageBlobCreateResponse, error) {
	creationOptions, httpHeaders, cpkInfo, cpkScope, lac, mac := options.pointers()

	return pb.client.Create(ctx, 0, size, creationOptions, httpHeaders, lac, cpkInfo, cpkScope, mac)
}

<<<<<<< HEAD
func (pb PageBlobClient) UploadPages(ctx context.Context, offset int, body io.ReadSeeker, options *UploadPagesOptions) (PageBlobUploadPagesResponse, error) {
=======
// UploadPages writes 1 or more pages to the page blob. The start offset and the stream size must be a multiple of 512 bytes.
// This method panics if the stream is not at position 0.
// Note that the http client closes the body stream after the request is sent to the service.
// For more information, see https://docs.microsoft.com/rest/api/storageservices/put-page.
func (pb PageBlobClient) UploadPages(ctx context.Context, body io.ReadSeeker, options *UploadPagesOptions) (PageBlobUploadPagesResponse, error) {
>>>>>>> 2e0b8ea0
	count, err := validateSeekableStreamAt0AndGetCount(body)

	if err != nil {
		return PageBlobUploadPagesResponse{}, err
	}

	uploadOptions, cpkInfo, cpkScope, snac, lac, mac := options.pointers()

	return pb.client.UploadPages(ctx, count, azcore.NopCloser(body), uploadOptions, lac, cpkInfo, cpkScope, snac, mac)
}

<<<<<<< HEAD
func (pb PageBlobClient) UploadPagesFromURL(ctx context.Context, source url.URL, sourceOffset, blobOffset, count int64, options *UploadPagesFromURLOptions) (PageBlobUploadPagesFromURLResponse, error) {
=======
// UploadPagesFromURL copies 1 or more pages from a source URL to the page blob.
// The sourceOffset specifies the start offset of source data to copy from.
// The destOffset specifies the start offset of data in page blob will be written to.
// The count must be a multiple of 512 bytes.
// For more information, see https://docs.microsoft.com/rest/api/storageservices/put-page-from-url.
func (pb PageBlobClient) UploadPagesFromURL(ctx context.Context, source url.URL, sourceOffset, destOffset, count int64, options *UploadPagesFromURLOptions) (PageBlobUploadPagesFromURLResponse, error) {
>>>>>>> 2e0b8ea0
	uploadOptions, cpkInfo, cpkScope, snac, smac, lac, mac := options.pointers()

	return pb.client.UploadPagesFromURL(ctx, source, rangeToString(sourceOffset, count), 0, rangeToString(destOffset, count), uploadOptions, cpkInfo, cpkScope, lac, snac, mac, smac)
}

<<<<<<< HEAD
=======
// ClearPages frees the specified pages from the page blob.
// For more information, see https://docs.microsoft.com/rest/api/storageservices/put-page.
>>>>>>> 2e0b8ea0
func (pb PageBlobClient) ClearPages(ctx context.Context, offset, count int64, options *ClearPagesOptions) (PageBlobClearPagesResponse, error) {
	clearOptions := &PageBlobClearPagesOptions{
		RangeParameter: rangeToStringPtr(offset, count),
	}

	cpkInfo, cpkScope, snac, lac, mac := options.pointers()

	return pb.client.ClearPages(ctx, 0, clearOptions, lac, cpkInfo, cpkScope, snac, mac)
}

<<<<<<< HEAD
=======
// GetPageRanges returns the list of valid page ranges for a page blob or snapshot of a page blob.
// For more information, see https://docs.microsoft.com/rest/api/storageservices/get-page-ranges.
>>>>>>> 2e0b8ea0
func (pb PageBlobClient) GetPageRanges(ctx context.Context, offset, count int64, options *GetPageRangesOptions) (PageListResponse, error) {
	snapshot, lac, mac := options.pointers()

	getRangesOptions := &PageBlobGetPageRangesOptions{
		RangeParameter: rangeToStringPtr(offset, count),
		Snapshot:       snapshot,
	}

	return pb.client.GetPageRanges(ctx, getRangesOptions, lac, mac)
}

<<<<<<< HEAD
=======
// GetManagedDiskPageRangesDiff gets the collection of page ranges that differ between a specified snapshot and this page blob representing managed disk.
// For more information, see https://docs.microsoft.com/rest/api/storageservices/get-page-ranges.
//func (pb PageBlobURL) GetManagedDiskPageRangesDiff(ctx context.Context, offset int64, count int64, prevSnapshot *string, prevSnapshotURL *string, ac BlobAccessConditions) (*PageList, error) {
//	ifModifiedSince, ifUnmodifiedSince, ifMatchETag, ifNoneMatchETag := ac.ModifiedAccessConditions.pointers()
//
//	return pb.pbClient.GetPageRangesDiff(ctx, nil, nil, prevSnapshot,
//		prevSnapshotURL, // Get managed disk diff
//		httpRange{offset: offset, count: count}.pointers(),
//		ac.LeaseAccessConditions.pointers(),
//		ifModifiedSince, ifUnmodifiedSince, ifMatchETag, ifNoneMatchETag,
//		nil, // Blob ifTags
//		nil)
//}

// GetPageRangesDiff gets the collection of page ranges that differ between a specified snapshot and this page blob.
// For more information, see https://docs.microsoft.com/rest/api/storageservices/get-page-ranges.
>>>>>>> 2e0b8ea0
func (pb PageBlobClient) GetPageRangesDiff(ctx context.Context, offset, count int64, prevSnapshot string, options *GetPageRangesOptions) (PageListResponse, error) {
	snapshot, lac, mac := options.pointers()

	diffOptions := &PageBlobGetPageRangesDiffOptions{
		Prevsnapshot:   &prevSnapshot,
		RangeParameter: rangeToStringPtr(offset, count),
		Snapshot:       snapshot,
	}

	return pb.client.GetPageRangesDiff(ctx, diffOptions, lac, mac)
}

<<<<<<< HEAD
=======
// Resize resizes the page blob to the specified size (which must be a multiple of 512).
// For more information, see https://docs.microsoft.com/rest/api/storageservices/set-blob-properties.
>>>>>>> 2e0b8ea0
func (pb PageBlobClient) Resize(ctx context.Context, size int64, options *ResizePageBlobOptions) (PageBlobResizeResponse, error) {
	cpkInfo, cpkScope, lac, mac := options.pointers()

	return pb.client.Resize(ctx, size, nil, lac, cpkInfo, cpkScope, mac)
}

<<<<<<< HEAD
func (pb PageBlobClient) UpdateSequenceNumber(ctx context.Context, actionType SequenceNumberActionType, options *UpdateSequenceNumberPageBlob) (PageBlobUpdateSequenceNumberResponse, error) {
	updateOptions, lac, mac := options.pointers()

	return pb.client.UpdateSequenceNumber(ctx, actionType, updateOptions, lac, mac)
}

func (pb PageBlobClient) StartCopyIncremental(ctx context.Context, source url.URL, conditions *ModifiedAccessConditions) (PageBlobCopyIncrementalResponse, error) {
	return pb.client.CopyIncremental(ctx, source, nil, conditions)
=======
// UpdateSequenceNumber sets the page blob's sequence number.
func (pb PageBlobClient) UpdateSequenceNumber(ctx context.Context, options *UpdateSequenceNumberPageBlob) (PageBlobUpdateSequenceNumberResponse, error) {
	updateOptions, actionType, lac, mac := options.pointers()
	return pb.client.UpdateSequenceNumber(ctx, *actionType, updateOptions, lac, mac)
}

// StartCopyIncremental begins an operation to start an incremental copy from one page blob's snapshot to this page blob.
// The snapshot is copied such that only the differential changes between the previously copied snapshot are transferred to the destination.
// The copied snapshots are complete copies of the original snapshot and can be read or copied from as usual.
// For more information, see https://docs.microsoft.com/rest/api/storageservices/incremental-copy-blob and
// https://docs.microsoft.com/en-us/azure/virtual-machines/windows/incremental-snapshots.
func (pb PageBlobClient) StartCopyIncremental(ctx context.Context, source url.URL, prevSnapshot string, options *CopyIncrementalPageBlobOptions) (PageBlobCopyIncrementalResponse, error) {
	queryParams := source.Query()
	queryParams.Set("snapshot", prevSnapshot)
	source.RawQuery = queryParams.Encode()

	pageBlobCopyIncrementalOptions, modifiedAccessConditions := options.pointers()
	return pb.client.CopyIncremental(ctx, source, pageBlobCopyIncrementalOptions, modifiedAccessConditions)
>>>>>>> 2e0b8ea0
}<|MERGE_RESOLUTION|>--- conflicted
+++ resolved
@@ -11,12 +11,8 @@
 	// PageBlobPageBytes indicates the number of bytes in a page (512).
 	PageBlobPageBytes = 512
 
-<<<<<<< HEAD
-	"github.com/Azure/azure-sdk-for-go/sdk/azcore"
-=======
 	// PageBlobMaxUploadPagesBytes indicates the maximum number of bytes that can be sent in a call to PutPage.
 	PageBlobMaxUploadPagesBytes = 4 * 1024 * 1024 // 4MB
->>>>>>> 2e0b8ea0
 )
 
 type PageBlobClient struct {
@@ -31,28 +27,20 @@
 		return PageBlobClient{}, err
 	}
 	con := newConnection(blobURL, cred, options)
-<<<<<<< HEAD
-	return PageBlobClient{client: &pageBlobClient{con: con}, u: *u}, nil
-=======
 	return PageBlobClient{
 		client:     &pageBlobClient{con: con},
 		u:          *u,
 		BlobClient: BlobClient{client: &blobClient{con: con}},
 	}, nil
->>>>>>> 2e0b8ea0
 }
 
 func (pb PageBlobClient) WithPipeline(pipeline azcore.Pipeline) PageBlobClient {
 	con := newConnectionWithPipeline(pb.u.String(), pipeline)
-<<<<<<< HEAD
-	return PageBlobClient{client: &pageBlobClient{con}, u: pb.u}
-=======
 	return PageBlobClient{
 		client:     &pageBlobClient{con},
 		u:          pb.u,
 		BlobClient: BlobClient{client: &blobClient{con: con}},
 	}
->>>>>>> 2e0b8ea0
 }
 
 func (pb PageBlobClient) URL() url.URL {
@@ -65,22 +53,6 @@
 	p := NewBlobURLParts(pb.URL())
 	p.Snapshot = snapshot
 	snapshotURL := p.URL()
-<<<<<<< HEAD
-	return PageBlobClient{
-		client: &pageBlobClient{
-			newConnectionWithPipeline(snapshotURL.String(), pb.client.con.p),
-		},
-		u: pb.u,
-	}
-}
-
-func (pb PageBlobClient) GetAccountInfo(ctx context.Context) (BlobGetAccountInfoResponse, error) {
-	blobClient := BlobClient{client: &blobClient{pb.client.con, nil}}
-
-	return blobClient.GetAccountInfo(ctx)
-}
-
-=======
 
 	con := newConnectionWithPipeline(snapshotURL.String(), pb.client.con.p)
 	return PageBlobClient{
@@ -106,22 +78,17 @@
 
 // Create creates a page blob of the specified length. Call PutPage to upload data to a page blob.
 // For more information, see https://docs.microsoft.com/rest/api/storageservices/put-blob.
->>>>>>> 2e0b8ea0
 func (pb PageBlobClient) Create(ctx context.Context, size int64, options *CreatePageBlobOptions) (PageBlobCreateResponse, error) {
 	creationOptions, httpHeaders, cpkInfo, cpkScope, lac, mac := options.pointers()
 
 	return pb.client.Create(ctx, 0, size, creationOptions, httpHeaders, lac, cpkInfo, cpkScope, mac)
 }
 
-<<<<<<< HEAD
-func (pb PageBlobClient) UploadPages(ctx context.Context, offset int, body io.ReadSeeker, options *UploadPagesOptions) (PageBlobUploadPagesResponse, error) {
-=======
 // UploadPages writes 1 or more pages to the page blob. The start offset and the stream size must be a multiple of 512 bytes.
 // This method panics if the stream is not at position 0.
 // Note that the http client closes the body stream after the request is sent to the service.
 // For more information, see https://docs.microsoft.com/rest/api/storageservices/put-page.
 func (pb PageBlobClient) UploadPages(ctx context.Context, body io.ReadSeeker, options *UploadPagesOptions) (PageBlobUploadPagesResponse, error) {
->>>>>>> 2e0b8ea0
 	count, err := validateSeekableStreamAt0AndGetCount(body)
 
 	if err != nil {
@@ -133,26 +100,19 @@
 	return pb.client.UploadPages(ctx, count, azcore.NopCloser(body), uploadOptions, lac, cpkInfo, cpkScope, snac, mac)
 }
 
-<<<<<<< HEAD
-func (pb PageBlobClient) UploadPagesFromURL(ctx context.Context, source url.URL, sourceOffset, blobOffset, count int64, options *UploadPagesFromURLOptions) (PageBlobUploadPagesFromURLResponse, error) {
-=======
 // UploadPagesFromURL copies 1 or more pages from a source URL to the page blob.
 // The sourceOffset specifies the start offset of source data to copy from.
 // The destOffset specifies the start offset of data in page blob will be written to.
 // The count must be a multiple of 512 bytes.
 // For more information, see https://docs.microsoft.com/rest/api/storageservices/put-page-from-url.
 func (pb PageBlobClient) UploadPagesFromURL(ctx context.Context, source url.URL, sourceOffset, destOffset, count int64, options *UploadPagesFromURLOptions) (PageBlobUploadPagesFromURLResponse, error) {
->>>>>>> 2e0b8ea0
 	uploadOptions, cpkInfo, cpkScope, snac, smac, lac, mac := options.pointers()
 
 	return pb.client.UploadPagesFromURL(ctx, source, rangeToString(sourceOffset, count), 0, rangeToString(destOffset, count), uploadOptions, cpkInfo, cpkScope, lac, snac, mac, smac)
 }
 
-<<<<<<< HEAD
-=======
 // ClearPages frees the specified pages from the page blob.
 // For more information, see https://docs.microsoft.com/rest/api/storageservices/put-page.
->>>>>>> 2e0b8ea0
 func (pb PageBlobClient) ClearPages(ctx context.Context, offset, count int64, options *ClearPagesOptions) (PageBlobClearPagesResponse, error) {
 	clearOptions := &PageBlobClearPagesOptions{
 		RangeParameter: rangeToStringPtr(offset, count),
@@ -163,11 +123,8 @@
 	return pb.client.ClearPages(ctx, 0, clearOptions, lac, cpkInfo, cpkScope, snac, mac)
 }
 
-<<<<<<< HEAD
-=======
 // GetPageRanges returns the list of valid page ranges for a page blob or snapshot of a page blob.
 // For more information, see https://docs.microsoft.com/rest/api/storageservices/get-page-ranges.
->>>>>>> 2e0b8ea0
 func (pb PageBlobClient) GetPageRanges(ctx context.Context, offset, count int64, options *GetPageRangesOptions) (PageListResponse, error) {
 	snapshot, lac, mac := options.pointers()
 
@@ -179,8 +136,6 @@
 	return pb.client.GetPageRanges(ctx, getRangesOptions, lac, mac)
 }
 
-<<<<<<< HEAD
-=======
 // GetManagedDiskPageRangesDiff gets the collection of page ranges that differ between a specified snapshot and this page blob representing managed disk.
 // For more information, see https://docs.microsoft.com/rest/api/storageservices/get-page-ranges.
 //func (pb PageBlobURL) GetManagedDiskPageRangesDiff(ctx context.Context, offset int64, count int64, prevSnapshot *string, prevSnapshotURL *string, ac BlobAccessConditions) (*PageList, error) {
@@ -197,7 +152,6 @@
 
 // GetPageRangesDiff gets the collection of page ranges that differ between a specified snapshot and this page blob.
 // For more information, see https://docs.microsoft.com/rest/api/storageservices/get-page-ranges.
->>>>>>> 2e0b8ea0
 func (pb PageBlobClient) GetPageRangesDiff(ctx context.Context, offset, count int64, prevSnapshot string, options *GetPageRangesOptions) (PageListResponse, error) {
 	snapshot, lac, mac := options.pointers()
 
@@ -210,27 +164,14 @@
 	return pb.client.GetPageRangesDiff(ctx, diffOptions, lac, mac)
 }
 
-<<<<<<< HEAD
-=======
 // Resize resizes the page blob to the specified size (which must be a multiple of 512).
 // For more information, see https://docs.microsoft.com/rest/api/storageservices/set-blob-properties.
->>>>>>> 2e0b8ea0
 func (pb PageBlobClient) Resize(ctx context.Context, size int64, options *ResizePageBlobOptions) (PageBlobResizeResponse, error) {
 	cpkInfo, cpkScope, lac, mac := options.pointers()
 
 	return pb.client.Resize(ctx, size, nil, lac, cpkInfo, cpkScope, mac)
 }
 
-<<<<<<< HEAD
-func (pb PageBlobClient) UpdateSequenceNumber(ctx context.Context, actionType SequenceNumberActionType, options *UpdateSequenceNumberPageBlob) (PageBlobUpdateSequenceNumberResponse, error) {
-	updateOptions, lac, mac := options.pointers()
-
-	return pb.client.UpdateSequenceNumber(ctx, actionType, updateOptions, lac, mac)
-}
-
-func (pb PageBlobClient) StartCopyIncremental(ctx context.Context, source url.URL, conditions *ModifiedAccessConditions) (PageBlobCopyIncrementalResponse, error) {
-	return pb.client.CopyIncremental(ctx, source, nil, conditions)
-=======
 // UpdateSequenceNumber sets the page blob's sequence number.
 func (pb PageBlobClient) UpdateSequenceNumber(ctx context.Context, options *UpdateSequenceNumberPageBlob) (PageBlobUpdateSequenceNumberResponse, error) {
 	updateOptions, actionType, lac, mac := options.pointers()
@@ -249,5 +190,4 @@
 
 	pageBlobCopyIncrementalOptions, modifiedAccessConditions := options.pointers()
 	return pb.client.CopyIncremental(ctx, source, pageBlobCopyIncrementalOptions, modifiedAccessConditions)
->>>>>>> 2e0b8ea0
 }