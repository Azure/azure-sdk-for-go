// Copyright (c) Microsoft Corporation. All rights reserved.
// Licensed under the MIT License.

package azblob

import (
	"context"
	"github.com/Azure/azure-sdk-for-go/sdk/storage/azblob"
	"io"
	"net/url"

	"github.com/Azure/azure-sdk-for-go/sdk/azcore"
	"github.com/Azure/azure-sdk-for-go/sdk/azcore/runtime"
)

const (
	// PageBlobPageBytes indicates the number of bytes in a page (512).
	PageBlobPageBytes = 512
)

// PageBlobClient represents a client to an Azure Storage page blob;
type PageBlobClient struct {
	BlobClient
	client *pageBlobClient
}

// NewPageBlobClient creates a ServiceClient object using the specified URL, Azure AD credential, and options.
// Example of serviceURL: https://<your_storage_account>.blob.core.windows.net
func NewPageBlobClient(blobURL string, cred azcore.TokenCredential, options *ClientOptions) (*PageBlobClient, error) {
	authPolicy := runtime.NewBearerTokenPolicy(cred, []string{tokenScope}, nil)
<<<<<<< HEAD
	con := azblob.newConnection(blobURL, authPolicy, options.getConnectionOptions())
=======
	con := newConnection(blobURL, authPolicy, options.getConnectionOptions())
>>>>>>> ce1982c3
	return &PageBlobClient{
		client:     &pageBlobClient{con: con},
		BlobClient: BlobClient{client: &blobClient{con: con}},
	}, nil
}

// NewPageBlobClientWithNoCredential creates a ServiceClient object using the specified URL and options.
// Example of serviceURL: https://<your_storage_account>.blob.core.windows.net?<SAS token>
func NewPageBlobClientWithNoCredential(blobURL string, options *ClientOptions) (*PageBlobClient, error) {
<<<<<<< HEAD
	con := azblob.newConnection(blobURL, nil, options.getConnectionOptions())
=======
	con := newConnection(blobURL, nil, options.getConnectionOptions())
>>>>>>> ce1982c3
	return &PageBlobClient{
		client:     &pageBlobClient{con: con},
		BlobClient: BlobClient{client: &blobClient{con: con}},
	}, nil
}

// NewPageBlobClientWithSharedKey creates a ServiceClient object using the specified URL, shared key, and options.
// Example of serviceURL: https://<your_storage_account>.blob.core.windows.net
func NewPageBlobClientWithSharedKey(blobURL string, cred *SharedKeyCredential, options *ClientOptions) (*PageBlobClient, error) {
	authPolicy := newSharedKeyCredPolicy(cred)
<<<<<<< HEAD
	con := azblob.newConnection(blobURL, authPolicy, options.getConnectionOptions())
=======
	con := newConnection(blobURL, authPolicy, options.getConnectionOptions())
>>>>>>> ce1982c3
	return &PageBlobClient{
		client: &pageBlobClient{con: con},
		BlobClient: BlobClient{
			client:    &blobClient{con: con},
			sharedKey: cred,
		},
	}, nil
}

// WithSnapshot creates a new PageBlobURL object identical to the source but with the specified snapshot timestamp.
// Pass "" to remove the snapshot returning a URL to the base blob.
func (pb *PageBlobClient) WithSnapshot(snapshot string) (*PageBlobClient, error) {
	p, err := NewBlobURLParts(pb.URL())
	if err != nil {
		return nil, err
	}
	p.Snapshot = snapshot

<<<<<<< HEAD
	con := &azblob.connection{p.URL(), pb.client.con.p}
=======
	con := &connection{p.URL(), pb.client.con.p}
>>>>>>> ce1982c3
	return &PageBlobClient{
		client: &pageBlobClient{con: con},
		BlobClient: BlobClient{
			client:    &blobClient{con: con},
			sharedKey: pb.sharedKey,
		},
	}, nil
}

// WithVersionID creates a new PageBlobURL object identical to the source but with the specified snapshot timestamp.
// Pass "" to remove the version returning a URL to the base blob.
func (pb *PageBlobClient) WithVersionID(versionID string) (*PageBlobClient, error) {
	p, err := NewBlobURLParts(pb.URL())
	if err != nil {
		return nil, err
	}
	p.VersionID = versionID

<<<<<<< HEAD
	con := &azblob.connection{p.URL(), pb.client.con.p}
=======
	con := &connection{p.URL(), pb.client.con.p}
>>>>>>> ce1982c3
	return &PageBlobClient{
		client: &pageBlobClient{con: con},
		BlobClient: BlobClient{
			client:    &blobClient{con: con},
			sharedKey: pb.sharedKey,
		},
	}, nil
}

// Create creates a page blob of the specified length. Call PutPage to upload data to a page blob.
// For more information, see https://docs.microsoft.com/rest/api/storageservices/put-blob.
func (pb *PageBlobClient) Create(ctx context.Context, size int64, options *CreatePageBlobOptions) (PageBlobCreateResponse, error) {
	creationOptions, httpHeaders, cpkInfo, cpkScope, lac, mac := options.pointers()

	resp, err := pb.client.Create(ctx, 0, size, creationOptions, httpHeaders, lac, cpkInfo, cpkScope, mac)

	return resp, handleError(err)
}

// UploadPages writes 1 or more pages to the page blob. The start offset and the stream size must be a multiple of 512 bytes.
// This method panics if the stream is not at position 0.
// Note that the http client closes the body stream after the request is sent to the service.
// For more information, see https://docs.microsoft.com/rest/api/storageservices/put-page.
func (pb *PageBlobClient) UploadPages(ctx context.Context, body io.ReadSeekCloser, options *UploadPagesOptions) (PageBlobUploadPagesResponse, error) {
	count, err := validateSeekableStreamAt0AndGetCount(body)

	if err != nil {
		return PageBlobUploadPagesResponse{}, err
	}

	uploadOptions, cpkInfo, cpkScope, snac, lac, mac := options.pointers()

	resp, err := pb.client.UploadPages(ctx, count, body, uploadOptions, lac, cpkInfo, cpkScope, snac, mac)

	return resp, handleError(err)
}

// UploadPagesFromURL copies 1 or more pages from a source URL to the page blob.
// The sourceOffset specifies the start offset of source data to copy from.
// The destOffset specifies the start offset of data in page blob will be written to.
// The count must be a multiple of 512 bytes.
// For more information, see https://docs.microsoft.com/rest/api/storageservices/put-page-from-url.
func (pb *PageBlobClient) UploadPagesFromURL(ctx context.Context, source string, sourceOffset, destOffset, count int64, options *UploadPagesFromURLOptions) (PageBlobUploadPagesFromURLResponse, error) {
	uploadOptions, cpkInfo, cpkScope, snac, smac, lac, mac := options.pointers()

	resp, err := pb.client.UploadPagesFromURL(ctx, source, rangeToString(sourceOffset, count), 0, rangeToString(destOffset, count), uploadOptions, cpkInfo, cpkScope, lac, snac, mac, smac)

	return resp, handleError(err)
}

// ClearPages frees the specified pages from the page blob.
// For more information, see https://docs.microsoft.com/rest/api/storageservices/put-page.
func (pb *PageBlobClient) ClearPages(ctx context.Context, pageRange HttpRange, options *ClearPagesOptions) (PageBlobClearPagesResponse, error) {
	clearOptions := &PageBlobClearPagesOptions{
		Range: pageRange.pointers(),
	}

	cpkInfo, cpkScope, snac, lac, mac := options.pointers()

	resp, err := pb.client.ClearPages(ctx, 0, clearOptions, lac, cpkInfo, cpkScope, snac, mac)

	return resp, handleError(err)
}

// GetPageRanges returns the list of valid page ranges for a page blob or snapshot of a page blob.
// For more information, see https://docs.microsoft.com/rest/api/storageservices/get-page-ranges.
func (pb *PageBlobClient) GetPageRanges(ctx context.Context, pageRange HttpRange, options *GetPageRangesOptions) (PageBlobGetPageRangesResponse, error) {
	snapshot, lac, mac := options.pointers()

	getRangesOptions := &PageBlobGetPageRangesOptions{
		Range:    pageRange.pointers(),
		Snapshot: snapshot,
	}

	resp, err := pb.client.GetPageRanges(ctx, getRangesOptions, lac, mac)

	return resp, handleError(err)
}

// GetManagedDiskPageRangesDiff gets the collection of page ranges that differ between a specified snapshot and this page blob representing managed disk.
// For more information, see https://docs.microsoft.com/rest/api/storageservices/get-page-ranges.
//func (pb PageBlobURL) GetManagedDiskPageRangesDiff(ctx context.Context, offset int64, count int64, prevSnapshot *string, prevSnapshotURL *string, ac BlobAccessConditions) (*PageList, error) {
//	ifModifiedSince, ifUnmodifiedSince, ifMatchETag, ifNoneMatchETag := ac.ModifiedAccessConditions.pointers()
//
//	return pb.pbClient.GetPageRangesDiff(ctx, nil, nil, prevSnapshot,
//		prevSnapshotURL, // Get managed disk diff
//		HttpRange{offset: offset, count: count}.pointers(),
//		ac.LeaseAccessConditions.pointers(),
//		ifModifiedSince, ifUnmodifiedSince, ifMatchETag, ifNoneMatchETag,
//		nil, // Blob ifTags
//		nil)
//}

// GetPageRangesDiff gets the collection of page ranges that differ between a specified snapshot and this page blob.
// For more information, see https://docs.microsoft.com/rest/api/storageservices/get-page-ranges.
func (pb *PageBlobClient) GetPageRangesDiff(ctx context.Context, pageRange HttpRange, prevSnapshot string, options *GetPageRangesOptions) (PageBlobGetPageRangesDiffResponse, error) {
	snapshot, lac, mac := options.pointers()

	diffOptions := &PageBlobGetPageRangesDiffOptions{
		Prevsnapshot: &prevSnapshot,
		Range:        pageRange.pointers(),
		Snapshot:     snapshot,
	}

	resp, err := pb.client.GetPageRangesDiff(ctx, diffOptions, lac, mac)

	return resp, handleError(err)
}

// Resize resizes the page blob to the specified size (which must be a multiple of 512).
// For more information, see https://docs.microsoft.com/rest/api/storageservices/set-blob-properties.
func (pb *PageBlobClient) Resize(ctx context.Context, size int64, options *ResizePageBlobOptions) (PageBlobResizeResponse, error) {
	cpkInfo, cpkScope, lac, mac := options.pointers()

	resp, err := pb.client.Resize(ctx, size, nil, lac, cpkInfo, cpkScope, mac)

	return resp, handleError(err)
}

// UpdateSequenceNumber sets the page blob's sequence number.
func (pb *PageBlobClient) UpdateSequenceNumber(ctx context.Context, options *UpdateSequenceNumberPageBlob) (PageBlobUpdateSequenceNumberResponse, error) {
	updateOptions, actionType, lac, mac := options.pointers()
	resp, err := pb.client.UpdateSequenceNumber(ctx, *actionType, updateOptions, lac, mac)

	return resp, handleError(err)
}

// StartCopyIncremental begins an operation to start an incremental copy from one page blob's snapshot to this page blob.
// The snapshot is copied such that only the differential changes between the previously copied snapshot are transferred to the destination.
// The copied snapshots are complete copies of the original snapshot and can be read or copied from as usual.
// For more information, see https://docs.microsoft.com/rest/api/storageservices/incremental-copy-blob and
// https://docs.microsoft.com/en-us/azure/virtual-machines/windows/incremental-snapshots.
func (pb *PageBlobClient) StartCopyIncremental(ctx context.Context, source string, prevSnapshot string, options *CopyIncrementalPageBlobOptions) (PageBlobCopyIncrementalResponse, error) {
	srcURL, _ := url.Parse(source)

	queryParams := srcURL.Query()
	queryParams.Set("snapshot", prevSnapshot)
	srcURL.RawQuery = queryParams.Encode()

	pageBlobCopyIncrementalOptions, modifiedAccessConditions := options.pointers()
	resp, err := pb.client.CopyIncremental(ctx, srcURL.String(), pageBlobCopyIncrementalOptions, modifiedAccessConditions)

	return resp, handleError(err)
}<|MERGE_RESOLUTION|>--- conflicted
+++ resolved
@@ -28,11 +28,7 @@
 // Example of serviceURL: https://<your_storage_account>.blob.core.windows.net
 func NewPageBlobClient(blobURL string, cred azcore.TokenCredential, options *ClientOptions) (*PageBlobClient, error) {
 	authPolicy := runtime.NewBearerTokenPolicy(cred, []string{tokenScope}, nil)
-<<<<<<< HEAD
-	con := azblob.newConnection(blobURL, authPolicy, options.getConnectionOptions())
-=======
 	con := newConnection(blobURL, authPolicy, options.getConnectionOptions())
->>>>>>> ce1982c3
 	return &PageBlobClient{
 		client:     &pageBlobClient{con: con},
 		BlobClient: BlobClient{client: &blobClient{con: con}},
@@ -42,11 +38,7 @@
 // NewPageBlobClientWithNoCredential creates a ServiceClient object using the specified URL and options.
 // Example of serviceURL: https://<your_storage_account>.blob.core.windows.net?<SAS token>
 func NewPageBlobClientWithNoCredential(blobURL string, options *ClientOptions) (*PageBlobClient, error) {
-<<<<<<< HEAD
-	con := azblob.newConnection(blobURL, nil, options.getConnectionOptions())
-=======
 	con := newConnection(blobURL, nil, options.getConnectionOptions())
->>>>>>> ce1982c3
 	return &PageBlobClient{
 		client:     &pageBlobClient{con: con},
 		BlobClient: BlobClient{client: &blobClient{con: con}},
@@ -57,11 +49,7 @@
 // Example of serviceURL: https://<your_storage_account>.blob.core.windows.net
 func NewPageBlobClientWithSharedKey(blobURL string, cred *SharedKeyCredential, options *ClientOptions) (*PageBlobClient, error) {
 	authPolicy := newSharedKeyCredPolicy(cred)
-<<<<<<< HEAD
-	con := azblob.newConnection(blobURL, authPolicy, options.getConnectionOptions())
-=======
 	con := newConnection(blobURL, authPolicy, options.getConnectionOptions())
->>>>>>> ce1982c3
 	return &PageBlobClient{
 		client: &pageBlobClient{con: con},
 		BlobClient: BlobClient{
@@ -80,11 +68,7 @@
 	}
 	p.Snapshot = snapshot
 
-<<<<<<< HEAD
-	con := &azblob.connection{p.URL(), pb.client.con.p}
-=======
 	con := &connection{p.URL(), pb.client.con.p}
->>>>>>> ce1982c3
 	return &PageBlobClient{
 		client: &pageBlobClient{con: con},
 		BlobClient: BlobClient{
@@ -103,11 +87,7 @@
 	}
 	p.VersionID = versionID
 
-<<<<<<< HEAD
-	con := &azblob.connection{p.URL(), pb.client.con.p}
-=======
 	con := &connection{p.URL(), pb.client.con.p}
->>>>>>> ce1982c3
 	return &PageBlobClient{
 		client: &pageBlobClient{con: con},
 		BlobClient: BlobClient{
