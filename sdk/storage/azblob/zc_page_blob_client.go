// Copyright (c) Microsoft Corporation. All rights reserved.
// Licensed under the MIT License.

package azblob

import (
	"context"
	"io"
	"net/url"

	"github.com/Azure/azure-sdk-for-go/sdk/azcore"
	"github.com/Azure/azure-sdk-for-go/sdk/azcore/runtime"
)

const (
	// PageBlobPageBytes indicates the number of bytes in a page (512).
	PageBlobPageBytes = 512
)

type PageBlobClient struct {
	BlobClient
	client *pageBlobClient
}

// NewPageBlobClient creates a ServiceClient object using the specified URL, Azure AD credential, and options.
// Example of serviceURL: https://<your_storage_account>.blob.core.windows.net
func NewPageBlobClient(blobURL string, cred azcore.TokenCredential, options *ClientOptions) (*PageBlobClient, error) {
	authPolicy := runtime.NewBearerTokenPolicy(cred, []string{tokenScope}, nil)
	con := newConnection(blobURL, authPolicy, options.getConnectionOptions())
	return &PageBlobClient{
		client:     &pageBlobClient{con: con},
		BlobClient: BlobClient{client: &blobClient{con: con}},
	}, nil
}

// NewPageBlobClientWithNoCredential creates a ServiceClient object using the specified URL and options.
// Example of serviceURL: https://<your_storage_account>.blob.core.windows.net?<SAS token>
func NewPageBlobClientWithNoCredential(blobURL string, options *ClientOptions) (*PageBlobClient, error) {
	con := newConnection(blobURL, nil, options.getConnectionOptions())
	return &PageBlobClient{
		client:     &pageBlobClient{con: con},
		BlobClient: BlobClient{client: &blobClient{con: con}},
	}, nil
}

// NewPageBlobClientWithSharedKey creates a ServiceClient object using the specified URL, shared key, and options.
// Example of serviceURL: https://<your_storage_account>.blob.core.windows.net
func NewPageBlobClientWithSharedKey(blobURL string, cred *SharedKeyCredential, options *ClientOptions) (*PageBlobClient, error) {
	authPolicy := newSharedKeyCredPolicy(cred)
	con := newConnection(blobURL, authPolicy, options.getConnectionOptions())
	return &PageBlobClient{
		client:     &pageBlobClient{con: con},
		BlobClient: BlobClient{client: &blobClient{con: con}},
	}, nil
}

// WithSnapshot creates a new PageBlobURL object identical to the source but with the specified snapshot timestamp.
// Pass "" to remove the snapshot returning a URL to the base blob.
<<<<<<< HEAD
func (pb PageBlobClient) WithSnapshot(snapshot string) *PageBlobClient {
	p := NewBlobURLParts(pb.URL())
=======
func (pb PageBlobClient) WithSnapshot(snapshot string) PageBlobClient {
	p, _ := NewBlobURLParts(pb.URL())
>>>>>>> 20422e1d
	p.Snapshot = snapshot

	con := &connection{p.URL(), pb.client.con.p}
	return &PageBlobClient{
		client:     &pageBlobClient{con: con},
		BlobClient: BlobClient{client: &blobClient{con: con}},
	}
}

// WithVersionID creates a new PageBlobURL object identical to the source but with the specified snapshot timestamp.
// Pass "" to remove the version returning a URL to the base blob.
<<<<<<< HEAD
func (pb PageBlobClient) WithVersionID(versionID string) *PageBlobClient {
	p := NewBlobURLParts(pb.URL())
=======
func (pb PageBlobClient) WithVersionID(versionID string) PageBlobClient {
	p, _ := NewBlobURLParts(pb.URL())
>>>>>>> 20422e1d
	p.VersionID = versionID

	con := &connection{p.URL(), pb.client.con.p}
	return &PageBlobClient{
		client:     &pageBlobClient{con: con},
		BlobClient: BlobClient{client: &blobClient{con: con}},
	}
}

// Create creates a page blob of the specified length. Call PutPage to upload data to a page blob.
// For more information, see https://docs.microsoft.com/rest/api/storageservices/put-blob.
func (pb PageBlobClient) Create(ctx context.Context, size int64, options *CreatePageBlobOptions) (PageBlobCreateResponse, error) {
	creationOptions, httpHeaders, cpkInfo, cpkScope, lac, mac := options.pointers()

	resp, err := pb.client.Create(ctx, 0, size, creationOptions, httpHeaders, lac, cpkInfo, cpkScope, mac)

	return resp, handleError(err)
}

// UploadPages writes 1 or more pages to the page blob. The start offset and the stream size must be a multiple of 512 bytes.
// This method panics if the stream is not at position 0.
// Note that the http client closes the body stream after the request is sent to the service.
// For more information, see https://docs.microsoft.com/rest/api/storageservices/put-page.
func (pb PageBlobClient) UploadPages(ctx context.Context, body io.ReadSeekCloser, options *UploadPagesOptions) (PageBlobUploadPagesResponse, error) {
	count, err := validateSeekableStreamAt0AndGetCount(body)

	if err != nil {
		return PageBlobUploadPagesResponse{}, err
	}

	uploadOptions, cpkInfo, cpkScope, snac, lac, mac := options.pointers()

	resp, err := pb.client.UploadPages(ctx, count, body, uploadOptions, lac, cpkInfo, cpkScope, snac, mac)

	return resp, handleError(err)
}

// UploadPagesFromURL copies 1 or more pages from a source URL to the page blob.
// The sourceOffset specifies the start offset of source data to copy from.
// The destOffset specifies the start offset of data in page blob will be written to.
// The count must be a multiple of 512 bytes.
// For more information, see https://docs.microsoft.com/rest/api/storageservices/put-page-from-url.
func (pb PageBlobClient) UploadPagesFromURL(ctx context.Context, source string, sourceOffset, destOffset, count int64, options *UploadPagesFromURLOptions) (PageBlobUploadPagesFromURLResponse, error) {
	uploadOptions, cpkInfo, cpkScope, snac, smac, lac, mac := options.pointers()

	resp, err := pb.client.UploadPagesFromURL(ctx, source, rangeToString(sourceOffset, count), 0, rangeToString(destOffset, count), uploadOptions, cpkInfo, cpkScope, lac, snac, mac, smac)

	return resp, handleError(err)
}

// ClearPages frees the specified pages from the page blob.
// For more information, see https://docs.microsoft.com/rest/api/storageservices/put-page.
func (pb PageBlobClient) ClearPages(ctx context.Context, pageRange HttpRange, options *ClearPagesOptions) (PageBlobClearPagesResponse, error) {
	clearOptions := &PageBlobClearPagesOptions{
		Range: pageRange.pointers(),
	}

	cpkInfo, cpkScope, snac, lac, mac := options.pointers()

	resp, err := pb.client.ClearPages(ctx, 0, clearOptions, lac, cpkInfo, cpkScope, snac, mac)

	return resp, handleError(err)
}

// GetPageRanges returns the list of valid page ranges for a page blob or snapshot of a page blob.
// For more information, see https://docs.microsoft.com/rest/api/storageservices/get-page-ranges.
func (pb PageBlobClient) GetPageRanges(ctx context.Context, pageRange HttpRange, options *GetPageRangesOptions) (PageBlobGetPageRangesResponse, error) {
	snapshot, lac, mac := options.pointers()

	getRangesOptions := &PageBlobGetPageRangesOptions{
		Range:    pageRange.pointers(),
		Snapshot: snapshot,
	}

	resp, err := pb.client.GetPageRanges(ctx, getRangesOptions, lac, mac)

	return resp, handleError(err)
}

// GetManagedDiskPageRangesDiff gets the collection of page ranges that differ between a specified snapshot and this page blob representing managed disk.
// For more information, see https://docs.microsoft.com/rest/api/storageservices/get-page-ranges.
//func (pb PageBlobURL) GetManagedDiskPageRangesDiff(ctx context.Context, offset int64, count int64, prevSnapshot *string, prevSnapshotURL *string, ac BlobAccessConditions) (*PageList, error) {
//	ifModifiedSince, ifUnmodifiedSince, ifMatchETag, ifNoneMatchETag := ac.ModifiedAccessConditions.pointers()
//
//	return pb.pbClient.GetPageRangesDiff(ctx, nil, nil, prevSnapshot,
//		prevSnapshotURL, // Get managed disk diff
//		HttpRange{offset: offset, count: count}.pointers(),
//		ac.LeaseAccessConditions.pointers(),
//		ifModifiedSince, ifUnmodifiedSince, ifMatchETag, ifNoneMatchETag,
//		nil, // Blob ifTags
//		nil)
//}

// GetPageRangesDiff gets the collection of page ranges that differ between a specified snapshot and this page blob.
// For more information, see https://docs.microsoft.com/rest/api/storageservices/get-page-ranges.
func (pb PageBlobClient) GetPageRangesDiff(ctx context.Context, pageRange HttpRange, prevSnapshot string, options *GetPageRangesOptions) (PageBlobGetPageRangesDiffResponse, error) {
	snapshot, lac, mac := options.pointers()

	diffOptions := &PageBlobGetPageRangesDiffOptions{
		Prevsnapshot: &prevSnapshot,
		Range:        pageRange.pointers(),
		Snapshot:     snapshot,
	}

	resp, err := pb.client.GetPageRangesDiff(ctx, diffOptions, lac, mac)

	return resp, handleError(err)
}

// Resize resizes the page blob to the specified size (which must be a multiple of 512).
// For more information, see https://docs.microsoft.com/rest/api/storageservices/set-blob-properties.
func (pb PageBlobClient) Resize(ctx context.Context, size int64, options *ResizePageBlobOptions) (PageBlobResizeResponse, error) {
	cpkInfo, cpkScope, lac, mac := options.pointers()

	resp, err := pb.client.Resize(ctx, size, nil, lac, cpkInfo, cpkScope, mac)

	return resp, handleError(err)
}

// UpdateSequenceNumber sets the page blob's sequence number.
func (pb PageBlobClient) UpdateSequenceNumber(ctx context.Context, options *UpdateSequenceNumberPageBlob) (PageBlobUpdateSequenceNumberResponse, error) {
	updateOptions, actionType, lac, mac := options.pointers()
	resp, err := pb.client.UpdateSequenceNumber(ctx, *actionType, updateOptions, lac, mac)

	return resp, handleError(err)
}

// StartCopyIncremental begins an operation to start an incremental copy from one page blob's snapshot to this page blob.
// The snapshot is copied such that only the differential changes between the previously copied snapshot are transferred to the destination.
// The copied snapshots are complete copies of the original snapshot and can be read or copied from as usual.
// For more information, see https://docs.microsoft.com/rest/api/storageservices/incremental-copy-blob and
// https://docs.microsoft.com/en-us/azure/virtual-machines/windows/incremental-snapshots.
func (pb PageBlobClient) StartCopyIncremental(ctx context.Context, source string, prevSnapshot string, options *CopyIncrementalPageBlobOptions) (PageBlobCopyIncrementalResponse, error) {
	srcURL, _ := url.Parse(source)

	queryParams := srcURL.Query()
	queryParams.Set("snapshot", prevSnapshot)
	srcURL.RawQuery = queryParams.Encode()

	pageBlobCopyIncrementalOptions, modifiedAccessConditions := options.pointers()
	resp, err := pb.client.CopyIncremental(ctx, srcURL.String(), pageBlobCopyIncrementalOptions, modifiedAccessConditions)

	return resp, handleError(err)
}<|MERGE_RESOLUTION|>--- conflicted
+++ resolved
@@ -56,13 +56,8 @@
 
 // WithSnapshot creates a new PageBlobURL object identical to the source but with the specified snapshot timestamp.
 // Pass "" to remove the snapshot returning a URL to the base blob.
-<<<<<<< HEAD
 func (pb PageBlobClient) WithSnapshot(snapshot string) *PageBlobClient {
-	p := NewBlobURLParts(pb.URL())
-=======
-func (pb PageBlobClient) WithSnapshot(snapshot string) PageBlobClient {
 	p, _ := NewBlobURLParts(pb.URL())
->>>>>>> 20422e1d
 	p.Snapshot = snapshot
 
 	con := &connection{p.URL(), pb.client.con.p}
@@ -74,13 +69,8 @@
 
 // WithVersionID creates a new PageBlobURL object identical to the source but with the specified snapshot timestamp.
 // Pass "" to remove the version returning a URL to the base blob.
-<<<<<<< HEAD
 func (pb PageBlobClient) WithVersionID(versionID string) *PageBlobClient {
-	p := NewBlobURLParts(pb.URL())
-=======
-func (pb PageBlobClient) WithVersionID(versionID string) PageBlobClient {
 	p, _ := NewBlobURLParts(pb.URL())
->>>>>>> 20422e1d
 	p.VersionID = versionID
 
 	con := &connection{p.URL(), pb.client.con.p}
