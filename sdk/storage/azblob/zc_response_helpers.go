// Copyright (c) Microsoft Corporation. All rights reserved.
// Licensed under the MIT License.

package azblob

import (
	"context"
	"io"
	"net/http"
)

// NewHTTPHeaders returns the user-modifiable properties for this blob.
func (bgpr BlobGetPropertiesResponse) NewHTTPHeaders() BlobHttpHeaders {
	return BlobHttpHeaders{
		BlobContentType:        bgpr.ContentType,
		BlobContentEncoding:    bgpr.ContentEncoding,
		BlobContentLanguage:    bgpr.ContentLanguage,
		BlobContentDisposition: bgpr.ContentDisposition,
		BlobCacheControl:       bgpr.CacheControl,
		BlobContentMd5:         bgpr.ContentMD5,
	}
}

///////////////////////////////////////////////////////////////////////////////

// NewHTTPHeaders returns the user-modifiable properties for this blob.
func (dr BlobDownloadResponse) NewHTTPHeaders() BlobHttpHeaders {
	return BlobHttpHeaders{
		BlobContentType:        dr.ContentType,
		BlobContentEncoding:    dr.ContentEncoding,
		BlobContentLanguage:    dr.ContentLanguage,
		BlobContentDisposition: dr.ContentDisposition,
		BlobCacheControl:       dr.CacheControl,
		BlobContentMd5:         dr.ContentMD5,
	}
}

///////////////////////////////////////////////////////////////////////////////

// DownloadResponse wraps AutoRest generated DownloadResponse and helps to provide info for retry.
type DownloadResponse struct {
	BlobDownloadResponse
	ctx     context.Context
	b       BlobClient
	getInfo HTTPGetterInfo
}

// Body constructs new RetryReader stream for reading data. If a connection fails
// while reading, it will make additional requests to reestablish a connection and
// continue reading. Specifying a RetryReaderOption's with MaxRetryRequests set to 0
// (the default), returns the original response body and no retries will be performed.
func (r *DownloadResponse) Body(o RetryReaderOptions) io.ReadCloser {
	if o.MaxRetryRequests == 0 { // No additional retries
		return r.RawResponse.Body
	}
	return NewRetryReader(r.ctx, r.RawResponse, r.getInfo, o,
		func(ctx context.Context, getInfo HTTPGetterInfo) (*http.Response, error) {
			accessConditions := ModifiedAccessConditions{IfMatch: &getInfo.ETag}
			options := DownloadBlobOptions{
				Offset:                   &getInfo.Offset,
				Count:                    &getInfo.Count,
				ModifiedAccessConditions: &accessConditions,
				CpkInfo:                  o.CpkInfo,
				//CpkScopeInfo: 			  o.CpkScopeInfo,
			}
			resp, err := r.b.Download(ctx, &options)
			if err != nil {
				return nil, err
			}
			return resp.RawResponse, err
		},
	)
<<<<<<< HEAD
}

// Response returns the raw HTTP response object.
func (r DownloadResponse) Response() *http.Response {
	return r.r.RawResponse
}

// NewHTTPHeaders returns the user-modifiable properties for this blob.
func (r DownloadResponse) NewHTTPHeaders() BlobHttpHeaders {
	return r.r.NewHTTPHeaders()
}

// BlobContentMD5 returns the value for header x-ms-blob-content-md5.
func (r DownloadResponse) BlobContentMD5() *[]byte {
	return r.r.BlobContentMD5
}

// ContentMD5 returns the value for header Content-MD5.
func (r DownloadResponse) ContentMD5() *[]byte {
	return r.r.ContentMD5
}

// StatusCode returns the HTTP status code of the response, e.g. 200.
func (r DownloadResponse) StatusCode() int {
	return r.r.RawResponse.StatusCode
}

// Status returns the HTTP status message of the response, e.g. "200 OK".
func (r DownloadResponse) Status() string {
	return r.r.RawResponse.Status
}

// AcceptRanges returns the value for header Accept-Ranges.
func (r DownloadResponse) AcceptRanges() *string {
	return r.r.AcceptRanges
}

// BlobCommittedBlockCount returns the value for header x-ms-blob-committed-block-count.
func (r DownloadResponse) BlobCommittedBlockCount() *int32 {
	return r.r.BlobCommittedBlockCount
}

// BlobSequenceNumber returns the value for header x-ms-blob-sequence-number.
func (r DownloadResponse) BlobSequenceNumber() *int64 {
	return r.r.BlobSequenceNumber
}

// BlobType returns the value for header x-ms-blob-type.
func (r DownloadResponse) BlobType() *BlobType {
	return r.r.BlobType
}

// CacheControl returns the value for header Cache-Control.
func (r DownloadResponse) CacheControl() *string {
	return r.r.CacheControl
}

// ContentDisposition returns the value for header Content-Disposition.
func (r DownloadResponse) ContentDisposition() *string {
	return r.r.ContentDisposition
}

// ContentEncoding returns the value for header Content-Encoding.
func (r DownloadResponse) ContentEncoding() *string {
	return r.r.ContentEncoding
}

// ContentLanguage returns the value for header Content-Language.
func (r DownloadResponse) ContentLanguage() *string {
	return r.r.ContentLanguage
}

// ContentLength returns the value for header Content-Length.
func (r DownloadResponse) ContentLength() *int64 {
	return r.r.ContentLength
}

// ContentRange returns the value for header Content-Range.
func (r DownloadResponse) ContentRange() *string {
	return r.r.ContentRange
}

// ContentType returns the value for header Content-Type.
func (r DownloadResponse) ContentType() *string {
	return r.r.ContentType
}

// CopyCompletionTime returns the value for header x-ms-copy-completion-time.
func (r DownloadResponse) CopyCompletionTime() *time.Time {
	return r.r.CopyCompletionTime
}

// CopyID returns the value for header x-ms-copy-id.
func (r DownloadResponse) CopyID() *string {
	return r.r.CopyID
}

// CopyProgress returns the value for header x-ms-copy-progress.
func (r DownloadResponse) CopyProgress() *string {
	return r.r.CopyProgress
}

// CopySource returns the value for header x-ms-copy-source.
func (r DownloadResponse) CopySource() *string {
	return r.r.CopySource
}

// CopyStatus returns the value for header x-ms-copy-status.
func (r DownloadResponse) CopyStatus() *CopyStatusType {
	return r.r.CopyStatus
}

// CopyStatusDescription returns the value for header x-ms-copy-status-description.
func (r DownloadResponse) CopyStatusDescription() *string {
	return r.r.CopyStatusDescription
}

// Date returns the value for header Date.
func (r DownloadResponse) Date() *time.Time {
	return r.r.Date
}

// ETag returns the value for header ETag.
func (r DownloadResponse) ETag() *string {
	return r.r.ETag
}

// IsServerEncrypted returns the value for header x-ms-server-encrypted.
func (r DownloadResponse) IsServerEncrypted() *bool {
	return r.r.IsServerEncrypted
}

// LastModified returns the value for header Last-Modified.
func (r DownloadResponse) LastModified() *time.Time {
	return r.r.LastModified
}

// LeaseDuration returns the value for header x-ms-lease-Duration.
func (r DownloadResponse) LeaseDuration() *LeaseDurationType {
	return r.r.LeaseDuration
}

// LeaseState returns the value for header x-ms-lease-state.
func (r DownloadResponse) LeaseState() *LeaseStateType {
	return r.r.LeaseState
}

// LeaseStatus returns the value for header x-ms-lease-status.
func (r DownloadResponse) LeaseStatus() *LeaseStatusType {
	return r.r.LeaseStatus
}

// RequestID returns the value for header x-ms-request-id.
func (r DownloadResponse) RequestID() *string {
	return r.r.RequestID
}

// Version returns the value for header x-ms-version.
func (r DownloadResponse) Version() *string {
	return r.r.Version
}

// Response returns the raw HTTP response object.
func (b BlockBlobUploadResponse) Response() *http.Response {
	return b.RawResponse
}

// StatusCode returns the HTTP status code of the response, e.g. 200.
func (b BlockBlobUploadResponse) StatusCode() int {
	return b.RawResponse.StatusCode
}

// Status returns the HTTP status message of the response, e.g. "200 OK".
func (b BlockBlobUploadResponse) Status() string {
	return b.RawResponse.Status
}

func (b BlockBlobCommitBlockListResponse) Response() *http.Response {
	return b.RawResponse
}

func (b BlockBlobCommitBlockListResponse) StatusCode() int {
	return b.RawResponse.StatusCode
}

func (b BlockBlobCommitBlockListResponse) Status() string {
	return b.RawResponse.Status
=======
>>>>>>> 6e9d8747
}<|MERGE_RESOLUTION|>--- conflicted
+++ resolved
@@ -70,194 +70,4 @@
 			return resp.RawResponse, err
 		},
 	)
-<<<<<<< HEAD
-}
-
-// Response returns the raw HTTP response object.
-func (r DownloadResponse) Response() *http.Response {
-	return r.r.RawResponse
-}
-
-// NewHTTPHeaders returns the user-modifiable properties for this blob.
-func (r DownloadResponse) NewHTTPHeaders() BlobHttpHeaders {
-	return r.r.NewHTTPHeaders()
-}
-
-// BlobContentMD5 returns the value for header x-ms-blob-content-md5.
-func (r DownloadResponse) BlobContentMD5() *[]byte {
-	return r.r.BlobContentMD5
-}
-
-// ContentMD5 returns the value for header Content-MD5.
-func (r DownloadResponse) ContentMD5() *[]byte {
-	return r.r.ContentMD5
-}
-
-// StatusCode returns the HTTP status code of the response, e.g. 200.
-func (r DownloadResponse) StatusCode() int {
-	return r.r.RawResponse.StatusCode
-}
-
-// Status returns the HTTP status message of the response, e.g. "200 OK".
-func (r DownloadResponse) Status() string {
-	return r.r.RawResponse.Status
-}
-
-// AcceptRanges returns the value for header Accept-Ranges.
-func (r DownloadResponse) AcceptRanges() *string {
-	return r.r.AcceptRanges
-}
-
-// BlobCommittedBlockCount returns the value for header x-ms-blob-committed-block-count.
-func (r DownloadResponse) BlobCommittedBlockCount() *int32 {
-	return r.r.BlobCommittedBlockCount
-}
-
-// BlobSequenceNumber returns the value for header x-ms-blob-sequence-number.
-func (r DownloadResponse) BlobSequenceNumber() *int64 {
-	return r.r.BlobSequenceNumber
-}
-
-// BlobType returns the value for header x-ms-blob-type.
-func (r DownloadResponse) BlobType() *BlobType {
-	return r.r.BlobType
-}
-
-// CacheControl returns the value for header Cache-Control.
-func (r DownloadResponse) CacheControl() *string {
-	return r.r.CacheControl
-}
-
-// ContentDisposition returns the value for header Content-Disposition.
-func (r DownloadResponse) ContentDisposition() *string {
-	return r.r.ContentDisposition
-}
-
-// ContentEncoding returns the value for header Content-Encoding.
-func (r DownloadResponse) ContentEncoding() *string {
-	return r.r.ContentEncoding
-}
-
-// ContentLanguage returns the value for header Content-Language.
-func (r DownloadResponse) ContentLanguage() *string {
-	return r.r.ContentLanguage
-}
-
-// ContentLength returns the value for header Content-Length.
-func (r DownloadResponse) ContentLength() *int64 {
-	return r.r.ContentLength
-}
-
-// ContentRange returns the value for header Content-Range.
-func (r DownloadResponse) ContentRange() *string {
-	return r.r.ContentRange
-}
-
-// ContentType returns the value for header Content-Type.
-func (r DownloadResponse) ContentType() *string {
-	return r.r.ContentType
-}
-
-// CopyCompletionTime returns the value for header x-ms-copy-completion-time.
-func (r DownloadResponse) CopyCompletionTime() *time.Time {
-	return r.r.CopyCompletionTime
-}
-
-// CopyID returns the value for header x-ms-copy-id.
-func (r DownloadResponse) CopyID() *string {
-	return r.r.CopyID
-}
-
-// CopyProgress returns the value for header x-ms-copy-progress.
-func (r DownloadResponse) CopyProgress() *string {
-	return r.r.CopyProgress
-}
-
-// CopySource returns the value for header x-ms-copy-source.
-func (r DownloadResponse) CopySource() *string {
-	return r.r.CopySource
-}
-
-// CopyStatus returns the value for header x-ms-copy-status.
-func (r DownloadResponse) CopyStatus() *CopyStatusType {
-	return r.r.CopyStatus
-}
-
-// CopyStatusDescription returns the value for header x-ms-copy-status-description.
-func (r DownloadResponse) CopyStatusDescription() *string {
-	return r.r.CopyStatusDescription
-}
-
-// Date returns the value for header Date.
-func (r DownloadResponse) Date() *time.Time {
-	return r.r.Date
-}
-
-// ETag returns the value for header ETag.
-func (r DownloadResponse) ETag() *string {
-	return r.r.ETag
-}
-
-// IsServerEncrypted returns the value for header x-ms-server-encrypted.
-func (r DownloadResponse) IsServerEncrypted() *bool {
-	return r.r.IsServerEncrypted
-}
-
-// LastModified returns the value for header Last-Modified.
-func (r DownloadResponse) LastModified() *time.Time {
-	return r.r.LastModified
-}
-
-// LeaseDuration returns the value for header x-ms-lease-Duration.
-func (r DownloadResponse) LeaseDuration() *LeaseDurationType {
-	return r.r.LeaseDuration
-}
-
-// LeaseState returns the value for header x-ms-lease-state.
-func (r DownloadResponse) LeaseState() *LeaseStateType {
-	return r.r.LeaseState
-}
-
-// LeaseStatus returns the value for header x-ms-lease-status.
-func (r DownloadResponse) LeaseStatus() *LeaseStatusType {
-	return r.r.LeaseStatus
-}
-
-// RequestID returns the value for header x-ms-request-id.
-func (r DownloadResponse) RequestID() *string {
-	return r.r.RequestID
-}
-
-// Version returns the value for header x-ms-version.
-func (r DownloadResponse) Version() *string {
-	return r.r.Version
-}
-
-// Response returns the raw HTTP response object.
-func (b BlockBlobUploadResponse) Response() *http.Response {
-	return b.RawResponse
-}
-
-// StatusCode returns the HTTP status code of the response, e.g. 200.
-func (b BlockBlobUploadResponse) StatusCode() int {
-	return b.RawResponse.StatusCode
-}
-
-// Status returns the HTTP status message of the response, e.g. "200 OK".
-func (b BlockBlobUploadResponse) Status() string {
-	return b.RawResponse.Status
-}
-
-func (b BlockBlobCommitBlockListResponse) Response() *http.Response {
-	return b.RawResponse
-}
-
-func (b BlockBlobCommitBlockListResponse) StatusCode() int {
-	return b.RawResponse.StatusCode
-}
-
-func (b BlockBlobCommitBlockListResponse) Status() string {
-	return b.RawResponse.Status
-=======
->>>>>>> 6e9d8747
 }