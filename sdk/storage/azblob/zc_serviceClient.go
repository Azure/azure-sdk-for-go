package azblob

import (
	"context"
	"errors"
	"net/url"
	"strings"
	"time"

	"github.com/Azure/azure-sdk-for-go/sdk/azcore"
)

const (
	// ContainerNameRoot is the special Azure Storage name used to identify a storage account's root container.
	ContainerNameRoot = "$root"

	// ContainerNameLogs is the special Azure Storage name used to identify a storage account's logs container.
	ContainerNameLogs = "$logs"
)

// A ServiceClient represents a URL to the Azure Storage Blob service allowing you to manipulate blob containers.
type ServiceClient struct {
	client *serviceClient
	u      url.URL
}

// NewServiceClient creates a ServiceClient object using the specified URL, credential, and options.
// Example of serviceURL: https://<your_storage_account>.blob.core.windows.net
func NewServiceClient(serviceURL string, cred azcore.Credential, options *connectionOptions) (ServiceClient, error) {
	u, err := url.Parse(serviceURL)
	if err != nil {
		return ServiceClient{}, err
	}
	return ServiceClient{client: &serviceClient{
		con: newConnection(serviceURL, cred, options),
	}, u: *u}, nil
}

// URL returns the URL endpoint used by the ServiceClient object.
func (s ServiceClient) URL() url.URL {
	return s.u
}

// String returns the URL as a string.
func (s ServiceClient) String() string {
	return s.u.String()
}

// WithPipeline creates a new ServiceClient object identical to the source but with the specified request policy pipeline.
func (s ServiceClient) WithPipeline(pipeline azcore.Pipeline) ServiceClient {
	connection := newConnectionWithPipeline(s.u.String(), pipeline)
<<<<<<< HEAD
	return ServiceClient{client: &serviceClient{
		con: connection,
	}}
=======
	return ServiceClient{
		client: &serviceClient{con: connection},
		u:      s.u,
	}
>>>>>>> 2e0b8ea0
}

// NewContainerClient creates a new ContainerClient object by concatenating containerName to the end of
// ServiceClient's URL. The new ContainerClient uses the same request policy pipeline as the ServiceClient.
// To change the pipeline, create the ContainerClient and then call its WithPipeline method passing in the
// desired pipeline object. Or, call this package's NewContainerClient instead of calling this object's
// NewContainerClient method.
func (s ServiceClient) NewContainerClient(containerName string) ContainerClient {
	containerURL := appendToURLPath(s.u, containerName)
	containerConnection := newConnectionWithPipeline(containerURL.String(), s.client.con.p)
	return ContainerClient{
		client: &containerClient{
			con: containerConnection,
		},
		u: containerURL,
	}
}

// appendToURLPath appends a string to the end of a URL's path (prefixing the string with a '/' if required)
func appendToURLPath(u url.URL, name string) url.URL {
	// e.g. "https://ms.com/a/b/?k1=v1&k2=v2#f"
	// When you call url.Parse() this is what you'll get:
	//     Scheme: "https"
	//     Opaque: ""
	//       User: nil
	//       Host: "ms.com"
	//       Path: "/a/b/"	This should start with a / and it might or might not have a trailing slash
	//    RawPath: ""
	// ForceQuery: false
	//   RawQuery: "k1=v1&k2=v2"
	//   Fragment: "f"
	if len(u.Path) == 0 || u.Path[len(u.Path)-1] != '/' {
		u.Path += "/" // Append "/" to end before appending name
	}
	u.Path += name
	return u
}

func (s ServiceClient) GetAccountInfo(ctx context.Context) (ServiceGetAccountInfoResponse, error) {
	return s.client.GetAccountInfo(ctx, nil)
}

//GetUserDelegationCredential obtains a UserDelegationKey object using the base ServiceClient object.
//OAuth is required for this call, as well as any role that can delegate access to the storage account.
func (s ServiceClient) GetUserDelegationCredential(ctx context.Context, info KeyInfo) (UserDelegationCredential, error) {
	udk, err := s.client.GetUserDelegationKey(ctx, info, nil)
	if err != nil {
		return UserDelegationCredential{}, err
	}
	urlParts := NewBlobURLParts(s.URL())
	return NewUserDelegationCredential(strings.Split(urlParts.Host, ".")[0], *udk.UserDelegationKey), nil
}

//NewKeyInfo creates a new KeyInfo struct with the correct time formatting & conversion
func NewKeyInfo(Start, Expiry time.Time) KeyInfo {
	start := Start.UTC().Format(SASTimeFormat)
	expiry := Expiry.UTC().Format(SASTimeFormat)
	return KeyInfo{
		Start:  &start,
		Expiry: &expiry,
	}
}

// The List Containers Segment operation returns a channel of the containers under the specified account.
// Use an empty Marker to start enumeration from the beginning. Container names are returned in lexicographic order.
// For more information, see https://docs.microsoft.com/rest/api/storageservices/list-containers2.
// The returned channel contains individual container items.
// AutoPagerTimeout specifies the amount of time with no read operations before the channel times out and closes. Specify no time and it will be ignored.
// AutoPagerBufferSize specifies the channel's buffer size.
<<<<<<< HEAD
// Both the blob item channel and error channel should be watched. Only one error will be released via this channel (or a nil error, to register a clean exit.)
func (s ServiceClient) ListContainersSegment(ctx context.Context, AutoPagerBufferSize uint, AutoPagerTimeout time.Duration, o *ListContainersSegmentOptions) (chan ContainerItem, chan error) {
	output := make(chan ContainerItem, AutoPagerBufferSize)
	errChan := make(chan error, 1)

=======
func (s ServiceClient) ListContainersSegment(ctx context.Context, AutoPagerBufferSize uint, AutoPagerTimeout time.Duration, o *ListContainersSegmentOptions) (chan ContainerItem, error) {
>>>>>>> 2e0b8ea0
	listOptions := o.pointers()
	pager := s.client.ListContainersSegment(listOptions)
	// override the generated advancer, which is incorrect
	if pager.Err() != nil {
<<<<<<< HEAD
		errChan <- pager.Err()
		close(output)
		close(errChan)
		return output, errChan
=======
		return nil, pager.Err()
>>>>>>> 2e0b8ea0
	}

	p := pager.(*listContainersSegmentResponsePager) // cast to the internal type first
	p.advancer = func(cxt context.Context, response ListContainersSegmentResponseResponse) (*azcore.Request, error) {
		if response.EnumerationResults.NextMarker == nil {
			return nil, errors.New("unexpected missing NextMarker")
		}
		req, err := s.client.listContainersSegmentCreateRequest(ctx, listOptions)
		if err != nil {
			return nil, err
		}
		queryValues, _ := url.ParseQuery(req.URL.RawQuery)
		queryValues.Set("marker", *response.EnumerationResults.NextMarker)
<<<<<<< HEAD

		req.URL.RawQuery = queryValues.Encode()
		return req, nil
	}

	go listContainersSegmentAutoPager{
		pager,
		output,
		errChan,
=======

		req.URL.RawQuery = queryValues.Encode()
		return req, nil
	}
	output := make(chan ContainerItem, AutoPagerBufferSize)
	go listContainersSegmentAutoPager{
		pager,
		output,
>>>>>>> 2e0b8ea0
		ctx,
		AutoPagerTimeout,
		nil,
	}.Go()

<<<<<<< HEAD
	return output, errChan
=======
	return output, nil
>>>>>>> 2e0b8ea0
}

func (s ServiceClient) GetProperties(ctx context.Context) (StorageServicePropertiesResponse, error) {
	return s.client.GetProperties(ctx, nil)
}

func (s ServiceClient) SetProperties(ctx context.Context, properties StorageServiceProperties) (ServiceSetPropertiesResponse, error) {
	return s.client.SetProperties(ctx, properties, nil)
}

func (s ServiceClient) GetStatistics(ctx context.Context) (StorageServiceStatsResponse, error) {
	return s.client.GetStatistics(ctx, nil)
}<|MERGE_RESOLUTION|>--- conflicted
+++ resolved
@@ -49,16 +49,9 @@
 // WithPipeline creates a new ServiceClient object identical to the source but with the specified request policy pipeline.
 func (s ServiceClient) WithPipeline(pipeline azcore.Pipeline) ServiceClient {
 	connection := newConnectionWithPipeline(s.u.String(), pipeline)
-<<<<<<< HEAD
-	return ServiceClient{client: &serviceClient{
-		con: connection,
-	}}
-=======
-	return ServiceClient{
-		client: &serviceClient{con: connection},
-		u:      s.u,
+	return ServiceClient{client: &serviceClient{con: connection},
+		u: s.u,
 	}
->>>>>>> 2e0b8ea0
 }
 
 // NewContainerClient creates a new ContainerClient object by concatenating containerName to the end of
@@ -128,27 +121,19 @@
 // The returned channel contains individual container items.
 // AutoPagerTimeout specifies the amount of time with no read operations before the channel times out and closes. Specify no time and it will be ignored.
 // AutoPagerBufferSize specifies the channel's buffer size.
-<<<<<<< HEAD
 // Both the blob item channel and error channel should be watched. Only one error will be released via this channel (or a nil error, to register a clean exit.)
 func (s ServiceClient) ListContainersSegment(ctx context.Context, AutoPagerBufferSize uint, AutoPagerTimeout time.Duration, o *ListContainersSegmentOptions) (chan ContainerItem, chan error) {
 	output := make(chan ContainerItem, AutoPagerBufferSize)
 	errChan := make(chan error, 1)
 
-=======
-func (s ServiceClient) ListContainersSegment(ctx context.Context, AutoPagerBufferSize uint, AutoPagerTimeout time.Duration, o *ListContainersSegmentOptions) (chan ContainerItem, error) {
->>>>>>> 2e0b8ea0
 	listOptions := o.pointers()
 	pager := s.client.ListContainersSegment(listOptions)
 	// override the generated advancer, which is incorrect
 	if pager.Err() != nil {
-<<<<<<< HEAD
 		errChan <- pager.Err()
 		close(output)
 		close(errChan)
 		return output, errChan
-=======
-		return nil, pager.Err()
->>>>>>> 2e0b8ea0
 	}
 
 	p := pager.(*listContainersSegmentResponsePager) // cast to the internal type first
@@ -162,7 +147,6 @@
 		}
 		queryValues, _ := url.ParseQuery(req.URL.RawQuery)
 		queryValues.Set("marker", *response.EnumerationResults.NextMarker)
-<<<<<<< HEAD
 
 		req.URL.RawQuery = queryValues.Encode()
 		return req, nil
@@ -172,26 +156,12 @@
 		pager,
 		output,
 		errChan,
-=======
-
-		req.URL.RawQuery = queryValues.Encode()
-		return req, nil
-	}
-	output := make(chan ContainerItem, AutoPagerBufferSize)
-	go listContainersSegmentAutoPager{
-		pager,
-		output,
->>>>>>> 2e0b8ea0
 		ctx,
 		AutoPagerTimeout,
 		nil,
 	}.Go()
 
-<<<<<<< HEAD
 	return output, errChan
-=======
-	return output, nil
->>>>>>> 2e0b8ea0
 }
 
 func (s ServiceClient) GetProperties(ctx context.Context) (StorageServicePropertiesResponse, error) {
