// Copyright (c) Microsoft Corporation. All rights reserved.
// Licensed under the MIT License.

package azblob

import (
	"bytes"
	"encoding/xml"
	"errors"
	"fmt"
	"net/http"
	"sort"
	"strings"

	"github.com/Azure/azure-sdk-for-go/sdk/azcore"
	"github.com/Azure/azure-sdk-for-go/sdk/internal/runtime"
)

// // StorageError identifies a responder-generated network or response parsing error.
// type StorageError interface {
// 	// ResponseError implements error's Error(), net.Error's Temporary() and Timeout() methods & Response().
// 	// ResponseError
//
// 	// ErrorCode returns a service error code. Your code can use this to make error recovery decisions.
// 	ErrorCode() ServiceCodeType
// }

// InternalError is an internal error type that all errors get wrapped in.
type InternalError struct {
	cause error
}

func (e *InternalError) Error() string {
	if (errors.Is(e.cause, StorageError{})) {
		return e.cause.Error()
	}

	return fmt.Sprintf("===== INTERNAL ERROR =====\n%s", e.cause.Error())
}

func (e *InternalError) Is(err error) bool {
	_, ok := err.(*InternalError)

	return ok
}

func (e *InternalError) As(target interface{}) bool {
	nt, ok := target.(**InternalError)

	if ok {
		*nt = e
		return ok
	}

	//goland:noinspection GoErrorsAs
	return errors.As(e.cause, target)
}

// StorageError is the internal struct that replaces the generated StorageError.
// TL;DR: This implements xml.Unmarshaler, and when the original StorageError is substituted, this unmarshaler kicks in.
// This handles the description and details. defunkifyStorageError handles the response, cause, and service code.
type StorageError struct {
	response    *http.Response
	description string

	ErrorCode StorageErrorCode
	details   map[string]string
}

func handleError(err error) error {
	if err, ok := err.(*runtime.ResponseError); ok {
<<<<<<< HEAD
		return &InternalError{defunkifyStorageError(err) }
=======
		return InternalError{defunkifyStorageError(err)}
>>>>>>> c8695094
	}

	if err != nil {
		return &InternalError{err}
	}

	return nil
}

// defunkifyStorageError is a function that takes the "funky" *runtime.ResponseError and reduces it to a storageError.
func defunkifyStorageError(responseError *runtime.ResponseError) error {
	if err, ok := responseError.Unwrap().(*StorageError); ok {
		// errors.Unwrap(responseError.Unwrap())

		err.response = responseError.RawResponse()

		err.ErrorCode = StorageErrorCode(responseError.RawResponse().Header.Get("x-ms-error-code"))

		if code, ok := err.details["Code"]; ok {
			err.ErrorCode = StorageErrorCode(code)
			delete(err.details, "Code")
		}

		return err
	}

	return &InternalError{
		cause: responseError,
	}
}

// ServiceCode returns service-error information. The caller may examine these values but should not modify any of them.
func (e *StorageError) ServiceCode() StorageErrorCode {
	return e.ErrorCode
}

// ServiceCode returns service-error information. The caller may examine these values but should not modify any of them.
func (e *StorageError) StatusCode() int {
	return e.response.StatusCode
}

// Error implements the error interface's Error method to return a string representation of the error.
func (e StorageError) Error() string {
	b := &bytes.Buffer{}

	if e.response != nil {
		fmt.Fprintf(b, "===== RESPONSE ERROR (ErrorCode=%s) =====\n", e.ErrorCode)
		fmt.Fprintf(b, "Description=%s, Details: ", e.description)
		if len(e.details) == 0 {
			b.WriteString("(none)\n")
		} else {
			b.WriteRune('\n')
			keys := make([]string, 0, len(e.details))
			// Alphabetize the details
			for k := range e.details {
				keys = append(keys, k)
			}
			sort.Strings(keys)
			for _, k := range keys {
				fmt.Fprintf(b, "   %s: %+v\n", k, e.details[k])
			}
		}
		// req := azcore.Request{Request: e.response.Request}.Copy() // Make a copy of the response's request
		writeRequestWithResponse(b, &azcore.Request{Request: e.response.Request}, e.response)
	}

	return b.String()
	// azcore.writeRequestWithResponse(b, prepareRequestForLogging(req), e.response, nil)
	// return e.ErrorNode.Error(b.String())
}

func (e StorageError) Is(err error) bool {
	_, ok := err.(StorageError)
	_, ok2 := err.(*StorageError)

	return ok || ok2
}

func (e StorageError) Response() *http.Response {
	return e.response
}

func writeRequestWithResponse(b *bytes.Buffer, request *azcore.Request, response *http.Response) {
	// Write the request into the buffer.
	fmt.Fprint(b, "   "+request.Method+" "+request.URL.String()+"\n")
	writeHeader(b, request.Header)
	if response != nil {
		fmt.Fprintln(b, "   --------------------------------------------------------------------------------")
		fmt.Fprint(b, "   RESPONSE Status: "+response.Status+"\n")
		writeHeader(b, response.Header)
	}
}

// formatHeaders appends an HTTP request's or response's header into a Buffer.
func writeHeader(b *bytes.Buffer, header map[string][]string) {
	if len(header) == 0 {
		b.WriteString("   (no headers)\n")
		return
	}
	keys := make([]string, 0, len(header))
	// Alphabetize the headers
	for k := range header {
		keys = append(keys, k)
	}
	sort.Strings(keys)
	for _, k := range keys {
		// Redact the value of any Authorization header to prevent security information from persisting in logs
		value := interface{}("REDACTED")
		if !strings.EqualFold(k, "Authorization") {
			value = header[k]
		}
		fmt.Fprintf(b, "   %s: %+v\n", k, value)
	}
}

// Temporary returns true if the error occurred due to a temporary condition (including an HTTP status of 500 or 503).
func (e *StorageError) Temporary() bool {
	if e.response != nil {
		if (e.response.StatusCode == http.StatusInternalServerError) || (e.response.StatusCode == http.StatusServiceUnavailable) || (e.response.StatusCode == http.StatusBadGateway) {
			return true
		}
	}

	return false
}

// UnmarshalXML performs custom unmarshalling of XML-formatted Azure storage request errors.
func (e *StorageError) UnmarshalXML(d *xml.Decoder, start xml.StartElement) (err error) {
	tokName := ""
	var t xml.Token
	for t, err = d.Token(); err == nil; t, err = d.Token() {
		switch tt := t.(type) {
		case xml.StartElement:
			tokName = tt.Name.Local
			break
		case xml.CharData:
			switch tokName {
			case "Message":
				e.description = string(tt)
			default:
				if e.details == nil {
					e.details = map[string]string{}
				}
				e.details[tokName] = string(tt)
			}
		}
	}
	
	return nil
}<|MERGE_RESOLUTION|>--- conflicted
+++ resolved
@@ -69,11 +69,7 @@
 
 func handleError(err error) error {
 	if err, ok := err.(*runtime.ResponseError); ok {
-<<<<<<< HEAD
-		return &InternalError{defunkifyStorageError(err) }
-=======
 		return InternalError{defunkifyStorageError(err)}
->>>>>>> c8695094
 	}
 
 	if err != nil {
