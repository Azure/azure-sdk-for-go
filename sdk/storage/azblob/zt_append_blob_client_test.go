// Copyright (c) Microsoft Corporation. All rights reserved.
// Licensed under the MIT License.

package azblob

import (
	"bytes"
	"context"
	"crypto/md5"
	"github.com/Azure/azure-sdk-for-go/sdk/to"
	"github.com/stretchr/testify/assert"
	"io/ioutil"
	"strings"
	"time"
)

func (s *azblobUnrecordedTestSuite) TestAppendBlock() {
	_assert := assert.New(s.T())
	testName := s.T().Name()
	svcClient, err := getServiceClient(nil, testAccountDefault, nil)
	if err != nil {
		s.Fail("Unable to fetch service client because " + err.Error())
	}

	containerName := generateContainerName(testName)
	containerClient := createNewContainer(_assert, containerName, svcClient)
	defer deleteContainer(_assert, containerClient)

	abName := generateBlobName(testName)
	abClient := getAppendBlobClient(abName, containerClient)

	resp, err := abClient.Create(context.Background(), nil)
	_assert.Nil(err)
	_assert.Equal(resp.RawResponse.StatusCode, 201)

	appendResp, err := abClient.AppendBlock(context.Background(), getReaderToGeneratedBytes(1024), nil)
	_assert.Nil(err)
	_assert.Equal(appendResp.RawResponse.StatusCode, 201)
	_assert.Equal(*appendResp.BlobAppendOffset, "0")
	_assert.Equal(*appendResp.BlobCommittedBlockCount, int32(1))
	_assert.NotNil(appendResp.ETag)
	_assert.NotNil(appendResp.LastModified)
	_assert.Equal((*appendResp.LastModified).IsZero(), false)
	_assert.Nil(appendResp.ContentMD5)
	_assert.NotNil(appendResp.RequestID)
	_assert.NotNil(appendResp.Version)
	_assert.NotNil(appendResp.Date)
	_assert.Equal((*appendResp.Date).IsZero(), false)

	appendResp, err = abClient.AppendBlock(context.Background(), getReaderToGeneratedBytes(1024), nil)
	_assert.Nil(err)
	_assert.Equal(*appendResp.BlobAppendOffset, "1024")
	_assert.Equal(*appendResp.BlobCommittedBlockCount, int32(2))
}

func (s *azblobUnrecordedTestSuite) TestAppendBlockWithMD5() {
	_assert := assert.New(s.T())
	testName := s.T().Name()
	svcClient, err := getServiceClient(nil, testAccountDefault, nil)
	if err != nil {
		s.Fail("Unable to fetch service client because " + err.Error())
	}

	containerName := generateContainerName(testName)
	containerClient := createNewContainer(_assert, containerName, svcClient)
	defer deleteContainer(_assert, containerClient)

	// set up abClient to test
	abClient := containerClient.NewAppendBlobClient(generateBlobName(testName))
	resp, err := abClient.Create(context.Background(), nil)
	_assert.Nil(err)
	_assert.Equal(resp.RawResponse.StatusCode, 201)

	// test append block with valid MD5 value
	readerToBody, body := getRandomDataAndReader(1024)
	md5Value := md5.Sum(body)
	contentMD5 := md5Value[:]
	appendBlockOptions := AppendBlockOptions{
		TransactionalContentMD5: contentMD5,
	}
	appendResp, err := abClient.AppendBlock(context.Background(), readerToBody, &appendBlockOptions)
	_assert.Nil(err)
	_assert.Equal(appendResp.RawResponse.StatusCode, 201)
	_assert.Equal(*appendResp.BlobAppendOffset, "0")
	_assert.Equal(*appendResp.BlobCommittedBlockCount, int32(1))
	_assert.NotNil(appendResp.ETag)
	_assert.NotNil(appendResp.LastModified)
	_assert.Equal((*appendResp.LastModified).IsZero(), false)
	_assert.EqualValues(appendResp.ContentMD5, contentMD5)
	_assert.NotNil(appendResp.RequestID)
	_assert.NotNil(appendResp.Version)
	_assert.NotNil(appendResp.Date)
	_assert.Equal((*appendResp.Date).IsZero(), false)

	// test append block with bad MD5 value
	readerToBody, body = getRandomDataAndReader(1024)
	_, badMD5 := getRandomDataAndReader(16)
	appendBlockOptions = AppendBlockOptions{
		TransactionalContentMD5: badMD5,
	}
	appendResp, err = abClient.AppendBlock(context.Background(), readerToBody, &appendBlockOptions)
	_assert.NotNil(err)

	validateStorageError(_assert, err, StorageErrorCodeMD5Mismatch)
}

func (s *azblobUnrecordedTestSuite) TestAppendBlockFromURL() {
	_assert := assert.New(s.T())
	testName := s.T().Name()
	svcClient, err := getServiceClient(nil, testAccountDefault, nil)
	if err != nil {
		s.Fail("Unable to fetch service client because " + err.Error())
	}

	containerName := generateContainerName(testName)
	containerClient := createNewContainer(_assert, containerName, svcClient)
	defer deleteContainer(_assert, containerClient)

	//ctx := context.Background()
	contentSize := 4 * 1024 * 1024 // 4MB
	r, sourceData := getRandomDataAndReader(contentSize)
	contentMD5 := md5.Sum(sourceData)
	srcBlob := containerClient.NewAppendBlobClient(generateName("appendsrc"))
	destBlob := containerClient.NewAppendBlobClient(generateName("appenddest"))

	// Prepare source abClient for copy.
	cResp1, err := srcBlob.Create(ctx, nil)
	_assert.Nil(err)
	_assert.Equal(cResp1.RawResponse.StatusCode, 201)

	appendResp, err := srcBlob.AppendBlock(context.Background(), r, nil)
	_assert.Nil(err)
	_assert.Nil(err)
	_assert.Equal(appendResp.RawResponse.StatusCode, 201)
	_assert.Equal(*appendResp.BlobAppendOffset, "0")
	_assert.Equal(*appendResp.BlobCommittedBlockCount, int32(1))
	_assert.NotNil(appendResp.ETag)
	_assert.NotNil(appendResp.LastModified)
	_assert.Equal((*appendResp.LastModified).IsZero(), false)
	_assert.Nil(appendResp.ContentMD5)
	_assert.NotNil(appendResp.RequestID)
	_assert.NotNil(appendResp.Version)
	_assert.NotNil(appendResp.Date)
	_assert.Equal((*appendResp.Date).IsZero(), false)

	// Get source abClient URL with SAS for AppendBlockFromURL.
	srcBlobParts := NewBlobURLParts(srcBlob.URL())

	credential, err := getGenericCredential(nil, testAccountDefault)

	srcBlobParts.SAS, err = BlobSASSignatureValues{
		Protocol:      SASProtocolHTTPS,                     // Users MUST use HTTPS (not HTTP)
		ExpiryTime:    time.Now().UTC().Add(48 * time.Hour), // 48-hours before expiration
		ContainerName: srcBlobParts.ContainerName,
		BlobName:      srcBlobParts.BlobName,
		Permissions:   BlobSASPermissions{Read: true}.String(),
	}.NewSASQueryParameters(credential)
	if err != nil {
		s.T().Fatal(err)
	}

	srcBlobURLWithSAS := srcBlobParts.URL()

	// Append block from URL.
	cResp2, err := destBlob.Create(ctx, nil)
	_assert.Nil(err)
	_assert.Equal(cResp2.RawResponse.StatusCode, 201)

	//ctx context.Context, source url.URL, contentLength int64, options *AppendBlockURLOptions)
	offset := int64(0)
	count := int64(CountToEnd)
	appendBlockURLOptions := AppendBlockURLOptions{
		Offset: &offset,
		Count:  &count,
	}
	appendFromURLResp, err := destBlob.AppendBlockFromURL(ctx, srcBlobURLWithSAS, &appendBlockURLOptions)
	_assert.Nil(err)
	_assert.Equal(appendFromURLResp.RawResponse.StatusCode, 201)
	_assert.Equal(*appendFromURLResp.BlobAppendOffset, "0")
	_assert.Equal(*appendFromURLResp.BlobCommittedBlockCount, int32(1))
	_assert.NotNil(appendFromURLResp.ETag)
	_assert.NotNil(appendFromURLResp.LastModified)
	_assert.Equal((*appendFromURLResp.LastModified).IsZero(), false)
	_assert.NotNil(appendFromURLResp.ContentMD5)
	_assert.EqualValues(appendFromURLResp.ContentMD5, contentMD5[:])
	_assert.NotNil(appendFromURLResp.RequestID)
	_assert.NotNil(appendFromURLResp.Version)
	_assert.NotNil(appendFromURLResp.Date)
	_assert.Equal((*appendFromURLResp.Date).IsZero(), false)

	// Check data integrity through downloading.
	downloadResp, err := destBlob.Download(ctx, nil)
	_assert.Nil(err)

	destData, err := ioutil.ReadAll(downloadResp.RawResponse.Body)
	_assert.Nil(err)
	_assert.Equal(destData, sourceData)
	_ = downloadResp.Body(RetryReaderOptions{}).Close()
}

func (s *azblobUnrecordedTestSuite) TestAppendBlockFromURLWithMD5() {
	_assert := assert.New(s.T())
	testName := s.T().Name()
	svcClient, err := getServiceClient(nil, testAccountDefault, nil)
	if err != nil {
		s.Fail("Unable to fetch service client because " + err.Error())
	}

	containerName := generateContainerName(testName)
	containerClient := createNewContainer(_assert, containerName, svcClient)
	defer deleteContainer(_assert, containerClient)

	contentSize := 4 * 1024 * 1024 // 4MB
	r, sourceData := getRandomDataAndReader(contentSize)
	md5Value := md5.Sum(sourceData)
	ctx := context.Background() // Use default Background context
	srcBlob := containerClient.NewAppendBlobClient(generateName("appendsrc"))
	destBlob := containerClient.NewAppendBlobClient(generateName("appenddest"))

	// Prepare source abClient for copy.
	cResp1, err := srcBlob.Create(context.Background(), nil)
	_assert.Nil(err)
	_assert.Equal(cResp1.RawResponse.StatusCode, 201)

	appendResp, err := srcBlob.AppendBlock(context.Background(), r, nil)
	_assert.Nil(err)
	_assert.Equal(appendResp.RawResponse.StatusCode, 201)
	_assert.Equal(*appendResp.BlobAppendOffset, "0")
	_assert.Equal(*appendResp.BlobCommittedBlockCount, int32(1))
	_assert.NotNil(appendResp.ETag)
	_assert.NotNil(appendResp.LastModified)
	_assert.Equal((*appendResp.LastModified).IsZero(), false)
	_assert.Nil(appendResp.ContentMD5)
	_assert.NotNil(appendResp.RequestID)
	_assert.NotNil(appendResp.Version)
	_assert.NotNil(appendResp.Date)
	_assert.Equal((*appendResp.Date).IsZero(), false)

	// Get source abClient URL with SAS for AppendBlockFromURL.
	srcBlobParts := NewBlobURLParts(srcBlob.URL())

	credential, err := getGenericCredential(nil, testAccountDefault)
	_assert.Nil(err)

	srcBlobParts.SAS, err = BlobSASSignatureValues{
		Protocol:      SASProtocolHTTPS,                     // Users MUST use HTTPS (not HTTP)
		ExpiryTime:    time.Now().UTC().Add(48 * time.Hour), // 48-hours before expiration
		ContainerName: srcBlobParts.ContainerName,
		BlobName:      srcBlobParts.BlobName,
		Permissions:   BlobSASPermissions{Read: true}.String(),
	}.NewSASQueryParameters(credential)
	if err != nil {
		s.T().Fatal(err)
	}

	srcBlobURLWithSAS := srcBlobParts.URL()

	// Append block from URL.
	cResp2, err := destBlob.Create(context.Background(), nil)
	_assert.Nil(err)
	_assert.Equal(cResp2.RawResponse.StatusCode, 201)

	offset := int64(0)
	count := int64(contentSize)
	contentMD5 := md5Value[:]
	appendBlockURLOptions := AppendBlockURLOptions{
		Offset:           &offset,
		Count:            &count,
		SourceContentMD5: contentMD5,
	}
	appendFromURLResp, err := destBlob.AppendBlockFromURL(ctx, srcBlobURLWithSAS, &appendBlockURLOptions)
	_assert.Nil(err)
	_assert.Equal(appendFromURLResp.RawResponse.StatusCode, 201)
	_assert.Equal(*appendFromURLResp.BlobAppendOffset, "0")
	_assert.Equal(*appendFromURLResp.BlobCommittedBlockCount, int32(1))
	_assert.NotNil(appendFromURLResp.ETag)
	_assert.NotNil(appendFromURLResp.LastModified)
	_assert.Equal((*appendFromURLResp.LastModified).IsZero(), false)
	_assert.NotNil(appendFromURLResp.ContentMD5)
	_assert.EqualValues(appendFromURLResp.ContentMD5, contentMD5)
	_assert.NotNil(appendFromURLResp.RequestID)
	_assert.NotNil(appendFromURLResp.Version)
	_assert.NotNil(appendFromURLResp.Date)
	_assert.Equal((*appendFromURLResp.Date).IsZero(), false)

	// Check data integrity through downloading.
	downloadResp, err := destBlob.BlobClient.Download(ctx, nil)
	_assert.Nil(err)
	destData, err := ioutil.ReadAll(downloadResp.Body(RetryReaderOptions{}))
	_assert.Nil(err)
	_assert.EqualValues(destData, sourceData)

	// Test append block from URL with bad MD5 value
	_, badMD5 := getRandomDataAndReader(16)
	appendBlockURLOptions = AppendBlockURLOptions{
		Offset:           &offset,
		Count:            &count,
		SourceContentMD5: badMD5,
	}
	_, err = destBlob.AppendBlockFromURL(ctx, srcBlobURLWithSAS, &appendBlockURLOptions)
	_assert.NotNil(err)
	validateStorageError(_assert, err, StorageErrorCodeMD5Mismatch)
}

func (s *azblobTestSuite) TestBlobCreateAppendMetadataNonEmpty() {
	_assert := assert.New(s.T())
	testName := s.T().Name()
	_context := getTestContext(testName)
	svcClient, err := getServiceClient(_context.recording, testAccountDefault, nil)
	if err != nil {
		s.Fail("Unable to fetch service client because " + err.Error())
	}

	containerName := generateContainerName(testName)
	containerClient := createNewContainer(_assert, containerName, svcClient)
	defer deleteContainer(_assert, containerClient)

	abName := generateBlobName(testName)
	abClient := getAppendBlobClient(abName, containerClient)

	_, err = abClient.Create(ctx, &CreateAppendBlobOptions{
		Metadata: basicMetadata,
	})
	_assert.Nil(err)

	resp, err := abClient.GetProperties(ctx, nil)
	_assert.Nil(err)
	_assert.NotNil(resp.Metadata)
	_assert.EqualValues(resp.Metadata, basicMetadata)
}

func (s *azblobTestSuite) TestBlobCreateAppendMetadataEmpty() {
	_assert := assert.New(s.T())
	testName := s.T().Name()
	_context := getTestContext(testName)
	svcClient, err := getServiceClient(_context.recording, testAccountDefault, nil)
	if err != nil {
		s.Fail("Unable to fetch service client because " + err.Error())
	}

	containerName := generateContainerName(testName)
	containerClient := createNewContainer(_assert, containerName, svcClient)
	defer deleteContainer(_assert, containerClient)

	abName := generateBlobName(testName)
	abClient := getAppendBlobClient(abName, containerClient)

	createAppendBlobOptions := CreateAppendBlobOptions{
		Metadata: map[string]string{},
	}
	_, err = abClient.Create(ctx, &createAppendBlobOptions)
	_assert.Nil(err)

	resp, err := abClient.GetProperties(ctx, nil)
	_assert.Nil(err)
	_assert.Nil(resp.Metadata)
}

func (s *azblobTestSuite) TestBlobCreateAppendMetadataInvalid() {
	_assert := assert.New(s.T())
	testName := s.T().Name()
	_context := getTestContext(testName)
	svcClient, err := getServiceClient(_context.recording, testAccountDefault, nil)
	if err != nil {
		s.Fail("Unable to fetch service client because " + err.Error())
	}

	containerName := generateContainerName(testName)
	containerClient := createNewContainer(_assert, containerName, svcClient)
	defer deleteContainer(_assert, containerClient)

	abName := generateBlobName(testName)
	abClient := getAppendBlobClient(abName, containerClient)

	createAppendBlobOptions := CreateAppendBlobOptions{
		Metadata: map[string]string{"In valid!": "bar"},
	}
	_, err = abClient.Create(ctx, &createAppendBlobOptions)
	_assert.NotNil(err)
	_assert.Contains(err.Error(), invalidHeaderErrorSubstring)
}

func (s *azblobTestSuite) TestBlobCreateAppendHTTPHeaders() {
	_assert := assert.New(s.T())
	testName := s.T().Name()
	_context := getTestContext(testName)
	svcClient, err := getServiceClient(_context.recording, testAccountDefault, nil)
	if err != nil {
		s.Fail("Unable to fetch service client because " + err.Error())
	}

	containerName := generateContainerName(testName)
	containerClient := createNewContainer(_assert, containerName, svcClient)
	defer deleteContainer(_assert, containerClient)

	abName := generateBlobName(testName)
	abClient := getAppendBlobClient(abName, containerClient)

	createAppendBlobOptions := CreateAppendBlobOptions{
		BlobHTTPHeaders: &basicHeaders,
	}
	_, err = abClient.Create(ctx, &createAppendBlobOptions)
	_assert.Nil(err)

	resp, err := abClient.GetProperties(ctx, nil)
	_assert.Nil(err)
	h := resp.GetHTTPHeaders()
	_assert.EqualValues(h, basicHeaders)
}

func validateAppendBlobPut(_assert *assert.Assertions, abClient AppendBlobClient) {
	resp, err := abClient.GetProperties(ctx, nil)
	_assert.Nil(err)
	_assert.NotNil(resp.Metadata)
	_assert.EqualValues(resp.Metadata, basicMetadata)
	_assert.EqualValues(resp.GetHTTPHeaders(), basicHeaders)
}

func (s *azblobTestSuite) TestBlobCreateAppendIfModifiedSinceTrue() {
	_assert := assert.New(s.T())
	testName := s.T().Name()
	_context := getTestContext(testName)
	svcClient, err := getServiceClient(_context.recording, testAccountDefault, nil)
	if err != nil {
		s.Fail("Unable to fetch service client because " + err.Error())
	}

	containerName := generateContainerName(testName)
	containerClient := createNewContainer(_assert, containerName, svcClient)
	defer deleteContainer(_assert, containerClient)

	abName := generateBlobName(testName)
	abClient := getAppendBlobClient(abName, containerClient)

	appendBlobCreateResp, err := abClient.Create(ctx, nil)

	_assert.Nil(err)
	_assert.Equal(appendBlobCreateResp.RawResponse.StatusCode, 201)
	_assert.NotNil(appendBlobCreateResp.Date)

	currentTime := getRelativeTimeFromAnchor(appendBlobCreateResp.Date, -10)

	createAppendBlobOptions := CreateAppendBlobOptions{
		BlobHTTPHeaders: &basicHeaders,
<<<<<<< HEAD
		Metadata:        &basicMetadata,
		BlobAccessConditions: &BlobAccessConditions{
=======
		Metadata:        basicMetadata,
		BlobAccessConditions: BlobAccessConditions{
>>>>>>> 52e79196
			ModifiedAccessConditions: &ModifiedAccessConditions{
				IfModifiedSince: &currentTime,
			},
		},
	}
	_, err = abClient.Create(ctx, &createAppendBlobOptions)
	_assert.Nil(err)

	validateAppendBlobPut(_assert, abClient)
}

func (s *azblobTestSuite) TestBlobCreateAppendIfModifiedSinceFalse() {
	_assert := assert.New(s.T())
	testName := s.T().Name()
	_context := getTestContext(testName)
	svcClient, err := getServiceClient(_context.recording, testAccountDefault, nil)
	if err != nil {
		s.Fail("Unable to fetch service client because " + err.Error())
	}

	containerName := generateContainerName(testName)
	containerClient := createNewContainer(_assert, containerName, svcClient)
	defer deleteContainer(_assert, containerClient)

	abName := generateBlobName(testName)
	abClient := getAppendBlobClient(abName, containerClient)

	appendBlobCreateResp, err := abClient.Create(ctx, nil)

	_assert.Nil(err)
	_assert.Equal(appendBlobCreateResp.RawResponse.StatusCode, 201)
	_assert.NotNil(appendBlobCreateResp.Date)

	currentTime := getRelativeTimeFromAnchor(appendBlobCreateResp.Date, 10)

	createAppendBlobOptions := CreateAppendBlobOptions{
		BlobHTTPHeaders: &basicHeaders,
<<<<<<< HEAD
		Metadata:        &basicMetadata,
		BlobAccessConditions: &BlobAccessConditions{
=======
		Metadata:        basicMetadata,
		BlobAccessConditions: BlobAccessConditions{
>>>>>>> 52e79196
			ModifiedAccessConditions: &ModifiedAccessConditions{
				IfModifiedSince: &currentTime,
			},
		},
	}
	_, err = abClient.Create(ctx, &createAppendBlobOptions)
	_assert.NotNil(err)

	validateStorageError(_assert, err, StorageErrorCodeConditionNotMet)
}

func (s *azblobTestSuite) TestBlobCreateAppendIfUnmodifiedSinceTrue() {
	_assert := assert.New(s.T())
	testName := s.T().Name()
	_context := getTestContext(testName)
	svcClient, err := getServiceClient(_context.recording, testAccountDefault, nil)
	if err != nil {
		s.Fail("Unable to fetch service client because " + err.Error())
	}

	containerName := generateContainerName(testName)
	containerClient := createNewContainer(_assert, containerName, svcClient)
	defer deleteContainer(_assert, containerClient)

	abName := generateBlobName(testName)
	abClient := getAppendBlobClient(abName, containerClient)

	appendBlobCreateResp, err := abClient.Create(ctx, nil)

	_assert.Nil(err)
	_assert.Equal(appendBlobCreateResp.RawResponse.StatusCode, 201)
	_assert.NotNil(appendBlobCreateResp.Date)

	currentTime := getRelativeTimeFromAnchor(appendBlobCreateResp.Date, 10)

	createAppendBlobOptions := CreateAppendBlobOptions{
		BlobHTTPHeaders: &basicHeaders,
<<<<<<< HEAD
		Metadata:        &basicMetadata,
		BlobAccessConditions: &BlobAccessConditions{
=======
		Metadata:        basicMetadata,
		BlobAccessConditions: BlobAccessConditions{
>>>>>>> 52e79196
			ModifiedAccessConditions: &ModifiedAccessConditions{
				IfUnmodifiedSince: &currentTime,
			},
		},
	}
	_, err = abClient.Create(ctx, &createAppendBlobOptions)
	_assert.Nil(err)

	validateAppendBlobPut(_assert, abClient)
}

func (s *azblobTestSuite) TestBlobCreateAppendIfUnmodifiedSinceFalse() {
	_assert := assert.New(s.T())
	testName := s.T().Name()
	_context := getTestContext(testName)
	svcClient, err := getServiceClient(_context.recording, testAccountDefault, nil)
	if err != nil {
		s.Fail("Unable to fetch service client because " + err.Error())
	}

	containerName := generateContainerName(testName)
	containerClient := createNewContainer(_assert, containerName, svcClient)
	defer deleteContainer(_assert, containerClient)

	abName := generateBlobName(testName)
	abClient := getAppendBlobClient(abName, containerClient)

	appendBlobCreateResp, err := abClient.Create(ctx, nil)

	_assert.Nil(err)
	_assert.Equal(appendBlobCreateResp.RawResponse.StatusCode, 201)
	_assert.NotNil(appendBlobCreateResp.Date)

	currentTime := getRelativeTimeFromAnchor(appendBlobCreateResp.Date, -10)

	createAppendBlobOptions := CreateAppendBlobOptions{
		BlobHTTPHeaders: &basicHeaders,
<<<<<<< HEAD
		Metadata:        &basicMetadata,
		BlobAccessConditions: &BlobAccessConditions{
=======
		Metadata:        basicMetadata,
		BlobAccessConditions: BlobAccessConditions{
>>>>>>> 52e79196
			ModifiedAccessConditions: &ModifiedAccessConditions{
				IfUnmodifiedSince: &currentTime,
			},
		},
	}
	_, err = abClient.Create(ctx, &createAppendBlobOptions)
	_assert.NotNil(err)

	validateStorageError(_assert, err, StorageErrorCodeConditionNotMet)
}

func (s *azblobTestSuite) TestBlobCreateAppendIfMatchTrue() {
	_assert := assert.New(s.T())
	testName := s.T().Name()
	_context := getTestContext(testName)
	svcClient, err := getServiceClient(_context.recording, testAccountDefault, nil)
	if err != nil {
		s.Fail("Unable to fetch service client because " + err.Error())
	}

	containerName := generateContainerName(testName)
	containerClient := createNewContainer(_assert, containerName, svcClient)
	defer deleteContainer(_assert, containerClient)

	abName := generateBlobName(testName)
	abClient := createNewAppendBlob(_assert, abName, containerClient)

	resp, _ := abClient.GetProperties(ctx, nil)

	createAppendBlobOptions := CreateAppendBlobOptions{
		BlobHTTPHeaders: &basicHeaders,
<<<<<<< HEAD
		Metadata:        &basicMetadata,
		BlobAccessConditions: &BlobAccessConditions{
=======
		Metadata:        basicMetadata,
		BlobAccessConditions: BlobAccessConditions{
>>>>>>> 52e79196
			ModifiedAccessConditions: &ModifiedAccessConditions{
				IfMatch: resp.ETag,
			},
		},
	}
	_, err = abClient.Create(ctx, &createAppendBlobOptions)
	_assert.Nil(err)

	validateAppendBlobPut(_assert, abClient)
}

func (s *azblobTestSuite) TestBlobCreateAppendIfMatchFalse() {
	_assert := assert.New(s.T())
	testName := s.T().Name()
	_context := getTestContext(testName)
	svcClient, err := getServiceClient(_context.recording, testAccountDefault, nil)
	if err != nil {
		s.Fail("Unable to fetch service client because " + err.Error())
	}

	containerName := generateContainerName(testName)
	containerClient := createNewContainer(_assert, containerName, svcClient)
	defer deleteContainer(_assert, containerClient)

	abName := generateBlobName(testName)
	abClient := createNewAppendBlob(_assert, abName, containerClient)

	createAppendBlobOptions := CreateAppendBlobOptions{
		BlobHTTPHeaders: &basicHeaders,
<<<<<<< HEAD
		Metadata:        &basicMetadata,
		BlobAccessConditions: &BlobAccessConditions{
=======
		Metadata:        basicMetadata,
		BlobAccessConditions: BlobAccessConditions{
>>>>>>> 52e79196
			ModifiedAccessConditions: &ModifiedAccessConditions{
				IfMatch: to.StringPtr("garbage"),
			},
		},
	}
	_, err = abClient.Create(ctx, &createAppendBlobOptions)
	_assert.NotNil(err)

	validateStorageError(_assert, err, StorageErrorCodeConditionNotMet)
}

func (s *azblobTestSuite) TestBlobCreateAppendIfNoneMatchTrue() {
	_assert := assert.New(s.T())
	testName := s.T().Name()
	_context := getTestContext(testName)
	svcClient, err := getServiceClient(_context.recording, testAccountDefault, nil)
	if err != nil {
		s.Fail("Unable to fetch service client because " + err.Error())
	}

	containerName := generateContainerName(testName)
	containerClient := createNewContainer(_assert, containerName, svcClient)
	defer deleteContainer(_assert, containerClient)

	abName := generateBlobName(testName)
	abClient := createNewAppendBlob(_assert, abName, containerClient)

	eTag := "garbage"
	createAppendBlobOptions := CreateAppendBlobOptions{
		BlobHTTPHeaders: &basicHeaders,
<<<<<<< HEAD
		Metadata:        &basicMetadata,
		BlobAccessConditions: &BlobAccessConditions{
=======
		Metadata:        basicMetadata,
		BlobAccessConditions: BlobAccessConditions{
>>>>>>> 52e79196
			ModifiedAccessConditions: &ModifiedAccessConditions{
				IfNoneMatch: &eTag,
			},
		},
	}
	_, err = abClient.Create(ctx, &createAppendBlobOptions)
	_assert.Nil(err)

	validateAppendBlobPut(_assert, abClient)
}

func (s *azblobTestSuite) TestBlobCreateAppendIfNoneMatchFalse() {
	_assert := assert.New(s.T())
	testName := s.T().Name()
	_context := getTestContext(testName)
	svcClient, err := getServiceClient(_context.recording, testAccountDefault, nil)
	if err != nil {
		s.Fail("Unable to fetch service client because " + err.Error())
	}

	containerName := generateContainerName(testName)
	containerClient := createNewContainer(_assert, containerName, svcClient)
	defer deleteContainer(_assert, containerClient)

	abName := generateBlobName(testName)
	abClient := createNewAppendBlob(_assert, abName, containerClient)

	resp, _ := abClient.GetProperties(ctx, nil)

	createAppendBlobOptions := CreateAppendBlobOptions{
		BlobHTTPHeaders: &basicHeaders,
<<<<<<< HEAD
		Metadata:        &basicMetadata,
		BlobAccessConditions: &BlobAccessConditions{
=======
		Metadata:        basicMetadata,
		BlobAccessConditions: BlobAccessConditions{
>>>>>>> 52e79196
			ModifiedAccessConditions: &ModifiedAccessConditions{
				IfNoneMatch: resp.ETag,
			},
		},
	}
	_, err = abClient.Create(ctx, &createAppendBlobOptions)
	_assert.NotNil(err)

	validateStorageError(_assert, err, StorageErrorCodeConditionNotMet)
}

func (s *azblobTestSuite) TestBlobAppendBlockNilBody() {
	_assert := assert.New(s.T())
	testName := s.T().Name()
	_context := getTestContext(testName)
	svcClient, err := getServiceClient(_context.recording, testAccountDefault, nil)
	if err != nil {
		s.Fail("Unable to fetch service client because " + err.Error())
	}

	containerName := generateContainerName(testName)
	containerClient := createNewContainer(_assert, containerName, svcClient)
	defer deleteContainer(_assert, containerClient)

	abName := generateBlobName(testName)
	abClient := createNewAppendBlob(_assert, abName, containerClient)

	_, err = abClient.AppendBlock(ctx, bytes.NewReader(nil), nil)
	_assert.NotNil(err)

	validateStorageError(_assert, err, StorageErrorCodeInvalidHeaderValue)
}

func (s *azblobTestSuite) TestBlobAppendBlockEmptyBody() {
	_assert := assert.New(s.T())
	testName := s.T().Name()
	_context := getTestContext(testName)
	svcClient, err := getServiceClient(_context.recording, testAccountDefault, nil)
	if err != nil {
		s.Fail("Unable to fetch service client because " + err.Error())
	}

	containerName := generateContainerName(testName)
	containerClient := createNewContainer(_assert, containerName, svcClient)
	defer deleteContainer(_assert, containerClient)

	abName := generateBlobName(testName)
	abClient := createNewAppendBlob(_assert, abName, containerClient)

	_, err = abClient.AppendBlock(ctx, strings.NewReader(""), nil)
	_assert.NotNil(err)

	validateStorageError(_assert, err, StorageErrorCodeInvalidHeaderValue)
}

func (s *azblobTestSuite) TestBlobAppendBlockNonExistentBlob() {
	_assert := assert.New(s.T())
	testName := s.T().Name()
	_context := getTestContext(testName)
	svcClient, err := getServiceClient(_context.recording, testAccountDefault, nil)
	if err != nil {
		s.Fail("Unable to fetch service client because " + err.Error())
	}

	containerName := generateContainerName(testName)
	containerClient := createNewContainer(_assert, containerName, svcClient)
	defer deleteContainer(_assert, containerClient)

	abName := generateBlobName(testName)
	abClient := getAppendBlobClient(abName, containerClient)

	_, err = abClient.AppendBlock(ctx, strings.NewReader(blockBlobDefaultData), nil)
	_assert.NotNil(err)

	validateStorageError(_assert, err, StorageErrorCodeBlobNotFound)
}

func validateBlockAppended(_assert *assert.Assertions, abClient AppendBlobClient, expectedSize int) {
	resp, err := abClient.GetProperties(ctx, nil)
	_assert.Nil(err)
	_assert.Equal(*resp.ContentLength, int64(expectedSize))
}

func (s *azblobTestSuite) TestBlobAppendBlockIfModifiedSinceTrue() {
	_assert := assert.New(s.T())
	testName := s.T().Name()
	_context := getTestContext(testName)
	svcClient, err := getServiceClient(_context.recording, testAccountDefault, nil)
	if err != nil {
		s.Fail("Unable to fetch service client because " + err.Error())
	}

	containerName := generateContainerName(testName)
	containerClient := createNewContainer(_assert, containerName, svcClient)
	defer deleteContainer(_assert, containerClient)

	abName := generateBlobName(testName)
	abClient := getAppendBlobClient(abName, containerClient)

	appendBlobCreateResp, err := abClient.Create(ctx, nil)

	_assert.Nil(err)
	_assert.Equal(appendBlobCreateResp.RawResponse.StatusCode, 201)
	_assert.NotNil(appendBlobCreateResp.Date)

	currentTime := getRelativeTimeFromAnchor(appendBlobCreateResp.Date, -10)

	appendBlockOptions := AppendBlockOptions{
		BlobAccessConditions: &BlobAccessConditions{
			ModifiedAccessConditions: &ModifiedAccessConditions{
				IfModifiedSince: &currentTime,
			},
		},
	}
	_, err = abClient.AppendBlock(ctx, strings.NewReader(blockBlobDefaultData), &appendBlockOptions)
	_assert.Nil(err)

	validateBlockAppended(_assert, abClient, len(blockBlobDefaultData))
}

func (s *azblobTestSuite) TestBlobAppendBlockIfModifiedSinceFalse() {
	_assert := assert.New(s.T())
	testName := s.T().Name()
	_context := getTestContext(testName)
	svcClient, err := getServiceClient(_context.recording, testAccountDefault, nil)
	if err != nil {
		s.Fail("Unable to fetch service client because " + err.Error())
	}

	containerName := generateContainerName(testName)
	containerClient := createNewContainer(_assert, containerName, svcClient)
	defer deleteContainer(_assert, containerClient)

	abName := generateBlobName(testName)
	abClient := getAppendBlobClient(abName, containerClient)

	appendBlobCreateResp, err := abClient.Create(ctx, nil)

	_assert.Nil(err)
	_assert.Equal(appendBlobCreateResp.RawResponse.StatusCode, 201)
	_assert.NotNil(appendBlobCreateResp.Date)

	currentTime := getRelativeTimeFromAnchor(appendBlobCreateResp.Date, 10)

	appendBlockOptions := AppendBlockOptions{
		BlobAccessConditions: &BlobAccessConditions{
			ModifiedAccessConditions: &ModifiedAccessConditions{
				IfModifiedSince: &currentTime,
			},
		},
	}
	_, err = abClient.AppendBlock(ctx, strings.NewReader(blockBlobDefaultData), &appendBlockOptions)
	_assert.NotNil(err)

	validateStorageError(_assert, err, StorageErrorCodeConditionNotMet)
}

func (s *azblobTestSuite) TestBlobAppendBlockIfUnmodifiedSinceTrue() {
	_assert := assert.New(s.T())
	testName := s.T().Name()
	_context := getTestContext(testName)
	svcClient, err := getServiceClient(_context.recording, testAccountDefault, nil)
	if err != nil {
		s.Fail("Unable to fetch service client because " + err.Error())
	}

	containerName := generateContainerName(testName)
	containerClient := createNewContainer(_assert, containerName, svcClient)
	defer deleteContainer(_assert, containerClient)

	abName := generateBlobName(testName)
	abClient := getAppendBlobClient(abName, containerClient)

	appendBlobCreateResp, err := abClient.Create(ctx, nil)

	_assert.Nil(err)
	_assert.Equal(appendBlobCreateResp.RawResponse.StatusCode, 201)
	_assert.NotNil(appendBlobCreateResp.Date)

	currentTime := getRelativeTimeFromAnchor(appendBlobCreateResp.Date, 10)

	appendBlockOptions := AppendBlockOptions{
		BlobAccessConditions: &BlobAccessConditions{
			ModifiedAccessConditions: &ModifiedAccessConditions{
				IfUnmodifiedSince: &currentTime,
			},
		},
	}
	_, err = abClient.AppendBlock(ctx, strings.NewReader(blockBlobDefaultData), &appendBlockOptions)
	_assert.Nil(err)

	validateBlockAppended(_assert, abClient, len(blockBlobDefaultData))
}

func (s *azblobTestSuite) TestBlobAppendBlockIfUnmodifiedSinceFalse() {
	_assert := assert.New(s.T())
	testName := s.T().Name()
	_context := getTestContext(testName)
	svcClient, err := getServiceClient(_context.recording, testAccountDefault, nil)
	if err != nil {
		s.Fail("Unable to fetch service client because " + err.Error())
	}

	containerName := generateContainerName(testName)
	containerClient := createNewContainer(_assert, containerName, svcClient)
	defer deleteContainer(_assert, containerClient)

	abName := generateBlobName(testName)
	abClient := getAppendBlobClient(abName, containerClient)

	appendBlobCreateResp, err := abClient.Create(ctx, nil)

	_assert.Nil(err)
	_assert.Equal(appendBlobCreateResp.RawResponse.StatusCode, 201)
	_assert.NotNil(appendBlobCreateResp.Date)

	currentTime := getRelativeTimeFromAnchor(appendBlobCreateResp.Date, -10)

	appendBlockOptions := AppendBlockOptions{
		BlobAccessConditions: &BlobAccessConditions{
			ModifiedAccessConditions: &ModifiedAccessConditions{
				IfUnmodifiedSince: &currentTime,
			},
		},
	}
	_, err = abClient.AppendBlock(ctx, strings.NewReader(blockBlobDefaultData), &appendBlockOptions)
	_assert.NotNil(err)

	validateStorageError(_assert, err, StorageErrorCodeConditionNotMet)
}

func (s *azblobTestSuite) TestBlobAppendBlockIfMatchTrue() {
	_assert := assert.New(s.T())
	testName := s.T().Name()
	_context := getTestContext(testName)
	svcClient, err := getServiceClient(_context.recording, testAccountDefault, nil)
	if err != nil {
		s.Fail("Unable to fetch service client because " + err.Error())
	}

	containerName := generateContainerName(testName)
	containerClient := createNewContainer(_assert, containerName, svcClient)
	defer deleteContainer(_assert, containerClient)

	abName := generateBlobName(testName)
	abClient := createNewAppendBlob(_assert, abName, containerClient)

	resp, _ := abClient.GetProperties(ctx, nil)

	_, err = abClient.AppendBlock(ctx, strings.NewReader(blockBlobDefaultData), &AppendBlockOptions{
		BlobAccessConditions: &BlobAccessConditions{
			ModifiedAccessConditions: &ModifiedAccessConditions{
				IfMatch: resp.ETag,
			},
		},
	})
	_assert.Nil(err)

	validateBlockAppended(_assert, abClient, len(blockBlobDefaultData))
}

func (s *azblobTestSuite) TestBlobAppendBlockIfMatchFalse() {
	_assert := assert.New(s.T())
	testName := s.T().Name()
	_context := getTestContext(testName)
	svcClient, err := getServiceClient(_context.recording, testAccountDefault, nil)
	if err != nil {
		s.Fail("Unable to fetch service client because " + err.Error())
	}

	containerName := generateContainerName(testName)
	containerClient := createNewContainer(_assert, containerName, svcClient)
	defer deleteContainer(_assert, containerClient)

	abName := generateBlobName(testName)
	abClient := createNewAppendBlob(_assert, abName, containerClient)

	_, err = abClient.AppendBlock(ctx, strings.NewReader(blockBlobDefaultData), &AppendBlockOptions{
		BlobAccessConditions: &BlobAccessConditions{
			ModifiedAccessConditions: &ModifiedAccessConditions{
				IfMatch: to.StringPtr("garbage"),
			},
		},
	})
	_assert.NotNil(err)
	validateStorageError(_assert, err, StorageErrorCodeConditionNotMet)
}

func (s *azblobTestSuite) TestBlobAppendBlockIfNoneMatchTrue() {
	_assert := assert.New(s.T())
	testName := s.T().Name()
	_context := getTestContext(testName)
	svcClient, err := getServiceClient(_context.recording, testAccountDefault, nil)
	if err != nil {
		s.Fail("Unable to fetch service client because " + err.Error())
	}

	containerName := generateContainerName(testName)
	containerClient := createNewContainer(_assert, containerName, svcClient)
	defer deleteContainer(_assert, containerClient)

	abName := generateBlobName(testName)
	abClient := createNewAppendBlob(_assert, abName, containerClient)

	_, err = abClient.AppendBlock(ctx, strings.NewReader(blockBlobDefaultData), &AppendBlockOptions{
		BlobAccessConditions: &BlobAccessConditions{
			ModifiedAccessConditions: &ModifiedAccessConditions{
				IfNoneMatch: to.StringPtr("garbage"),
			},
		},
	})
	_assert.Nil(err)
	validateBlockAppended(_assert, abClient, len(blockBlobDefaultData))
}

func (s *azblobTestSuite) TestBlobAppendBlockIfNoneMatchFalse() {
	_assert := assert.New(s.T())
	testName := s.T().Name()
	_context := getTestContext(testName)
	svcClient, err := getServiceClient(_context.recording, testAccountDefault, nil)
	if err != nil {
		s.Fail("Unable to fetch service client because " + err.Error())
	}

	containerName := generateContainerName(testName)
	containerClient := createNewContainer(_assert, containerName, svcClient)
	defer deleteContainer(_assert, containerClient)

	abName := generateBlobName(testName)
	abClient := createNewAppendBlob(_assert, abName, containerClient)

	resp, _ := abClient.GetProperties(ctx, nil)

	_, err = abClient.AppendBlock(ctx, strings.NewReader(blockBlobDefaultData), &AppendBlockOptions{
		BlobAccessConditions: &BlobAccessConditions{
			ModifiedAccessConditions: &ModifiedAccessConditions{
				IfNoneMatch: resp.ETag,
			},
		},
	})
	_assert.NotNil(err)
	validateStorageError(_assert, err, StorageErrorCodeConditionNotMet)
}

//// TODO: Fix this
////func (s *azblobTestSuite) TestBlobAppendBlockIfAppendPositionMatchTrueNegOne() {
////	bsu := getServiceClient()
////	containerClient, _ := createNewContainer(c, bsu)
////	defer deleteContainer(_assert, containerClient)
////	abClient, _ := createNewAppendBlob(c, containerClient)
////
////	appendPosition := int64(-1)
////	appendBlockOptions := AppendBlockOptions{
////		AppendPositionAccessConditions: &AppendPositionAccessConditions{
////			AppendPosition: &appendPosition,
////		},
////	}
////	_, err := abClient.AppendBlock(ctx, strings.NewReader(blockBlobDefaultData), &appendBlockOptions) // This will cause the library to set the value of the header to 0
////	_assert.NotNil(err)
////
////	validateBlockAppended(c, abClient, len(blockBlobDefaultData))
////}
//
////func (s *azblobTestSuite) TestBlobAppendBlockIfAppendPositionMatchZero() {
////	bsu := getServiceClient()
////	containerClient, _ := createNewContainer(c, bsu)
////	defer deleteContainer(_assert, containerClient)
////	abClient, _ := createNewAppendBlob(c, containerClient)
////
////	_, err := abClient.AppendBlock(ctx, strings.NewReader(blockBlobDefaultData), nil) // The position will not match, but the condition should be ignored
////	_assert.Nil(err)
////
////	appendPosition := int64(0)
////	appendBlockOptions := AppendBlockOptions{
////		AppendPositionAccessConditions: &AppendPositionAccessConditions{
////			AppendPosition: &appendPosition,
////		},
////	}
////	_, err = abClient.AppendBlock(ctx, strings.NewReader(blockBlobDefaultData), &appendBlockOptions)
////	_assert.Nil(err)
////
////	validateBlockAppended(c, abClient, 2*len(blockBlobDefaultData))
////}

func (s *azblobTestSuite) TestBlobAppendBlockIfAppendPositionMatchTrueNonZero() {
	_assert := assert.New(s.T())
	testName := s.T().Name()
	_context := getTestContext(testName)
	svcClient, err := getServiceClient(_context.recording, testAccountDefault, nil)
	if err != nil {
		s.Fail("Unable to fetch service client because " + err.Error())
	}

	containerName := generateContainerName(testName)
	containerClient := createNewContainer(_assert, containerName, svcClient)
	defer deleteContainer(_assert, containerClient)

	abName := generateBlobName(testName)
	abClient := createNewAppendBlob(_assert, abName, containerClient)

	_, err = abClient.AppendBlock(ctx, strings.NewReader(blockBlobDefaultData), nil)
	_assert.Nil(err)

	_, err = abClient.AppendBlock(ctx, strings.NewReader(blockBlobDefaultData), &AppendBlockOptions{
		AppendPositionAccessConditions: &AppendPositionAccessConditions{
			AppendPosition: to.Int64Ptr(int64(len(blockBlobDefaultData))),
		},
	})
	_assert.Nil(err)

	validateBlockAppended(_assert, abClient, len(blockBlobDefaultData)*2)
}

func (s *azblobTestSuite) TestBlobAppendBlockIfAppendPositionMatchFalseNegOne() {
	_assert := assert.New(s.T())
	testName := s.T().Name()
	_context := getTestContext(testName)
	svcClient, err := getServiceClient(_context.recording, testAccountDefault, nil)
	if err != nil {
		s.Fail("Unable to fetch service client because " + err.Error())
	}

	containerName := generateContainerName(testName)
	containerClient := createNewContainer(_assert, containerName, svcClient)
	defer deleteContainer(_assert, containerClient)

	abName := generateBlobName(testName)
	abClient := createNewAppendBlob(_assert, abName, containerClient)

	_, err = abClient.AppendBlock(ctx, strings.NewReader(blockBlobDefaultData), nil)
	_assert.Nil(err)

	_, err = abClient.AppendBlock(ctx, strings.NewReader(blockBlobDefaultData), &AppendBlockOptions{
		AppendPositionAccessConditions: &AppendPositionAccessConditions{
			AppendPosition: to.Int64Ptr(-1),
		},
	})
	_assert.NotNil(err)
	validateStorageError(_assert, err, StorageErrorCodeInvalidHeaderValue)
}

func (s *azblobTestSuite) TestBlobAppendBlockIfAppendPositionMatchFalseNonZero() {
	_assert := assert.New(s.T())
	testName := s.T().Name()
	_context := getTestContext(testName)
	svcClient, err := getServiceClient(_context.recording, testAccountDefault, nil)
	if err != nil {
		s.Fail("Unable to fetch service client because " + err.Error())
	}

	containerName := generateContainerName(testName)
	containerClient := createNewContainer(_assert, containerName, svcClient)
	defer deleteContainer(_assert, containerClient)

	abName := generateBlobName(testName)
	abClient := createNewAppendBlob(_assert, abName, containerClient)

	_, err = abClient.AppendBlock(ctx, strings.NewReader(blockBlobDefaultData), &AppendBlockOptions{
		AppendPositionAccessConditions: &AppendPositionAccessConditions{
			AppendPosition: to.Int64Ptr(12),
		},
	})
	_assert.NotNil(err)
	validateStorageError(_assert, err, StorageErrorCodeAppendPositionConditionNotMet)
}

func (s *azblobTestSuite) TestBlobAppendBlockIfMaxSizeTrue() {
	_assert := assert.New(s.T())
	testName := s.T().Name()
	_context := getTestContext(testName)
	svcClient, err := getServiceClient(_context.recording, testAccountDefault, nil)
	if err != nil {
		s.Fail("Unable to fetch service client because " + err.Error())
	}

	containerName := generateContainerName(testName)
	containerClient := createNewContainer(_assert, containerName, svcClient)
	defer deleteContainer(_assert, containerClient)

	abName := generateBlobName(testName)
	abClient := createNewAppendBlob(_assert, abName, containerClient)

	_, err = abClient.AppendBlock(ctx, strings.NewReader(blockBlobDefaultData), &AppendBlockOptions{
		AppendPositionAccessConditions: &AppendPositionAccessConditions{
			MaxSize: to.Int64Ptr(int64(len(blockBlobDefaultData) + 1)),
		},
	})
	_assert.Nil(err)
	validateBlockAppended(_assert, abClient, len(blockBlobDefaultData))
}

func (s *azblobTestSuite) TestBlobAppendBlockIfMaxSizeFalse() {
	_assert := assert.New(s.T())
	testName := s.T().Name()
	_context := getTestContext(testName)
	svcClient, err := getServiceClient(_context.recording, testAccountDefault, nil)
	if err != nil {
		s.Fail("Unable to fetch service client because " + err.Error())
	}

	containerName := generateContainerName(testName)
	containerClient := createNewContainer(_assert, containerName, svcClient)
	defer deleteContainer(_assert, containerClient)

	abName := generateBlobName(testName)
	abClient := createNewAppendBlob(_assert, abName, containerClient)

	_, err = abClient.AppendBlock(ctx, strings.NewReader(blockBlobDefaultData), &AppendBlockOptions{
		AppendPositionAccessConditions: &AppendPositionAccessConditions{
			MaxSize: to.Int64Ptr(int64(len(blockBlobDefaultData) - 1)),
		},
	})
	_assert.NotNil(err)
	validateStorageError(_assert, err, StorageErrorCodeMaxBlobSizeConditionNotMet)
}<|MERGE_RESOLUTION|>--- conflicted
+++ resolved
@@ -442,13 +442,8 @@
 
 	createAppendBlobOptions := CreateAppendBlobOptions{
 		BlobHTTPHeaders: &basicHeaders,
-<<<<<<< HEAD
-		Metadata:        &basicMetadata,
-		BlobAccessConditions: &BlobAccessConditions{
-=======
 		Metadata:        basicMetadata,
-		BlobAccessConditions: BlobAccessConditions{
->>>>>>> 52e79196
+		BlobAccessConditions: &BlobAccessConditions{
 			ModifiedAccessConditions: &ModifiedAccessConditions{
 				IfModifiedSince: &currentTime,
 			},
@@ -486,13 +481,8 @@
 
 	createAppendBlobOptions := CreateAppendBlobOptions{
 		BlobHTTPHeaders: &basicHeaders,
-<<<<<<< HEAD
-		Metadata:        &basicMetadata,
-		BlobAccessConditions: &BlobAccessConditions{
-=======
 		Metadata:        basicMetadata,
-		BlobAccessConditions: BlobAccessConditions{
->>>>>>> 52e79196
+		BlobAccessConditions: &BlobAccessConditions{
 			ModifiedAccessConditions: &ModifiedAccessConditions{
 				IfModifiedSince: &currentTime,
 			},
@@ -530,13 +520,8 @@
 
 	createAppendBlobOptions := CreateAppendBlobOptions{
 		BlobHTTPHeaders: &basicHeaders,
-<<<<<<< HEAD
-		Metadata:        &basicMetadata,
-		BlobAccessConditions: &BlobAccessConditions{
-=======
 		Metadata:        basicMetadata,
-		BlobAccessConditions: BlobAccessConditions{
->>>>>>> 52e79196
+		BlobAccessConditions: &BlobAccessConditions{
 			ModifiedAccessConditions: &ModifiedAccessConditions{
 				IfUnmodifiedSince: &currentTime,
 			},
@@ -574,13 +559,8 @@
 
 	createAppendBlobOptions := CreateAppendBlobOptions{
 		BlobHTTPHeaders: &basicHeaders,
-<<<<<<< HEAD
-		Metadata:        &basicMetadata,
-		BlobAccessConditions: &BlobAccessConditions{
-=======
 		Metadata:        basicMetadata,
-		BlobAccessConditions: BlobAccessConditions{
->>>>>>> 52e79196
+		BlobAccessConditions: &BlobAccessConditions{
 			ModifiedAccessConditions: &ModifiedAccessConditions{
 				IfUnmodifiedSince: &currentTime,
 			},
@@ -612,13 +592,8 @@
 
 	createAppendBlobOptions := CreateAppendBlobOptions{
 		BlobHTTPHeaders: &basicHeaders,
-<<<<<<< HEAD
-		Metadata:        &basicMetadata,
-		BlobAccessConditions: &BlobAccessConditions{
-=======
 		Metadata:        basicMetadata,
-		BlobAccessConditions: BlobAccessConditions{
->>>>>>> 52e79196
+		BlobAccessConditions: &BlobAccessConditions{
 			ModifiedAccessConditions: &ModifiedAccessConditions{
 				IfMatch: resp.ETag,
 			},
@@ -648,13 +623,8 @@
 
 	createAppendBlobOptions := CreateAppendBlobOptions{
 		BlobHTTPHeaders: &basicHeaders,
-<<<<<<< HEAD
-		Metadata:        &basicMetadata,
-		BlobAccessConditions: &BlobAccessConditions{
-=======
 		Metadata:        basicMetadata,
-		BlobAccessConditions: BlobAccessConditions{
->>>>>>> 52e79196
+		BlobAccessConditions: &BlobAccessConditions{
 			ModifiedAccessConditions: &ModifiedAccessConditions{
 				IfMatch: to.StringPtr("garbage"),
 			},
@@ -685,13 +655,8 @@
 	eTag := "garbage"
 	createAppendBlobOptions := CreateAppendBlobOptions{
 		BlobHTTPHeaders: &basicHeaders,
-<<<<<<< HEAD
-		Metadata:        &basicMetadata,
-		BlobAccessConditions: &BlobAccessConditions{
-=======
 		Metadata:        basicMetadata,
-		BlobAccessConditions: BlobAccessConditions{
->>>>>>> 52e79196
+		BlobAccessConditions: &BlobAccessConditions{
 			ModifiedAccessConditions: &ModifiedAccessConditions{
 				IfNoneMatch: &eTag,
 			},
@@ -723,13 +688,8 @@
 
 	createAppendBlobOptions := CreateAppendBlobOptions{
 		BlobHTTPHeaders: &basicHeaders,
-<<<<<<< HEAD
-		Metadata:        &basicMetadata,
-		BlobAccessConditions: &BlobAccessConditions{
-=======
 		Metadata:        basicMetadata,
-		BlobAccessConditions: BlobAccessConditions{
->>>>>>> 52e79196
+		BlobAccessConditions: &BlobAccessConditions{
 			ModifiedAccessConditions: &ModifiedAccessConditions{
 				IfNoneMatch: resp.ETag,
 			},
