--- conflicted
+++ resolved
@@ -28,8 +28,10 @@
 	blobProp, _ := bbClient.GetProperties(ctx, nil)
 
 	uploadBlockBlobOptions := UploadBlockBlobOptions{
-		Metadata:                 basicMetadata,
-		ModifiedAccessConditions: &ModifiedAccessConditions{IfMatch: blobProp.ETag},
+		Metadata: basicMetadata,
+		BlobAccessConditions: &BlobAccessConditions{
+			ModifiedAccessConditions: &ModifiedAccessConditions{IfMatch: blobProp.ETag},
+		},
 	}
 	uploadResp, err := bbClient.Upload(ctx, getReaderToGeneratedBytes(1024), &uploadBlockBlobOptions)
 	_assert.Nil(err)
@@ -60,7 +62,7 @@
 
 	createAppendBlobOptions := CreateAppendBlobOptions{
 		Metadata: basicMetadata,
-		BlobAccessConditions: BlobAccessConditions{
+		BlobAccessConditions: &BlobAccessConditions{
 			ModifiedAccessConditions: &ModifiedAccessConditions{IfMatch: blobProp.ETag},
 		},
 	}
@@ -236,13 +238,6 @@
 //	_assert.Nil(err)
 //	_assert(resp.VersionID, chk.NotNil)
 //
-<<<<<<< HEAD
-//	createAppendBlobOptions := CreateAppendBlobOptions{
-//		Metadata: &basicMetadata,
-//		BlobAccessConditions: &BlobAccessConditions{
-//			ModifiedAccessConditions: &ModifiedAccessConditions{IfMatch: blobProp.ETag},
-//		},
-=======
 //	blobParts := NewBlobURLParts(blobURL.URL())
 //	blobParts.VersionID = versionId
 //	blobParts.SAS, err = BlobSASSignatureValues{
@@ -254,7 +249,6 @@
 //	}.NewSASQueryParameters(credential)
 //	if err != nil {
 //		s.T().Fatal(err)
->>>>>>> 52e79196
 //	}
 //
 //	sbURL := NewBlockBlobClient(blobParts.URL(), containerClient.client.p)
