// Copyright (c) Microsoft Corporation. All rights reserved.
// Licensed under the MIT License.

package azblob_test

import (
	"bytes"
	"context"
	"encoding/base64"
	"encoding/binary"
	"errors"
	"fmt"
	"io"
	"log"
	"net/http"
	"os"
	"strings"
	"time"

	"github.com/Azure/azure-sdk-for-go/sdk/azcore"
	"github.com/Azure/azure-sdk-for-go/sdk/azcore/streaming"
	"github.com/Azure/azure-sdk-for-go/sdk/azcore/to"
	"github.com/Azure/azure-sdk-for-go/sdk/storage/azblob"
)

// This example shows you how to get started using the Azure Blob Storage SDK for Go.
func Example() {
	// Your account name and key can be obtained from the Azure Portal.
	accountName, ok := os.LookupEnv("AZURE_STORAGE_ACCOUNT_NAME")
	if !ok {
		panic("AZURE_STORAGE_ACCOUNT_NAME could not be found")
	}

	accountKey, ok := os.LookupEnv("AZURE_STORAGE_PRIMARY_ACCOUNT_KEY")
	if !ok {
		panic("AZURE_STORAGE_PRIMARY_ACCOUNT_KEY could not be found")
	}
	cred, err := azblob.NewSharedKeyCredential(accountName, accountKey)
	if err != nil {
		log.Fatal(err)
	}

	// The service URL for blob endpoints is usually in the form: http(s)://<account>.blob.core.windows.net/
	service, err := azblob.NewServiceClientWithSharedKey(fmt.Sprintf("https://%s.blob.core.windows.net/", accountName), cred, nil)
	if err != nil {
		log.Fatal(err)
	}

	// ===== 1. Create a container =====

	// First, create a container client, and use the Create method to create a new container in your account
	container, _ := service.NewContainerClient("mycontainer")
	// All functions that make service requests have an options struct as the final parameter.
	// The options struct allows you to specify optional parameters such as metadata, public access types, etc.
	// If you want to use the default options, pass in nil.
	_, err = container.Create(context.TODO(), nil)
	if err != nil {
		log.Fatal(err)
	}

	// ===== 2. Upload and Download a block blob =====
	data := "Hello world!"

<<<<<<< HEAD
	// Create a new blockBlobClient from the containerClient
=======
	// Create a new BlockBlobClient from the ContainerClient
>>>>>>> ce1982c3
	blockBlob, _ := container.NewBlockBlobClient("HelloWorld.txt")

	// Upload data to the block blob
	_, err = blockBlob.Upload(context.TODO(), streaming.NopCloser(strings.NewReader(data)), nil)
	if err != nil {
		log.Fatal(err)
	}

	// Download the blob's contents and ensure that the download worked properly
	get, err := blockBlob.Download(context.TODO(), nil)
	if err != nil {
		log.Fatal(err)
	}

	// Use the bytes.Buffer object to read the downloaded data.
	downloadedData := &bytes.Buffer{}
	reader := get.Body(nil) // RetryReaderOptions has a lot of in-depth tuning abilities, but for the sake of simplicity, we'll omit those here.
	_, err = downloadedData.ReadFrom(reader)
	if err != nil {
		return
	}

	err = reader.Close()
	if err != nil {
		return
	}
	if data != downloadedData.String() {
		log.Fatal("downloaded data does not match uploaded data")
	} else {
		fmt.Printf("Downloaded data: %s\n", downloadedData.String())
	}

	// ===== 3. List blobs =====
	// List methods returns a pager object which can be used to iterate over the results of a paging operation.
	// To iterate over a page use the NextPage(context.Context) to fetch the next page of results.
	// PageResponse() can be used to iterate over the results of the specific page.
	// Always check the Err() method after paging to see if an error was returned by the pager. A pager will return either an error or the page of results.
	pager := container.ListBlobsFlat(nil)
	for pager.NextPage(context.TODO()) {
		resp := pager.PageResponse()

		for _, v := range resp.ContainerListBlobFlatSegmentResult.Segment.BlobItems {
			fmt.Println(*v.Name)
		}
	}

	if err = pager.Err(); err != nil {
		log.Fatal(err)
	}

	// Delete the blob.
	_, err = blockBlob.Delete(context.TODO(), nil)
	if err != nil {
		log.Fatal(err)
	}

	// Delete the container.
	_, err = container.Delete(context.TODO(), nil)
	if err != nil {
		log.Fatal(err)
	}
}

func ExampleStorageError() {
	/* This example demonstrates how to handle errors returned from the various Client methods. All these methods return an
	   object implementing the azcore.Response interface and an object implementing Go's error interface.
	   The error result is nil if the request was successful; your code can safely use the Response interface object.
	   If the error is non-nil, the error could be due to:

	1. An invalid argument passed to the method. You should not write code to handle these errors;
	   instead, fix these errors as they appear during development/testing.

	2. A network request didn't reach an Azure Storage Service. This usually happens due to a bad URL or
	   faulty networking infrastructure (like a router issue). In this case, an object implementing the
	   net.Error interface will be returned. The net.Error interface offers Timeout and Temporary methods
	   which return true if the network error is determined to be a timeout or temporary condition. If
	   your pipeline uses the retry policy factory, then this policy looks for Timeout/Temporary and
	   automatically retries based on the retry options you've configured. Because of the retry policy,
	   your code will usually not call the Timeout/Temporary methods explicitly other than possibly logging
	   the network failure.

	3. A network request did reach the Azure Storage Service but the service failed to perform the
	   requested operation. In this case, an object implementing the StorageError interface is returned.
	   The StorageError interface also implements the net.Error interface and, if you use the retry policy,
	   you would most likely ignore the Timeout/Temporary methods. However, the StorageError interface exposes
	   richer information such as a service error code, an error description, details data, and the
	   service-returned http.Response. And, from the http.Response, you can get the initiating http.Request.
	*/

	container, err := azblob.NewContainerClientWithNoCredential("https://myaccount.blob.core.windows.net/mycontainer", nil)
	if err != nil {
		log.Fatal(err)
	}
	_, err = container.Create(context.TODO(), nil)

	if err != nil {
		var stgErr azblob.StorageError

		if errors.As(err, &stgErr) { // We know this error is service-specific
			switch stgErr.ErrorCode {
			case azblob.StorageErrorCodeContainerAlreadyExists:
				// You can also look at the *http.Response that's attached to the error as well.
				if resp := stgErr.Response(); resp != nil {
					fmt.Println(resp.Request)
				}
			case azblob.StorageErrorCodeContainerBeingDeleted:
				// Handle this error ...
			default:
				// Handle other errors ...
			}
		}
	}
}

// This example demonstrates splitting a URL into its parts so you can examine and modify the URL in an Azure Storage fluent way.
func ExampleBlobURLParts() {
	// Here is an example of a blob snapshot.
	u := "https://myaccount.blob.core.windows.net/mycontainter/ReadMe.txt?" +
		"snapshot=2011-03-09T01:42:34Z&" +
		"sv=2015-02-21&sr=b&st=2111-01-09T01:42:34.936Z&se=2222-03-09T01:42:34.936Z&sp=rw&sip=168.1.5.60-168.1.5.70&" +
		"spr=https,http&si=myIdentifier&ss=bf&srt=s&sig=92836758923659283652983562=="

	// Breaking the URL down into it's parts by conversion to BlobURLParts
	parts, _ := azblob.NewBlobURLParts(u)

	// The BlobURLParts allows access to individual portions of a Blob URL
	fmt.Printf("Host: %s\nContainerName: %s\nBlobName: %s\nSnapshot: %s\n", parts.Host, parts.ContainerName, parts.BlobName, parts.Snapshot)
	fmt.Printf("Version: %s\nResource: %s\nStartTime: %s\nExpiryTime: %s\nPermissions: %s\n", parts.SAS.Version(), parts.SAS.Resource(), parts.SAS.StartTime(), parts.SAS.ExpiryTime(), parts.SAS.Permissions())

	// You can alter fields to construct a new URL:
	// Note: SAS tokens may be limited to a specific container or blob, be careful modifying SAS tokens, you might take them outside of their original scope accidentally.
	parts.SAS = azblob.SASQueryParameters{}
	parts.Snapshot = ""
	parts.ContainerName = "othercontainer"

	// construct a new URL from the parts
	fmt.Print(parts.URL())
}

// This example demonstrates how to use the SAS token generators, which exist across all clients (Service, Container, Blob, and specialized Blob clients).
// This example specifically generates an account SAS token.
func ExampleServiceClient_GetSASToken() {
	accountName, accountKey := os.Getenv("AZURE_STORAGE_ACCOUNT_NAME"), os.Getenv("AZURE_STORAGE_ACCOUNT_KEY")
	credential, err := azblob.NewSharedKeyCredential(accountName, accountKey)
	if err != nil {
		log.Fatal(err)
	}
	serviceClient, err := azblob.NewServiceClientWithSharedKey(fmt.Sprintf("https://%s.blob.core.windows.net/", accountName), credential, nil)
	if err != nil {
		log.Fatal(err)
	}

	// Provide the relevant info (services, resource types, permissions, and duration)
	// The SAS token will be valid from this moment onwards.
	accountSAS, err := serviceClient.GetSASToken(
		azblob.AccountSASResourceTypes{Object: true, Service: true, Container: true},
		azblob.AccountSASPermissions{Read: true, List: true},
		azblob.AccountSASServices{Blob: true},
		time.Now(),
		time.Now().Add(48*time.Hour),
	)
	if err != nil {
		log.Fatal(err)
	}

	// This URL can be used to authenticate requests now
	sasURL := fmt.Sprintf("https://%s.blob.core.windows.net/?%s", accountName, accountSAS)
	serviceClientUsingSAS, err := azblob.NewServiceClientWithNoCredential(sasURL, nil)
	if err != nil {
		log.Fatal(err)
	}

	// For example, you can now list all the containers
	pager := serviceClientUsingSAS.ListContainers(nil)
	for pager.NextPage(context.TODO()) {
		for _, container := range pager.PageResponse().ContainerItems {
			fmt.Println(*container.Name)
		}
	}
	if err := pager.Err(); err != nil {
		log.Fatal(err)
	}

	// You can also break a blob URL up into it's constituent parts
	blobURLParts, _ := azblob.NewBlobURLParts(serviceClientUsingSAS.URL())
	fmt.Printf("SAS expiry time = %s\n", blobURLParts.SAS.ExpiryTime())
}

// This example shows how to create and use an Azure Storage account Shared Access Signature (SAS).
func ExampleAccountSASSignatureValues_Sign() {
	accountName, accountKey := os.Getenv("AZURE_STORAGE_ACCOUNT_NAME"), os.Getenv("AZURE_STORAGE_ACCOUNT_KEY")

	credential, err := azblob.NewSharedKeyCredential(accountName, accountKey)
	if err != nil {
		log.Fatal(err)
	}

	sasQueryParams, err := azblob.AccountSASSignatureValues{
		Protocol:      azblob.SASProtocolHTTPS,
		ExpiryTime:    time.Now().UTC().Add(48 * time.Hour),
		Permissions:   azblob.AccountSASPermissions{Read: true, List: true}.String(),
		Services:      azblob.AccountSASServices{Blob: true}.String(),
		ResourceTypes: azblob.AccountSASResourceTypes{Container: true, Object: true}.String(),
	}.Sign(credential)
	if err != nil {
		log.Fatal(err)
	}

	queryParams := sasQueryParams.Encode()
	sasURL := fmt.Sprintf("https://%s.blob.core.windows.net/?%s", accountName, queryParams)

	// This URL can be used to authenticate requests now
	serviceClient, err := azblob.NewServiceClientWithNoCredential(sasURL, nil)
	if err != nil {
		log.Fatal(err)
	}

	// You can also break a blob URL up into it's constituent parts
	blobURLParts, _ := azblob.NewBlobURLParts(serviceClient.URL())
	fmt.Printf("SAS expiry time = %s\n", blobURLParts.SAS.ExpiryTime())
}

// This example demonstrates how to create and use a Blob service Shared Access Signature (SAS)
func ExampleBlobSASSignatureValues() {
	accountName, accountKey := os.Getenv("AZURE_STORAGE_ACCOUNT_NAME"), os.Getenv("AZURE_STORAGE_ACCOUNT_KEY")

	credential, err := azblob.NewSharedKeyCredential(accountName, accountKey)
	if err != nil {
		log.Fatal(err)
	}

	containerName := "mycontainer"
	blobName := "HelloWorld.txt"

	sasQueryParams, err := azblob.BlobSASSignatureValues{
		Protocol:      azblob.SASProtocolHTTPS,
		ExpiryTime:    time.Now().UTC().Add(48 * time.Hour),
		ContainerName: containerName,
		BlobName:      blobName,
		Permissions:   azblob.BlobSASPermissions{Add: true, Read: true, Write: true}.String(),
	}.NewSASQueryParameters(credential)
	if err != nil {
		log.Fatal(err)
	}

	// Create the SAS URL for the resource you wish to access, and append the SAS query parameters.
	qp := sasQueryParams.Encode()
	sasURL := fmt.Sprintf("https://%s.blob.core.windows.net/%s/%s?%s", accountName, containerName, blobName, qp)

	// Access the SAS-protected resource
	blob, err := azblob.NewBlobClientWithNoCredential(sasURL, nil)
	if err != nil {
		log.Fatal(err)
	}

	// if you have a SAS query parameter string, you can parse it into it's parts.
	blobURLParts, _ := azblob.NewBlobURLParts(blob.URL())
	fmt.Printf("SAS expiry time=%v", blobURLParts.SAS.ExpiryTime())
}

// This example shows how to manipulate a container's permissions.
func ExampleContainerClient_SetAccessPolicy() {
	accountName, accountKey := os.Getenv("AZURE_STORAGE_ACCOUNT_NAME"), os.Getenv("AZURE_STORAGE_ACCOUNT_KEY")

	credential, err := azblob.NewSharedKeyCredential(accountName, accountKey)
	if err != nil {
		log.Fatal(err)
	}

	uri := fmt.Sprintf("https://%s.blob.core.windows.net/mycontainer", accountName)
	container, err := azblob.NewContainerClientWithSharedKey(uri, credential, nil)
	if err != nil {
		log.Fatal(err)
	}

	// Create the container
	_, err = container.Create(context.TODO(), nil)
	if err != nil {
		log.Fatal(err)
	}

	// Upload a simple blob.
	blob, _ := container.NewBlockBlobClient("HelloWorld.txt")

	_, err = blob.Upload(context.TODO(), streaming.NopCloser(strings.NewReader("Hello World!")), nil)
	if err != nil {
		log.Fatal(err)
	}

	// Attempt to read the blob
	get, err := http.Get(blob.URL())
	if err != nil {
		log.Fatal(err)
	}
	if get.StatusCode == http.StatusNotFound {
		// Change the blob to be a public access blob
		_, err := container.SetAccessPolicy(
			context.TODO(),
			&azblob.SetAccessPolicyOptions{
				ContainerSetAccessPolicyOptions: azblob.ContainerSetAccessPolicyOptions{
					Access: azblob.PublicAccessTypeBlob.ToPtr(),
				},
			},
		)
		if err != nil {
			log.Fatal(err)
		}

		// Now, this works:
		get, err = http.Get(blob.URL())
		if err != nil {
			log.Fatal(err)
		}
		var text bytes.Buffer
		_, err = text.ReadFrom(get.Body)
		if err != nil {
			return
		}
		defer get.Body.Close()

		fmt.Println("Public access blob data: ", text.String())
	}
}

// This example shows how to perform operations on blob conditionally.
func ExampleBlobAccessConditions() {
	accountName, accountKey := os.Getenv("AZURE_STORAGE_ACCOUNT_NAME"), os.Getenv("AZURE_STORAGE_ACCOUNT_KEY")

	credential, err := azblob.NewSharedKeyCredential(accountName, accountKey)
	if err != nil {
		log.Fatal(err)
	}
	blockBlob, err := azblob.NewBlockBlobClientWithSharedKey(fmt.Sprintf("https://%s.blob.core.windows.net/mycontainer/Data.txt", accountName), credential, nil)
	if err != nil {
		log.Fatal(err)
	}

	// This function displays the results of an operation
	showResult := func(response *azblob.DownloadResponse, err error) {
		if err != nil {
			var stgErr *azblob.StorageError
			if errors.As(err, &stgErr) {
				log.Fatalf("Failure: %s\n", stgErr.Error())
			} else {
				log.Fatal(err) // Network failure
			}
		} else {
			err := response.Body(nil).Close()
			if err != nil {
				log.Fatal(err)
			}
			// The client must close the response body when finished with it
			fmt.Printf("Success: %s\n", response.RawResponse.Status)
		}

		// Close the response
		if err != nil {
			return
		}
		fmt.Printf("Success: %s\n", response.RawResponse.Status)
	}

	showResultUpload := func(upload azblob.BlockBlobUploadResponse, err error) {
		if err != nil {
			var stgErr *azblob.StorageError
			if errors.As(err, &stgErr) {
				log.Fatalf("Failure: " + stgErr.Error() + "\n")
			} else {
				log.Fatal(err) // Network failure
			}
		}
		fmt.Print("Success: " + upload.RawResponse.Status + "\n")
	}

	// Create the blob
	upload, err := blockBlob.Upload(context.TODO(), streaming.NopCloser(strings.NewReader("Text-1")), nil)
	showResultUpload(upload, err)

	// Download blob content if the blob has been modified since we uploaded it (fails):
	downloadResp, err := blockBlob.Download(
		context.TODO(),
		&azblob.DownloadBlobOptions{
			BlobAccessConditions: &azblob.BlobAccessConditions{
				ModifiedAccessConditions: &azblob.ModifiedAccessConditions{
					IfModifiedSince: upload.LastModified,
				},
			},
		},
	)
	showResult(&downloadResp, err)

	// Download blob content if the blob hasn't been modified in the last 24 hours (fails):
	downloadResp, err = blockBlob.Download(
		context.TODO(),
		&azblob.DownloadBlobOptions{
			BlobAccessConditions: &azblob.BlobAccessConditions{
				ModifiedAccessConditions: &azblob.ModifiedAccessConditions{
					IfUnmodifiedSince: to.TimePtr(time.Now().UTC().Add(time.Hour * -24))},
			},
		},
	)
	showResult(&downloadResp, err)

	// Upload new content if the blob hasn't changed since the version identified by ETag (succeeds):
	showResultUpload(blockBlob.Upload(
		context.TODO(),
		streaming.NopCloser(strings.NewReader("Text-2")),
		&azblob.UploadBlockBlobOptions{
			BlobAccessConditions: &azblob.BlobAccessConditions{
				ModifiedAccessConditions: &azblob.ModifiedAccessConditions{IfMatch: upload.ETag},
			},
		},
	))

	// Download content if it has changed since the version identified by ETag (fails):
	downloadResp, err = blockBlob.Download(
		context.TODO(),
		&azblob.DownloadBlobOptions{
			BlobAccessConditions: &azblob.BlobAccessConditions{
				ModifiedAccessConditions: &azblob.ModifiedAccessConditions{IfNoneMatch: upload.ETag}},
		})
	showResult(&downloadResp, err)

	// Upload content if the blob doesn't already exist (fails):
	showResultUpload(blockBlob.Upload(
		context.TODO(),
		streaming.NopCloser(strings.NewReader("Text-3")),
		&azblob.UploadBlockBlobOptions{
			BlobAccessConditions: &azblob.BlobAccessConditions{
				ModifiedAccessConditions: &azblob.ModifiedAccessConditions{IfNoneMatch: to.StringPtr(string(azcore.ETagAny))},
			},
		}))
}

func ExampleContainerClient_SetMetadata() {
	accountName, accountKey := os.Getenv("AZURE_STORAGE_ACCOUNT_NAME"), os.Getenv("AZURE_STORAGE_ACCOUNT_KEY")

	credential, err := azblob.NewSharedKeyCredential(accountName, accountKey)
	if err != nil {
		log.Fatal(err)
	}
	containerClient, err := azblob.NewContainerClientWithSharedKey(fmt.Sprintf("https://%s.blob.core.windows.net/mycontainer", accountName), credential, nil)
	if err != nil {
		log.Fatal(err)
	}

	// Create a container with some metadata, key names are converted to lowercase before being sent to the service.
	// You should always use lowercase letters, especially when querying a map for a metadata key.
	creatingApp, err := os.Executable()
	if err != nil {
		log.Fatal(err)
	}
	_, err = containerClient.Create(context.TODO(), &azblob.CreateContainerOptions{Metadata: map[string]string{"author": "Jeffrey", "app": creatingApp}})
	if err != nil {
		log.Fatal(err)
	}

	// Query the container's metadata
	get, err := containerClient.GetProperties(context.TODO(), nil)
	if err != nil {
		log.Fatal(err)
	}

	if get.Metadata == nil {
		log.Fatal("metadata is empty!")
	}

	for k, v := range get.Metadata {
		fmt.Printf("%s=%s\n", k, v)
	}

	// Update the metadata and write it back to the container
	get.Metadata["author"] = "Aidan"
	_, err = containerClient.SetMetadata(context.TODO(), &azblob.SetMetadataContainerOptions{Metadata: get.Metadata})
	if err != nil {
		log.Fatal(err)
	}

	// NOTE: SetMetadata & SetProperties methods update the container's ETag & LastModified properties
}

// This example shows how to create a blob with metadata, read blob metadata, and update a blob's read-only properties and metadata.
func ExampleBlobClient_SetMetadata() {
	accountName, accountKey := os.Getenv("AZURE_STORAGE_ACCOUNT_NAME"), os.Getenv("AZURE_STORAGE_ACCOUNT_KEY")

	// Create a blob client
	u := fmt.Sprintf("https://%s.blob.core.windows.net/mycontainer/ReadMe.txt", accountName)
	credential, err := azblob.NewSharedKeyCredential(accountName, accountKey)
	if err != nil {
		log.Fatal(err)
	}
	blobClient, err := azblob.NewBlockBlobClientWithSharedKey(u, credential, nil)
	if err != nil {
		log.Fatal(err)
	}

	// Create a blob with metadata (string key/value pairs)
	// Metadata key names are always converted to lowercase before being sent to the Storage Service.
	// Always use lowercase letters; especially when querying a map for a metadata key.
	creatingApp, err := os.Executable()
	if err != nil {
		log.Fatal(err)
	}
	_, err = blobClient.Upload(
		context.TODO(),
		streaming.NopCloser(strings.NewReader("Some text")),
		&azblob.UploadBlockBlobOptions{Metadata: map[string]string{"author": "Jeffrey", "app": creatingApp}},
	)
	if err != nil {
		log.Fatal(err)
	}

	// Query the blob's properties and metadata
	get, err := blobClient.GetProperties(context.TODO(), nil)
	if err != nil {
		log.Fatal(err)
	}

	// Show some of the blob's read-only properties
	fmt.Printf("BlobType: %s\nETag: %s\nLastModified: %s\n", *get.BlobType, *get.ETag, *get.LastModified)

	// Show the blob's metadata
	if get.Metadata == nil {
		log.Fatal("No metadata returned")
	}

	for k, v := range get.Metadata {
		fmt.Print(k + "=" + v + "\n")
	}

	// Update the blob's metadata and write it back to the blob
	get.Metadata["editor"] = "Grant"
	_, err = blobClient.SetMetadata(context.TODO(), get.Metadata, nil)
	if err != nil {
		log.Fatal(err)
	}
}

// This examples shows how to create a blob with HTTP Headers, how to read, and how to update the blob's HTTP headers.
func ExampleBlobHTTPHeaders() {
	accountName, accountKey := os.Getenv("AZURE_STORAGE_ACCOUNT_NAME"), os.Getenv("AZURE_STORAGE_ACCOUNT_KEY")

	// Create a blob client
	u := fmt.Sprintf("https://%s.blob.core.windows.net/mycontainer/ReadMe.txt", accountName)
	credential, err := azblob.NewSharedKeyCredential(accountName, accountKey)
	if err != nil {
		log.Fatal(err)
	}
	blobClient, err := azblob.NewBlockBlobClientWithSharedKey(u, credential, nil)
	if err != nil {
		log.Fatal(err)
	}

	// Create a blob with HTTP headers
	_, err = blobClient.Upload(
		context.TODO(),
		streaming.NopCloser(strings.NewReader("Some text")),
		&azblob.UploadBlockBlobOptions{HTTPHeaders: &azblob.BlobHTTPHeaders{
			BlobContentType:        to.StringPtr("text/html; charset=utf-8"),
			BlobContentDisposition: to.StringPtr("attachment"),
		}},
	)
	if err != nil {
		log.Fatal(err)
	}

	// GetMetadata returns the blob's properties, HTTP headers, and metadata
	get, err := blobClient.GetProperties(context.TODO(), nil)
	if err != nil {
		log.Fatal(err)
	}

	// Show some of the blob's read-only properties
	fmt.Printf("BlobType: %s\nETag: %s\nLastModified: %s\n", *get.BlobType, *get.ETag, *get.LastModified)

	// Shows some of the blob's HTTP Headers
	httpHeaders := get.GetHTTPHeaders()
	fmt.Println(httpHeaders.BlobContentType, httpHeaders.BlobContentDisposition)

	// Update the blob's HTTP Headers and write them back to the blob
	httpHeaders.BlobContentType = to.StringPtr("text/plain")
	_, err = blobClient.SetHTTPHeaders(context.TODO(), httpHeaders, nil)
	if err != nil {
		log.Fatal(err)
	}
}

// ExampleBlockBlobClient shows how to upload data (in blocks) to a blob.
// A block blob can have a maximum of 50,000 blocks; each block can have a maximum of 100MB.
// The maximum size of a block blob is slightly more than 4.75 TB (100 MB X 50,000 blocks).
func ExampleBlockBlobClient() {
	accountName, accountKey := os.Getenv("AZURE_STORAGE_ACCOUNT_NAME"), os.Getenv("AZURE_STORAGE_ACCOUNT_KEY")

	// Create a containerClient object that wraps a soon-to-be-created blob's URL and a default pipeline.
	u := fmt.Sprintf("https://%s.blob.core.windows.net/mycontainer/MyBlockBlob.txt", accountName)
	credential, err := azblob.NewSharedKeyCredential(accountName, accountKey)
	if err != nil {
		log.Fatal(err)
	}
	blobClient, err := azblob.NewBlockBlobClientWithSharedKey(u, credential, nil)
	if err != nil {
		log.Fatal(err)
	}

	// NOTE: The blockID must be <= 64 bytes and ALL blockIDs for the block must be the same length
	blockIDBinaryToBase64 := func(blockID []byte) string { return base64.StdEncoding.EncodeToString(blockID) }
	blockIDBase64ToBinary := func(blockID string) []byte { _binary, _ := base64.StdEncoding.DecodeString(blockID); return _binary }

	// These helper functions convert an int block ID to a base-64 string and vice versa
	blockIDIntToBase64 := func(blockID int) string {
		binaryBlockID := (&[4]byte{}) // All block IDs are 4 bytes long
		binary.LittleEndian.PutUint32(binaryBlockID[:], uint32(blockID))
		return blockIDBinaryToBase64(binaryBlockID[:])
	}
	blockIDBase64ToInt := func(blockID string) int {
		blockIDBase64ToBinary(blockID)
		return int(binary.LittleEndian.Uint32(blockIDBase64ToBinary(blockID)))
	}

	// Upload 4 blocks to the blob (these blocks are tiny; they can be up to 100MB each)
	words := []string{"Azure ", "Storage ", "Block ", "Blob."}
	base64BlockIDs := make([]string, len(words)) // The collection of block IDs (base 64 strings)

	// Upload each block sequentially (one after the other)
	for index, word := range words {
		// This example uses the index as the block ID; convert the index/ID into a base-64 encoded string as required by the service.
		// NOTE: Over the lifetime of a blob, all block IDs (before base 64 encoding) must be the same length (this example uses 4 byte block IDs).
		base64BlockIDs[index] = blockIDIntToBase64(index)

		// Upload a block to this blob specifying the Block ID and its content (up to 100MB); this block is uncommitted.
		_, err := blobClient.StageBlock(context.TODO(), base64BlockIDs[index], streaming.NopCloser(strings.NewReader(word)), nil)
		if err != nil {
			log.Fatal(err)
		}
	}

	// After all the blocks are uploaded, atomically commit them to the blob.
	_, err = blobClient.CommitBlockList(context.TODO(), base64BlockIDs, nil)
	if err != nil {
		log.Fatal(err)
	}

	// For the blob, show each block (ID and size) that is a committed part of it.
	getBlock, err := blobClient.GetBlockList(context.TODO(), azblob.BlockListTypeAll, nil)
	if err != nil {
		log.Fatal(err)
	}
	for _, block := range getBlock.BlockList.CommittedBlocks {
		fmt.Printf("Block ID=%d, Size=%d\n", blockIDBase64ToInt(*block.Name), block.Size)
	}

	// Download the blob in its entirety; download operations do not take blocks into account.
	get, err := blobClient.Download(context.TODO(), nil)
	if err != nil {
		log.Fatal(err)
	}
	blobData := &bytes.Buffer{}
	reader := get.Body(nil)
	_, err = blobData.ReadFrom(reader)
	if err != nil {
		return
	}
	err = reader.Close()
	if err != nil {
		return
	}
	fmt.Println(blobData)
}

// ExampleAppendBlobClient shows how to append data (in blocks) to an append blob.
// An append blob can have a maximum of 50,000 blocks; each block can have a maximum of 100MB.
// The maximum size of an append blob is slightly more than 4.75 TB (100 MB X 50,000 blocks).
func ExampleAppendBlobClient() {
	accountName, accountKey := os.Getenv("AZURE_STORAGE_ACCOUNT_NAME"), os.Getenv("AZURE_STORAGE_ACCOUNT_KEY")

	u := fmt.Sprintf("https://%s.blob.core.windows.net/mycontainer/MyAppendBlob.txt", accountName)
	credential, err := azblob.NewSharedKeyCredential(accountName, accountKey)
	if err != nil {
		log.Fatal(err)
	}
	appendBlobClient, err := azblob.NewAppendBlobClientWithSharedKey(u, credential, nil)
	if err != nil {
		log.Fatal(err)
	}

	_, err = appendBlobClient.Create(context.TODO(), nil)
	if err != nil {
		log.Fatal(err)
	}

	for i := 0; i < 5; i++ { // Append 5 blocks to the append blob
		_, err := appendBlobClient.AppendBlock(context.TODO(), streaming.NopCloser(strings.NewReader(fmt.Sprintf("Appending block #%d\n", i))), nil)
		if err != nil {
			log.Fatal(err)
		}
	}

	// Download the entire append blob's contents and read into a bytes.Buffer.
	get, err := appendBlobClient.Download(context.TODO(), nil)
	if err != nil {
		log.Fatal(err)
	}
	b := bytes.Buffer{}
	reader := get.Body(nil)
	_, err = b.ReadFrom(reader)
	if err != nil {
		return
	}
	err = reader.Close()
	if err != nil {
		return
	}
	fmt.Println(b.String())
}

// ExamplePageBlobClient shows how to manipulate a page blob with PageBlobClient.
// A page blob is a collection of 512-byte pages optimized for random read and write operations.
// The maximum size for a page blob is 8 TB.
func ExamplePageBlobClient() {
	// From the Azure portal, get your Storage account blob service URL endpoint.
	accountName, accountKey := os.Getenv("AZURE_STORAGE_ACCOUNT_NAME"), os.Getenv("AZURE_STORAGE_ACCOUNT_KEY")

	// Create a containerClient object that wraps a soon-to-be-created blob's URL and a default pipeline.
	u := fmt.Sprintf("https://%s.blob.core.windows.net/mycontainer/MyPageBlob.txt", accountName)
	credential, err := azblob.NewSharedKeyCredential(accountName, accountKey)
	if err != nil {
		log.Fatal(err)
	}
	blobClient, err := azblob.NewPageBlobClientWithSharedKey(u, credential, nil)
	if err != nil {
		log.Fatal(err)
	}

	_, err = blobClient.Create(context.TODO(), azblob.PageBlobPageBytes*4, nil)
	if err != nil {
		log.Fatal(err)
	}

	page := make([]byte, azblob.PageBlobPageBytes)
	copy(page, "Page 0")
	_, err = blobClient.UploadPages(context.TODO(), streaming.NopCloser(bytes.NewReader(page)), nil)
	if err != nil {
		log.Fatal(err)
	}

	copy(page, "Page 1")
	_, err = blobClient.UploadPages(
		context.TODO(),
		streaming.NopCloser(bytes.NewReader(page)),
		&azblob.UploadPagesOptions{PageRange: &azblob.HttpRange{Offset: 0, Count: 2 * azblob.PageBlobPageBytes}},
	)
	if err != nil {
		log.Fatal(err)
	}

	getPages, err := blobClient.GetPageRanges(context.TODO(), azblob.HttpRange{Offset: 0, Count: 10 * azblob.PageBlobPageBytes}, nil)
	if err != nil {
		log.Fatal(err)
	}
	for _, pr := range getPages.PageList.PageRange {
		fmt.Printf("Start=%d, End=%d\n", pr.Start, pr.End)
	}

	_, err = blobClient.ClearPages(context.TODO(), azblob.HttpRange{Offset: 0, Count: 1 * azblob.PageBlobPageBytes}, nil)
	if err != nil {
		log.Fatal(err)
	}

	getPages, err = blobClient.GetPageRanges(context.TODO(), azblob.HttpRange{Offset: 0, Count: 10 * azblob.PageBlobPageBytes}, nil)
	if err != nil {
		log.Fatal(err)
	}
	for _, pr := range getPages.PageList.PageRange {
		fmt.Printf("Start=%d, End=%d\n", pr.Start, pr.End)
	}

	get, err := blobClient.Download(context.TODO(), nil)
	if err != nil {
		log.Fatal(err)
	}
	blobData := &bytes.Buffer{}
	reader := get.Body(nil)
	_, err = blobData.ReadFrom(reader)
	if err != nil {
		return
	}
	err = reader.Close()
	if err != nil {
		return
	}
	fmt.Println(blobData.String())
}

// This example show how to create a blob, take a snapshot of it, update the base blob,
// read from the blob snapshot, list blobs with their snapshots, and delete blob snapshots.
func Example_blobSnapshots() {
	accountName, accountKey := os.Getenv("AZURE_STORAGE_ACCOUNT_NAME"), os.Getenv("AZURE_STORAGE_ACCOUNT_KEY")

	u := fmt.Sprintf("https://%s.blob.core.windows.net/mycontainer", accountName)
	credential, err := azblob.NewSharedKeyCredential(accountName, accountKey)
	if err != nil {
		log.Fatal(err)
	}
	containerClient, err := azblob.NewContainerClientWithSharedKey(u, credential, nil)
	if err != nil {
		log.Fatal(err)
	}

<<<<<<< HEAD
	// Create a blockBlobClient object to a blob in the container.
=======
	// Create a BlockBlobClient object to a blob in the container.
>>>>>>> ce1982c3
	baseBlobClient, _ := containerClient.NewBlockBlobClient("Original.txt")

	// Create the original blob:
	_, err = baseBlobClient.Upload(context.TODO(), streaming.NopCloser(streaming.NopCloser(strings.NewReader("Some text"))), nil)
	if err != nil {
		log.Fatal(err)
	}

	// Create a snapshot of the original blob & save its timestamp:
	createSnapshot, err := baseBlobClient.CreateSnapshot(context.TODO(), nil)
	if err != nil {
		log.Fatal(err)
	}
	snapshot := *createSnapshot.Snapshot

	// Modify the original blob:
	_, err = baseBlobClient.Upload(context.TODO(), streaming.NopCloser(strings.NewReader("New text")), nil)
	if err != nil {
		log.Fatal(err)
	}

	// Download the modified blob:
	get, err := baseBlobClient.Download(context.TODO(), nil)
	if err != nil {
		log.Fatal(err)
	}
	b := bytes.Buffer{}
	reader := get.Body(nil)
	_, err = b.ReadFrom(reader)
	if err != nil {
		return
	}
	err = reader.Close()
	if err != nil {
		return
	}
	fmt.Println(b.String())

	// Show snapshot blob via original blob URI & snapshot time:
	snapshotBlobClient, _ := baseBlobClient.WithSnapshot(snapshot)
	get, err = snapshotBlobClient.Download(context.TODO(), nil)
	if err != nil {
		log.Fatal(err)
	}
	b.Reset()
	reader = get.Body(nil)
	_, err = b.ReadFrom(reader)
	if err != nil {
		return
	}
	err = reader.Close()
	if err != nil {
		return
	}
	fmt.Println(b.String())

	// FYI: You can get the base blob URL from one of its snapshot by passing "" to WithSnapshot:
	baseBlobClient, _ = snapshotBlobClient.WithSnapshot("")

	// Show all blobs in the container with their snapshots:
	// List the blob(s) in our container; since a container may hold millions of blobs, this is done 1 segment at a time.
	pager := containerClient.ListBlobsFlat(nil)

	for pager.NextPage(context.TODO()) {
		resp := pager.PageResponse()
		for _, blob := range resp.ContainerListBlobFlatSegmentResult.Segment.BlobItems {
			// Process the blobs returned
			snapTime := "N/A"
			if blob.Snapshot != nil {
				snapTime = *blob.Snapshot
			}
			fmt.Printf("Blob name: %s, Snapshot: %s\n", *blob.Name, snapTime)
		}
	}

	if err := pager.Err(); err != nil {
		log.Fatal(err)
	}

	// Promote read-only snapshot to writable base blob:
	_, err = baseBlobClient.StartCopyFromURL(context.TODO(), snapshotBlobClient.URL(), nil)
	if err != nil {
		log.Fatal(err)
	}

	// When calling Delete on a base blob:
	// DeleteSnapshotsOptionOnly deletes all the base blob's snapshots but not the base blob itself
	// DeleteSnapshotsOptionInclude deletes the base blob & all its snapshots.
	// DeleteSnapshotOptionNone produces an error if the base blob has any snapshots.
	_, err = baseBlobClient.Delete(context.TODO(), &azblob.DeleteBlobOptions{DeleteSnapshots: azblob.DeleteSnapshotsOptionTypeInclude.ToPtr()})
	if err != nil {
		log.Fatal(err)
	}
}

func Example_progressUploadDownload() {
	// Create a credentials object with your Azure Storage Account name and key.
	accountName, accountKey := os.Getenv("AZURE_STORAGE_ACCOUNT_NAME"), os.Getenv("AZURE_STORAGE_ACCOUNT_KEY")
	credential, err := azblob.NewSharedKeyCredential(accountName, accountKey)
	if err != nil {
		log.Fatal(err)
	}

	// From the Azure portal, get your Storage account blob service URL endpoint.
	containerURL := fmt.Sprintf("https://%s.blob.core.windows.net/mycontainer", accountName)

	// Create an serviceClient object that wraps the service URL and a request pipeline to making requests.
	containerClient, err := azblob.NewContainerClientWithSharedKey(containerURL, credential, nil)
	if err != nil {
		log.Fatal(err)
	}

	// Here's how to create a blob with HTTP headers and metadata (I'm using the same metadata that was put on the container):
	blobClient, _ := containerClient.NewBlockBlobClient("Data.bin")

	// requestBody is the stream of data to write
	requestBody := streaming.NopCloser(strings.NewReader("Some text to write"))

	// Wrap the request body in a RequestBodyProgress and pass a callback function for progress reporting.
	requestProgress := streaming.NewRequestProgress(streaming.NopCloser(requestBody), func(bytesTransferred int64) {
		fmt.Printf("Wrote %d of %d bytes.", bytesTransferred, requestBody)
	})
	_, err = blobClient.Upload(context.TODO(), requestProgress, &azblob.UploadBlockBlobOptions{
		HTTPHeaders: &azblob.BlobHTTPHeaders{
			BlobContentType:        to.StringPtr("text/html; charset=utf-8"),
			BlobContentDisposition: to.StringPtr("attachment"),
		},
	})
	if err != nil {
		log.Fatal(err)
	}

	// Here's how to read the blob's data with progress reporting:
	get, err := blobClient.Download(context.TODO(), nil)
	if err != nil {
		log.Fatal(err)
	}

	// Wrap the response body in a ResponseBodyProgress and pass a callback function for progress reporting.
	responseBody := streaming.NewResponseProgress(
		get.Body(nil),
		func(bytesTransferred int64) {
			fmt.Printf("Read %d of %d bytes.", bytesTransferred, *get.ContentLength)
		},
	)

	downloadedData := &bytes.Buffer{}
	_, err = downloadedData.ReadFrom(responseBody)
	if err != nil {
		return
	}
	err = responseBody.Close()
	if err != nil {
		return
	}
	fmt.Printf("Downloaded data: %s\n", downloadedData.String())
}

// This example shows how to copy a source document on the Internet to a blob.
func ExampleBlobClient_startCopy() {
	accountName, accountKey := os.Getenv("AZURE_STORAGE_ACCOUNT_NAME"), os.Getenv("AZURE_STORAGE_ACCOUNT_KEY")

	// Create a containerClient object to a container where we'll create a blob and its snapshot.
	// Create a blockBlobClient object to a blob in the container.
	blobURL := fmt.Sprintf("https://%s.blob.core.windows.net/mycontainer/CopiedBlob.bin", accountName)
	credential, err := azblob.NewSharedKeyCredential(accountName, accountKey)
	if err != nil {
		log.Fatal(err)
	}
	blobClient, err := azblob.NewBlobClientWithSharedKey(blobURL, credential, nil)
	if err != nil {
		log.Fatal(err)
	}

	src := "https://cdn2.auth0.com/docs/media/addons/azure_blob.svg"
	startCopy, err := blobClient.StartCopyFromURL(context.TODO(), src, nil)
	if err != nil {
		log.Fatal(err)
	}

	copyID := *startCopy.CopyID
	copyStatus := *startCopy.CopyStatus
	for copyStatus == azblob.CopyStatusTypePending {
		time.Sleep(time.Second * 2)
		getMetadata, err := blobClient.GetProperties(context.TODO(), nil)
		if err != nil {
			log.Fatal(err)
		}
		copyStatus = *getMetadata.CopyStatus
	}
	fmt.Printf("Copy from %s to %s: ID=%s, Status=%s\n", src, blobClient.URL(), copyID, copyStatus)
}

// // This example shows how to copy a large stream in blocks (chunks) to a block blob.
//func ExampleUploadFileToBlockBlob() {
//	file, err := os.Open("BigFile.bin") // Open the file we want to upload
//	if err != nil {
//		log.Fatal(err)
//	}
//	defer func(file *os.File) {
//		err := file.Close()
//		if err != nil {
//		}
//	}(file)
//	fileSize, err := file.Stat() // Get the size of the file (stream)
//	if err != nil {
//		log.Fatal(err)
//	}
//
//	// From the Azure portal, get your Storage account blob service URL endpoint.
//	accountName, accountKey := os.Getenv("AZURE_STORAGE_ACCOUNT_NAME"), os.Getenv("AZURE_STORAGE_ACCOUNT_KEY")
//
//	// Create a BlockBlobURL object to a blob in the container (we assume the container already exists).
//	u := fmt.Sprintf("https://%s.blob.core.windows.net/mycontainer/BigBlockBlob.bin", accountName)
//	credential, err := azblob.NewSharedKeyCredential(accountName, accountKey)
//	if err != nil {
//		log.Fatal(err)
//	}
//	blockBlobURL, err := azblob.NewBlockBlobClient(u, credential, nil)
//	if err != nil {
//		log.Fatal(err)
//	}
//
//	// Pass the Context, stream, stream size, block blob URL, and options to StreamToBlockBlob
//	response, err := UploadFileToBlockBlob(context.TODO(), file, blockBlobURL,
//		HighLevelUploadToBlockBlobOption{
//			// If Progress is non-nil, this function is called periodically as bytes are uploaded.
//			Progress: func(bytesTransferred int64) {
//				fmt.Printf("Uploaded %d of %d bytes.\n", bytesTransferred, fileSize.Size())
//			},
//		})
//	if err != nil {
//		log.Fatal(err)
//	}
//	_ = response // Avoid compiler's "declared and not used" error
//
//	// Set up file to download the blob to
//	destFileName := "BigFile-downloaded.bin"
//	destFile, err := os.Create(destFileName)
//	if err != nil {
//		log.Fatal(err)
//	}
//	defer func(destFile *os.File) {
//		_ = destFile.Close()
//
//	}(destFile)
//
//	// Perform download
//	err = DownloadBlobToFile(context.TODO(), blockBlobURL.blobClient, 0, CountToEnd, destFile,
//		HighLevelDownloadFromBlobOptions{
//			// If Progress is non-nil, this function is called periodically as bytes are uploaded.
//			Progress: func(bytesTransferred int64) {
//				fmt.Printf("Downloaded %d of %d bytes.\n", bytesTransferred, fileSize.Size())
//			}})
//
//	if err != nil {
//		log.Fatal(err)
//	}
//}

// This example shows how to download a large stream with intelligent retries. Specifically, if
// the connection fails while reading, continuing to read from this stream initiates a new
// GetBlob call passing a range that starts from the last byte successfully read before the failure.
func ExampleBlobClient_Download() {
	// From the Azure portal, get your Storage account blob service URL endpoint.
	accountName, accountKey := os.Getenv("AZURE_STORAGE_ACCOUNT_NAME"), os.Getenv("AZURE_STORAGE_ACCOUNT_KEY")

	// Create a blobClient object to a blob in the container (we assume the container & blob already exist).
	blobURL := fmt.Sprintf("https://%s.blob.core.windows.net/mycontainer/BigBlob.bin", accountName)
	credential, err := azblob.NewSharedKeyCredential(accountName, accountKey)
	if err != nil {
		log.Fatal(err)
	}
	blobClient, err := azblob.NewBlobClientWithSharedKey(blobURL, credential, nil)
	if err != nil {
		log.Fatal(err)
	}

	contentLength := int64(0) // Used for progress reporting to report the total number of bytes being downloaded.

	// Download returns an intelligent retryable stream around a blob; it returns an io.ReadCloser.
	dr, err := blobClient.Download(context.TODO(), nil)
	if err != nil {
		log.Fatal(err)
	}
	rs := dr.Body(nil)

	// NewResponseBodyProgress wraps the GetRetryStream with progress reporting; it returns an io.ReadCloser.
	stream := streaming.NewResponseProgress(
		rs,
		func(bytesTransferred int64) {
			fmt.Printf("Downloaded %d of %d bytes.\n", bytesTransferred, contentLength)
		},
	)
	defer func(stream io.ReadCloser) {
		err := stream.Close()
		if err != nil {
			log.Fatal(err)
		}
	}(stream) // The client must close the response body when finished with it

	file, err := os.Create("BigFile.bin") // Create the file to hold the downloaded blob contents.
	if err != nil {
		log.Fatal(err)
	}
	defer func(file *os.File) {
		err := file.Close()
		if err != nil {

		}
	}(file)

	written, err := io.Copy(file, stream) // Write to the file by reading from the blob (with intelligent retries).
	if err != nil {
		log.Fatal(err)
	}
	fmt.Printf("Wrote %d bytes.\n", written)
}

//func ExampleUploadStreamToBlockBlob() {
//	// From the Azure portal, get your Storage account blob service URL endpoint.
//	accountName, accountKey := os.Getenv("AZURE_STORAGE_ACCOUNT_NAME"), os.Getenv("AZURE_STORAGE_ACCOUNT_KEY")
//
//	// Create a BlockBlobURL object to a blob in the container (we assume the container already exists).
//	u := fmt.Sprintf("https://%s.blob.core.windows.net/mycontainer/BigBlockBlob.bin", accountName)
//	credential, err := azblob.NewSharedKeyCredential(accountName, accountKey)
//	if err != nil {
//		log.Fatal(err)
//	}
//	blockBlobURL, err := azblob.NewBlockBlobClient(u, credential, nil)
//	if err != nil {
//		log.Fatal(err)
//	}
//
//	// Create some data to test the upload stream
//	blobSize := 8 * 1024 * 1024
//	data := make([]byte, blobSize)
//	_, err = rand.Read(data)
//	if err != nil {
//		log.Fatal(err)
//	}
//
//	// Perform UploadStreamToBlockBlob
//	bufferSize := 2 * 1024 * 1024 // Configure the size of the rotating buffers that are used when uploading
//	maxBuffers := 3               // Configure the number of rotating buffers that are used when uploading
//	_, err = UploadStreamToBlockBlob(context.TODO(), bytes.NewReader(data), blockBlobURL,
//		UploadStreamToBlockBlobOptions{BufferSize: bufferSize, MaxBuffers: maxBuffers})
//
//	// Verify that upload was successful
//	if err != nil {
//		log.Fatal(err)
//	}
//}

// This example shows how to perform various lease operations on a container.
// The same lease operations can be performed on individual blobs as well.
// A lease on a container prevents it from being deleted by others, while a lease on a blob
// protects it from both modifications and deletions.
func ExampleContainerLeaseClient() {
	// From the Azure portal, get your Storage account's name and account key.
	accountName, accountKey := os.Getenv("AZURE_STORAGE_ACCOUNT_NAME"), os.Getenv("AZURE_STORAGE_ACCOUNT_KEY")

	// Use your Storage account's name and key to create a credential object; this is used to access your account.
	credential, err := azblob.NewSharedKeyCredential(accountName, accountKey)
	if err != nil {
		log.Fatal(err)
	}

	// Create an containerClient object that wraps the container's URL and a default pipeline.
	containerURL := fmt.Sprintf("https://%s.blob.core.windows.net/mycontainer", accountName)
	containerClient, err := azblob.NewContainerClientWithSharedKey(containerURL, credential, nil)
	if err != nil {
		log.Fatal(err)
	}

	// Create a unique ID for the lease
	// A lease ID can be any valid GUID string format. To generate UUIDs, consider the github.com/google/uuid package
	leaseID := "36b1a876-cf98-4eb2-a5c3-6d68489658ff"
	containerLeaseClient, err := containerClient.NewContainerLeaseClient(to.StringPtr(leaseID))
	if err != nil {
		log.Fatal(err)
	}

	// Now acquire a lease on the container.
	// You can choose to pass an empty string for proposed ID so that the service automatically assigns one for you.
	duration := int32(60)
	acquireLeaseResponse, err := containerLeaseClient.AcquireLease(context.TODO(), &azblob.AcquireLeaseContainerOptions{Duration: &duration})
	if err != nil {
		log.Fatal(err)
	}
	fmt.Println("The container is leased for delete operations with lease ID", *acquireLeaseResponse.LeaseID)

	// The container cannot be deleted without providing the lease ID.
	_, err = containerLeaseClient.Delete(context.TODO(), nil)
	if err == nil {
		log.Fatal("delete should have failed")
	}
	fmt.Println("The container cannot be deleted while there is an active lease")

	// We can release the lease now and the container can be deleted.
	_, err = containerLeaseClient.ReleaseLease(context.TODO(), nil)
	if err != nil {
		log.Fatal(err)
	}
	fmt.Println("The lease on the container is now released")

	// Acquire a lease again to perform other operations.
	// Duration is still 60
	acquireLeaseResponse, err = containerLeaseClient.AcquireLease(context.TODO(), &azblob.AcquireLeaseContainerOptions{Duration: &duration})
	if err != nil {
		log.Fatal(err)
	}
	fmt.Println("The container is leased again with lease ID", *acquireLeaseResponse.LeaseID)

	// We can change the ID of an existing lease.
	newLeaseID := "6b3e65e5-e1bb-4a3f-8b72-13e9bc9cd3bf"
	changeLeaseResponse, err := containerLeaseClient.ChangeLease(context.TODO(),
		&azblob.ChangeLeaseContainerOptions{ProposedLeaseID: to.StringPtr(newLeaseID)})
	if err != nil {
		log.Fatal(err)
	}
	fmt.Println("The lease ID was changed to", *changeLeaseResponse.LeaseID)

	// The lease can be renewed.
	renewLeaseResponse, err := containerLeaseClient.RenewLease(context.TODO(), nil)
	if err != nil {
		log.Fatal(err)
	}
	fmt.Println("The lease was renewed with the same ID", *renewLeaseResponse.LeaseID)

	// Finally, the lease can be broken and we could prevent others from acquiring a lease for a period of time
	_, err = containerLeaseClient.BreakLease(context.TODO(), &azblob.BreakLeaseContainerOptions{BreakPeriod: to.Int32Ptr(60)})
	if err != nil {
		log.Fatal(err)
	}
	fmt.Println("The lease was broken, and nobody can acquire a lease for 60 seconds")
}<|MERGE_RESOLUTION|>--- conflicted
+++ resolved
@@ -61,11 +61,7 @@
 	// ===== 2. Upload and Download a block blob =====
 	data := "Hello world!"
 
-<<<<<<< HEAD
 	// Create a new blockBlobClient from the containerClient
-=======
-	// Create a new BlockBlobClient from the ContainerClient
->>>>>>> ce1982c3
 	blockBlob, _ := container.NewBlockBlobClient("HelloWorld.txt")
 
 	// Upload data to the block blob
@@ -404,7 +400,7 @@
 	}
 
 	// This function displays the results of an operation
-	showResult := func(response *azblob.DownloadResponse, err error) {
+	showResult := func(response *azblob.BlobDownloadResponse, err error) {
 		if err != nil {
 			var stgErr *azblob.StorageError
 			if errors.As(err, &stgErr) {
@@ -447,7 +443,7 @@
 	// Download blob content if the blob has been modified since we uploaded it (fails):
 	downloadResp, err := blockBlob.Download(
 		context.TODO(),
-		&azblob.DownloadBlobOptions{
+		&azblob.BlobDownloadOptions{
 			BlobAccessConditions: &azblob.BlobAccessConditions{
 				ModifiedAccessConditions: &azblob.ModifiedAccessConditions{
 					IfModifiedSince: upload.LastModified,
@@ -460,7 +456,7 @@
 	// Download blob content if the blob hasn't been modified in the last 24 hours (fails):
 	downloadResp, err = blockBlob.Download(
 		context.TODO(),
-		&azblob.DownloadBlobOptions{
+		&azblob.BlobDownloadOptions{
 			BlobAccessConditions: &azblob.BlobAccessConditions{
 				ModifiedAccessConditions: &azblob.ModifiedAccessConditions{
 					IfUnmodifiedSince: to.TimePtr(time.Now().UTC().Add(time.Hour * -24))},
@@ -483,7 +479,7 @@
 	// Download content if it has changed since the version identified by ETag (fails):
 	downloadResp, err = blockBlob.Download(
 		context.TODO(),
-		&azblob.DownloadBlobOptions{
+		&azblob.BlobDownloadOptions{
 			BlobAccessConditions: &azblob.BlobAccessConditions{
 				ModifiedAccessConditions: &azblob.ModifiedAccessConditions{IfNoneMatch: upload.ETag}},
 		})
@@ -874,11 +870,7 @@
 		log.Fatal(err)
 	}
 
-<<<<<<< HEAD
 	// Create a blockBlobClient object to a blob in the container.
-=======
-	// Create a BlockBlobClient object to a blob in the container.
->>>>>>> ce1982c3
 	baseBlobClient, _ := containerClient.NewBlockBlobClient("Original.txt")
 
 	// Create the original blob:
@@ -968,7 +960,7 @@
 	// DeleteSnapshotsOptionOnly deletes all the base blob's snapshots but not the base blob itself
 	// DeleteSnapshotsOptionInclude deletes the base blob & all its snapshots.
 	// DeleteSnapshotOptionNone produces an error if the base blob has any snapshots.
-	_, err = baseBlobClient.Delete(context.TODO(), &azblob.DeleteBlobOptions{DeleteSnapshots: azblob.DeleteSnapshotsOptionTypeInclude.ToPtr()})
+	_, err = baseBlobClient.Delete(context.TODO(), &azblob.BlobDeleteOptions{DeleteSnapshots: azblob.DeleteSnapshotsOptionTypeInclude.ToPtr()})
 	if err != nil {
 		log.Fatal(err)
 	}
