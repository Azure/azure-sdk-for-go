--- conflicted
+++ resolved
@@ -29,14 +29,10 @@
 	//Test on a container
 	containerClient := svcClient.NewContainerClient(generateContainerName(testName))
 	_, err = containerClient.Create(ctx, nil)
-<<<<<<< HEAD
-	defer deleteContainer(_assert, containerClient)
-=======
 	defer func(containerClient ContainerClient, ctx context.Context, options *DeleteContainerOptions) {
 		_, err := containerClient.Delete(ctx, options)
 		_assert.Nil(err)
 	}(containerClient, ctx, nil)
->>>>>>> b0d263b7
 	_assert.Nil(err)
 
 	cAccInfo, err := containerClient.GetAccountInfo(ctx)
@@ -82,16 +78,12 @@
 	containerName := generateContainerName(testName)
 	containerClient := getContainerClient(containerName, svcClient)
 	_, err = containerClient.Create(ctx, &CreateContainerOptions{Metadata: md})
-<<<<<<< HEAD
-	defer deleteContainer(_assert, containerClient)
-=======
 	defer func(containerClient ContainerClient, ctx context.Context, options *DeleteContainerOptions) {
 		_, err := containerClient.Delete(ctx, options)
 		if err != nil {
 			_assert.Nil(err)
 		}
 	}(containerClient, ctx, nil)
->>>>>>> b0d263b7
 	_assert.Nil(err)
 	prefix := containerPrefix
 	listOptions := ListContainersSegmentOptions{Prefix: &prefix, Include: ListContainersDetail{Metadata: true}}
@@ -159,7 +151,7 @@
 	for pager.NextPage(ctx) {
 		resp := pager.PageResponse()
 
-		for _, container := range resp.EnumerationResults.ContainerItems {
+		for _, container := range resp.ServiceListContainersSegmentResult.ContainerItems {
 			_assert.NotNil(container.Name)
 
 			if *container.Name == containerName {
