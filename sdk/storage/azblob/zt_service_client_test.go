--- conflicted
+++ resolved
@@ -138,13 +138,8 @@
 	defer deleteContainer(c, containerClient2)
 
 	count := 0
-<<<<<<< HEAD
 	pager, err := bsu.ListContainersSegment(context.Background(), 100, time.Hour, nil)
 	c.Assert(err, chk.IsNil)
-=======
-	pager, errChan := bsu.ListContainersSegment(context.Background(), 100, time.Hour, nil)
-	c.Assert(<-errChan, chk.IsNil)
->>>>>>> 37f43ebd
 
 	for container := range pager {
 		// record the results
