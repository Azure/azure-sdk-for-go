package azblob

import (
	"context"
	"strings"
	"time"

	"github.com/Azure/azure-sdk-for-go/sdk/azcore"

	chk "gopkg.in/check.v1" // go get gopkg.in/check.v1
)

func (s *aztestsSuite) TestGetAccountInfo(c *chk.C) {
	sa := getBSU()

	// Ensure the call succeeded. Don't test for specific account properties because we can't/don't want to set account properties.
	sAccInfo, err := sa.GetAccountInfo(context.Background())
	c.Assert(err, chk.IsNil)
	c.Assert(sAccInfo, chk.Not(chk.DeepEquals), ServiceGetAccountInfoResponse{})

	//Test on a container
	containerClient := sa.NewContainerClient(generateContainerName())
	_, err = containerClient.Create(ctx, nil)
	defer containerClient.Delete(ctx, nil)
	c.Assert(err, chk.IsNil)
	cAccInfo, err := containerClient.GetAccountInfo(ctx)
	c.Assert(err, chk.IsNil)
	c.Assert(cAccInfo, chk.Not(chk.DeepEquals), ContainerGetAccountInfoResponse{})

	// test on a block blob URL. They all call the same thing on the base URL, so only one test is needed for that.
	blobClient := containerClient.NewBlockBlobClient(generateBlobName())
	_, err = blobClient.Upload(ctx, azcore.NopCloser(strings.NewReader("blah")), nil)
	c.Assert(err, chk.IsNil)
	bAccInfo, err := blobClient.GetAccountInfo(ctx)
	c.Assert(err, chk.IsNil)
	c.Assert(bAccInfo, chk.Not(chk.DeepEquals), BlobGetAccountInfoResponse{})
}

func (s *aztestsSuite) TestListContainersBasic(c *chk.C) {
<<<<<<< HEAD
	sa, err := getGenericBSU("")
	c.Assert(err, chk.IsNil)
=======
	sa := getBSU()
	prefix := containerPrefix
	listOptions := ListContainersSegmentOptions{Prefix: &prefix}
	pager, err := sa.ListContainersSegment(context.Background(), 100, time.Hour, &listOptions)
	c.Check(err, chk.IsNil)

	count := 0
	for container := range pager {
		count += 1
		c.Assert(container.Name, chk.NotNil)
	}
	c.Assert(count >= 0, chk.Equals, true)

	container, name := getContainerClient(c, sa)
	defer deleteContainer(c, container)
>>>>>>> 2e0b8ea0

	md := map[string]string{
		"foo": "foovalue",
		"bar": "barvalue",
	}

	container, name := getContainerClient(c, sa)
	_, err = container.Create(ctx, &CreateContainerOptions{Metadata: &md})
	c.Assert(err, chk.IsNil)

<<<<<<< HEAD
	prefix := containerPrefix
	listOptions := ListContainersSegmentOptions{Prefix: &prefix, Include: ListContainersDetail{Metadata: true}}
	pager, errs := sa.ListContainersSegment(context.Background(), 100, 0, &listOptions)

	count := 0
	for container := range pager {
		count++

		c.Assert(container.Name, chk.NotNil)

		if *container.Name == name {
=======
	listOptions = ListContainersSegmentOptions{Include: ListContainersDetail{Metadata: true}, Prefix: &name}
	count = 0
	for container := range pager {
		// check the first container
		if count == 0 {
			c.Assert(container.Name, chk.NotNil)
>>>>>>> 2e0b8ea0
			c.Assert(container.Properties, chk.NotNil)
			c.Assert(container.Properties.LastModified, chk.NotNil)
			c.Assert(container.Properties.Etag, chk.NotNil)
			c.Assert(*container.Properties.LeaseStatus, chk.Equals, LeaseStatusTypeUnlocked)
			c.Assert(*container.Properties.LeaseState, chk.Equals, LeaseStateTypeAvailable)
			c.Assert(container.Properties.LeaseDuration, chk.IsNil)
			c.Assert(container.Properties.PublicAccess, chk.IsNil)
<<<<<<< HEAD
			c.Assert(container.Metadata, chk.DeepEquals, &md)
		}
	}
	err = <- errs

	c.Assert(err, chk.IsNil)
	c.Assert(count >= 0, chk.Equals, true)
=======
			c.Assert(container.Metadata, chk.DeepEquals, md)
		}
		count += 1
	}
	c.Assert(count, chk.Equals, 0)
>>>>>>> 2e0b8ea0
}

func (s *aztestsSuite) TestListContainersPaged(c *chk.C) {
	sa := getBSU()

	const numContainers = 6
	maxResults := int32(2)
	const pagedContainersPrefix = "azcontainerpaged"

	containers := make([]ContainerClient, numContainers)
	expectedResults := make(map[string]bool)
	for i := 0; i < numContainers; i++ {
		containerClient, containerName := createNewContainerWithSuffix(c, sa, pagedContainersPrefix)
		containers[i] = containerClient
		expectedResults[containerName] = false
	}

	defer func() {
		for i := range containers {
			deleteContainer(c, containers[i])
		}
	}()

	// list for a first time
	prefix := containerPrefix + pagedContainersPrefix
	listOptions := ListContainersSegmentOptions{MaxResults: &maxResults, Prefix: &prefix}
	count := 0
	results := make([]ContainerItem, 0)

<<<<<<< HEAD
	pager, errs := sa.ListContainersSegment(context.Background(), 100, time.Hour, &listOptions)
=======
	pager, err := sa.ListContainersSegment(context.Background(), 100, time.Hour, &listOptions)
	c.Check(err, chk.IsNil)
>>>>>>> 2e0b8ea0
	for container := range pager {
		// record the results
		results = append(results, container)
		count += 1
		c.Assert(container.Name, chk.NotNil)
	}
<<<<<<< HEAD
	err := <-errs
	c.Assert(err, chk.IsNil)
=======
>>>>>>> 2e0b8ea0
	c.Assert(count, chk.Equals, numContainers)
	c.Assert(len(results), chk.Equals, numContainers)

	// make sure each container we see is expected
	for _, container := range results {
		_, ok := expectedResults[*container.Name]
		c.Assert(ok, chk.Equals, true)

		expectedResults[*container.Name] = true
	}

	// make sure every expected container was seen
	for _, seen := range expectedResults {
		c.Assert(seen, chk.Equals, true)
	}
}

func (s *aztestsSuite) TestAccountListContainersEmptyPrefix(c *chk.C) {
	bsu := getBSU()
	containerURL1, _ := createNewContainer(c, bsu)
	defer deleteContainer(c, containerURL1)
	containerURL2, _ := createNewContainer(c, bsu)
	defer deleteContainer(c, containerURL2)

	count := 0
	pager, err := bsu.ListContainersSegment(context.Background(), 100, time.Hour, nil)
	c.Check(err, chk.IsNil)

	for container := range pager {
		// record the results
		count += 1
		c.Assert(container.Name, chk.NotNil)
	}
	c.Assert(count >= 2, chk.Equals, true)
}

// TODO re-enable after fixing error handling
//func (s *aztestsSuite) TestAccountListContainersMaxResultsNegative(c *chk.C) {
//	bsu := getBSU()
//	containerURL, _ := createNewContainer(c, bsu)
//	defer deleteContainer(c, containerURL)
//
//	illegalMaxResults := []int32{-2, 0}
//	for _, num := range illegalMaxResults {
//		options := ListContainersSegmentOptions{MaxResults: &num}
//
//		// getting the pager should still work
//		pager, err := bsu.ListContainersSegment(context.Background(), 100, time.Hour, &options)
//		c.Assert(err, chk.IsNil)
//
//		// getting the next page should fail
//
//	}
//}

//func (s *aztestsSuite) TestAccountListContainersMaxResultsExact(c *chk.C) {
//	// If this test fails, ensure there are no extra containers prefixed with go in the account. These may be left over if a test is interrupted.
//	bsu := getBSU()
//	containerURL1, containerName1 := createNewContainerWithSuffix(c, bsu, "abc")
//	defer deleteContainer(c, containerURL1)
//	containerURL2, containerName2 := createNewContainerWithSuffix(c, bsu, "abcde")
//	defer deleteContainer(c, containerURL2)
//
//	prefix := containerPrefix + "abc"
//	maxResults := int32(2)
//	options := ListContainersSegmentOptions{Prefix: &prefix, MaxResults: &maxResults}
//	pager, err := bsu.ListContainersSegment(&options)
//	c.Assert(err, chk.IsNil)
//
//	// getting the next page should work
//	hasPage := pager.NextPage(context.Background())
//	c.Assert(hasPage, chk.Equals, true)
//
//	page := pager.PageResponse()
//	c.Assert(err, chk.IsNil)
//	c.Assert(*page.EnumerationResults.ContainerItems, chk.HasLen, 2)
//	c.Assert(*(*page.EnumerationResults.ContainerItems)[0].Name, chk.DeepEquals, containerName1)
//	c.Assert(*(*page.EnumerationResults.ContainerItems)[1].Name, chk.DeepEquals, containerName2)
//}

func (s *aztestsSuite) TestAccountDeleteRetentionPolicy(c *chk.C) {
	bsu := getBSU()

	days := int32(5)
	enabled := true
	_, err := bsu.SetProperties(ctx, StorageServiceProperties{DeleteRetentionPolicy: &RetentionPolicy{Enabled: &enabled, Days: &days}})
	c.Assert(err, chk.IsNil)

	// From FE, 30 seconds is guaranteed to be enough.
	time.Sleep(time.Second * 30)

	resp, err := bsu.GetProperties(ctx)
	c.Assert(err, chk.IsNil)
	c.Assert(*resp.StorageServiceProperties.DeleteRetentionPolicy.Enabled, chk.DeepEquals, true)
	c.Assert(*resp.StorageServiceProperties.DeleteRetentionPolicy.Days, chk.DeepEquals, int32(5))

	disabled := false
	_, err = bsu.SetProperties(ctx, StorageServiceProperties{DeleteRetentionPolicy: &RetentionPolicy{Enabled: &disabled}})
	c.Assert(err, chk.IsNil)

	// From FE, 30 seconds is guaranteed to be enough.
	time.Sleep(time.Second * 30)

	resp, err = bsu.GetProperties(ctx)
	c.Assert(err, chk.IsNil)
	c.Assert(*resp.StorageServiceProperties.DeleteRetentionPolicy.Enabled, chk.DeepEquals, false)
	c.Assert(resp.StorageServiceProperties.DeleteRetentionPolicy.Days, chk.IsNil)
}

func (s *aztestsSuite) TestAccountDeleteRetentionPolicyEmpty(c *chk.C) {
	bsu := getBSU()

	days := int32(5)
	enabled := true
	_, err := bsu.SetProperties(ctx, StorageServiceProperties{DeleteRetentionPolicy: &RetentionPolicy{Enabled: &enabled, Days: &days}})
	c.Assert(err, chk.IsNil)

	// From FE, 30 seconds is guaranteed to be enough.
	time.Sleep(time.Second * 30)

	resp, err := bsu.GetProperties(ctx)
	c.Assert(err, chk.IsNil)
	c.Assert(*resp.StorageServiceProperties.DeleteRetentionPolicy.Enabled, chk.DeepEquals, true)
	c.Assert(*resp.StorageServiceProperties.DeleteRetentionPolicy.Days, chk.DeepEquals, int32(5))

	// Empty retention policy causes an error, this is different from track 1.5
	_, err = bsu.SetProperties(ctx, StorageServiceProperties{DeleteRetentionPolicy: &RetentionPolicy{}})
	c.Assert(err, chk.NotNil)
}

func (s *aztestsSuite) TestAccountDeleteRetentionPolicyNil(c *chk.C) {
	bsu := getBSU()

	days := int32(5)
	enabled := true
	_, err := bsu.SetProperties(ctx, StorageServiceProperties{DeleteRetentionPolicy: &RetentionPolicy{Enabled: &enabled, Days: &days}})
	c.Assert(err, chk.IsNil)

	// From FE, 30 seconds is guaranteed to be enough.
	time.Sleep(time.Second * 30)

	resp, err := bsu.GetProperties(ctx)
	c.Assert(err, chk.IsNil)
	c.Assert(*resp.StorageServiceProperties.DeleteRetentionPolicy.Enabled, chk.DeepEquals, true)
	c.Assert(*resp.StorageServiceProperties.DeleteRetentionPolicy.Days, chk.DeepEquals, int32(5))

	_, err = bsu.SetProperties(ctx, StorageServiceProperties{})
	c.Assert(err, chk.IsNil)

	// From FE, 30 seconds is guaranteed to be enough.
	time.Sleep(time.Second * 30)

	// If an element of service properties is not passed, the service keeps the current settings.
	resp, err = bsu.GetProperties(ctx)
	c.Assert(err, chk.IsNil)
	c.Assert(*resp.StorageServiceProperties.DeleteRetentionPolicy.Enabled, chk.DeepEquals, true)
	c.Assert(*resp.StorageServiceProperties.DeleteRetentionPolicy.Days, chk.DeepEquals, int32(5))

	// Disable for other tests
	enabled = false
	_, err = bsu.SetProperties(ctx, StorageServiceProperties{DeleteRetentionPolicy: &RetentionPolicy{Enabled: &enabled}})
	c.Assert(err, chk.IsNil)
}

func (s *aztestsSuite) TestAccountDeleteRetentionPolicyDaysTooSmall(c *chk.C) {
	bsu := getBSU()

	days := int32(0) // Minimum days is 1. Validated on the client.
	enabled := true
	_, err := bsu.SetProperties(ctx, StorageServiceProperties{DeleteRetentionPolicy: &RetentionPolicy{Enabled: &enabled, Days: &days}})
	c.Assert(err, chk.NotNil)
}

func (s *aztestsSuite) TestAccountDeleteRetentionPolicyDaysTooLarge(c *chk.C) {
	bsu := getBSU()

	days := int32(366) // Max days is 365. Left to the service for validation.
	enabled := true
	_, err := bsu.SetProperties(ctx, StorageServiceProperties{DeleteRetentionPolicy: &RetentionPolicy{Enabled: &enabled, Days: &days}})
	c.Assert(err, chk.NotNil)

	// TODO the error should have more details, follow up with Joel
	//validateStorageError(c, err, ServiceCodeInvalidXMLDocument)
}

func (s *aztestsSuite) TestAccountDeleteRetentionPolicyDaysOmitted(c *chk.C) {
	bsu := getBSU()

	// Days is required if enabled is true.
	enabled := true
	_, err := bsu.SetProperties(ctx, StorageServiceProperties{DeleteRetentionPolicy: &RetentionPolicy{Enabled: &enabled}})
	c.Assert(err, chk.NotNil)

	// TODO the error should have more details, follow up with Joel
	//validateStorageError(c, err, ServiceCodeInvalidXMLDocument)
}<|MERGE_RESOLUTION|>--- conflicted
+++ resolved
@@ -37,26 +37,8 @@
 }
 
 func (s *aztestsSuite) TestListContainersBasic(c *chk.C) {
-<<<<<<< HEAD
 	sa, err := getGenericBSU("")
 	c.Assert(err, chk.IsNil)
-=======
-	sa := getBSU()
-	prefix := containerPrefix
-	listOptions := ListContainersSegmentOptions{Prefix: &prefix}
-	pager, err := sa.ListContainersSegment(context.Background(), 100, time.Hour, &listOptions)
-	c.Check(err, chk.IsNil)
-
-	count := 0
-	for container := range pager {
-		count += 1
-		c.Assert(container.Name, chk.NotNil)
-	}
-	c.Assert(count >= 0, chk.Equals, true)
-
-	container, name := getContainerClient(c, sa)
-	defer deleteContainer(c, container)
->>>>>>> 2e0b8ea0
 
 	md := map[string]string{
 		"foo": "foovalue",
@@ -65,9 +47,9 @@
 
 	container, name := getContainerClient(c, sa)
 	_, err = container.Create(ctx, &CreateContainerOptions{Metadata: &md})
-	c.Assert(err, chk.IsNil)
-
-<<<<<<< HEAD
+	defer container.Delete(ctx, nil)
+	c.Assert(err, chk.IsNil)
+
 	prefix := containerPrefix
 	listOptions := ListContainersSegmentOptions{Prefix: &prefix, Include: ListContainersDetail{Metadata: true}}
 	pager, errs := sa.ListContainersSegment(context.Background(), 100, 0, &listOptions)
@@ -79,14 +61,6 @@
 		c.Assert(container.Name, chk.NotNil)
 
 		if *container.Name == name {
-=======
-	listOptions = ListContainersSegmentOptions{Include: ListContainersDetail{Metadata: true}, Prefix: &name}
-	count = 0
-	for container := range pager {
-		// check the first container
-		if count == 0 {
-			c.Assert(container.Name, chk.NotNil)
->>>>>>> 2e0b8ea0
 			c.Assert(container.Properties, chk.NotNil)
 			c.Assert(container.Properties.LastModified, chk.NotNil)
 			c.Assert(container.Properties.Etag, chk.NotNil)
@@ -94,21 +68,13 @@
 			c.Assert(*container.Properties.LeaseState, chk.Equals, LeaseStateTypeAvailable)
 			c.Assert(container.Properties.LeaseDuration, chk.IsNil)
 			c.Assert(container.Properties.PublicAccess, chk.IsNil)
-<<<<<<< HEAD
 			c.Assert(container.Metadata, chk.DeepEquals, &md)
 		}
 	}
-	err = <- errs
+	err = <-errs
 
 	c.Assert(err, chk.IsNil)
 	c.Assert(count >= 0, chk.Equals, true)
-=======
-			c.Assert(container.Metadata, chk.DeepEquals, md)
-		}
-		count += 1
-	}
-	c.Assert(count, chk.Equals, 0)
->>>>>>> 2e0b8ea0
 }
 
 func (s *aztestsSuite) TestListContainersPaged(c *chk.C) {
@@ -138,23 +104,15 @@
 	count := 0
 	results := make([]ContainerItem, 0)
 
-<<<<<<< HEAD
 	pager, errs := sa.ListContainersSegment(context.Background(), 100, time.Hour, &listOptions)
-=======
-	pager, err := sa.ListContainersSegment(context.Background(), 100, time.Hour, &listOptions)
-	c.Check(err, chk.IsNil)
->>>>>>> 2e0b8ea0
 	for container := range pager {
 		// record the results
 		results = append(results, container)
 		count += 1
 		c.Assert(container.Name, chk.NotNil)
 	}
-<<<<<<< HEAD
 	err := <-errs
 	c.Assert(err, chk.IsNil)
-=======
->>>>>>> 2e0b8ea0
 	c.Assert(count, chk.Equals, numContainers)
 	c.Assert(len(results), chk.Equals, numContainers)
 
@@ -181,7 +139,7 @@
 
 	count := 0
 	pager, err := bsu.ListContainersSegment(context.Background(), 100, time.Hour, nil)
-	c.Check(err, chk.IsNil)
+	c.Assert(err, chk.IsNil)
 
 	for container := range pager {
 		// record the results
@@ -315,8 +273,7 @@
 
 	// Disable for other tests
 	enabled = false
-	_, err = bsu.SetProperties(ctx, StorageServiceProperties{DeleteRetentionPolicy: &RetentionPolicy{Enabled: &enabled}})
-	c.Assert(err, chk.IsNil)
+	bsu.SetProperties(ctx, StorageServiceProperties{DeleteRetentionPolicy: &RetentionPolicy{Enabled: &enabled}})
 }
 
 func (s *aztestsSuite) TestAccountDeleteRetentionPolicyDaysTooSmall(c *chk.C) {
