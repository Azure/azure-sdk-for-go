package azblob

import (
	"bytes"
	"context"
	"encoding/base64"
	"encoding/binary"
	"errors"
	"fmt"
	"io/ioutil"
	"math/rand"
	"net/url"
	"os"
	"runtime"
	"strings"
	"testing"
	"time"

	"github.com/Azure/azure-sdk-for-go/sdk/azidentity"

	"github.com/Azure/azure-sdk-for-go/sdk/to"

	"github.com/Azure/azure-sdk-for-go/sdk/azcore"

	chk "gopkg.in/check.v1"
)

// For testing docs, see: https://labix.org/gocheck
// To test a specific test: go test -check.f MyTestSuite

// Hookup to the testing framework
func Test(t *testing.T) { chk.TestingT(t) }

type aztestsSuite struct{}

var _ = chk.Suite(&aztestsSuite{})

//func (s *aztestsSuite) TestRetryPolicyRetryReadsFromSecondaryHostField(c *chk.C) {
//	_, found := reflect.TypeOf(RetryOptions{}).FieldByName("RetryReadsFromSecondaryHost")
//	if !found {
//		// Make sure the RetryOption was not erroneously overwritten
//		c.Fatal("RetryOption's RetryReadsFromSecondaryHost field must exist in the Blob SDK - uncomment it and make sure the field is returned from the retryReadsFromSecondaryHost() method too!")
//	}
//}

const (
	containerPrefix             = "go"
	blobPrefix                  = "gotestblob"
	blockBlobDefaultData        = "GoBlockBlobData"
	validationErrorSubstring    = "validation failed"
	invalidHeaderErrorSubstring = "invalid header field" // error thrown by the http client
)

var ctx = context.Background()

var (
	blobContentType        string = "my_type"
	blobContentDisposition string = "my_disposition"
	blobCacheControl       string = "control"
	blobContentLanguage    string = "my_language"
	blobContentEncoding    string = "my_encoding"
)

var basicHeaders = BlobHttpHeaders{
	BlobContentType:        &blobContentType,
	BlobContentDisposition: &blobContentDisposition,
	BlobCacheControl:       &blobCacheControl,
	BlobContentMd5:         nil,
	BlobContentLanguage:    &blobContentLanguage,
	BlobContentEncoding:    &blobContentEncoding,
}

var basicMetadata = map[string]string{"foo": "bar"}

var basicBlobTagsMap = map[string]string{
	"azure": "blob",
	"blob":  "sdk",
	"sdk":   "go",
}

var specialCharBlobTagsMap = map[string]string{
	"+-./:=_ ":        "firsttag",
	"tag2":            "+-./:=_",
	"+-./:=_1":        "+-./:=_",
	"Microsoft Azure": "Azure Storage",
	"Storage+SDK":     "SDK/GO",
	"GO ":             ".Net",
}

const testPipelineMessage string = "test factory invoked"

func newTestPipeline() azcore.Pipeline {
	return azcore.NewPipeline(nil, newTestPolicy())
}

func newTestPolicy() azcore.Policy {
	return azcore.PolicyFunc(func(req *azcore.Request) (*azcore.Response, error) {
		return nil, errors.New(testPipelineMessage)
	})
}

// This function generates an entity name by concatenating the passed prefix,
// the name of the test requesting the entity name, and the minute, second, and nanoseconds of the call.
// This should make it easy to associate the entities with their test, uniquely identify
// them, and determine the order in which they were created.
// Note that this imposes a restriction on the length of test names
func generateName(prefix string) string {
	// These next lines up through the for loop are obtaining and walking up the stack
	// trace to extrat the test name, which is stored in name
	pc := make([]uintptr, 10)
	runtime.Callers(0, pc)
	frames := runtime.CallersFrames(pc)
	name := ""
	for f, next := frames.Next(); next; f, next = frames.Next() {
		name = f.Function
		if strings.Contains(name, "Suite") {
			break
		}
	}
	funcNameStart := strings.Index(name, "Test")
	name = name[funcNameStart+len("Test"):] // Just get the name of the test and not any of the garbage at the beginning
	name = strings.ToLower(name)            // Ensure it is a valid resource name
	currentTime := time.Now()
	name = fmt.Sprintf("%s%s%d%d%d", prefix, strings.ToLower(name), currentTime.Minute(), currentTime.Second(), currentTime.Nanosecond())
	return name
}

func generateContainerName() string {
	return generateName(containerPrefix)
}

func generateBlobName() string {
	return generateName(blobPrefix)
}

func getContainerClient(c *chk.C, s ServiceClient) (container ContainerClient, name string) {
	name = generateContainerName()
	container = s.NewContainerClient(name)

	return container, name
}

func getBlockBlobClient(c *chk.C, container ContainerClient) (blob BlockBlobClient, name string) {
	name = generateBlobName()
	blob = container.NewBlockBlobClient(name)

	return blob, name
}

func getAppendBlobClient(c *chk.C, container ContainerClient) (blob AppendBlobClient, name string) {
	name = generateBlobName()
	blob = container.NewAppendBlobURL(name)

	return blob, name
}

func getPageBlobClient(c *chk.C, container ContainerClient) (blob PageBlobClient, name string) {
	name = generateBlobName()
	blob = container.NewPageBlobClient(name)

	return
}

func getReaderToRandomBytes(n int) *bytes.Reader {
	r, _ := getRandomDataAndReader(n)
	return r
}

func getRandomDataAndReader(n int) (*bytes.Reader, []byte) {
	data := make([]byte, n, n)
	rand.Read(data)
	return bytes.NewReader(data), data
}

func createNewContainer(c *chk.C, bsu ServiceClient) (container ContainerClient, name string) {
	container, name = getContainerClient(c, bsu)

	cResp, err := container.Create(ctx, nil)
	c.Assert(err, chk.IsNil)
	c.Assert(cResp.RawResponse.StatusCode, chk.Equals, 201)
	return container, name
}

func deleteContainer(c *chk.C, container ContainerClient) {
	resp, err := container.Delete(context.Background(), nil)
	c.Assert(err, chk.IsNil)
	c.Assert(resp.RawResponse.StatusCode, chk.Equals, 202)
}

func createNewContainerWithSuffix(c *chk.C, bsu ServiceClient, suffix string) (container ContainerClient, name string) {
	// The goal of adding the suffix is to be able to predetermine what order the containers will be in when listed.
	// We still need the container prefix to come first, though, to ensure only containers as a part of this test
	// are listed at all.
	name = generateName(containerPrefix + suffix)
	container = bsu.NewContainerClient(name)

	cResp, err := container.Create(ctx, nil)
	c.Assert(err, chk.IsNil)
	c.Assert(cResp.RawResponse.StatusCode, chk.Equals, 201)
	return container, name
}

func createNewBlockBlob(c *chk.C, container ContainerClient) (blob BlockBlobClient, name string) {
	blob, name = getBlockBlobClient(c, container)

	cResp, err := blob.Upload(ctx, azcore.NopCloser(strings.NewReader(blockBlobDefaultData)), nil)

	c.Assert(err, chk.IsNil)
	c.Assert(cResp.RawResponse.StatusCode, chk.Equals, 201)

	return
}

func createNewBlobs(c *chk.C, container ContainerClient, blobNames []string) {
	for _, name := range blobNames {
		createNewBlockBlobWithName(c, container, name)
	}
}

func createNewBlockBlobWithName(c *chk.C, container ContainerClient, name string) (blob BlockBlobClient) {
	blob = container.NewBlockBlobClient(name)

	cResp, err := blob.Upload(ctx, strings.NewReader(blockBlobDefaultData), nil)

	c.Assert(err, chk.IsNil)
<<<<<<< HEAD
	c.Assert(cResp.RawResponse.Status, chk.Equals, 201)
=======
	c.Assert(cResp.RawResponse.StatusCode, chk.Equals, 201)
>>>>>>> 37f43ebd
	return
}

func createNewAppendBlob(c *chk.C, container ContainerClient) (blob AppendBlobClient, name string) {
	blob, name = getAppendBlobClient(c, container)

	resp, err := blob.Create(ctx, nil)

	c.Assert(err, chk.IsNil)
	c.Assert(resp.RawResponse.StatusCode, chk.Equals, 201)
	return
}

func createNewPageBlob(c *chk.C, container ContainerClient) (blob PageBlobClient, name string) {
	blob, name = getPageBlobClient(c, container)

	resp, err := blob.Create(ctx, PageBlobPageBytes*10, nil)
	c.Assert(err, chk.IsNil)
	c.Assert(resp.RawResponse.StatusCode, chk.Equals, 201)
	return
}

func createNewPageBlobWithSize(c *chk.C, container ContainerClient, sizeInBytes int64) (blob PageBlobClient, name string) {
	blob, name = getPageBlobClient(c, container)

	resp, err := blob.Create(ctx, sizeInBytes, nil)

	c.Assert(err, chk.IsNil)
	c.Assert(resp.RawResponse.StatusCode, chk.Equals, 201)
	return
}

func createNewBlockBlobWithPrefix(c *chk.C, container ContainerClient, prefix string) (blob BlockBlobClient, name string) {
	name = prefix + generateName(blobPrefix)
	blob = container.NewBlockBlobClient(name)

	cResp, err := blob.Upload(ctx, strings.NewReader(blockBlobDefaultData), nil)

	c.Assert(err, chk.IsNil)
	c.Assert(cResp.RawResponse.StatusCode, chk.Equals, 201)
	return
}

func getGenericCredential(accountType string) (*SharedKeyCredential, error) {
	accountNameEnvVar := accountType + "AZURE_STORAGE_ACCOUNT_NAME"
	accountKeyEnvVar := accountType + "AZURE_STORAGE_ACCOUNT_KEY"
	accountName, accountKey := os.Getenv(accountNameEnvVar), os.Getenv(accountKeyEnvVar)
	if accountName == "" || accountKey == "" {
		return nil, errors.New(accountNameEnvVar + " and/or " + accountKeyEnvVar + " environment variables not specified.")
	}
	return NewSharedKeyCredential(accountName, accountKey)
}

func getOAuthCredential(c *chk.C) azcore.Credential {
	cred, err := azidentity.NewEnvironmentCredential(nil)
	c.Assert(err, chk.IsNil)
	return cred
}

func getGenericServiceClientWithOAuth(c *chk.C, accountType string) (ServiceClient, error) {
	accountNameEnvVar := accountType + "AZURE_STORAGE_ACCOUNT_NAME"
	accountName := os.Getenv(accountNameEnvVar)
	if accountName == "" {
		return ServiceClient{}, errors.New(accountNameEnvVar + " environment variables not specified.")
	}

	blobPrimaryURL, _ := url.Parse("https://" + accountName + ".blob.core.windows.net/")
	return NewServiceClient(blobPrimaryURL.String(), getOAuthCredential(c), nil)
}

func getGenericBSU(accountType string) (ServiceClient, error) {
	credential, err := getGenericCredential(accountType)
	if err != nil {
		return ServiceClient{}, err
	}

	blobPrimaryURL, _ := url.Parse("https://" + credential.AccountName() + ".blob.core.windows.net/")
	return NewServiceClient(blobPrimaryURL.String(), credential, nil)
}

func getBSU() ServiceClient {
	bsu, _ := getGenericBSU("")
	return bsu
}

func getAlternateBSU() (ServiceClient, error) {
	return getGenericBSU("SECONDARY_")
}

func getPremiumBSU() (ServiceClient, error) {
	return getGenericBSU("PREMIUM_")
}

func getBlobStorageBSU() (ServiceClient, error) {
	return getGenericBSU("BLOB_STORAGE_")
}

func getRelativeTimeGMT(amount time.Duration) time.Time {
	currentTime := time.Now().In(time.FixedZone("GMT", 0))
	currentTime = currentTime.Add(amount * time.Second)
	return currentTime
}

func generateCurrentTimeWithModerateResolution() time.Time {
	highResolutionTime := time.Now().UTC()
	return time.Date(highResolutionTime.Year(), highResolutionTime.Month(), highResolutionTime.Day(), highResolutionTime.Hour(), highResolutionTime.Minute(),
		highResolutionTime.Second(), 0, highResolutionTime.Location())
}

// Some tests require setting service properties. It can take up to 30 seconds for the new properties to be reflected across all FEs.
// We will enable the necessary property and try to run the test implementation. If it fails with an error that should be due to
// those changes not being reflected yet, we will wait 30 seconds and try the test again. If it fails this time for any reason,
// we fail the test. It is the responsibility of the the testImplFunc to determine which error string indicates the test should be retried.
// There can only be one such string. All errors that cannot be due to this detail should be asserted and not returned as an error string.
func runTestRequiringServiceProperties(c *chk.C, bsu ServiceClient, code string,
	enableServicePropertyFunc func(*chk.C, ServiceClient),
	testImplFunc func(*chk.C, ServiceClient) error,
	disableServicePropertyFunc func(*chk.C, ServiceClient)) {
	enableServicePropertyFunc(c, bsu)
	defer disableServicePropertyFunc(c, bsu)
	err := testImplFunc(c, bsu)
	// We cannot assume that the error indicative of slow update will necessarily be a StorageError. As in ListBlobs.
	if err != nil && err.Error() == code {
		time.Sleep(time.Second * 30)
		err = testImplFunc(c, bsu)
		c.Assert(err, chk.IsNil)
	}
}

func enableSoftDelete(c *chk.C, bsu ServiceClient) {
	days := int32(1)
	_, err := bsu.SetProperties(ctx, StorageServiceProperties{DeleteRetentionPolicy: &RetentionPolicy{Enabled: to.BoolPtr(true), Days: &days}})
	c.Assert(err, chk.IsNil)
}

func disableSoftDelete(c *chk.C, bsu ServiceClient) {
	_, err := bsu.SetProperties(ctx, StorageServiceProperties{DeleteRetentionPolicy: &RetentionPolicy{Enabled: to.BoolPtr(false)}})
	c.Assert(err, chk.IsNil)
}

func validateUpload(c *chk.C, blobClient BlobClient) {
	resp, err := blobClient.Download(ctx, nil)
	c.Assert(err, chk.IsNil)
	data, _ := ioutil.ReadAll(resp.Response().Body)
	c.Assert(data, chk.HasLen, 0)
}

// blockIDIntToBase64 functions convert an int block ID to a base-64 string and vice versa
func blockIDIntToBase64(blockID int) string {
	binaryBlockID := (&[4]byte{})[:]
	binary.LittleEndian.PutUint32(binaryBlockID, uint32(blockID))
	return base64.StdEncoding.EncodeToString(binaryBlockID)
}

func validateStorageError(c *chk.C, err error, code ServiceCodeType) {
	storageError, _ := err.(*StorageError)
	c.Assert(storageError.ServiceCode(), chk.Equals, code)
}<|MERGE_RESOLUTION|>--- conflicted
+++ resolved
@@ -223,11 +223,7 @@
 	cResp, err := blob.Upload(ctx, strings.NewReader(blockBlobDefaultData), nil)
 
 	c.Assert(err, chk.IsNil)
-<<<<<<< HEAD
 	c.Assert(cResp.RawResponse.Status, chk.Equals, 201)
-=======
-	c.Assert(cResp.RawResponse.StatusCode, chk.Equals, 201)
->>>>>>> 37f43ebd
 	return
 }
 
