// Copyright (c) Microsoft Corporation. All rights reserved.
// Licensed under the MIT License.

package azblob

import (
	"bytes"
	"context"
	"encoding/base64"
	"encoding/binary"
	"errors"
	"fmt"
	testframework "github.com/Azure/azure-sdk-for-go/sdk/internal/recording"
	"github.com/stretchr/testify/assert"
	"github.com/stretchr/testify/suite"
	"io/ioutil"
	"log"
	"math/rand"
	"net/url"
	"os"
	"runtime"
	"strings"
	"testing"
	"time"

	"github.com/Azure/azure-sdk-for-go/sdk/azidentity"

	"github.com/Azure/azure-sdk-for-go/sdk/to"

	"github.com/Azure/azure-sdk-for-go/sdk/azcore"
)

type azblobTestSuite struct {
	suite.Suite
	mode testframework.RecordMode
}

type azblobUnrecordedTestSuite struct {
	suite.Suite
}

// Hookup to the testing framework
func Test(t *testing.T) {
	suite.Run(t, &azblobTestSuite{mode: testframework.Playback})
	suite.Run(t, &azblobUnrecordedTestSuite{})
}

type testContext struct {
	recording *testframework.Recording
	context   *testframework.TestContext
}

// a map to store our created test contexts
var clientsMap = make(map[string]*testContext)

// recordedTestSetup is called before each test execution by the test suite's BeforeTest method
func recordedTestSetup(t *testing.T, mode testframework.RecordMode) {
	testName := t.Name()
	_assert := assert.New(t)

	// init the test framework
	_testContext := testframework.NewTestContext(
		func(msg string) { _assert.FailNow(msg) },
		func(msg string) { t.Log(msg) },
		func() string { return testName })

	// mode should be test_framework.Playback.
	// This will automatically record if no test recording is available and playback if it is.
	recording, err := testframework.NewRecording(_testContext, mode)
	_assert.Nil(err)

	_, err = recording.GetEnvVar(AccountNameEnvVar, testframework.NoSanitization)
	_, err = recording.GetEnvVar(AccountKeyEnvVar, testframework.Secret_Base64String)
	_ = recording.GetOptionalEnvVar(DefaultEndpointSuffixEnvVar, DefaultEndpointSuffix, testframework.NoSanitization)

	clientsMap[testName] = &testContext{recording: recording, context: &_testContext}
}

func getTestContext(key string) *testContext {
	return clientsMap[key]
}

func recordedTestTeardown(key string) {
	_context, ok := clientsMap[key]
	if ok && !(*_context.context).IsFailed() {
		_ = _context.recording.Stop()
	}
}

func (s *azblobTestSuite) BeforeTest(suite string, test string) {
	// setup the test environment
	recordedTestSetup(s.T(), s.mode)
}

func (s *azblobTestSuite) AfterTest(suite string, test string) {
	// teardown the test context
	recordedTestTeardown(s.T().Name())
}

func (s *azblobUnrecordedTestSuite) BeforeTest(suite string, test string) {

}

func (s *azblobUnrecordedTestSuite) AfterTest(suite string, test string) {

}

// Note that this function is adding to the list of ignored headers not creating from scratch
func ignoreHeaders(recording *testframework.Recording, headers []string) {
	ignoredHeaders := recording.Matcher.IgnoredHeaders
	for _, header := range headers {
		// TODO: Mohit Come Here
		//ignoredHeaders[header] = nil
		_ = header
	}
	_ = ignoredHeaders
}

// Vars for
const DefaultEndpointSuffix = "core.windows.net/"
const DefaultBlobEndpointSuffix = "blob.core.windows.net/"
const AccountNameEnvVar = "AZURE_STORAGE_ACCOUNT_NAME"
const AccountKeyEnvVar = "AZURE_STORAGE_ACCOUNT_KEY"
const DefaultEndpointSuffixEnvVar = "AZURE_STORAGE_ENDPOINT_SUFFIX"

const (
	containerPrefix             = "goc"
	blobPrefix                  = "gotestblob"
	blockBlobDefaultData        = "GoBlockBlobData"
	validationErrorSubstring    = "validation failed"
	invalidHeaderErrorSubstring = "invalid header field" // error thrown by the http client
)

var ctx = context.Background()

var (
	blobContentType        = "my_type"
	blobContentDisposition = "my_disposition"
	blobCacheControl       = "control"
	blobContentLanguage    = "my_language"
	blobContentEncoding    = "my_encoding"
)

var basicHeaders = BlobHTTPHeaders{
	BlobContentType:        &blobContentType,
	BlobContentDisposition: &blobContentDisposition,
	BlobCacheControl:       &blobCacheControl,
	BlobContentMD5:         nil,
	BlobContentLanguage:    &blobContentLanguage,
	BlobContentEncoding:    &blobContentEncoding,
}

var basicMetadata = map[string]string{"Foo": "bar"}

var basicBlobTagsMap = map[string]string{
	"azure": "blob",
	"blob":  "sdk",
	"sdk":   "go",
}

var specialCharBlobTagsMap = map[string]string{
	"+-./:=_ ":        "firsttag",
	"tag2":            "+-./:=_",
	"+-./:=_1":        "+-./:=_",
	"Microsoft Azure": "Azure Storage",
	"Storage+SDK":     "SDK/GO",
	"GO ":             ".Net",
}

const testPipelineMessage string = "test factory invoked"

func newTestPipeline() azcore.Pipeline {
	return azcore.NewPipeline(nil, newTestPolicy())
}

func newTestPolicy() azcore.Policy {
	return azcore.PolicyFunc(func(req *azcore.Request) (*azcore.Response, error) {
		return nil, errors.New(testPipelineMessage)
	})
}

// This function generates an entity name by concatenating the passed prefix,
// the name of the test requesting the entity name, and the minute, second, and nanoseconds of the call.
// This should make it easy to associate the entities with their test, uniquely identify
// them, and determine the order in which they were created.
// Note that this imposes a restriction on the length of test names
func generateName(prefix string) string {
	// These next lines up through the for loop are obtaining and walking up the stack
	// trace to extract the test name, which is stored in name
	pc := make([]uintptr, 10)
	runtime.Callers(0, pc)
	frames := runtime.CallersFrames(pc)
	name := ""
	for f, next := frames.Next(); next; f, next = frames.Next() {
		name = f.Function
		if strings.Contains(name, "Suite") {
			break
		}
	}
	funcNameStart := strings.Index(name, "Test")
	name = name[funcNameStart+len("Test"):] // Just get the name of the test and not any of the garbage at the beginning
	name = strings.ToLower(name)            // Ensure it is a valid resource name
	currentTime := time.Now()
	name = fmt.Sprintf("%s%s%d%d%d", prefix, strings.ToLower(name), currentTime.Minute(), currentTime.Second(), currentTime.Nanosecond())
	return name
}

func generateEntityName(testName string) string {
	return strings.ReplaceAll(strings.ReplaceAll(strings.ToLower(testName), "/", ""), "test", "")
}
func generateContainerName(testName string) string {
	return containerPrefix + generateEntityName(testName)
}

func generateBlobName(testName string) string {
	return blobPrefix + generateEntityName(testName)
}

func getContainerClient(containerName string, s ServiceClient) ContainerClient {
	return s.NewContainerClient(containerName)
}

func getBlockBlobClient(blockBlobName string, containerClient ContainerClient) BlockBlobClient {
	return containerClient.NewBlockBlobClient(blockBlobName)
}

func getAppendBlobClient(appendBlobName string, containerClient ContainerClient) AppendBlobClient {
	return containerClient.NewAppendBlobClient(appendBlobName)
}

func getPageBlobClient(pageBlobName string, containerClient ContainerClient) PageBlobClient {
	return containerClient.NewPageBlobClient(pageBlobName)
}

func getReaderToGeneratedBytes(n int) *bytes.Reader {
	r, _ := generateData(n)
	return r
}

func getRandomDataAndReader(n int) (*bytes.Reader, []byte) {
	data := make([]byte, n, n)
	rand.Read(data)
	return bytes.NewReader(data), data
}

const random64BString string = "2SDgZj6RkKYzJpu04sweQek4uWHO8ndPnYlZ0tnFS61hjnFZ5IkvIGGY44eKABov"

func generateData(sizeInBytes int) (*bytes.Reader, []byte) {
	data := make([]byte, sizeInBytes, sizeInBytes)
	_len := len(random64BString)
	if sizeInBytes > _len {
		count := sizeInBytes / _len
		if sizeInBytes%_len != 0 {
			count = count + 1
		}
		copy(data[:], strings.Repeat(random64BString, count))
	} else {
		copy(data[:], random64BString)
	}
	return bytes.NewReader(data), data
}

func createNewContainer(_assert *assert.Assertions, containerName string, serviceClient ServiceClient) ContainerClient {
	containerClient := getContainerClient(containerName, serviceClient)

	cResp, err := containerClient.Create(ctx, nil)
	_assert.Nil(err)
	_assert.Equal(cResp.RawResponse.StatusCode, 201)
	return containerClient
}

func deleteContainer(_assert *assert.Assertions, containerClient ContainerClient) {
	deleteContainerResp, err := containerClient.Delete(context.Background(), nil)
	_assert.Nil(err)
	_assert.Equal(deleteContainerResp.RawResponse.StatusCode, 202)
}

func createNewBlockBlob(_assert *assert.Assertions, blockBlobName string, containerClient ContainerClient) BlockBlobClient {
	bbClient := getBlockBlobClient(blockBlobName, containerClient)

	cResp, err := bbClient.Upload(ctx, azcore.NopCloser(strings.NewReader(blockBlobDefaultData)), nil)

	_assert.Nil(err)
	_assert.Equal(cResp.RawResponse.StatusCode, 201)

	return bbClient
}

func createNewBlobs(_assert *assert.Assertions, blobNames []string, containerClient ContainerClient) {
	for _, blobName := range blobNames {
		createNewBlockBlob(_assert, blobName, containerClient)
	}
}

func createNewAppendBlob(_assert *assert.Assertions, appendBlobName string, containerClient ContainerClient) AppendBlobClient {
	abClient := getAppendBlobClient(appendBlobName, containerClient)

	appendBlobCreateResp, err := abClient.Create(ctx, nil)

	_assert.Nil(err)
	_assert.Equal(appendBlobCreateResp.RawResponse.StatusCode, 201)
	return abClient
}

func createNewPageBlob(_assert *assert.Assertions, pageBlobName string, containerClient ContainerClient) PageBlobClient {
	return createNewPageBlobWithSize(_assert, pageBlobName, containerClient, PageBlobPageBytes*10)
}

func createNewPageBlobWithSize(_assert *assert.Assertions, pageBlobName string,
	containerClient ContainerClient, sizeInBytes int64) PageBlobClient {
	pbClient := getPageBlobClient(pageBlobName, containerClient)

	pageBlobCreateResponse, err := pbClient.Create(ctx, sizeInBytes, nil)
	_assert.Nil(err)
	_assert.Equal(pageBlobCreateResponse.RawResponse.StatusCode, 201)
	return pbClient
}

func createNewBlockBlobWithCPK(_assert *assert.Assertions, blockBlobName string, containerClient ContainerClient, cpkInfo *CpkInfo, cpkScopeInfo *CpkScopeInfo) (bbClient BlockBlobClient) {
	bbClient = getBlockBlobClient(blockBlobName, containerClient)

	uploadBlockBlobOptions := UploadBlockBlobOptions{
		CpkInfo:      cpkInfo,
		CpkScopeInfo: cpkScopeInfo,
	}
	cResp, err := bbClient.Upload(ctx, strings.NewReader(blockBlobDefaultData), &uploadBlockBlobOptions)
	_assert.Nil(err)
	_assert.Equal(cResp.RawResponse.StatusCode, 201)
	_assert.Equal(*cResp.IsServerEncrypted, true)
	if cpkInfo != nil {
		_assert.EqualValues(cResp.EncryptionKeySHA256, cpkInfo.EncryptionKeySHA256)
	}
	if cpkScopeInfo != nil {
		_assert.EqualValues(cResp.EncryptionScope, cpkScopeInfo.EncryptionScope)
	}
	return
}

func createNewPageBlobWithCPK(_assert *assert.Assertions, pageBlobName string, container ContainerClient,
	sizeInBytes int64, cpkInfo *CpkInfo, cpkScopeInfo *CpkScopeInfo) (pbClient PageBlobClient) {
	pbClient = getPageBlobClient(pageBlobName, container)

	createPageBlobOptions := CreatePageBlobOptions{
		CpkInfo:      cpkInfo,
		CpkScopeInfo: cpkScopeInfo,
	}
	resp, err := pbClient.Create(ctx, sizeInBytes, &createPageBlobOptions)
	_assert.Nil(err)
	_assert.Equal(resp.RawResponse.StatusCode, 201)
	return
}

// getRequiredEnv gets an environment variable by name and returns an error if it is not found
func getRequiredEnv(name string) (string, error) {
	env, ok := os.LookupEnv(name)
	if ok {
		return env, nil
	} else {
		return "", errors.New("Required environment variable not set: " + name)
	}
}

func getGenericCredential(recording *testframework.Recording, accountType testAccountType) (*SharedKeyCredential, error) {
	accountNameEnvVar := string(accountType) + AccountNameEnvVar
	accountKeyEnvVar := string(accountType) + AccountKeyEnvVar
	var err error
	accountName, accountKey := "", ""
	if recording == nil {
		accountName, err = getRequiredEnv(accountNameEnvVar)
		if err != nil {
			log.Fatalln(err)
		}
		accountKey, err = getRequiredEnv(accountKeyEnvVar)
		if err != nil {
			log.Fatalln(err)
		}
	} else {
		accountName, err = recording.GetEnvVar(accountNameEnvVar, testframework.NoSanitization)
		if err != nil {
			log.Fatalln(err)
		}
		accountKey, err = recording.GetEnvVar(accountKeyEnvVar, testframework.Secret_Base64String)
		if err != nil {
			log.Fatalln(err)
		}
	}
	if accountName == "" || accountKey == "" {
		return nil, errors.New(accountNameEnvVar + " and/or " + accountKeyEnvVar + " environment variables not specified.")
	}

	return NewSharedKeyCredential(accountName, accountKey)
}

func getOAuthCredential(_assert *assert.Assertions) azcore.Credential {
	cred, err := azidentity.NewEnvironmentCredential(nil)
	_assert.Nil(err)
	return cred
}

func getGenericServiceClientWithOAuth(_assert *assert.Assertions, accountType string) (ServiceClient, error) {
	accountNameEnvVar := accountType + AccountNameEnvVar
	accountName := os.Getenv(accountNameEnvVar)
	if accountName == "" {
		return ServiceClient{}, errors.New(accountNameEnvVar + " environment variables not specified.")
	}

	blobPrimaryURL, _ := url.Parse("https://" + accountName + ".blob.core.windows.net/")
	return NewServiceClient(blobPrimaryURL.String(), getOAuthCredential(_assert), nil)
}

func getGenericBSU(accountType testAccountType, credential *SharedKeyCredential, options *ClientOptions) (ServiceClient, error) {
	blobPrimaryURL, _ := url.Parse("https://" + credential.AccountName() + ".blob.core.windows.net/")
	return NewServiceClient(blobPrimaryURL.String(), credential, options)
}

type testAccountType string

<<<<<<< HEAD
func getBSUFromConnectionString() ServiceClient {
	connectionString := getConnectionString()
	primaryURL, _, cred, err := ParseConnectionString(connectionString, "")
	if err != nil {
		return ServiceClient{}
	}

	svcClient, _ := NewServiceClient(primaryURL, cred, nil)
	return svcClient
}

func getAlternateBSU() (ServiceClient, error) {
	return getGenericBSU("SECONDARY_")
}
=======
const (
	testAccountDefault     testAccountType = ""
	testAccountSecondary   testAccountType = "SECONDARY_"
	testAccountPremium     testAccountType = "PREMIUM_"
	testAccountBlobStorage testAccountType = "BLOB_"
)
>>>>>>> 94906e4c

func getServiceClient(recording *testframework.Recording, accountType testAccountType, options *ClientOptions) (ServiceClient, error) {
	if recording != nil {
		if options == nil {
			options = &ClientOptions{
				HTTPClient: recording,
				Retry:      azcore.RetryOptions{MaxRetries: -1}}
		}
	}

	cred, err := getGenericCredential(recording, accountType)
	if err != nil {
		return ServiceClient{}, err
	}

	serviceURL, _ := url.Parse("https://" + cred.AccountName() + ".blob.core.windows.net/")
	serviceClient, err := NewServiceClient(serviceURL.String(), cred, options)

	return serviceClient, err
}

func getRelativeTimeGMT(amount time.Duration) time.Time {
	currentTime := time.Now().In(time.FixedZone("GMT", 0))
	currentTime = currentTime.Add(amount * time.Second)
	return currentTime
}

func getRelativeTimeFromAnchor(anchorTime *time.Time, amount time.Duration) time.Time {
	return anchorTime.Add(amount * time.Second)
}

func generateCurrentTimeWithModerateResolution() time.Time {
	highResolutionTime := time.Now().UTC()
	return time.Date(highResolutionTime.Year(), highResolutionTime.Month(), highResolutionTime.Day(), highResolutionTime.Hour(), highResolutionTime.Minute(),
		highResolutionTime.Second(), 0, highResolutionTime.Location())
}

// Some tests require setting service properties. It can take up to 30 seconds for the new properties to be reflected across all FEs.
// We will enable the necessary property and try to run the test implementation. If it fails with an error that should be due to
// those changes not being reflected yet, we will wait 30 seconds and try the test again. If it fails this time for any reason,
// we fail the test. It is the responsibility of the the testImplFunc to determine which error string indicates the test should be retried.
// There can only be one such string. All errors that cannot be due to this detail should be asserted and not returned as an error string.
func runTestRequiringServiceProperties(_assert *assert.Assertions, bsu ServiceClient, code string,
	enableServicePropertyFunc func(*assert.Assertions, ServiceClient),
	testImplFunc func(*assert.Assertions, ServiceClient) error,
	disableServicePropertyFunc func(*assert.Assertions, ServiceClient)) {

	enableServicePropertyFunc(_assert, bsu)
	defer disableServicePropertyFunc(_assert, bsu)

	err := testImplFunc(_assert, bsu)
	// We cannot assume that the error indicative of slow update will necessarily be a StorageError. As in ListBlobs.
	if err != nil && err.Error() == code {
		time.Sleep(time.Second * 30)
		err = testImplFunc(_assert, bsu)
		_assert.Nil(err)
	}
}

func enableSoftDelete(_assert *assert.Assertions, serviceClient ServiceClient) {
	days := int32(1)
	_, err := serviceClient.SetProperties(ctx, StorageServiceProperties{
		DeleteRetentionPolicy: &RetentionPolicy{Enabled: to.BoolPtr(true), Days: &days}})
	_assert.Nil(err)
}

func disableSoftDelete(_assert *assert.Assertions, bsu ServiceClient) {
	_, err := bsu.SetProperties(ctx, StorageServiceProperties{DeleteRetentionPolicy: &RetentionPolicy{Enabled: to.BoolPtr(false)}})
	_assert.Nil(err)
}

func validateUpload(_assert *assert.Assertions, blobClient BlobClient) {
	resp, err := blobClient.Download(ctx, nil)
	_assert.Nil(err)
	data, _ := ioutil.ReadAll(resp.RawResponse.Body)
	_assert.Len(data, 0)
}

func generateBlockIDsList(count int) []string {
	blockIDs := make([]string, count)
	for i := 0; i < count; i++ {
		blockIDs[i] = blockIDIntToBase64(i)
	}
	return blockIDs
}

// blockIDIntToBase64 functions convert an int block ID to a base-64 string and vice versa
func blockIDIntToBase64(blockID int) string {
	binaryBlockID := (&[4]byte{})[:]
	binary.LittleEndian.PutUint32(binaryBlockID, uint32(blockID))
	return base64.StdEncoding.EncodeToString(binaryBlockID)
}

// TODO: Figure out in which scenario, the parsing will fail.
func validateStorageError(_assert *assert.Assertions, err error, code StorageErrorCode) {
	_assert.NotNil(err)
	var storageError *StorageError
	_assert.Equal(errors.As(err, &storageError), true)

	_assert.Equal(storageError.ErrorCode, code)
}

func blobListToMap(list []string) map[string]bool {
	out := make(map[string]bool)

	for _, v := range list {
		out[v] = true
	}

	return out
}

func getConnectionString() string {
	accountName, accountKey := accountInfo()
	connectionString := fmt.Sprintf("DefaultEndpointsProtocol=https;AccountName=%s;AccountKey=%s;EndpointSuffix=core.windows.net/",
		accountName, accountKey)
	return connectionString
}<|MERGE_RESOLUTION|>--- conflicted
+++ resolved
@@ -415,29 +415,12 @@
 
 type testAccountType string
 
-<<<<<<< HEAD
-func getBSUFromConnectionString() ServiceClient {
-	connectionString := getConnectionString()
-	primaryURL, _, cred, err := ParseConnectionString(connectionString, "")
-	if err != nil {
-		return ServiceClient{}
-	}
-
-	svcClient, _ := NewServiceClient(primaryURL, cred, nil)
-	return svcClient
-}
-
-func getAlternateBSU() (ServiceClient, error) {
-	return getGenericBSU("SECONDARY_")
-}
-=======
 const (
 	testAccountDefault     testAccountType = ""
 	testAccountSecondary   testAccountType = "SECONDARY_"
 	testAccountPremium     testAccountType = "PREMIUM_"
 	testAccountBlobStorage testAccountType = "BLOB_"
 )
->>>>>>> 94906e4c
 
 func getServiceClient(recording *testframework.Recording, accountType testAccountType, options *ClientOptions) (ServiceClient, error) {
 	if recording != nil {
@@ -548,11 +531,4 @@
 	}
 
 	return out
-}
-
-func getConnectionString() string {
-	accountName, accountKey := accountInfo()
-	connectionString := fmt.Sprintf("DefaultEndpointsProtocol=https;AccountName=%s;AccountKey=%s;EndpointSuffix=core.windows.net/",
-		accountName, accountKey)
-	return connectionString
 }