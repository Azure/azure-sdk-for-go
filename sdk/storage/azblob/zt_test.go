// Copyright (c) Microsoft Corporation. All rights reserved.
// Licensed under the MIT License.

package azblob

import (
	"bytes"
	"context"
	"encoding/base64"
	"encoding/binary"
	"errors"
	"fmt"
	testframework "github.com/Azure/azure-sdk-for-go/sdk/internal/recording"
	"github.com/stretchr/testify/assert"
	"github.com/stretchr/testify/suite"
	"io/ioutil"
	"log"
	"math/rand"
	"net/url"
	"os"
	"runtime"
	"strings"
	"testing"
	"time"

	"github.com/Azure/azure-sdk-for-go/sdk/to"

	"github.com/Azure/azure-sdk-for-go/sdk/azcore"
)

type azblobTestSuite struct {
	suite.Suite
	mode testframework.RecordMode
}

type azblobUnrecordedTestSuite struct {
	suite.Suite
}

// Hookup to the testing framework
func Test(t *testing.T) {
	suite.Run(t, &azblobTestSuite{mode: testframework.Playback})
	//suite.Run(t, &azblobUnrecordedTestSuite{})
}

type testContext struct {
	recording *testframework.Recording
	context   *testframework.TestContext
}

// a map to store our created test contexts
var clientsMap = make(map[string]*testContext)

// recordedTestSetup is called before each test execution by the test suite's BeforeTest method
func recordedTestSetup(t *testing.T, mode testframework.RecordMode) {
	testName := t.Name()
	_assert := assert.New(t)

	// init the test framework
	_testContext := testframework.NewTestContext(
		func(msg string) { _assert.FailNow(msg) },
		func(msg string) { t.Log(msg) },
		func() string { return testName })

	// mode should be test_framework.Playback.
	// This will automatically record if no test recording is available and playback if it is.
	recording, err := testframework.NewRecording(_testContext, mode)
	_assert.Nil(err)

	_, err = recording.GetEnvVar(AccountNameEnvVar, testframework.NoSanitization)
	_, err = recording.GetEnvVar(AccountKeyEnvVar, testframework.Secret_Base64String)
	_ = recording.GetOptionalEnvVar(DefaultEndpointSuffixEnvVar, DefaultEndpointSuffix, testframework.NoSanitization)

	clientsMap[testName] = &testContext{recording: recording, context: &_testContext}
}

func getTestContext(key string) *testContext {
	return clientsMap[key]
}

func recordedTestTeardown(key string) {
	_context, ok := clientsMap[key]
	if ok && !(*_context.context).IsFailed() {
		_ = _context.recording.Stop()
	}
}

func (s *azblobTestSuite) BeforeTest(suite string, test string) {
	// set up the test environment
	recordedTestSetup(s.T(), s.mode)
}

func (s *azblobTestSuite) AfterTest(suite string, test string) {
	// teardown the test context
	recordedTestTeardown(s.T().Name())
}

func (s *azblobUnrecordedTestSuite) BeforeTest(suite string, test string) {

}

func (s *azblobUnrecordedTestSuite) AfterTest(suite string, test string) {

}

//// Note that this function is adding to the list of ignored headers not creating from scratch
//func ignoreHeaders(recording *testframework.Recording, headers []string) {
//	ignoredHeaders := recording.Matcher.IgnoredHeaders
//	for _, header := range headers {
//		// TODO: Mohit Come Here
//		//ignoredHeaders[header] = nil
//		_ = header
//	}
//	_ = ignoredHeaders
//}

// Vars for
const DefaultEndpointSuffix = "core.windows.net/"
const DefaultBlobEndpointSuffix = "blob.core.windows.net/"
const AccountNameEnvVar = "AZURE_STORAGE_ACCOUNT_NAME"
const AccountKeyEnvVar = "AZURE_STORAGE_ACCOUNT_KEY"
const DefaultEndpointSuffixEnvVar = "AZURE_STORAGE_ENDPOINT_SUFFIX"

const (
<<<<<<< HEAD
	containerPrefix             = "goc"
	blobPrefix                  = "gotestblob"
	blockBlobDefaultData        = "GoBlockBlobData"
=======
	containerPrefix      = "goc"
	blobPrefix           = "gotestblob"
	blockBlobDefaultData = "GoBlockBlobData"
	//validationErrorSubstring    = "validation failed"
>>>>>>> b0d263b7
	invalidHeaderErrorSubstring = "invalid header field" // error thrown by the http client
)

var ctx = context.Background()

var (
	blobContentType        = "my_type"
	blobContentDisposition = "my_disposition"
	blobCacheControl       = "control"
	blobContentLanguage    = "my_language"
	blobContentEncoding    = "my_encoding"
)

var basicHeaders = BlobHTTPHeaders{
	BlobContentType:        &blobContentType,
	BlobContentDisposition: &blobContentDisposition,
	BlobCacheControl:       &blobCacheControl,
	BlobContentMD5:         nil,
	BlobContentLanguage:    &blobContentLanguage,
	BlobContentEncoding:    &blobContentEncoding,
}

var basicMetadata = map[string]string{"Foo": "bar"}

var basicBlobTagsMap = map[string]string{
	"azure": "blob",
	"blob":  "sdk",
	"sdk":   "go",
}

var specialCharBlobTagsMap = map[string]string{
	"+-./:=_ ":        "firsttag",
	"tag2":            "+-./:=_",
	"+-./:=_1":        "+-./:=_",
	"Microsoft Azure": "Azure Storage",
	"Storage+SDK":     "SDK/GO",
	"GO ":             ".Net",
}

// This function generates an entity name by concatenating the passed prefix,
// the name of the test requesting the entity name, and the minute, second, and nanoseconds of the call.
// This should make it easy to associate the entities with their test, uniquely identify
// them, and determine the order in which they were created.
// Note that this imposes a restriction on the length of test names
func generateName(prefix string) string {
	// These next lines up through the for loop are obtaining and walking up the stack
	// trace to extract the test name, which is stored in name
	pc := make([]uintptr, 10)
	runtime.Callers(0, pc)
	frames := runtime.CallersFrames(pc)
	name := ""
	for f, next := frames.Next(); next; f, next = frames.Next() {
		name = f.Function
		if strings.Contains(name, "Suite") {
			break
		}
	}
	funcNameStart := strings.Index(name, "Test")
	name = name[funcNameStart+len("Test"):] // Just get the name of the test and not any of the garbage at the beginning
	name = strings.ToLower(name)            // Ensure it is a valid resource name
	currentTime := time.Now()
	name = fmt.Sprintf("%s%s%d%d%d", prefix, strings.ToLower(name), currentTime.Minute(), currentTime.Second(), currentTime.Nanosecond())
	return name
}

func generateEntityName(testName string) string {
	return strings.ReplaceAll(strings.ReplaceAll(strings.ToLower(testName), "/", ""), "test", "")
}
func generateContainerName(testName string) string {
	return containerPrefix + generateEntityName(testName)
}

func generateBlobName(testName string) string {
	return blobPrefix + generateEntityName(testName)
}

func getContainerClient(containerName string, s ServiceClient) ContainerClient {
	return s.NewContainerClient(containerName)
}

func getBlockBlobClient(blockBlobName string, containerClient ContainerClient) BlockBlobClient {
	return containerClient.NewBlockBlobClient(blockBlobName)
}

func getAppendBlobClient(appendBlobName string, containerClient ContainerClient) AppendBlobClient {
	return containerClient.NewAppendBlobClient(appendBlobName)
}

func getPageBlobClient(pageBlobName string, containerClient ContainerClient) PageBlobClient {
	return containerClient.NewPageBlobClient(pageBlobName)
}

func getReaderToGeneratedBytes(n int) *bytes.Reader {
	r, _ := generateData(n)
	return r
}

func getRandomDataAndReader(n int) (*bytes.Reader, []byte) {
	data := make([]byte, n)
	rand.Read(data)
	return bytes.NewReader(data), data
}

const random64BString string = "2SDgZj6RkKYzJpu04sweQek4uWHO8ndPnYlZ0tnFS61hjnFZ5IkvIGGY44eKABov"

func generateData(sizeInBytes int) (*bytes.Reader, []byte) {
	data := make([]byte, sizeInBytes)
	_len := len(random64BString)
	if sizeInBytes > _len {
		count := sizeInBytes / _len
		if sizeInBytes%_len != 0 {
			count = count + 1
		}
		copy(data[:], strings.Repeat(random64BString, count))
	} else {
		copy(data[:], random64BString)
	}
	return bytes.NewReader(data), data
}

func createNewContainer(_assert *assert.Assertions, containerName string, serviceClient ServiceClient) ContainerClient {
	containerClient := getContainerClient(containerName, serviceClient)

	cResp, err := containerClient.Create(ctx, nil)
	_assert.Nil(err)
	_assert.Equal(cResp.RawResponse.StatusCode, 201)
	return containerClient
}

func deleteContainer(_assert *assert.Assertions, containerClient ContainerClient) {
	deleteContainerResp, err := containerClient.Delete(context.Background(), nil)
	_assert.Nil(err)
	_assert.Equal(deleteContainerResp.RawResponse.StatusCode, 202)
}

func createNewBlockBlob(_assert *assert.Assertions, blockBlobName string, containerClient ContainerClient) BlockBlobClient {
	bbClient := getBlockBlobClient(blockBlobName, containerClient)

	cResp, err := bbClient.Upload(ctx, azcore.NopCloser(strings.NewReader(blockBlobDefaultData)), nil)

	_assert.Nil(err)
	_assert.Equal(cResp.RawResponse.StatusCode, 201)

	return bbClient
}

func createNewBlobs(_assert *assert.Assertions, blobNames []string, containerClient ContainerClient) {
	for _, blobName := range blobNames {
		createNewBlockBlob(_assert, blobName, containerClient)
	}
}

func createNewAppendBlob(_assert *assert.Assertions, appendBlobName string, containerClient ContainerClient) AppendBlobClient {
	abClient := getAppendBlobClient(appendBlobName, containerClient)

	appendBlobCreateResp, err := abClient.Create(ctx, nil)

	_assert.Nil(err)
	_assert.Equal(appendBlobCreateResp.RawResponse.StatusCode, 201)
	return abClient
}

func createNewPageBlob(_assert *assert.Assertions, pageBlobName string, containerClient ContainerClient) PageBlobClient {
	return createNewPageBlobWithSize(_assert, pageBlobName, containerClient, PageBlobPageBytes*10)
}

func createNewPageBlobWithSize(_assert *assert.Assertions, pageBlobName string,
	containerClient ContainerClient, sizeInBytes int64) PageBlobClient {
	pbClient := getPageBlobClient(pageBlobName, containerClient)

	pageBlobCreateResponse, err := pbClient.Create(ctx, sizeInBytes, nil)
	_assert.Nil(err)
	_assert.Equal(pageBlobCreateResponse.RawResponse.StatusCode, 201)
	return pbClient
}

func createNewBlockBlobWithCPK(_assert *assert.Assertions, blockBlobName string, containerClient ContainerClient, cpkInfo *CpkInfo, cpkScopeInfo *CpkScopeInfo) (bbClient BlockBlobClient) {
	bbClient = getBlockBlobClient(blockBlobName, containerClient)

	uploadBlockBlobOptions := UploadBlockBlobOptions{
		CpkInfo:      cpkInfo,
		CpkScopeInfo: cpkScopeInfo,
	}
	cResp, err := bbClient.Upload(ctx, strings.NewReader(blockBlobDefaultData), &uploadBlockBlobOptions)
	_assert.Nil(err)
	_assert.Equal(cResp.RawResponse.StatusCode, 201)
	_assert.Equal(*cResp.IsServerEncrypted, true)
	if cpkInfo != nil {
		_assert.EqualValues(cResp.EncryptionKeySHA256, cpkInfo.EncryptionKeySHA256)
	}
	if cpkScopeInfo != nil {
		_assert.EqualValues(cResp.EncryptionScope, cpkScopeInfo.EncryptionScope)
	}
	return
}

func createNewPageBlobWithCPK(_assert *assert.Assertions, pageBlobName string, container ContainerClient,
	sizeInBytes int64, cpkInfo *CpkInfo, cpkScopeInfo *CpkScopeInfo) (pbClient PageBlobClient) {
	pbClient = getPageBlobClient(pageBlobName, container)

	createPageBlobOptions := CreatePageBlobOptions{
		CpkInfo:      cpkInfo,
		CpkScopeInfo: cpkScopeInfo,
	}
	resp, err := pbClient.Create(ctx, sizeInBytes, &createPageBlobOptions)
	_assert.Nil(err)
	_assert.Equal(resp.RawResponse.StatusCode, 201)
	return
}

// getRequiredEnv gets an environment variable by name and returns an error if it is not found
func getRequiredEnv(name string) (string, error) {
	env, ok := os.LookupEnv(name)
	if ok {
		return env, nil
	} else {
		return "", errors.New("Required environment variable not set: " + name)
	}
}
func getAccountInfo(recording *testframework.Recording, accountType testAccountType) (string, string) {
	accountNameEnvVar := string(accountType) + AccountNameEnvVar
	accountKeyEnvVar := string(accountType) + AccountKeyEnvVar
	var err error
	accountName, accountKey := "", ""
	if recording == nil {
		accountName, err = getRequiredEnv(accountNameEnvVar)
		if err != nil {
			log.Fatalln(err)
		}
		accountKey, err = getRequiredEnv(accountKeyEnvVar)
		if err != nil {
			log.Fatalln(err)
		}
	} else {
		accountName, err = recording.GetEnvVar(accountNameEnvVar, testframework.NoSanitization)
		if err != nil {
			log.Fatalln(err)
		}
		accountKey, err = recording.GetEnvVar(accountKeyEnvVar, testframework.Secret_Base64String)
		if err != nil {
			log.Fatalln(err)
		}
	}
	return accountName, accountKey
}
func getGenericCredential(recording *testframework.Recording, accountType testAccountType) (*SharedKeyCredential, error) {
	accountName, accountKey := getAccountInfo(recording, accountType)
	if accountName == "" || accountKey == "" {
		return nil, errors.New(string(accountType) + AccountNameEnvVar + " and/or " + string(accountType) + AccountKeyEnvVar + " environment variables not specified.")
	}
	return NewSharedKeyCredential(accountName, accountKey)
}

<<<<<<< HEAD
//func getOAuthCredential(_assert *assert.Assertions) azcore.Credential {
//	cred, err := azidentity.NewEnvironmentCredential(nil)
//	_assert.Nil(err)
//	return cred
//}

//func getGenericServiceClientWithOAuth(_assert *assert.Assertions, accountType string) (ServiceClient, error) {
//	accountNameEnvVar := accountType + AccountNameEnvVar
//	accountName := os.Getenv(accountNameEnvVar)
//	if accountName == "" {
//		return ServiceClient{}, errors.New(accountNameEnvVar + " environment variables not specified.")
//	}
//
//	blobPrimaryURL, _ := url.Parse("https://" + accountName + ".blob.core.windows.net/")
//	return NewServiceClient(blobPrimaryURL.String(), getOAuthCredential(_assert), nil)
//}

//func getGenericBSU(accountType testAccountType, credential *SharedKeyCredential, options *ClientOptions) (ServiceClient, error) {
//	blobPrimaryURL, _ := url.Parse("https://" + credential.AccountName() + ".blob.core.windows.net/")
//	return NewServiceClient(blobPrimaryURL.String(), credential, options)
//}
=======
func getConnectionString(recording *testframework.Recording, accountType testAccountType) string {
	accountName, accountKey := getAccountInfo(recording, accountType)
	connectionString := fmt.Sprintf("DefaultEndpointsProtocol=https;AccountName=%s;AccountKey=%s;EndpointSuffix=core.windows.net/",
		accountName, accountKey)
	return connectionString
}

func getServiceClientFromConnectionString(recording *testframework.Recording, accountType testAccountType, options *ClientOptions) (ServiceClient, error) {
	if recording != nil {
		if options == nil {
			options = &ClientOptions{
				HTTPClient: recording,
				Retry:      azcore.RetryOptions{MaxRetries: -1}}
		}
	}

	connectionString := getConnectionString(recording, accountType)
	primaryURL, _, cred, err := ParseConnectionString(connectionString, "")
	if err != nil {
		return ServiceClient{}, nil
	}

	svcClient, err := NewServiceClient(primaryURL, cred, options)
	return svcClient, err
}
>>>>>>> b0d263b7

type testAccountType string

const (
	testAccountDefault   testAccountType = ""
	testAccountSecondary testAccountType = "SECONDARY_"
	testAccountPremium   testAccountType = "PREMIUM_"
	//testAccountBlobStorage testAccountType = "BLOB_"
)

func getServiceClient(recording *testframework.Recording, accountType testAccountType, options *ClientOptions) (ServiceClient, error) {
	if recording != nil {
		if options == nil {
			options = &ClientOptions{
				HTTPClient: recording,
				Retry:      azcore.RetryOptions{MaxRetries: -1}}
		}
	}

	cred, err := getGenericCredential(recording, accountType)
	if err != nil {
		return ServiceClient{}, err
	}

	serviceURL, _ := url.Parse("https://" + cred.AccountName() + ".blob.core.windows.net/")
	serviceClient, err := NewServiceClient(serviceURL.String(), cred, options)

	return serviceClient, err
}

func getRelativeTimeGMT(amount time.Duration) time.Time {
	currentTime := time.Now().In(time.FixedZone("GMT", 0))
	currentTime = currentTime.Add(amount * time.Second)
	return currentTime
}

func getRelativeTimeFromAnchor(anchorTime *time.Time, amount time.Duration) time.Time {
	return anchorTime.Add(amount * time.Second)
}

//func generateCurrentTimeWithModerateResolution() time.Time {
//	highResolutionTime := time.Now().UTC()
//	return time.Date(highResolutionTime.Year(), highResolutionTime.Month(), highResolutionTime.Day(), highResolutionTime.Hour(), highResolutionTime.Minute(),
//		highResolutionTime.Second(), 0, highResolutionTime.Location())
//}

// Some tests require setting service properties. It can take up to 30 seconds for the new properties to be reflected across all FEs.
// We will enable the necessary property and try to run the test implementation. If it fails with an error that should be due to
// those changes not being reflected yet, we will wait 30 seconds and try the test again. If it fails this time for any reason,
// we fail the test. It is the responsibility of the the testImplFunc to determine which error string indicates the test should be retried.
// There can only be one such string. All errors that cannot be due to this detail should be asserted and not returned as an error string.
func runTestRequiringServiceProperties(_assert *assert.Assertions, bsu ServiceClient, code string,
	enableServicePropertyFunc func(*assert.Assertions, ServiceClient),
	testImplFunc func(*assert.Assertions, ServiceClient) error,
	disableServicePropertyFunc func(*assert.Assertions, ServiceClient)) {

	enableServicePropertyFunc(_assert, bsu)
	defer disableServicePropertyFunc(_assert, bsu)

	err := testImplFunc(_assert, bsu)
	// We cannot assume that the error indicative of slow update will necessarily be a StorageError. As in ListBlobs.
	if err != nil && err.Error() == code {
		time.Sleep(time.Second * 30)
		err = testImplFunc(_assert, bsu)
		_assert.Nil(err)
	}
}

func enableSoftDelete(_assert *assert.Assertions, serviceClient ServiceClient) {
	days := int32(1)
	_, err := serviceClient.SetProperties(ctx, StorageServiceProperties{
		DeleteRetentionPolicy: &RetentionPolicy{Enabled: to.BoolPtr(true), Days: &days}})
	_assert.Nil(err)
}

func disableSoftDelete(_assert *assert.Assertions, bsu ServiceClient) {
	_, err := bsu.SetProperties(ctx, StorageServiceProperties{DeleteRetentionPolicy: &RetentionPolicy{Enabled: to.BoolPtr(false)}})
	_assert.Nil(err)
}

func validateUpload(_assert *assert.Assertions, blobClient BlobClient) {
	resp, err := blobClient.Download(ctx, nil)
	_assert.Nil(err)
	data, err := ioutil.ReadAll(resp.RawResponse.Body)
	_assert.Nil(err)
	_assert.Len(data, 0)
}

func generateBlockIDsList(count int) []string {
	blockIDs := make([]string, count)
	for i := 0; i < count; i++ {
		blockIDs[i] = blockIDIntToBase64(i)
	}
	return blockIDs
}

// blockIDIntToBase64 functions convert an int block ID to a base-64 string and vice versa
func blockIDIntToBase64(blockID int) string {
	binaryBlockID := (&[4]byte{})[:]
	binary.LittleEndian.PutUint32(binaryBlockID, uint32(blockID))
	return base64.StdEncoding.EncodeToString(binaryBlockID)
}

// TODO: Figure out in which scenario, the parsing will fail.
func validateStorageError(_assert *assert.Assertions, err error, code StorageErrorCode) {
	_assert.NotNil(err)
	var storageError *StorageError
	_assert.Equal(errors.As(err, &storageError), true)

	_assert.Equal(storageError.ErrorCode, code)
}

func blobListToMap(list []string) map[string]bool {
	out := make(map[string]bool)

	for _, v := range list {
		out[v] = true
	}

	return out
}<|MERGE_RESOLUTION|>--- conflicted
+++ resolved
@@ -122,16 +122,9 @@
 const DefaultEndpointSuffixEnvVar = "AZURE_STORAGE_ENDPOINT_SUFFIX"
 
 const (
-<<<<<<< HEAD
 	containerPrefix             = "goc"
 	blobPrefix                  = "gotestblob"
 	blockBlobDefaultData        = "GoBlockBlobData"
-=======
-	containerPrefix      = "goc"
-	blobPrefix           = "gotestblob"
-	blockBlobDefaultData = "GoBlockBlobData"
-	//validationErrorSubstring    = "validation failed"
->>>>>>> b0d263b7
 	invalidHeaderErrorSubstring = "invalid header field" // error thrown by the http client
 )
 
@@ -385,29 +378,6 @@
 	return NewSharedKeyCredential(accountName, accountKey)
 }
 
-<<<<<<< HEAD
-//func getOAuthCredential(_assert *assert.Assertions) azcore.Credential {
-//	cred, err := azidentity.NewEnvironmentCredential(nil)
-//	_assert.Nil(err)
-//	return cred
-//}
-
-//func getGenericServiceClientWithOAuth(_assert *assert.Assertions, accountType string) (ServiceClient, error) {
-//	accountNameEnvVar := accountType + AccountNameEnvVar
-//	accountName := os.Getenv(accountNameEnvVar)
-//	if accountName == "" {
-//		return ServiceClient{}, errors.New(accountNameEnvVar + " environment variables not specified.")
-//	}
-//
-//	blobPrimaryURL, _ := url.Parse("https://" + accountName + ".blob.core.windows.net/")
-//	return NewServiceClient(blobPrimaryURL.String(), getOAuthCredential(_assert), nil)
-//}
-
-//func getGenericBSU(accountType testAccountType, credential *SharedKeyCredential, options *ClientOptions) (ServiceClient, error) {
-//	blobPrimaryURL, _ := url.Parse("https://" + credential.AccountName() + ".blob.core.windows.net/")
-//	return NewServiceClient(blobPrimaryURL.String(), credential, options)
-//}
-=======
 func getConnectionString(recording *testframework.Recording, accountType testAccountType) string {
 	accountName, accountKey := getAccountInfo(recording, accountType)
 	connectionString := fmt.Sprintf("DefaultEndpointsProtocol=https;AccountName=%s;AccountKey=%s;EndpointSuffix=core.windows.net/",
@@ -433,7 +403,6 @@
 	svcClient, err := NewServiceClient(primaryURL, cred, options)
 	return svcClient, err
 }
->>>>>>> b0d263b7
 
 type testAccountType string
 
