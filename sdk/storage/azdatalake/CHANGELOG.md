--- conflicted
+++ resolved
@@ -3,13 +3,10 @@
 ## 1.1.2 (Unreleased)
 
 ### Features Added
-<<<<<<< HEAD
 * HNS Encryption Context support 
-=======
 * HNS Encryption Scope support
 * Append API with acquire lease, release lease and renewal of lease support.
 * Flush API bundled with release lease option.
->>>>>>> 5fc27808
 
 ### Breaking Changes
 
