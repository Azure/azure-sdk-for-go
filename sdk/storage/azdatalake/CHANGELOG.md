--- conflicted
+++ resolved
@@ -3,13 +3,10 @@
 ## 1.1.1 (Unreleased)
 
 ### Features Added
-* HNS Encryption Scope support
 
 ### Breaking Changes
 
 ### Bugs Fixed
-<<<<<<< HEAD
-=======
 * Exposing x-ms-resource-type response header in GetProperties API for file and directory.
 
 * Re-enabled `SharedKeyCredential` authentication mode for non TLS protected endpoints.
@@ -21,7 +18,6 @@
 
 ### Bugs Fixed
 * Escape paths for NewDirectoryClient and NewFileClient in a file system. Fixes [#22281](https://github.com/Azure/azure-sdk-for-go/issues/22281).
->>>>>>> da33ad01
 
 ### Other Changes
 * Updated version of azblob to `1.3.0`
