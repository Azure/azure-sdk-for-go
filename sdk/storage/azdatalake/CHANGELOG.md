--- conflicted
+++ resolved
@@ -1,8 +1,5 @@
 # Release History
 
-<<<<<<< HEAD
-## v1.1.0-beta.1
-=======
 ## 1.1.0-beta.2 (Unreleased)
 
 ### Features Added
@@ -14,7 +11,6 @@
 ### Other Changes
 
 ## 1.1.0-beta.1 (2024-01-10)
->>>>>>> 2633a100
 
 ### Features Added
 * Encryption Scope For SAS
@@ -27,11 +23,7 @@
 * Block `SharedKeyCredential` authentication mode for non TLS protected endpoints. Fixes [#21841](https://github.com/Azure/azure-sdk-for-go/issues/21841).
 
 ### Other Changes
-<<<<<<< HEAD
-* Updated version of azblob to `1.2.1`
-=======
 * Updated version of azblob to `1.3.0-beta.1`
->>>>>>> 2633a100
 * Updated azcore version to `1.9.1` and azidentity version to `1.4.0`.
 
 ## 1.0.0 (2023-10-18)
