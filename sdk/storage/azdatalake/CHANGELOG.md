--- conflicted
+++ resolved
@@ -1,15 +1,13 @@
 # Release History
 
-<<<<<<< HEAD
-## 1.1.3 (Unreleased)
+## 1.1.4-beta.1 (Unreleased)
 
 ### Features Added
 * Added ACL response headers in GetBlobProperties API for Files.
 
 ### Breaking Changes
-=======
+
 ## 1.1.3 (2024-06-13)
->>>>>>> fea750b4
 
 ### Bugs Fixed
 * Fixed an issue where blob etag casing is different in the Path List API Spec is different from backend. Fixes [#29233](https://github.com/Azure/azure-rest-api-specs/issues/29233)
