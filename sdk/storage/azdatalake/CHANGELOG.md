--- conflicted
+++ resolved
@@ -1,16 +1,14 @@
 # Release History
 
-<<<<<<< HEAD
-## 1.1.1 (Unreleased)
+## 1.1.2 (Unreleased)
 
 ### Features Added
 * Append with acquire, release lease and renewal of lease.
 * Flush with release lease
 
 ### Breaking Changes
-=======
+
 ## 1.1.1 (2024-02-29)
->>>>>>> 62c5a813
 
 ### Bugs Fixed
 * Exposing x-ms-resource-type response header in GetProperties API for file and directory.
