# Release History

<<<<<<< HEAD
## 1.4.1-beta.2 (Unreleased)

### Features Added

### Breaking Changes

### Bugs Fixed
* Fixed source file encoding in rename API. Fixes [#23831](https://github.com/Azure/azure-sdk-for-go/issues/23831)
=======
## 1.4.1 (2025-04-28)
>>>>>>> 24f68595

### Other Changes
* Updated `azidentity` version to `1.9.0`
* Updated `azcore` version to `1.18.0`
* Updated `azblob` version to `v1.6.1`

## 1.4.1-beta.1 (2025-02-12)

### Features Added
* Upgraded service version to `2025-05-05`.

### Other Changes
* Updated `azidentity` version to `1.8.1`
* Updated `azblob` version to `v1.6.1-beta.1`

## 1.4.0 (2025-01-27)

### Features Added
* Upgraded service version to `2025-01-05`.
* Updated `azidentity` version to `1.8.1`

### Bugs Fixed
* Fix panic when invalid sas is passed to get-properties call. Fixes [#23912](https://github.com/Azure/azure-sdk-for-go/issues/23912)
* Added NewListDirectoryPathPager. Fixes [#23852](https://github.com/Azure/azure-sdk-for-go/issues/23852), [#21083](https://github.com/Azure/azure-sdk-for-go/issues/21083), [#18921](https://github.com/Azure/azure-sdk-for-go/issues/18921)

### Other Changes
* Updated `azblob` version to `v1.6.0`

## 1.4.0-beta.1 (2025-01-15)

### Other Changes
* Updated `azblob` version to `v1.6.0-beta.1`

## 1.3.0 (2024-11-13)

### Features Added
* Fix compareHeaders custom sorting algorithm for String To Sign.

## 1.3.0-beta.1 (2024-10-23)

### Other Changes
* Updated `azcore` version to `1.16.0`
* Updated `azblob` version to `v1.5.0-beta.1`
* Updated `azidentity` version to `1.8.0`

## 1.2.1 (2024-09-23)

### Features Added
* Upgraded service version to `2024-08-04`.

## 1.2.1-beta.1 (2024-08-30)

### Features Added
* Upgraded service version to `2024-08-04`.

### Other Changes
* Updated `azcore` version to `1.14.0`
* Updated `azblob` version to `1.4.1-beta.1`

## 1.2.0 (2024-07-19)

### Other Changes
* Updated `azblob` version to `1.4.0`
* Updated `azcore` version to `1.13.0`

## 1.2.0-beta.1 (2024-06-14)

### Features Added
* Added ACL response headers in GetBlobProperties API for Files.
* Updated service version to `2024-05-04`

### Other Changes
* Updated `azidentity` version to `1.6.0`
* Updated `azcore` version to `1.12.0`
* Updated `azblob` version to `v1.4.0-beta.1`

## 1.1.3 (2024-06-13)

### Bugs Fixed
* Fixed an issue where blob etag casing is different in the Path List API Spec is different from backend. Fixes [#29233](https://github.com/Azure/azure-rest-api-specs/issues/29233)

## 1.1.2 (2024-05-16)

### Other Changes
* Updated `azidentity` version to `1.5.2`

## 1.1.2-beta.1 (2024-04-10)

### Features Added
* Append API Bundled with Flush functionality
* HNS Encryption Scope support
* Append API with acquire lease, release lease and renewal of lease support.
* Flush API bundled with release lease option.
* HNS Encryption Context support
* Pagination Support for recursive directory deletion
* Bundle ability to set permission, owner, group, acl, lease, expiry time and umask along with FileSystem.CreateFile and FileSystem.CreateDirectory APIs.
* Added support for AAD Audience when OAuth is used.
* Updated service version to `2023-11-03`
* Integrate `InsecureAllowCredentialWithHTTP` client options.

### Bugs Fixed
* Fixed an issue where GetSASURL() was providing HTTPS SAS, instead of the default http+https SAS. Fixes [#22448](https://github.com/Azure/azure-sdk-for-go/issues/22448)

### Other Changes
* Updated azcore version to `1.11.1`

## 1.1.1 (2024-02-29)

### Bugs Fixed
* Exposing x-ms-resource-type response header in GetProperties API for file and directory.

* Re-enabled `SharedKeyCredential` authentication mode for non TLS protected endpoints.

### Other Changes
* Updated version of azblob to `1.3.1`

## 1.1.0 (2024-02-14)

### Bugs Fixed
* Escape paths for NewDirectoryClient and NewFileClient in a file system. Fixes [#22281](https://github.com/Azure/azure-sdk-for-go/issues/22281).

### Other Changes
* Updated version of azblob to `1.3.0`
* Updated azcore version to `1.9.2` and azidentity version to `1.5.1`.

## 1.1.0-beta.1 (2024-01-10)

### Features Added
* Encryption Scope For SAS
* CPK for Datalake
* Create SubDirectory Client
* Service Version upgrade to 2021-06-08

### Bugs Fixed

* Block `SharedKeyCredential` authentication mode for non TLS protected endpoints. Fixes [#21841](https://github.com/Azure/azure-sdk-for-go/issues/21841).

### Other Changes
* Updated version of azblob to `1.3.0-beta.1`
* Updated azcore version to `1.9.1` and azidentity version to `1.4.0`.

## 1.0.0 (2023-10-18)

### Bugs Fixed
* Fixed an issue where customers could not capture the raw HTTP response of directory and file GetProperties operations.
* Fixed an issue where file/directory renames with source/destination SAS tokens fail with authorization failures.

## 0.1.0-beta.1 (2023-08-16)

### Features Added

* This is the initial preview release of the `azdatalake` library<|MERGE_RESOLUTION|>--- conflicted
+++ resolved
@@ -1,6 +1,5 @@
 # Release History
 
-<<<<<<< HEAD
 ## 1.4.1-beta.2 (Unreleased)
 
 ### Features Added
@@ -9,9 +8,8 @@
 
 ### Bugs Fixed
 * Fixed source file encoding in rename API. Fixes [#23831](https://github.com/Azure/azure-sdk-for-go/issues/23831)
-=======
+
 ## 1.4.1 (2025-04-28)
->>>>>>> 24f68595
 
 ### Other Changes
 * Updated `azidentity` version to `1.9.0`
