--- conflicted
+++ resolved
@@ -2,9 +2,5 @@
   "AssetsRepo": "Azure/azure-sdk-assets",
   "AssetsRepoPrefixPath": "go",
   "TagPrefix": "go/storage/azdatalake",
-<<<<<<< HEAD
-  "Tag": "go/storage/azdatalake_7c3c9cdc85"
-=======
-  "Tag": "go/storage/azdatalake_36b1978c0d"
->>>>>>> 396c97c5
+  "Tag": "go/storage/azdatalake_93ff4d0fca"
 }