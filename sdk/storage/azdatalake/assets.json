{
  "AssetsRepo": "Azure/azure-sdk-assets",
  "AssetsRepoPrefixPath": "go",
  "TagPrefix": "go/storage/azdatalake",
<<<<<<< HEAD
  "Tag": "go/storage/azdatalake_3d226dcab7"
=======
  "Tag": "go/storage/azdatalake_b5323f920e"
>>>>>>> 4f796333
}<|MERGE_RESOLUTION|>--- conflicted
+++ resolved
@@ -2,9 +2,5 @@
   "AssetsRepo": "Azure/azure-sdk-assets",
   "AssetsRepoPrefixPath": "go",
   "TagPrefix": "go/storage/azdatalake",
-<<<<<<< HEAD
-  "Tag": "go/storage/azdatalake_3d226dcab7"
-=======
   "Tag": "go/storage/azdatalake_b5323f920e"
->>>>>>> 4f796333
 }