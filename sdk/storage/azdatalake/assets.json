--- conflicted
+++ resolved
@@ -2,9 +2,5 @@
   "AssetsRepo": "Azure/azure-sdk-assets",
   "AssetsRepoPrefixPath": "go",
   "TagPrefix": "go/storage/azdatalake",
-<<<<<<< HEAD
-  "Tag": "go/storage/azdatalake_c3ee072ffa"
-=======
-  "Tag": "go/storage/azdatalake_f92f9cecb7"
->>>>>>> fea750b4
+  "Tag": "go/storage/azdatalake_382b0f8d09"
 }