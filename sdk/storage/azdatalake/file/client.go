//go:build go1.18
// +build go1.18

// Copyright (c) Microsoft Corporation. All rights reserved.
// Licensed under the MIT License. See License.txt in the project root for license information.

package file

import (
	"bytes"
	"context"
	"errors"
	"io"
	"net/http"
	"net/url"
	"os"
	"reflect"
	"strings"
	"sync"
	"time"

	"github.com/Azure/azure-sdk-for-go/sdk/azcore"
	"github.com/Azure/azure-sdk-for-go/sdk/azcore/policy"
	"github.com/Azure/azure-sdk-for-go/sdk/azcore/runtime"
	"github.com/Azure/azure-sdk-for-go/sdk/azcore/streaming"
	"github.com/Azure/azure-sdk-for-go/sdk/internal/log"
	"github.com/Azure/azure-sdk-for-go/sdk/storage/azblob/blockblob"
	"github.com/Azure/azure-sdk-for-go/sdk/storage/azdatalake"
	"github.com/Azure/azure-sdk-for-go/sdk/storage/azdatalake/datalakeerror"
	"github.com/Azure/azure-sdk-for-go/sdk/storage/azdatalake/internal/base"
	"github.com/Azure/azure-sdk-for-go/sdk/storage/azdatalake/internal/exported"
	"github.com/Azure/azure-sdk-for-go/sdk/storage/azdatalake/internal/generated"
	"github.com/Azure/azure-sdk-for-go/sdk/storage/azdatalake/internal/generated_blob"
	"github.com/Azure/azure-sdk-for-go/sdk/storage/azdatalake/internal/path"
	"github.com/Azure/azure-sdk-for-go/sdk/storage/azdatalake/internal/shared"
	"github.com/Azure/azure-sdk-for-go/sdk/storage/azdatalake/sas"
)

// ClientOptions contains the optional parameters when creating a Client.
type ClientOptions base.ClientOptions

// Client represents a URL to the Azure Datalake Storage service.
type Client base.CompositeClient[generated.PathClient, generated_blob.BlobClient, blockblob.Client]

// NewClient creates an instance of Client with the specified values.
//   - fileURL - the URL of the blob e.g. https://<account>.dfs.core.windows.net/fs/file.txt
//   - cred - an Azure AD credential, typically obtained via the azidentity module
//   - options - client options; pass nil to accept the default values
func NewClient(fileURL string, cred azcore.TokenCredential, options *ClientOptions) (*Client, error) {
	blobURL, fileURL := shared.GetURLs(fileURL)
	authPolicy := runtime.NewBearerTokenPolicy(cred, []string{shared.TokenScope}, nil)
	conOptions := shared.GetClientOptions(options)
	plOpts := runtime.PipelineOptions{
		PerRetry: []policy.Policy{authPolicy},
	}
	base.SetPipelineOptions((*base.ClientOptions)(conOptions), &plOpts)

	azClient, err := azcore.NewClient(shared.FileClient, exported.ModuleVersion, plOpts, &conOptions.ClientOptions)
	if err != nil {
		return nil, err
	}

	if options == nil {
		options = &ClientOptions{}
	}
	blobClientOpts := blockblob.ClientOptions{
		ClientOptions: options.ClientOptions,
	}
	blobClient, _ := blockblob.NewClient(blobURL, cred, &blobClientOpts)
	fileClient := base.NewPathClient(fileURL, blobURL, blobClient, azClient, nil, &cred, (*base.ClientOptions)(conOptions))

	return (*Client)(fileClient), nil
}

// NewClientWithNoCredential creates an instance of Client with the specified values.
// This is used to anonymously access a storage account or with a shared access signature (SAS) token.
//   - fileURL - the URL of the storage account e.g. https://<account>.dfs.core.windows.net/fs/file.txt?<sas token>
//   - options - client options; pass nil to accept the default values
func NewClientWithNoCredential(fileURL string, options *ClientOptions) (*Client, error) {
	blobURL, fileURL := shared.GetURLs(fileURL)

	conOptions := shared.GetClientOptions(options)
	plOpts := runtime.PipelineOptions{}
	base.SetPipelineOptions((*base.ClientOptions)(conOptions), &plOpts)

	azClient, err := azcore.NewClient(shared.FileClient, exported.ModuleVersion, plOpts, &conOptions.ClientOptions)
	if err != nil {
		return nil, err
	}

	if options == nil {
		options = &ClientOptions{}
	}
	blobClientOpts := blockblob.ClientOptions{
		ClientOptions: options.ClientOptions,
	}
	blobClient, _ := blockblob.NewClientWithNoCredential(blobURL, &blobClientOpts)
	fileClient := base.NewPathClient(fileURL, blobURL, blobClient, azClient, nil, nil, (*base.ClientOptions)(conOptions))

	return (*Client)(fileClient), nil
}

// NewClientWithSharedKeyCredential creates an instance of Client with the specified values.
//   - fileURL - the URL of the storage account e.g. https://<account>.dfs.core.windows.net/fs/file.txt
//   - cred - a SharedKeyCredential created with the matching storage account and access key
//   - options - client options; pass nil to accept the default values
func NewClientWithSharedKeyCredential(fileURL string, cred *SharedKeyCredential, options *ClientOptions) (*Client, error) {
	blobURL, fileURL := shared.GetURLs(fileURL)

	authPolicy := exported.NewSharedKeyCredPolicy(cred)
	conOptions := shared.GetClientOptions(options)
	plOpts := runtime.PipelineOptions{
		PerRetry: []policy.Policy{authPolicy},
	}
	base.SetPipelineOptions((*base.ClientOptions)(conOptions), &plOpts)

	azClient, err := azcore.NewClient(shared.FileClient, exported.ModuleVersion, plOpts, &conOptions.ClientOptions)
	if err != nil {
		return nil, err
	}

	if options == nil {
		options = &ClientOptions{}
	}
	blobClientOpts := blockblob.ClientOptions{
		ClientOptions: options.ClientOptions,
	}
	blobSharedKey, err := cred.ConvertToBlobSharedKey()
	if err != nil {
		return nil, err
	}
	blobClient, _ := blockblob.NewClientWithSharedKeyCredential(blobURL, blobSharedKey, &blobClientOpts)
	fileClient := base.NewPathClient(fileURL, blobURL, blobClient, azClient, cred, nil, (*base.ClientOptions)(conOptions))

	return (*Client)(fileClient), nil
}

// NewClientFromConnectionString creates an instance of Client with the specified values.
//   - connectionString - a connection string for the desired storage account
//   - options - client options; pass nil to accept the default values
func NewClientFromConnectionString(connectionString string, filePath, fsName string, options *ClientOptions) (*Client, error) {
	parsed, err := shared.ParseConnectionString(connectionString)
	if err != nil {
		return nil, err
	}

	filePath = strings.ReplaceAll(filePath, "\\", "/")
	parsed.ServiceURL = runtime.JoinPaths(parsed.ServiceURL, fsName, filePath)

	if parsed.AccountKey != "" && parsed.AccountName != "" {
		credential, err := exported.NewSharedKeyCredential(parsed.AccountName, parsed.AccountKey)
		if err != nil {
			return nil, err
		}
		return NewClientWithSharedKeyCredential(parsed.ServiceURL, credential, options)
	}

	return NewClientWithNoCredential(parsed.ServiceURL, options)
}

func (f *Client) generatedFileClientWithDFS() *generated.PathClient {
	//base.SharedKeyComposite((*base.CompositeClient[generated.BlobClient, generated.BlockBlobClient])(bb))
	dirClientWithDFS, _, _ := base.InnerClients((*base.CompositeClient[generated.PathClient, generated_blob.BlobClient, blockblob.Client])(f))
	return dirClientWithDFS
}

func (f *Client) generatedFileClientWithBlob() *generated_blob.BlobClient {
	_, dirClientWithBlob, _ := base.InnerClients((*base.CompositeClient[generated.PathClient, generated_blob.BlobClient, blockblob.Client])(f))
	return dirClientWithBlob
}

func (f *Client) blobClient() *blockblob.Client {
	_, _, blobClient := base.InnerClients((*base.CompositeClient[generated.PathClient, generated_blob.BlobClient, blockblob.Client])(f))
	return blobClient
}

func (f *Client) sharedKey() *exported.SharedKeyCredential {
	return base.SharedKeyComposite((*base.CompositeClient[generated.PathClient, generated_blob.BlobClient, blockblob.Client])(f))
}

func (f *Client) identityCredential() *azcore.TokenCredential {
	return base.IdentityCredentialComposite((*base.CompositeClient[generated.PathClient, generated_blob.BlobClient, blockblob.Client])(f))
}

func (f *Client) getClientOptions() *base.ClientOptions {
	return base.GetCompositeClientOptions((*base.CompositeClient[generated.PathClient, generated_blob.BlobClient, blockblob.Client])(f))
}

// DFSURL returns the URL endpoint used by the Client object.
func (f *Client) DFSURL() string {
	return f.generatedFileClientWithDFS().Endpoint()
}

// BlobURL returns the URL endpoint used by the Client object.
func (f *Client) BlobURL() string {
	return f.generatedFileClientWithBlob().Endpoint()
}

// Create creates a new file.
func (f *Client) Create(ctx context.Context, options *CreateOptions) (CreateResponse, error) {
	lac, mac, httpHeaders, createOpts, cpkOpts := options.format()
	resp, err := f.generatedFileClientWithDFS().Create(ctx, createOpts, httpHeaders, lac, mac, nil, cpkOpts)
	err = exported.ConvertToDFSError(err)
	return resp, err
}

// Delete deletes a file.
func (f *Client) Delete(ctx context.Context, options *DeleteOptions) (DeleteResponse, error) {
	lac, mac, deleteOpts := path.FormatDeleteOptions(options, false)
	resp, err := f.generatedFileClientWithDFS().Delete(ctx, deleteOpts, lac, mac)
	err = exported.ConvertToDFSError(err)
	return resp, err
}

// GetProperties gets the properties of a file.
func (f *Client) GetProperties(ctx context.Context, options *GetPropertiesOptions) (GetPropertiesResponse, error) {
	opts := path.FormatGetPropertiesOptions(options)
	var respFromCtx *http.Response
	ctxWithResp := runtime.WithCaptureResponse(ctx, &respFromCtx)
	resp, err := f.blobClient().GetProperties(ctxWithResp, opts)
	newResp := path.FormatGetPropertiesResponse(&resp, respFromCtx)
	err = exported.ConvertToDFSError(err)
	return newResp, err
}

func (f *Client) renamePathInURL(newName string) (string, string, string) {
	endpoint := f.DFSURL()
	separator := "/"
	// Find the index of the last occurrence of the separator
	lastIndex := strings.LastIndex(endpoint, separator)
	// Split the string based on the last occurrence of the separator
	firstPart := endpoint[:lastIndex] // From the beginning of the string to the last occurrence of the separator
	newBlobURL, newPathURL := shared.GetURLs(runtime.JoinPaths(firstPart, newName))
	oldURL, _ := url.Parse(f.DFSURL())
	return oldURL.Path, newPathURL, newBlobURL
}

// Rename renames a file. The original file will no longer exist and the client will be stale.
func (f *Client) Rename(ctx context.Context, newName string, options *RenameOptions) (RenameResponse, error) {
	oldPathWithoutURL, newPathURL, newBlobURL := f.renamePathInURL(newName)
	lac, mac, smac, createOpts := path.FormatRenameOptions(options, oldPathWithoutURL)
	var newBlobClient *blockblob.Client
	var err error
	if f.identityCredential() != nil {
		newBlobClient, err = blockblob.NewClient(newBlobURL, *f.identityCredential(), nil)
	} else if f.sharedKey() != nil {
		blobSharedKey, _ := f.sharedKey().ConvertToBlobSharedKey()
		newBlobClient, err = blockblob.NewClientWithSharedKeyCredential(newBlobURL, blobSharedKey, nil)
	} else {
		newBlobClient, err = blockblob.NewClientWithNoCredential(newBlobURL, nil)
	}
	if err != nil {
		return RenameResponse{}, exported.ConvertToDFSError(err)
	}
	newFileClient := (*Client)(base.NewPathClient(newPathURL, newBlobURL, newBlobClient, f.generatedFileClientWithDFS().InternalClient().WithClientName(shared.FileClient), f.sharedKey(), f.identityCredential(), f.getClientOptions()))
	resp, err := newFileClient.generatedFileClientWithDFS().Create(ctx, createOpts, nil, lac, mac, smac, nil)
	//return RenameResponse{
	//	Response:      resp,
	//	NewFileClient: newFileClient,
	//}, exported.ConvertToDFSError(err)
	return path.FormatRenameResponse(&resp), exported.ConvertToDFSError(err)
}

<<<<<<< HEAD
// SetExpiry operation sets an expiry time on an existing file.
func (f *Client) SetExpiry(ctx context.Context, expiryType SetExpiryType, o *SetExpiryOptions) (SetExpiryResponse, error) {
	expMode, opts := expiryType.Format(o)
	resp, err := f.generatedFileClientWithBlob().SetExpiry(ctx, expMode, opts)
=======
// SetExpiry operation sets an expiry time on an existing file (blob2).
func (f *Client) SetExpiry(ctx context.Context, expiryValues SetExpiryValues, o *SetExpiryOptions) (SetExpiryResponse, error) {
	if reflect.ValueOf(expiryValues).IsZero() {
		expiryValues.ExpiryType = SetExpiryTypeNeverExpire
	}
	opts := &generated_blob.BlobClientSetExpiryOptions{}
	if expiryValues.ExpiryType != SetExpiryTypeNeverExpire {
		opts.ExpiresOn = &expiryValues.ExpiresOn
	}
	resp, err := f.generatedFileClientWithBlob().SetExpiry(ctx, expiryValues.ExpiryType, opts)
>>>>>>> 8aac485e
	err = exported.ConvertToDFSError(err)
	return resp, err
}

// SetAccessControl sets the owner, owning group, and permissions for a file.
func (f *Client) SetAccessControl(ctx context.Context, options *SetAccessControlOptions) (SetAccessControlResponse, error) {
	opts, lac, mac, err := path.FormatSetAccessControlOptions(options)
	if err != nil {
		return SetAccessControlResponse{}, err
	}
	resp, err := f.generatedFileClientWithDFS().SetAccessControl(ctx, opts, lac, mac)
	err = exported.ConvertToDFSError(err)
	return resp, err
}

// UpdateAccessControl updates the owner, owning group, and permissions for a file.
func (f *Client) UpdateAccessControl(ctx context.Context, ACL string, options *UpdateAccessControlOptions) (UpdateAccessControlResponse, error) {
	opts, mode := options.format(ACL)
	resp, err := f.generatedFileClientWithDFS().SetAccessControlRecursive(ctx, mode, opts)
	err = exported.ConvertToDFSError(err)
	return resp, err
}

// GetAccessControl gets the owner, owning group, and permissions for a file.
func (f *Client) GetAccessControl(ctx context.Context, options *GetAccessControlOptions) (GetAccessControlResponse, error) {
	opts, lac, mac := path.FormatGetAccessControlOptions(options)
	resp, err := f.generatedFileClientWithDFS().GetProperties(ctx, opts, lac, mac)
	err = exported.ConvertToDFSError(err)
	return resp, err
}

// RemoveAccessControl removes the owner, owning group, and permissions for a file.
func (f *Client) RemoveAccessControl(ctx context.Context, ACL string, options *RemoveAccessControlOptions) (RemoveAccessControlResponse, error) {
	opts, mode := options.format(ACL)
	resp, err := f.generatedFileClientWithDFS().SetAccessControlRecursive(ctx, mode, opts)
	err = exported.ConvertToDFSError(err)
	return resp, err
}

// SetMetadata sets the metadata for a file.
func (f *Client) SetMetadata(ctx context.Context, metadata map[string]*string, options *SetMetadataOptions) (SetMetadataResponse, error) {
	opts := path.FormatSetMetadataOptions(options)
	resp, err := f.blobClient().SetMetadata(ctx, metadata, opts)
	err = exported.ConvertToDFSError(err)
	return resp, err
}

// SetHTTPHeaders sets the HTTP headers for a file.
func (f *Client) SetHTTPHeaders(ctx context.Context, httpHeaders HTTPHeaders, options *SetHTTPHeadersOptions) (SetHTTPHeadersResponse, error) {
	opts, blobHTTPHeaders := path.FormatSetHTTPHeadersOptions(options, httpHeaders)
	resp, err := f.blobClient().SetHTTPHeaders(ctx, blobHTTPHeaders, opts)
	newResp := SetHTTPHeadersResponse{}
	path.FormatSetHTTPHeadersResponse(&newResp, &resp)
	err = exported.ConvertToDFSError(err)
	return newResp, err
}

// GetSASURL is a convenience method for generating a SAS token for the currently pointed at file.
// It can only be used if the credential supplied during creation was a SharedKeyCredential.
func (f *Client) GetSASURL(permissions sas.FilePermissions, expiry time.Time, o *GetSASURLOptions) (string, error) {
	if f.sharedKey() == nil {
		return "", datalakeerror.MissingSharedKeyCredential
	}

	urlParts, err := sas.ParseURL(f.BlobURL())
	err = exported.ConvertToDFSError(err)
	if err != nil {
		return "", err
	}

	st := path.FormatGetSASURLOptions(o)

	qps, err := sas.DatalakeSignatureValues{
		FilePath:       urlParts.PathName,
		FileSystemName: urlParts.FileSystemName,
		Version:        sas.Version,
		Permissions:    permissions.String(),
		StartTime:      st,
		ExpiryTime:     expiry.UTC(),
	}.SignWithSharedKey(f.sharedKey())

	err = exported.ConvertToDFSError(err)
	if err != nil {
		return "", err
	}

	endpoint := f.BlobURL() + "?" + qps.Encode()

	return endpoint, nil
}

// AppendData appends data to existing file with a given offset.
func (f *Client) AppendData(ctx context.Context, offset int64, body io.ReadSeekCloser, options *AppendDataOptions) (AppendDataResponse, error) {
	appendDataOptions, leaseAccessConditions, cpkInfo, err := options.format(offset, body)
	if err != nil {
		return AppendDataResponse{}, err
	}
	resp, err := f.generatedFileClientWithDFS().AppendData(ctx, body, appendDataOptions, nil, leaseAccessConditions, cpkInfo)
	// TODO: check and uncomment this
	//if err != nil {
	//	_, err1 := body.Seek(0, io.SeekStart)
	//	if err1 != nil {
	//		return AppendDataResponse{}, err1
	//	}
	//}
	return resp, exported.ConvertToDFSError(err)
}

// FlushData commits appended data to file
func (f *Client) FlushData(ctx context.Context, offset int64, options *FlushDataOptions) (FlushDataResponse, error) {
	flushDataOpts, modifiedAccessConditions, leaseAccessConditions, httpHeaderOpts, cpkInfoOpts, err := options.format(offset)
	if err != nil {
		return FlushDataResponse{}, err
	}

	resp, err := f.generatedFileClientWithDFS().FlushData(ctx, flushDataOpts, httpHeaderOpts, leaseAccessConditions, modifiedAccessConditions, cpkInfoOpts)
	return resp, exported.ConvertToDFSError(err)
}

// Concurrent Upload Functions -----------------------------------------------------------------------------------------

// uploadFromReader uploads a buffer in chunks to an Azure file.
func (f *Client) uploadFromReader(ctx context.Context, reader io.ReaderAt, actualSize int64, o *uploadFromReaderOptions) error {
	if actualSize > MaxFileSize {
		return errors.New("buffer is too large to upload to a file")
	}
	if o.ChunkSize == 0 {
		o.ChunkSize = MaxAppendBytes
	}

	if log.Should(exported.EventUpload) {
		urlParts, err := azdatalake.ParseURL(f.DFSURL())
		if err == nil {
			log.Writef(exported.EventUpload, "file name %s actual size %v chunk-size %v chunk-count %v",
				urlParts.PathName, actualSize, o.ChunkSize, ((actualSize-1)/o.ChunkSize)+1)
		}
	}

	progress := int64(0)
	progressLock := &sync.Mutex{}

	err := shared.DoBatchTransfer(ctx, &shared.BatchTransferOptions{
		OperationName: "uploadFromReader",
		TransferSize:  actualSize,
		ChunkSize:     o.ChunkSize,
		Concurrency:   o.Concurrency,
		Operation: func(ctx context.Context, offset int64, chunkSize int64) error {
			// This function is called once per file range.
			// It is passed this file's offset within the buffer and its count of bytes
			// Prepare to read the proper range/section of the buffer
			if chunkSize < o.ChunkSize {
				// this is the last file range.  Its actual size might be less
				// than the calculated size due to rounding up of the payload
				// size to fit in a whole number of chunks.
				chunkSize = actualSize - offset
			}
			var body io.ReadSeeker = io.NewSectionReader(reader, offset, chunkSize)
			if o.Progress != nil {
				chunkProgress := int64(0)
				body = streaming.NewRequestProgress(streaming.NopCloser(body),
					func(bytesTransferred int64) {
						diff := bytesTransferred - chunkProgress
						chunkProgress = bytesTransferred
						progressLock.Lock() // 1 goroutine at a time gets progress report
						progress += diff
						o.Progress(progress)
						progressLock.Unlock()
					})
			}

			uploadRangeOptions := o.getAppendDataOptions()
			_, err := f.AppendData(ctx, offset, streaming.NopCloser(body), uploadRangeOptions)
			return exported.ConvertToDFSError(err)
		},
	})

	if err != nil {
		return exported.ConvertToDFSError(err)
	}
	// All appends were successful, call to flush
	flushOpts := o.getFlushDataOptions()
	_, err = f.FlushData(ctx, actualSize, flushOpts)
	return exported.ConvertToDFSError(err)
}

// UploadBuffer uploads a buffer in chunks to a file.
func (f *Client) UploadBuffer(ctx context.Context, buffer []byte, options *UploadBufferOptions) error {
	uploadOptions := uploadFromReaderOptions{}
	if options != nil {
		uploadOptions = *options
	}
	return exported.ConvertToDFSError(f.uploadFromReader(ctx, bytes.NewReader(buffer), int64(len(buffer)), &uploadOptions))
}

// UploadFile uploads a file in chunks to a file.
func (f *Client) UploadFile(ctx context.Context, file *os.File, options *UploadFileOptions) error {
	stat, err := file.Stat()
	if err != nil {
		return err
	}
	uploadOptions := uploadFromReaderOptions{}
	if options != nil {
		uploadOptions = *options
	}
	return exported.ConvertToDFSError(f.uploadFromReader(ctx, file, stat.Size(), &uploadOptions))
}

// UploadStream copies the file held in io.Reader to the file at fileClient.
// A Context deadline or cancellation will cause this to error.
func (f *Client) UploadStream(ctx context.Context, body io.Reader, options *UploadStreamOptions) error {
	if options == nil {
		options = &UploadStreamOptions{}
	}

	err := copyFromReader(ctx, body, f, *options, newMMBPool)
	return exported.ConvertToDFSError(err)
}

// DownloadStream reads a range of bytes from a file. The response also includes the file's properties and metadata.
// For more information, see https://docs.microsoft.com/rest/api/storageservices/get-blob.
func (f *Client) DownloadStream(ctx context.Context, o *DownloadStreamOptions) (DownloadStreamResponse, error) {
	if o == nil {
		o = &DownloadStreamOptions{}
	}
	opts := o.format()
	resp, err := f.blobClient().DownloadStream(ctx, opts)
	newResp := FormatDownloadStreamResponse(&resp)
	fullResp := DownloadStreamResponse{
		client:           f,
		DownloadResponse: newResp,
		getInfo:          httpGetterInfo{Range: o.Range, ETag: newResp.ETag},
		cpkInfo:          o.CPKInfo,
		cpkScope:         o.CPKScopeInfo,
	}

	return fullResp, exported.ConvertToDFSError(err)
}

// DownloadBuffer downloads an Azure file to a buffer with parallel.
func (f *Client) DownloadBuffer(ctx context.Context, buffer []byte, o *DownloadBufferOptions) (int64, error) {
	opts := o.format()
	val, err := f.blobClient().DownloadBuffer(ctx, shared.NewBytesWriter(buffer), opts)
	return val, exported.ConvertToDFSError(err)
}

// DownloadFile downloads a datalake file to a local file.
// The file would be truncated if the size doesn't match.
func (f *Client) DownloadFile(ctx context.Context, file *os.File, o *DownloadFileOptions) (int64, error) {
	opts := o.format()
	val, err := f.blobClient().DownloadFile(ctx, file, opts)
	return val, exported.ConvertToDFSError(err)
}

// TODO: Undelete()<|MERGE_RESOLUTION|>--- conflicted
+++ resolved
@@ -261,12 +261,6 @@
 	return path.FormatRenameResponse(&resp), exported.ConvertToDFSError(err)
 }
 
-<<<<<<< HEAD
-// SetExpiry operation sets an expiry time on an existing file.
-func (f *Client) SetExpiry(ctx context.Context, expiryType SetExpiryType, o *SetExpiryOptions) (SetExpiryResponse, error) {
-	expMode, opts := expiryType.Format(o)
-	resp, err := f.generatedFileClientWithBlob().SetExpiry(ctx, expMode, opts)
-=======
 // SetExpiry operation sets an expiry time on an existing file (blob2).
 func (f *Client) SetExpiry(ctx context.Context, expiryValues SetExpiryValues, o *SetExpiryOptions) (SetExpiryResponse, error) {
 	if reflect.ValueOf(expiryValues).IsZero() {
@@ -277,7 +271,6 @@
 		opts.ExpiresOn = &expiryValues.ExpiresOn
 	}
 	resp, err := f.generatedFileClientWithBlob().SetExpiry(ctx, expiryValues.ExpiryType, opts)
->>>>>>> 8aac485e
 	err = exported.ConvertToDFSError(err)
 	return resp, err
 }
