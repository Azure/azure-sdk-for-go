//go:build go1.18
// +build go1.18

// Copyright (c) Microsoft Corporation. All rights reserved.
// Licensed under the MIT License. See License.txt in the project root for license information.

package file_test

import (
	"bytes"
	"context"
	"crypto/md5"
	"encoding/binary"
	"github.com/Azure/azure-sdk-for-go/sdk/storage/azdatalake/service"
	"hash/crc64"
	"io"
	"math/rand"
	"net/http"
	"os"
	"strconv"
	"testing"
	"time"

	"github.com/Azure/azure-sdk-for-go/sdk/azcore/runtime"
	"github.com/Azure/azure-sdk-for-go/sdk/azcore/streaming"
	"github.com/Azure/azure-sdk-for-go/sdk/azcore/to"
	"github.com/Azure/azure-sdk-for-go/sdk/internal/recording"
	"github.com/Azure/azure-sdk-for-go/sdk/storage/azdatalake/datalakeerror"
	"github.com/Azure/azure-sdk-for-go/sdk/storage/azdatalake/file"
	"github.com/Azure/azure-sdk-for-go/sdk/storage/azdatalake/internal/shared"
	"github.com/Azure/azure-sdk-for-go/sdk/storage/azdatalake/internal/testcommon"
	"github.com/Azure/azure-sdk-for-go/sdk/storage/azdatalake/sas"
	"github.com/stretchr/testify/require"
	"github.com/stretchr/testify/suite"
)

var proposedLeaseIDs = []*string{to.Ptr("c820a799-76d7-4ee2-6e15-546f19325c2c"), to.Ptr("326cc5e1-746e-4af8-4811-a50e6629a8ca")}

func Test(t *testing.T) {
	recordMode := recording.GetRecordMode()
	t.Logf("Running datalake Tests in %s mode\n", recordMode)
	if recordMode == recording.LiveMode {
		suite.Run(t, &RecordedTestSuite{})
		suite.Run(t, &UnrecordedTestSuite{})
	} else if recordMode == recording.PlaybackMode {
		suite.Run(t, &RecordedTestSuite{})
	} else if recordMode == recording.RecordingMode {
		suite.Run(t, &RecordedTestSuite{})
	}
}

func (s *RecordedTestSuite) SetupSuite() {
	s.proxy = testcommon.SetupSuite(&s.Suite)
}

func (s *RecordedTestSuite) TearDownSuite() {
	testcommon.TearDownSuite(&s.Suite, s.proxy)
}

func (s *RecordedTestSuite) BeforeTest(suite string, test string) {
	testcommon.BeforeTest(s.T(), suite, test)
}

func (s *RecordedTestSuite) AfterTest(suite string, test string) {
	testcommon.AfterTest(s.T(), suite, test)
}

func (s *UnrecordedTestSuite) BeforeTest(suite string, test string) {

}

func (s *UnrecordedTestSuite) AfterTest(suite string, test string) {

}

type RecordedTestSuite struct {
	suite.Suite
	proxy *recording.TestProxyInstance
}

type UnrecordedTestSuite struct {
	suite.Suite
}

//func validateFileDeleted(_require *require.Assertions, fileClient *file.Client) {
//	_, err := fileClient.GetAccessControl(context.Background(), nil)
//	_require.Error(err)
//
//	testcommon.ValidateErrorCode(_require, err, datalakeerror.PathNotFound)
//}

func (s *UnrecordedTestSuite) TestCreateFileAndDeleteWithConnectionString() {

	_require := require.New(s.T())
	testName := s.T().Name()

	connectionString, _ := testcommon.GetGenericConnectionString(testcommon.TestAccountDatalake)

	filesystemName := testcommon.GenerateFileSystemName(testName)
	fsClient, err := testcommon.GetFileSystemClient(filesystemName, s.T(), testcommon.TestAccountDatalake, nil)
	_require.NoError(err)
	defer testcommon.DeleteFileSystem(context.Background(), _require, fsClient)

	_, err = fsClient.Create(context.Background(), nil)
	_require.NoError(err)

	fileName := testcommon.GenerateDirName(testName)
	fileClient, err := file.NewClientFromConnectionString(*connectionString, fileName, filesystemName, nil)

	_require.NoError(err)

	defer testcommon.DeleteFile(context.Background(), _require, fileClient)

	resp, err := fileClient.Create(context.Background(), nil)
	_require.NoError(err)
	_require.NotNil(resp)
}

func (s *RecordedTestSuite) TestCreateFileAndDelete() {
	_require := require.New(s.T())
	testName := s.T().Name()

	filesystemName := testcommon.GenerateFileSystemName(testName)
	fsClient, err := testcommon.GetFileSystemClient(filesystemName, s.T(), testcommon.TestAccountDatalake, nil)
	_require.NoError(err)
	defer testcommon.DeleteFileSystem(context.Background(), _require, fsClient)

	_, err = fsClient.Create(context.Background(), nil)
	_require.NoError(err)

	fileName := testcommon.GenerateFileName(testName)
	fClient, err := testcommon.GetFileClient(filesystemName, fileName, s.T(), testcommon.TestAccountDatalake, nil)
	_require.NoError(err)

	defer testcommon.DeleteFile(context.Background(), _require, fClient)

	resp, err := fClient.Create(context.Background(), nil)
	_require.NoError(err)
	_require.NotNil(resp)
}

func (s *RecordedTestSuite) TestCreateFileWithNilAccessConditions() {
	_require := require.New(s.T())
	testName := s.T().Name()

	filesystemName := testcommon.GenerateFileSystemName(testName)
	fsClient, err := testcommon.GetFileSystemClient(filesystemName, s.T(), testcommon.TestAccountDatalake, nil)
	_require.NoError(err)
	defer testcommon.DeleteFileSystem(context.Background(), _require, fsClient)

	_, err = fsClient.Create(context.Background(), nil)
	_require.NoError(err)

	fileName := testcommon.GenerateFileName(testName)
	fClient, err := testcommon.GetFileClient(filesystemName, fileName, s.T(), testcommon.TestAccountDatalake, nil)
	_require.NoError(err)

	defer testcommon.DeleteFile(context.Background(), _require, fClient)

	resp, err := fClient.Create(context.Background(), nil)
	_require.NoError(err)
	_require.NotNil(resp)

	createFileOpts := &file.CreateOptions{
		AccessConditions: nil,
	}

	resp, err = fClient.Create(context.Background(), createFileOpts)
	_require.NoError(err)
	_require.NotNil(resp)
}

func (s *RecordedTestSuite) TestCreateFileWithCPK() {
	_require := require.New(s.T())
	testName := s.T().Name()

	filesystemName := testcommon.GenerateFileSystemName(testName)
	fsClient, err := testcommon.GetFileSystemClient(filesystemName, s.T(), testcommon.TestAccountDatalake, nil)
	_require.NoError(err)
	defer testcommon.DeleteFileSystem(context.Background(), _require, fsClient)

	_, err = fsClient.Create(context.Background(), nil)
	_require.NoError(err)

	fileName := testcommon.GenerateFileName(testName)
	fClient, err := testcommon.GetFileClient(filesystemName, fileName, s.T(), testcommon.TestAccountDatalake, nil)
	_require.NoError(err)

	defer testcommon.DeleteFile(context.Background(), _require, fClient)

	createFileOpts := &file.CreateOptions{
		CPKInfo: &testcommon.TestCPKByValue,
	}

	resp, err := fClient.Create(context.Background(), createFileOpts)
	_require.NoError(err)
	_require.NotNil(resp)
	_require.Equal(*(resp.IsServerEncrypted), true)
	_require.Equal(resp.EncryptionKeySHA256, testcommon.TestCPKByValue.EncryptionKeySHA256)
}

func (s *RecordedTestSuite) TestCreateFileIfModifiedSinceTrue() {
	_require := require.New(s.T())
	testName := s.T().Name()

	filesystemName := testcommon.GenerateFileSystemName(testName)
	fsClient, err := testcommon.GetFileSystemClient(filesystemName, s.T(), testcommon.TestAccountDatalake, nil)
	_require.NoError(err)
	defer testcommon.DeleteFileSystem(context.Background(), _require, fsClient)

	_, err = fsClient.Create(context.Background(), nil)
	_require.NoError(err)

	fileName := testcommon.GenerateFileName(testName)
	fClient, err := testcommon.GetFileClient(filesystemName, fileName, s.T(), testcommon.TestAccountDatalake, nil)
	_require.NoError(err)

	defer testcommon.DeleteFile(context.Background(), _require, fClient)

	resp, err := fClient.Create(context.Background(), nil)
	_require.NoError(err)
	_require.NotNil(resp)

	currentTime := testcommon.GetRelativeTimeFromAnchor(resp.Date, -10)

	createFileOpts := &file.CreateOptions{
		AccessConditions: &file.AccessConditions{
			ModifiedAccessConditions: &file.ModifiedAccessConditions{
				IfModifiedSince: &currentTime,
			},
		},
	}

	resp, err = fClient.Create(context.Background(), createFileOpts)
	_require.NoError(err)
	_require.NotNil(resp)
}

func (s *RecordedTestSuite) TestCreateFileIfModifiedSinceFalse() {
	_require := require.New(s.T())
	testName := s.T().Name()

	filesystemName := testcommon.GenerateFileSystemName(testName)
	fsClient, err := testcommon.GetFileSystemClient(filesystemName, s.T(), testcommon.TestAccountDatalake, nil)
	_require.NoError(err)
	defer testcommon.DeleteFileSystem(context.Background(), _require, fsClient)

	_, err = fsClient.Create(context.Background(), nil)
	_require.NoError(err)

	fileName := testcommon.GenerateFileName(testName)
	fClient, err := testcommon.GetFileClient(filesystemName, fileName, s.T(), testcommon.TestAccountDatalake, nil)
	_require.NoError(err)

	defer testcommon.DeleteFile(context.Background(), _require, fClient)

	resp, err := fClient.Create(context.Background(), nil)
	_require.NoError(err)
	_require.NotNil(resp)

	currentTime := testcommon.GetRelativeTimeFromAnchor(resp.Date, 10)

	createFileOpts := &file.CreateOptions{
		AccessConditions: &file.AccessConditions{
			ModifiedAccessConditions: &file.ModifiedAccessConditions{
				IfModifiedSince: &currentTime,
			},
		},
	}

	resp, err = fClient.Create(context.Background(), createFileOpts)
	_require.Error(err)
	testcommon.ValidateErrorCode(_require, err, datalakeerror.ConditionNotMet)
}

func (s *RecordedTestSuite) TestCreateFileIfUnmodifiedSinceTrue() {
	_require := require.New(s.T())
	testName := s.T().Name()

	filesystemName := testcommon.GenerateFileSystemName(testName)
	fsClient, err := testcommon.GetFileSystemClient(filesystemName, s.T(), testcommon.TestAccountDatalake, nil)
	_require.NoError(err)
	defer testcommon.DeleteFileSystem(context.Background(), _require, fsClient)

	_, err = fsClient.Create(context.Background(), nil)
	_require.NoError(err)

	fileName := testcommon.GenerateFileName(testName)
	fClient, err := testcommon.GetFileClient(filesystemName, fileName, s.T(), testcommon.TestAccountDatalake, nil)
	_require.NoError(err)

	defer testcommon.DeleteFile(context.Background(), _require, fClient)

	resp, err := fClient.Create(context.Background(), nil)
	_require.NoError(err)
	_require.NotNil(resp)

	currentTime := testcommon.GetRelativeTimeFromAnchor(resp.Date, 10)

	createFileOpts := &file.CreateOptions{
		AccessConditions: &file.AccessConditions{
			ModifiedAccessConditions: &file.ModifiedAccessConditions{
				IfUnmodifiedSince: &currentTime,
			},
		},
	}

	resp, err = fClient.Create(context.Background(), createFileOpts)
	_require.NoError(err)
	_require.NotNil(resp)
}

func (s *RecordedTestSuite) TestCreateFileIfUnmodifiedSinceFalse() {
	_require := require.New(s.T())
	testName := s.T().Name()

	filesystemName := testcommon.GenerateFileSystemName(testName)
	fsClient, err := testcommon.GetFileSystemClient(filesystemName, s.T(), testcommon.TestAccountDatalake, nil)
	_require.NoError(err)
	defer testcommon.DeleteFileSystem(context.Background(), _require, fsClient)

	_, err = fsClient.Create(context.Background(), nil)
	_require.NoError(err)

	fileName := testcommon.GenerateFileName(testName)
	fClient, err := testcommon.GetFileClient(filesystemName, fileName, s.T(), testcommon.TestAccountDatalake, nil)
	_require.NoError(err)

	defer testcommon.DeleteFile(context.Background(), _require, fClient)

	resp, err := fClient.Create(context.Background(), nil)
	_require.NoError(err)
	_require.NotNil(resp)

	currentTime := testcommon.GetRelativeTimeFromAnchor(resp.Date, -10)

	createFileOpts := &file.CreateOptions{
		AccessConditions: &file.AccessConditions{
			ModifiedAccessConditions: &file.ModifiedAccessConditions{
				IfUnmodifiedSince: &currentTime,
			},
		},
	}

	resp, err = fClient.Create(context.Background(), createFileOpts)
	_require.Error(err)

	testcommon.ValidateErrorCode(_require, err, datalakeerror.ConditionNotMet)
}

func (s *RecordedTestSuite) TestCreateFileIfETagMatch() {
	_require := require.New(s.T())
	testName := s.T().Name()

	filesystemName := testcommon.GenerateFileSystemName(testName)
	fsClient, err := testcommon.GetFileSystemClient(filesystemName, s.T(), testcommon.TestAccountDatalake, nil)
	_require.NoError(err)
	defer testcommon.DeleteFileSystem(context.Background(), _require, fsClient)

	_, err = fsClient.Create(context.Background(), nil)
	_require.NoError(err)

	fileName := testcommon.GenerateFileName(testName)
	fClient, err := testcommon.GetFileClient(filesystemName, fileName, s.T(), testcommon.TestAccountDatalake, nil)
	_require.NoError(err)

	defer testcommon.DeleteFile(context.Background(), _require, fClient)

	resp, err := fClient.Create(context.Background(), nil)
	_require.NoError(err)
	_require.NotNil(resp)

	etag := resp.ETag

	createFileOpts := &file.CreateOptions{
		AccessConditions: &file.AccessConditions{
			ModifiedAccessConditions: &file.ModifiedAccessConditions{
				IfMatch: etag,
			},
		},
	}

	resp, err = fClient.Create(context.Background(), createFileOpts)
	_require.NoError(err)
	_require.NotNil(resp)
}

func (s *RecordedTestSuite) TestCreateFileIfETagMatchFalse() {
	_require := require.New(s.T())
	testName := s.T().Name()

	filesystemName := testcommon.GenerateFileSystemName(testName)
	fsClient, err := testcommon.GetFileSystemClient(filesystemName, s.T(), testcommon.TestAccountDatalake, nil)
	_require.NoError(err)
	defer testcommon.DeleteFileSystem(context.Background(), _require, fsClient)

	_, err = fsClient.Create(context.Background(), nil)
	_require.NoError(err)

	fileName := testcommon.GenerateFileName(testName)
	fClient, err := testcommon.GetFileClient(filesystemName, fileName, s.T(), testcommon.TestAccountDatalake, nil)
	_require.NoError(err)

	defer testcommon.DeleteFile(context.Background(), _require, fClient)

	resp, err := fClient.Create(context.Background(), nil)
	_require.NoError(err)
	_require.NotNil(resp)

	etag := resp.ETag

	createFileOpts := &file.CreateOptions{
		AccessConditions: &file.AccessConditions{
			ModifiedAccessConditions: &file.ModifiedAccessConditions{
				IfNoneMatch: etag,
			},
		},
	}

	resp, err = fClient.Create(context.Background(), createFileOpts)
	_require.Error(err)

	testcommon.ValidateErrorCode(_require, err, datalakeerror.ConditionNotMet)
}

func (s *RecordedTestSuite) TestCreateFileWithNilHTTPHeaders() {
	_require := require.New(s.T())
	testName := s.T().Name()

	filesystemName := testcommon.GenerateFileSystemName(testName)
	fsClient, err := testcommon.GetFileSystemClient(filesystemName, s.T(), testcommon.TestAccountDatalake, nil)
	_require.NoError(err)
	defer testcommon.DeleteFileSystem(context.Background(), _require, fsClient)

	createFileOpts := &file.CreateOptions{
		HTTPHeaders: nil,
	}

	_, err = fsClient.Create(context.Background(), nil)
	_require.NoError(err)

	fileName := testcommon.GenerateFileName(testName)
	fClient, err := testcommon.GetFileClient(filesystemName, fileName, s.T(), testcommon.TestAccountDatalake, nil)
	_require.NoError(err)

	defer testcommon.DeleteFile(context.Background(), _require, fClient)

	resp, err := fClient.Create(context.Background(), createFileOpts)
	_require.NoError(err)
	_require.NotNil(resp)
}

func (s *UnrecordedTestSuite) TestCreateFileWithExpiryAbsolute() {
	_require := require.New(s.T())
	testName := s.T().Name()

	filesystemName := testcommon.GenerateFileSystemName(testName)
	fsClient, err := testcommon.GetFileSystemClient(filesystemName, s.T(), testcommon.TestAccountDatalake, nil)
	_require.NoError(err)
	defer testcommon.DeleteFileSystem(context.Background(), _require, fsClient)

	expiryTimeAbsolute := time.Now().Add(8 * time.Second)
	createFileOpts := &file.CreateOptions{
		Expiry: file.CreateExpiryValues{
			ExpiryType: file.CreateExpiryTypeAbsolute,
			ExpiresOn:  time.Now().Add(8 * time.Second).UTC().Format(http.TimeFormat),
		},
	}

	_, err = fsClient.Create(context.Background(), nil)
	_require.NoError(err)

	fileName := testcommon.GenerateFileName(testName)
	fClient, err := testcommon.GetFileClient(filesystemName, fileName, s.T(), testcommon.TestAccountDatalake, nil)
	_require.NoError(err)

	defer testcommon.DeleteFile(context.Background(), _require, fClient)

	resp, err := fClient.Create(context.Background(), createFileOpts)
	_require.NoError(err)
	_require.NotNil(resp)

	resp1, err := fClient.GetProperties(context.Background(), nil)
	_require.NoError(err)
	_require.NotNil(resp1.ExpiresOn)
	_require.Equal(expiryTimeAbsolute.UTC().Format(http.TimeFormat), (*resp1.ExpiresOn).UTC().Format(http.TimeFormat))
}

func (s *RecordedTestSuite) TestCreateFileWithExpiryNever() {
	_require := require.New(s.T())
	testName := s.T().Name()

	filesystemName := testcommon.GenerateFileSystemName(testName)
	fsClient, err := testcommon.GetFileSystemClient(filesystemName, s.T(), testcommon.TestAccountDatalake, nil)
	_require.NoError(err)
	defer testcommon.DeleteFileSystem(context.Background(), _require, fsClient)

	createFileOpts := &file.CreateOptions{
		Expiry: file.CreateExpiryValues{
			ExpiryType: file.CreateExpiryTypeNeverExpire,
		},
	}

	_, err = fsClient.Create(context.Background(), nil)
	_require.NoError(err)

	fileName := testcommon.GenerateFileName(testName)
	fClient, err := testcommon.GetFileClient(filesystemName, fileName, s.T(), testcommon.TestAccountDatalake, nil)
	_require.NoError(err)

	resp, err := fClient.Create(context.Background(), createFileOpts)
	_require.NoError(err)
	_require.NotNil(resp)

	_, err = fClient.Delete(context.Background(), nil)
	_require.NoError(err)

}

func (s *RecordedTestSuite) TestCreateFileWithExpiryRelativeToNow() {
	_require := require.New(s.T())
	testName := s.T().Name()

	filesystemName := testcommon.GenerateFileSystemName(testName)
	fsClient, err := testcommon.GetFileSystemClient(filesystemName, s.T(), testcommon.TestAccountDatalake, nil)
	_require.NoError(err)
	defer testcommon.DeleteFileSystem(context.Background(), _require, fsClient)

	createFileOpts := &file.CreateOptions{
		Expiry: file.CreateExpiryValues{
			ExpiryType: file.CreateExpiryTypeRelativeToNow,
			ExpiresOn:  strconv.FormatInt((8 * time.Second).Milliseconds(), 10),
		},
	}

	_, err = fsClient.Create(context.Background(), nil)
	_require.NoError(err)

	fileName := testcommon.GenerateFileName(testName)
	fClient, err := testcommon.GetFileClient(filesystemName, fileName, s.T(), testcommon.TestAccountDatalake, nil)
	_require.NoError(err)

	resp, err := fClient.Create(context.Background(), createFileOpts)
	_require.NoError(err)
	_require.NotNil(resp)

	resp1, err := fClient.GetProperties(context.Background(), nil)
	_require.NoError(err)
	_require.NotNil(resp1.ExpiresOn)

	time.Sleep(time.Second * 10)
	_, err = fClient.GetProperties(context.Background(), nil)
	testcommon.ValidateErrorCode(_require, err, datalakeerror.PathNotFound)
}

func (s *RecordedTestSuite) TestCreateFileWithNeverExpire() {
	_require := require.New(s.T())
	testName := s.T().Name()

	filesystemName := testcommon.GenerateFileSystemName(testName)
	fsClient, err := testcommon.GetFileSystemClient(filesystemName, s.T(), testcommon.TestAccountDatalake, nil)
	_require.NoError(err)
	defer testcommon.DeleteFileSystem(context.Background(), _require, fsClient)

	createFileOpts := &file.CreateOptions{
		Expiry: file.CreateExpiryValues{
			ExpiryType: file.CreateExpiryTypeNeverExpire,
		},
	}

	_, err = fsClient.Create(context.Background(), nil)
	_require.NoError(err)

	fileName := testcommon.GenerateFileName(testName)
	fClient, err := testcommon.GetFileClient(filesystemName, fileName, s.T(), testcommon.TestAccountDatalake, nil)
	_require.NoError(err)

	resp, err := fClient.Create(context.Background(), createFileOpts)
	_require.NoError(err)
	_require.NotNil(resp)

	resp1, err := fClient.GetProperties(context.Background(), nil)
	_require.NoError(err)
	_require.Nil(resp1.ExpiresOn)
}

func (s *RecordedTestSuite) TestCreateFileWithLease() {
	_require := require.New(s.T())
	testName := s.T().Name()

	filesystemName := testcommon.GenerateFileSystemName(testName)
	fsClient, err := testcommon.GetFileSystemClient(filesystemName, s.T(), testcommon.TestAccountDatalake, nil)
	_require.NoError(err)
	defer testcommon.DeleteFileSystem(context.Background(), _require, fsClient)

	createFileOpts := &file.CreateOptions{
		ProposedLeaseID: proposedLeaseIDs[0],
		LeaseDuration:   to.Ptr(int64(15)),
	}

	_, err = fsClient.Create(context.Background(), nil)
	_require.NoError(err)

	fileName := testcommon.GenerateFileName(testName)
	fClient, err := testcommon.GetFileClient(filesystemName, fileName, s.T(), testcommon.TestAccountDatalake, nil)
	_require.NoError(err)

	resp, err := fClient.Create(context.Background(), createFileOpts)
	_require.NoError(err)
	_require.NotNil(resp)

	// should fail since leased
	_, err = fClient.Create(context.Background(), createFileOpts)
	_require.Error(err)

	time.Sleep(time.Second * 15)
	resp, err = fClient.Create(context.Background(), createFileOpts)
	_require.NoError(err)
	_require.NotNil(resp)
}

func (s *RecordedTestSuite) TestCreateFileWithPermissions() {
	_require := require.New(s.T())
	testName := s.T().Name()

	filesystemName := testcommon.GenerateFileSystemName(testName)
	fsClient, err := testcommon.GetFileSystemClient(filesystemName, s.T(), testcommon.TestAccountDatalake, nil)
	_require.NoError(err)
	perms := "0777"
	umask := "0000"
	defer testcommon.DeleteFileSystem(context.Background(), _require, fsClient)

	createFileOpts := &file.CreateOptions{
		Permissions: &perms,
		Umask:       &umask,
	}

	_, err = fsClient.Create(context.Background(), nil)
	_require.NoError(err)

	fileName := testcommon.GenerateFileName(testName)
	fClient, err := testcommon.GetFileClient(filesystemName, fileName, s.T(), testcommon.TestAccountDatalake, nil)
	_require.NoError(err)

	resp, err := fClient.Create(context.Background(), createFileOpts)
	_require.NoError(err)
	_require.NotNil(resp)

	resp2, err := fClient.GetProperties(context.Background(), nil)
	_require.NoError(err)
	_require.NotNil(resp2)
	_require.Equal("rwxrwxrwx", *resp2.Permissions)
}

func (s *RecordedTestSuite) TestCreateFileWithOwnerGroupACLUmask() {
	_require := require.New(s.T())
	testName := s.T().Name()

	filesystemName := testcommon.GenerateFileSystemName(testName)
	fsClient, err := testcommon.GetFileSystemClient(filesystemName, s.T(), testcommon.TestAccountDatalake, nil)
	_require.NoError(err)
	owner := "4cf4e284-f6a8-4540-b53e-c3469af032dc"
	group := owner
	acl := "user::rwx,group::r-x,other::rwx"
	umask := "0000"
	defer testcommon.DeleteFileSystem(context.Background(), _require, fsClient)

	createFileOpts := &file.CreateOptions{
		Owner: &owner,
		Group: &group,
		ACL:   &acl,
		Umask: &umask,
	}

	_, err = fsClient.Create(context.Background(), nil)
	_require.NoError(err)

	fileName := testcommon.GenerateFileName(testName)
	fClient, err := testcommon.GetFileClient(filesystemName, fileName, s.T(), testcommon.TestAccountDatalake, nil)
	_require.NoError(err)

	resp, err := fClient.Create(context.Background(), createFileOpts)
	_require.NoError(err)
	_require.NotNil(resp)

}

func (s *RecordedTestSuite) TestDeleteFileWithNilAccessConditions() {
	_require := require.New(s.T())
	testName := s.T().Name()

	filesystemName := testcommon.GenerateFileSystemName(testName)
	fsClient, err := testcommon.GetFileSystemClient(filesystemName, s.T(), testcommon.TestAccountDatalake, nil)
	_require.NoError(err)
	defer testcommon.DeleteFileSystem(context.Background(), _require, fsClient)

	_, err = fsClient.Create(context.Background(), nil)
	_require.NoError(err)

	fileName := testcommon.GenerateFileName(testName)
	fClient, err := testcommon.GetFileClient(filesystemName, fileName, s.T(), testcommon.TestAccountDatalake, nil)
	_require.NoError(err)

	_, err = fClient.Create(context.Background(), nil)
	_require.NoError(err)

	deleteOpts := &file.DeleteOptions{
		AccessConditions: nil,
	}

	resp, err := fClient.Delete(context.Background(), deleteOpts)
	_require.NoError(err)
	_require.NotNil(resp)
}

func (s *RecordedTestSuite) TestDeleteFileIfModifiedSinceTrue() {
	_require := require.New(s.T())
	testName := s.T().Name()

	filesystemName := testcommon.GenerateFileSystemName(testName)
	fsClient, err := testcommon.GetFileSystemClient(filesystemName, s.T(), testcommon.TestAccountDatalake, nil)
	_require.NoError(err)
	defer testcommon.DeleteFileSystem(context.Background(), _require, fsClient)

	_, err = fsClient.Create(context.Background(), nil)
	_require.NoError(err)

	fileName := testcommon.GenerateFileName(testName)
	fClient, err := testcommon.GetFileClient(filesystemName, fileName, s.T(), testcommon.TestAccountDatalake, nil)
	_require.NoError(err)

	resp, err := fClient.Create(context.Background(), nil)
	_require.NoError(err)

	currentTime := testcommon.GetRelativeTimeFromAnchor(resp.Date, -10)

	deleteOpts := &file.DeleteOptions{
		AccessConditions: &file.AccessConditions{
			ModifiedAccessConditions: &file.ModifiedAccessConditions{
				IfModifiedSince: &currentTime,
			},
		},
	}

	resp1, err := fClient.Delete(context.Background(), deleteOpts)
	_require.NoError(err)
	_require.NotNil(resp1)
}

func (s *RecordedTestSuite) TestDeleteFileIfModifiedSinceFalse() {
	_require := require.New(s.T())
	testName := s.T().Name()

	filesystemName := testcommon.GenerateFileSystemName(testName)
	fsClient, err := testcommon.GetFileSystemClient(filesystemName, s.T(), testcommon.TestAccountDatalake, nil)
	_require.NoError(err)
	defer testcommon.DeleteFileSystem(context.Background(), _require, fsClient)

	_, err = fsClient.Create(context.Background(), nil)
	_require.NoError(err)

	fileName := testcommon.GenerateFileName(testName)
	fClient, err := testcommon.GetFileClient(filesystemName, fileName, s.T(), testcommon.TestAccountDatalake, nil)
	_require.NoError(err)

	resp, err := fClient.Create(context.Background(), nil)
	_require.NoError(err)
	_require.NotNil(resp)

	currentTime := testcommon.GetRelativeTimeFromAnchor(resp.Date, 10)

	deleteOpts := &file.DeleteOptions{
		AccessConditions: &file.AccessConditions{
			ModifiedAccessConditions: &file.ModifiedAccessConditions{
				IfModifiedSince: &currentTime,
			},
		},
	}

	_, err = fClient.Delete(context.Background(), deleteOpts)
	_require.Error(err)
	testcommon.ValidateErrorCode(_require, err, datalakeerror.ConditionNotMet)
}

func (s *RecordedTestSuite) TestDeleteFileIfUnmodifiedSinceTrue() {
	_require := require.New(s.T())
	testName := s.T().Name()

	filesystemName := testcommon.GenerateFileSystemName(testName)
	fsClient, err := testcommon.GetFileSystemClient(filesystemName, s.T(), testcommon.TestAccountDatalake, nil)
	_require.NoError(err)
	defer testcommon.DeleteFileSystem(context.Background(), _require, fsClient)

	_, err = fsClient.Create(context.Background(), nil)
	_require.NoError(err)

	fileName := testcommon.GenerateFileName(testName)
	fClient, err := testcommon.GetFileClient(filesystemName, fileName, s.T(), testcommon.TestAccountDatalake, nil)
	_require.NoError(err)

	resp, err := fClient.Create(context.Background(), nil)
	_require.NoError(err)
	_require.NotNil(resp)

	currentTime := testcommon.GetRelativeTimeFromAnchor(resp.Date, 10)

	deleteOpts := &file.DeleteOptions{
		AccessConditions: &file.AccessConditions{
			ModifiedAccessConditions: &file.ModifiedAccessConditions{
				IfUnmodifiedSince: &currentTime,
			},
		},
	}

	_, err = fClient.Delete(context.Background(), deleteOpts)
	_require.NoError(err)
	_require.NotNil(resp)
}

func (s *RecordedTestSuite) TestDeleteFileIfUnmodifiedSinceFalse() {
	_require := require.New(s.T())
	testName := s.T().Name()

	filesystemName := testcommon.GenerateFileSystemName(testName)
	fsClient, err := testcommon.GetFileSystemClient(filesystemName, s.T(), testcommon.TestAccountDatalake, nil)
	_require.NoError(err)
	defer testcommon.DeleteFileSystem(context.Background(), _require, fsClient)

	_, err = fsClient.Create(context.Background(), nil)
	_require.NoError(err)

	fileName := testcommon.GenerateFileName(testName)
	fClient, err := testcommon.GetFileClient(filesystemName, fileName, s.T(), testcommon.TestAccountDatalake, nil)
	_require.NoError(err)

	resp, err := fClient.Create(context.Background(), nil)
	_require.NoError(err)
	_require.NotNil(resp)

	currentTime := testcommon.GetRelativeTimeFromAnchor(resp.Date, -10)

	deleteOpts := &file.DeleteOptions{
		AccessConditions: &file.AccessConditions{
			ModifiedAccessConditions: &file.ModifiedAccessConditions{
				IfUnmodifiedSince: &currentTime,
			},
		},
	}

	_, err = fClient.Delete(context.Background(), deleteOpts)
	_require.Error(err)

	testcommon.ValidateErrorCode(_require, err, datalakeerror.ConditionNotMet)
}

func (s *RecordedTestSuite) TestDeleteFileIfETagMatch() {
	_require := require.New(s.T())
	testName := s.T().Name()

	filesystemName := testcommon.GenerateFileSystemName(testName)
	fsClient, err := testcommon.GetFileSystemClient(filesystemName, s.T(), testcommon.TestAccountDatalake, nil)
	_require.NoError(err)
	defer testcommon.DeleteFileSystem(context.Background(), _require, fsClient)

	_, err = fsClient.Create(context.Background(), nil)
	_require.NoError(err)

	fileName := testcommon.GenerateFileName(testName)
	fClient, err := testcommon.GetFileClient(filesystemName, fileName, s.T(), testcommon.TestAccountDatalake, nil)
	_require.NoError(err)

	resp, err := fClient.Create(context.Background(), nil)
	_require.NoError(err)
	_require.NotNil(resp)

	etag := resp.ETag

	deleteOpts := &file.DeleteOptions{
		AccessConditions: &file.AccessConditions{
			ModifiedAccessConditions: &file.ModifiedAccessConditions{
				IfMatch: etag,
			},
		},
	}

	_, err = fClient.Delete(context.Background(), deleteOpts)
	_require.NoError(err)
	_require.NotNil(resp)
}

func (s *RecordedTestSuite) TestDeleteFileIfETagMatchFalse() {
	_require := require.New(s.T())
	testName := s.T().Name()

	filesystemName := testcommon.GenerateFileSystemName(testName)
	fsClient, err := testcommon.GetFileSystemClient(filesystemName, s.T(), testcommon.TestAccountDatalake, nil)
	_require.NoError(err)
	defer testcommon.DeleteFileSystem(context.Background(), _require, fsClient)

	_, err = fsClient.Create(context.Background(), nil)
	_require.NoError(err)

	fileName := testcommon.GenerateFileName(testName)
	fClient, err := testcommon.GetFileClient(filesystemName, fileName, s.T(), testcommon.TestAccountDatalake, nil)
	_require.NoError(err)

	resp, err := fClient.Create(context.Background(), nil)
	_require.NoError(err)
	_require.NotNil(resp)

	etag := resp.ETag

	deleteOpts := &file.DeleteOptions{
		AccessConditions: &file.AccessConditions{
			ModifiedAccessConditions: &file.ModifiedAccessConditions{
				IfNoneMatch: etag,
			},
		},
	}

	_, err = fClient.Delete(context.Background(), deleteOpts)
	_require.Error(err)

	testcommon.ValidateErrorCode(_require, err, datalakeerror.ConditionNotMet)
}

func (s *RecordedTestSuite) TestFileSetExpiry() {
	_require := require.New(s.T())
	testName := s.T().Name()

	filesystemName := testcommon.GenerateFileSystemName(testName)
	fsClient, err := testcommon.GetFileSystemClient(filesystemName, s.T(), testcommon.TestAccountDatalake, nil)
	_require.NoError(err)
	defer testcommon.DeleteFileSystem(context.Background(), _require, fsClient)

	_, err = fsClient.Create(context.Background(), nil)
	_require.NoError(err)

	fileName := testcommon.GenerateFileName(testName)
	fClient, err := testcommon.GetFileClient(filesystemName, fileName, s.T(), testcommon.TestAccountDatalake, nil)
	_require.NoError(err)

	resp, err := fClient.Create(context.Background(), nil)
	_require.NoError(err)
	_require.NotNil(resp)

	_, err = fClient.SetExpiry(context.Background(), file.SetExpiryValues{ExpiryType: file.SetExpiryTypeNeverExpire}, nil)
	_require.NoError(err)

	res, err := fClient.GetProperties(context.Background(), nil)
	_require.Nil(res.ExpiresOn)
	_require.NoError(err)

	_, err = fClient.SetExpiry(
		context.Background(),
		file.SetExpiryValues{
			ExpiryType: file.SetExpiryTypeRelativeToCreation,
			ExpiresOn:  strconv.Itoa(10),
		},
		nil,
	)
	_require.NoError(err)

	time.Sleep(time.Second * 12)

	_, err = fClient.GetProperties(context.Background(), nil)
	testcommon.ValidateErrorCode(_require, err, datalakeerror.PathNotFound)
}

func (s *UnrecordedTestSuite) TestFileSetExpiryTypeAbsoluteTime() {
	_require := require.New(s.T())
	testName := s.T().Name()

	filesystemName := testcommon.GenerateFileSystemName(testName)
	fsClient, err := testcommon.GetFileSystemClient(filesystemName, s.T(), testcommon.TestAccountDatalake, nil)
	_require.NoError(err)
	defer testcommon.DeleteFileSystem(context.Background(), _require, fsClient)

	_, err = fsClient.Create(context.Background(), nil)
	_require.NoError(err)

	fileName := testcommon.GenerateFileName(testName)
	fClient, err := testcommon.GetFileClient(filesystemName, fileName, s.T(), testcommon.TestAccountDatalake, nil)
	_require.NoError(err)

	resp, err := fClient.Create(context.Background(), nil)
	_require.NoError(err)
	_require.NotNil(resp)

	_, err = fClient.SetExpiry(
		context.Background(),
		file.SetExpiryValues{
			ExpiryType: file.SetExpiryTypeAbsolute,
			ExpiresOn:  time.Now().Add(5 * time.Second).UTC().Format(http.TimeFormat),
		},
		nil)
	_require.NoError(err)

	time.Sleep(time.Second * 7)

	_, err = fClient.GetProperties(context.Background(), nil)
	testcommon.ValidateErrorCode(_require, err, datalakeerror.PathNotFound)

}

func (s *RecordedTestSuite) TestFileSetAccessControlNil() {
	_require := require.New(s.T())
	testName := s.T().Name()

	filesystemName := testcommon.GenerateFileSystemName(testName)
	fsClient, err := testcommon.GetFileSystemClient(filesystemName, s.T(), testcommon.TestAccountDatalake, nil)
	_require.NoError(err)
	defer testcommon.DeleteFileSystem(context.Background(), _require, fsClient)

	_, err = fsClient.Create(context.Background(), nil)
	_require.NoError(err)

	fileName := testcommon.GenerateFileName(testName)
	fClient, err := testcommon.GetFileClient(filesystemName, fileName, s.T(), testcommon.TestAccountDatalake, nil)
	_require.NoError(err)

	resp, err := fClient.Create(context.Background(), nil)
	_require.NoError(err)
	_require.NotNil(resp)

	_, err = fClient.SetAccessControl(context.Background(), nil)
	_require.Error(err)

	_require.Equal(err, datalakeerror.MissingParameters)
}

// TODO: write test that fails if you provide permissions and acls
func (s *RecordedTestSuite) TestFileSetAccessControl() {
	_require := require.New(s.T())
	testName := s.T().Name()

	filesystemName := testcommon.GenerateFileSystemName(testName)
	fsClient, err := testcommon.GetFileSystemClient(filesystemName, s.T(), testcommon.TestAccountDatalake, nil)
	_require.NoError(err)
	owner := "4cf4e284-f6a8-4540-b53e-c3469af032dc"
	group := owner
	acl := "user::rwx,group::r-x,other::rwx"
	defer testcommon.DeleteFileSystem(context.Background(), _require, fsClient)

	opts := &file.SetAccessControlOptions{
		Owner: &owner,
		Group: &group,
		ACL:   &acl,
	}

	_, err = fsClient.Create(context.Background(), nil)
	_require.NoError(err)

	fileName := testcommon.GenerateFileName(testName)
	fClient, err := testcommon.GetFileClient(filesystemName, fileName, s.T(), testcommon.TestAccountDatalake, nil)
	_require.NoError(err)

	resp, err := fClient.Create(context.Background(), nil)
	_require.NoError(err)
	_require.NotNil(resp)

	_, err = fClient.SetAccessControl(context.Background(), opts)
	_require.NoError(err)
}

func (s *RecordedTestSuite) TestFileSetAccessControlWithNilAccessConditions() {
	_require := require.New(s.T())
	testName := s.T().Name()

	filesystemName := testcommon.GenerateFileSystemName(testName)
	fsClient, err := testcommon.GetFileSystemClient(filesystemName, s.T(), testcommon.TestAccountDatalake, nil)
	_require.NoError(err)
	owner := "4cf4e284-f6a8-4540-b53e-c3469af032dc"
	group := owner
	acl := "user::rwx,group::r-x,other::rwx"
	defer testcommon.DeleteFileSystem(context.Background(), _require, fsClient)

	opts := &file.SetAccessControlOptions{
		Owner:            &owner,
		Group:            &group,
		ACL:              &acl,
		AccessConditions: nil,
	}

	_, err = fsClient.Create(context.Background(), nil)
	_require.NoError(err)

	fileName := testcommon.GenerateFileName(testName)
	fClient, err := testcommon.GetFileClient(filesystemName, fileName, s.T(), testcommon.TestAccountDatalake, nil)
	_require.NoError(err)

	resp, err := fClient.Create(context.Background(), nil)
	_require.NoError(err)
	_require.NotNil(resp)

	_, err = fClient.SetAccessControl(context.Background(), opts)
	_require.NoError(err)
}

func (s *RecordedTestSuite) TestFileSetAccessControlIfModifiedSinceTrue() {
	_require := require.New(s.T())
	testName := s.T().Name()

	filesystemName := testcommon.GenerateFileSystemName(testName)
	fsClient, err := testcommon.GetFileSystemClient(filesystemName, s.T(), testcommon.TestAccountDatalake, nil)
	_require.NoError(err)
	owner := "4cf4e284-f6a8-4540-b53e-c3469af032dc"
	group := owner
	acl := "user::rwx,group::r-x,other::rwx"
	defer testcommon.DeleteFileSystem(context.Background(), _require, fsClient)

	_, err = fsClient.Create(context.Background(), nil)
	_require.NoError(err)

	fileName := testcommon.GenerateFileName(testName)
	fClient, err := testcommon.GetFileClient(filesystemName, fileName, s.T(), testcommon.TestAccountDatalake, nil)
	_require.NoError(err)

	resp, err := fClient.Create(context.Background(), nil)
	_require.NoError(err)
	_require.NotNil(resp)

	currentTime := testcommon.GetRelativeTimeFromAnchor(resp.Date, -10)
	opts := &file.SetAccessControlOptions{
		Owner: &owner,
		Group: &group,
		ACL:   &acl,
		AccessConditions: &file.AccessConditions{
			ModifiedAccessConditions: &file.ModifiedAccessConditions{
				IfModifiedSince: &currentTime,
			},
		},
	}

	_, err = fClient.SetAccessControl(context.Background(), opts)
	_require.NoError(err)
}

func (s *RecordedTestSuite) TestFileSetAccessControlIfModifiedSinceFalse() {
	_require := require.New(s.T())
	testName := s.T().Name()

	filesystemName := testcommon.GenerateFileSystemName(testName)
	fsClient, err := testcommon.GetFileSystemClient(filesystemName, s.T(), testcommon.TestAccountDatalake, nil)
	_require.NoError(err)
	owner := "4cf4e284-f6a8-4540-b53e-c3469af032dc"
	group := owner
	acl := "user::rwx,group::r-x,other::rwx"
	defer testcommon.DeleteFileSystem(context.Background(), _require, fsClient)

	_, err = fsClient.Create(context.Background(), nil)
	_require.NoError(err)

	fileName := testcommon.GenerateFileName(testName)
	fClient, err := testcommon.GetFileClient(filesystemName, fileName, s.T(), testcommon.TestAccountDatalake, nil)
	_require.NoError(err)

	resp, err := fClient.Create(context.Background(), nil)
	_require.NoError(err)
	_require.NotNil(resp)
	currentTime := testcommon.GetRelativeTimeFromAnchor(resp.Date, 10)

	opts := &file.SetAccessControlOptions{
		Owner: &owner,
		Group: &group,
		ACL:   &acl,
		AccessConditions: &file.AccessConditions{
			ModifiedAccessConditions: &file.ModifiedAccessConditions{
				IfModifiedSince: &currentTime,
			},
		},
	}

	_, err = fClient.SetAccessControl(context.Background(), opts)
	_require.Error(err)
	testcommon.ValidateErrorCode(_require, err, datalakeerror.ConditionNotMet)
}

func (s *RecordedTestSuite) TestFileSetAccessControlIfUnmodifiedSinceTrue() {
	_require := require.New(s.T())
	testName := s.T().Name()

	filesystemName := testcommon.GenerateFileSystemName(testName)
	fsClient, err := testcommon.GetFileSystemClient(filesystemName, s.T(), testcommon.TestAccountDatalake, nil)
	_require.NoError(err)
	owner := "4cf4e284-f6a8-4540-b53e-c3469af032dc"
	group := owner
	acl := "user::rwx,group::r-x,other::rwx"
	defer testcommon.DeleteFileSystem(context.Background(), _require, fsClient)

	_, err = fsClient.Create(context.Background(), nil)
	_require.NoError(err)

	fileName := testcommon.GenerateFileName(testName)
	fClient, err := testcommon.GetFileClient(filesystemName, fileName, s.T(), testcommon.TestAccountDatalake, nil)
	_require.NoError(err)

	resp, err := fClient.Create(context.Background(), nil)
	_require.NoError(err)
	_require.NotNil(resp)

	currentTime := testcommon.GetRelativeTimeFromAnchor(resp.Date, 10)
	opts := &file.SetAccessControlOptions{
		Owner: &owner,
		Group: &group,
		ACL:   &acl,
		AccessConditions: &file.AccessConditions{
			ModifiedAccessConditions: &file.ModifiedAccessConditions{
				IfUnmodifiedSince: &currentTime,
			},
		}}

	_, err = fClient.SetAccessControl(context.Background(), opts)
	_require.NoError(err)
}

func (s *RecordedTestSuite) TestFileSetAccessControlIfUnmodifiedSinceFalse() {
	_require := require.New(s.T())
	testName := s.T().Name()

	filesystemName := testcommon.GenerateFileSystemName(testName)
	fsClient, err := testcommon.GetFileSystemClient(filesystemName, s.T(), testcommon.TestAccountDatalake, nil)
	_require.NoError(err)
	owner := "4cf4e284-f6a8-4540-b53e-c3469af032dc"
	group := owner
	acl := "user::rwx,group::r-x,other::rwx"
	defer testcommon.DeleteFileSystem(context.Background(), _require, fsClient)

	_, err = fsClient.Create(context.Background(), nil)
	_require.NoError(err)

	fileName := testcommon.GenerateFileName(testName)
	fClient, err := testcommon.GetFileClient(filesystemName, fileName, s.T(), testcommon.TestAccountDatalake, nil)
	_require.NoError(err)

	resp, err := fClient.Create(context.Background(), nil)
	_require.NoError(err)
	_require.NotNil(resp)

	currentTime := testcommon.GetRelativeTimeFromAnchor(resp.Date, -10)

	opts := &file.SetAccessControlOptions{
		Owner: &owner,
		Group: &group,
		ACL:   &acl,
		AccessConditions: &file.AccessConditions{
			ModifiedAccessConditions: &file.ModifiedAccessConditions{
				IfUnmodifiedSince: &currentTime,
			},
		},
	}

	_, err = fClient.SetAccessControl(context.Background(), opts)
	_require.Error(err)

	testcommon.ValidateErrorCode(_require, err, datalakeerror.ConditionNotMet)
}

func (s *RecordedTestSuite) TestFileSetAccessControlIfETagMatch() {
	_require := require.New(s.T())
	testName := s.T().Name()

	filesystemName := testcommon.GenerateFileSystemName(testName)
	fsClient, err := testcommon.GetFileSystemClient(filesystemName, s.T(), testcommon.TestAccountDatalake, nil)
	_require.NoError(err)
	owner := "4cf4e284-f6a8-4540-b53e-c3469af032dc"
	group := owner
	acl := "user::rwx,group::r-x,other::rwx"
	defer testcommon.DeleteFileSystem(context.Background(), _require, fsClient)

	_, err = fsClient.Create(context.Background(), nil)
	_require.NoError(err)

	fileName := testcommon.GenerateFileName(testName)
	fClient, err := testcommon.GetFileClient(filesystemName, fileName, s.T(), testcommon.TestAccountDatalake, nil)
	_require.NoError(err)

	resp, err := fClient.Create(context.Background(), nil)
	_require.NoError(err)
	_require.NotNil(resp)
	etag := resp.ETag

	opts := &file.SetAccessControlOptions{
		Owner: &owner,
		Group: &group,
		ACL:   &acl,
		AccessConditions: &file.AccessConditions{
			ModifiedAccessConditions: &file.ModifiedAccessConditions{
				IfMatch: etag,
			},
		},
	}

	_, err = fClient.SetAccessControl(context.Background(), opts)
	_require.NoError(err)
}

func (s *RecordedTestSuite) TestFileSetAccessControlIfETagMatchFalse() {
	_require := require.New(s.T())
	testName := s.T().Name()

	filesystemName := testcommon.GenerateFileSystemName(testName)
	fsClient, err := testcommon.GetFileSystemClient(filesystemName, s.T(), testcommon.TestAccountDatalake, nil)
	_require.NoError(err)
	owner := "4cf4e284-f6a8-4540-b53e-c3469af032dc"
	group := owner
	acl := "user::rwx,group::r-x,other::rwx"
	defer testcommon.DeleteFileSystem(context.Background(), _require, fsClient)

	_, err = fsClient.Create(context.Background(), nil)
	_require.NoError(err)

	fileName := testcommon.GenerateFileName(testName)
	fClient, err := testcommon.GetFileClient(filesystemName, fileName, s.T(), testcommon.TestAccountDatalake, nil)
	_require.NoError(err)

	resp, err := fClient.Create(context.Background(), nil)
	_require.NoError(err)
	_require.NotNil(resp)

	etag := resp.ETag
	opts := &file.SetAccessControlOptions{
		Owner: &owner,
		Group: &group,
		ACL:   &acl,
		AccessConditions: &file.AccessConditions{
			ModifiedAccessConditions: &file.ModifiedAccessConditions{
				IfNoneMatch: etag,
			},
		}}

	_, err = fClient.SetAccessControl(context.Background(), opts)
	_require.Error(err)
	testcommon.ValidateErrorCode(_require, err, datalakeerror.ConditionNotMet)
}

func (s *RecordedTestSuite) TestFileGetAccessControl() {
	_require := require.New(s.T())
	testName := s.T().Name()

	filesystemName := testcommon.GenerateFileSystemName(testName)
	fsClient, err := testcommon.GetFileSystemClient(filesystemName, s.T(), testcommon.TestAccountDatalake, nil)
	_require.NoError(err)
	acl := "user::rwx,group::r-x,other::rwx"
	defer testcommon.DeleteFileSystem(context.Background(), _require, fsClient)

	createOpts := &file.CreateOptions{
		ACL: &acl,
	}
	_, err = fsClient.Create(context.Background(), nil)
	_require.NoError(err)

	fileName := testcommon.GenerateFileName(testName)
	fClient, err := testcommon.GetFileClient(filesystemName, fileName, s.T(), testcommon.TestAccountDatalake, nil)
	_require.NoError(err)

	resp, err := fClient.Create(context.Background(), createOpts)
	_require.NoError(err)
	_require.NotNil(resp)

	getACLResp, err := fClient.GetAccessControl(context.Background(), nil)
	_require.NoError(err)
	_require.Equal(acl, *getACLResp.ACL)
}

func (s *UnrecordedTestSuite) TestFileGetAccessControlWithSAS() {
	_require := require.New(s.T())
	testName := s.T().Name()

	filesystemName := testcommon.GenerateFileSystemName(testName)
	fsClient, err := testcommon.GetFileSystemClient(filesystemName, s.T(), testcommon.TestAccountDatalake, nil)
	_require.NoError(err)
	acl := "user::rwx,group::r-x,other::rwx"
	defer testcommon.DeleteFileSystem(context.Background(), _require, fsClient)

	createOpts := &file.CreateOptions{
		ACL: &acl,
	}
	_, err = fsClient.Create(context.Background(), nil)
	_require.NoError(err)

	fileName := testcommon.GenerateFileName(testName)
	fClient, err := testcommon.GetFileClient(filesystemName, fileName, s.T(), testcommon.TestAccountDatalake, nil)
	_require.NoError(err)

	resp, err := fClient.Create(context.Background(), createOpts)
	_require.NoError(err)
	_require.NotNil(resp)

	// Adding SAS and options
	permissions := sas.FilePermissions{
		Read:   true,
		Add:    true,
		Write:  true,
		Create: true,
		Delete: true,
	}
	expiry := time.Now().Add(time.Hour)

	sasURL, err := fClient.GetSASURL(permissions, expiry, nil)
	_require.NoError(err)

	fClient2, _ := file.NewClientWithNoCredential(sasURL, nil)

	getACLResp, err := fClient2.GetAccessControl(context.Background(), nil)
	_require.NoError(err)
	_require.Equal(acl, *getACLResp.ACL)
}

func (s *UnrecordedTestSuite) TestFileDeleteWithSAS() {
	_require := require.New(s.T())
	testName := s.T().Name()

	filesystemName := testcommon.GenerateFileSystemName(testName)
	fsClient, err := testcommon.GetFileSystemClient(filesystemName, s.T(), testcommon.TestAccountDatalake, nil)
	_require.NoError(err)
	defer testcommon.DeleteFileSystem(context.Background(), _require, fsClient)

	_, err = fsClient.Create(context.Background(), nil)
	_require.NoError(err)

	fileName := testcommon.GenerateFileName(testName)
	fClient, err := testcommon.GetFileClient(filesystemName, fileName, s.T(), testcommon.TestAccountDatalake, nil)
	_require.NoError(err)

	resp, err := fClient.Create(context.Background(), nil)
	_require.NoError(err)
	_require.NotNil(resp)

	// Adding SAS and options
	permissions := sas.FilePermissions{
		Read:   true,
		Add:    true,
		Write:  true,
		Create: true,
		Delete: true,
	}
	expiry := time.Now().Add(time.Hour)

	sasURL, err := fClient.GetSASURL(permissions, expiry, nil)
	_require.NoError(err)

	fClient2, _ := file.NewClientWithNoCredential(sasURL, nil)

	_, err = fClient2.Delete(context.Background(), nil)
	_require.NoError(err)
}

func (s *UnrecordedTestSuite) TestFileEncryptionScopeSAS() {
	_require := require.New(s.T())
	testName := s.T().Name()
	svcClient, err := testcommon.GetServiceClient(s.T(), testcommon.TestAccountDatalake, nil)
	_require.NoError(err)

	filesystemName := testcommon.GenerateFileSystemName(testName)
	fsClient := testcommon.CreateNewFileSystem(context.Background(), _require, filesystemName, svcClient)
	_require.NoError(err)
	defer testcommon.DeleteFileSystem(context.Background(), _require, fsClient)

	encryptionScope, err := testcommon.GetRequiredEnv(testcommon.DataLakeEncryptionScopeEnvVar)
	_require.Nil(err)

	cred, err := testcommon.GetGenericSharedKeyCredential(testcommon.TestAccountDatalake)
	_require.NoError(err)

	perms := sas.FilePermissions{Read: true, Create: true, Write: true, Move: true, Delete: true, List: true}
	sasQueryParams, err := sas.DatalakeSignatureValues{
		Protocol:        sas.ProtocolHTTPS,                    // Users MUST use HTTPS (not HTTP)
		ExpiryTime:      time.Now().UTC().Add(48 * time.Hour), // 48-hours before expiration
		FileSystemName:  filesystemName,
		Permissions:     perms.String(),
		EncryptionScope: encryptionScope,
	}.SignWithSharedKey(cred)
	_require.NoError(err)

	sasToken := sasQueryParams.Encode()

	srcFileClient, err := file.NewClientWithNoCredential(fsClient.DFSURL()+"/file?"+sasToken, nil)
	_require.NoError(err)
	_require.NotNil(srcFileClient)

	_, err = srcFileClient.Create(context.Background(), nil)
	_require.NoError(err)

	response, err := srcFileClient.SetMetadata(context.Background(), testcommon.BasicMetadata, nil)
	_require.NoError(err)
	_require.Equal(encryptionScope, *response.EncryptionScope)

}

func (s *UnrecordedTestSuite) TestAccountEncryptionScopeSAS() {
	_require := require.New(s.T())
	testName := s.T().Name()
	svcClient, err := testcommon.GetServiceClient(s.T(), testcommon.TestAccountDatalake, nil)
	_require.NoError(err)

	filesystemName := testcommon.GenerateFileSystemName(testName)
	fsClient := testcommon.CreateNewFileSystem(context.Background(), _require, filesystemName, svcClient)
	_require.NoError(err)
	defer testcommon.DeleteFileSystem(context.Background(), _require, fsClient)

	encryptionScope, err := testcommon.GetRequiredEnv(testcommon.DataLakeEncryptionScopeEnvVar)
	_require.Nil(err)

	credential, err := testcommon.GetGenericSharedKeyCredential(testcommon.TestAccountDatalake)
	_require.Nil(err)

	sasQueryParams, err := sas.AccountSignatureValues{
		Protocol:        sas.ProtocolHTTPS,                    // Users MUST use HTTPS (not HTTP)
		ExpiryTime:      time.Now().UTC().Add(48 * time.Hour), // 48-hours before expiration
		Permissions:     to.Ptr(sas.AccountPermissions{Read: true, Create: true, Write: true, Delete: true}).String(),
		ResourceTypes:   to.Ptr(sas.AccountResourceTypes{Service: true, Container: true, Object: true}).String(),
		EncryptionScope: encryptionScope,
	}.SignWithSharedKey(credential)
	_require.NoError(err)

	sasToken := sasQueryParams.Encode()

	srcFileClient, err := file.NewClientWithNoCredential(fsClient.DFSURL()+"/file?"+sasToken, nil)
	_require.NoError(err)
	_require.NotNil(srcFileClient)

	resp, err := srcFileClient.Create(context.Background(), nil)
	_require.NoError(err)
	_require.NotNil(resp)

	// create local file
	_, content := generateData(10 * 1024)
	err = os.WriteFile("testFile", content, 0644)
	_require.NoError(err)

	defer func() {
		err = os.Remove("testFile")
		_require.NoError(err)
	}()

	fh, err := os.Open("testFile")
	_require.NoError(err)

	defer func(fh *os.File) {
		err := fh.Close()
		_require.NoError(err)
	}(fh)

	// upload the file
	err = srcFileClient.UploadFile(context.Background(), fh, &file.UploadFileOptions{
		Concurrency: 5,
		ChunkSize:   2 * 1024,
	})
	_require.NoError(err)
	defer testcommon.DeleteFileSystem(context.Background(), _require, fsClient)

	response, err := srcFileClient.DownloadStream(context.Background(), nil)
	_require.NoError(err)
	testcommon.DeleteFileSystem(context.Background(), _require, fsClient)
	_require.Equal(encryptionScope, *response.EncryptionScope)

	// validate the data downloaded
	downloadedData, err := io.ReadAll(response.Body)
	_require.NoError(err)
	_require.Equal(len(content), len(downloadedData))
	_require.EqualValues(content, downloadedData)
}

func (s *UnrecordedTestSuite) TestGetUserDelegationEncryptionScopeSAS() {
	_require := require.New(s.T())
	testName := s.T().Name()

	accountName, _ := testcommon.GetGenericAccountInfo(testcommon.TestAccountDatalake)
	_require.Greater(len(accountName), 0)

	cred, err := testcommon.GetGenericTokenCredential()
	_require.NoError(err)

	svcClient, err := service.NewClient("https://"+accountName+".dfs.core.windows.net/", cred, nil)
	_require.NoError(err)

	filesystemName := testcommon.GenerateFileSystemName(testName)
	fsClient := testcommon.CreateNewFileSystem(context.Background(), _require, filesystemName, svcClient)
	defer testcommon.DeleteFileSystem(context.Background(), _require, fsClient)

	// Set current and past time and create key
	currentTime := time.Now().UTC().Add(-10 * time.Second)
	pastTime := currentTime.Add(48 * time.Hour)
	info := service.KeyInfo{
		Start:  to.Ptr(currentTime.UTC().Format(sas.TimeFormat)),
		Expiry: to.Ptr(pastTime.UTC().Format(sas.TimeFormat)),
	}

	udc, err := svcClient.GetUserDelegationCredential(context.Background(), info, nil)
	_require.NoError(err)

	// get permissions and details for sas
	encryptionScope, err := testcommon.GetRequiredEnv(testcommon.DataLakeEncryptionScopeEnvVar)
	_require.Nil(err)

	// Create Blob Signature Values with desired permissions and sign with user delegation credential
	perms := sas.FilePermissions{Read: true, Create: true, Write: true, Move: true, Delete: true, List: true}
	sasQueryParams, err := sas.DatalakeSignatureValues{
		Protocol:        sas.ProtocolHTTPS, // Users MUST use HTTPS (not HTTP)
		StartTime:       time.Now().UTC().Add(time.Second * -10),
		ExpiryTime:      time.Now().UTC().Add(15 * time.Minute), // 15 minutes before expiration
		FileSystemName:  filesystemName,
		Permissions:     perms.String(),
		EncryptionScope: encryptionScope,
	}.SignWithUserDelegation(udc)
	_require.Nil(err)

	sasURL := fsClient.DFSURL() + "/file?" + sasQueryParams.Encode()
	// This URL can be used to authenticate requests now
	srcFileClient, err := file.NewClientWithNoCredential(sasURL, nil)
	_require.NoError(err)

	_, err = srcFileClient.Create(context.Background(), nil)
	_require.NoError(err)

	response, err := srcFileClient.SetMetadata(context.Background(), testcommon.BasicMetadata, nil)
	_require.NoError(err)
	_require.Equal(encryptionScope, *response.EncryptionScope)
}

func (s *RecordedTestSuite) TestFileGetAccessControlWithNilAccessConditions() {
	_require := require.New(s.T())
	testName := s.T().Name()

	filesystemName := testcommon.GenerateFileSystemName(testName)
	fsClient, err := testcommon.GetFileSystemClient(filesystemName, s.T(), testcommon.TestAccountDatalake, nil)
	_require.NoError(err)
	acl := "user::rwx,group::r-x,other::rwx"
	defer testcommon.DeleteFileSystem(context.Background(), _require, fsClient)

	createOpts := &file.CreateOptions{
		ACL: &acl,
	}
	_, err = fsClient.Create(context.Background(), nil)
	_require.NoError(err)

	fileName := testcommon.GenerateFileName(testName)
	fClient, err := testcommon.GetFileClient(filesystemName, fileName, s.T(), testcommon.TestAccountDatalake, nil)
	_require.NoError(err)

	resp, err := fClient.Create(context.Background(), createOpts)
	_require.NoError(err)
	_require.NotNil(resp)

	opts := &file.GetAccessControlOptions{
		AccessConditions: nil,
	}

	getACLResp, err := fClient.GetAccessControl(context.Background(), opts)
	_require.NoError(err)
	_require.Equal(acl, *getACLResp.ACL)
}

func (s *RecordedTestSuite) TestFileGetAccessControlIfModifiedSinceTrue() {
	_require := require.New(s.T())
	testName := s.T().Name()

	filesystemName := testcommon.GenerateFileSystemName(testName)
	fsClient, err := testcommon.GetFileSystemClient(filesystemName, s.T(), testcommon.TestAccountDatalake, nil)
	_require.NoError(err)
	acl := "user::rwx,group::r-x,other::rwx"
	defer testcommon.DeleteFileSystem(context.Background(), _require, fsClient)

	createOpts := &file.CreateOptions{
		ACL: &acl,
	}
	_, err = fsClient.Create(context.Background(), nil)
	_require.NoError(err)

	fileName := testcommon.GenerateFileName(testName)
	fClient, err := testcommon.GetFileClient(filesystemName, fileName, s.T(), testcommon.TestAccountDatalake, nil)
	_require.NoError(err)

	resp, err := fClient.Create(context.Background(), createOpts)
	_require.NoError(err)
	_require.NotNil(resp)

	currentTime := testcommon.GetRelativeTimeFromAnchor(resp.Date, -10)
	opts := &file.GetAccessControlOptions{
		AccessConditions: &file.AccessConditions{
			ModifiedAccessConditions: &file.ModifiedAccessConditions{
				IfModifiedSince: &currentTime,
			},
		},
	}

	getACLResp, err := fClient.GetAccessControl(context.Background(), opts)
	_require.NoError(err)
	_require.Equal(acl, *getACLResp.ACL)
}

func (s *RecordedTestSuite) TestFileGetAccessControlIfModifiedSinceFalse() {
	_require := require.New(s.T())
	testName := s.T().Name()

	filesystemName := testcommon.GenerateFileSystemName(testName)
	fsClient, err := testcommon.GetFileSystemClient(filesystemName, s.T(), testcommon.TestAccountDatalake, nil)
	_require.NoError(err)
	acl := "user::rwx,group::r-x,other::rwx"
	defer testcommon.DeleteFileSystem(context.Background(), _require, fsClient)

	createOpts := &file.CreateOptions{
		ACL: &acl,
	}
	_, err = fsClient.Create(context.Background(), nil)
	_require.NoError(err)

	fileName := testcommon.GenerateFileName(testName)
	fClient, err := testcommon.GetFileClient(filesystemName, fileName, s.T(), testcommon.TestAccountDatalake, nil)
	_require.NoError(err)

	resp, err := fClient.Create(context.Background(), createOpts)
	_require.NoError(err)
	_require.NotNil(resp)
	currentTime := testcommon.GetRelativeTimeFromAnchor(resp.Date, 10)

	opts := &file.GetAccessControlOptions{
		AccessConditions: &file.AccessConditions{
			ModifiedAccessConditions: &file.ModifiedAccessConditions{
				IfModifiedSince: &currentTime,
			},
		},
	}

	_, err = fClient.GetAccessControl(context.Background(), opts)
	_require.Error(err)
	testcommon.ValidateErrorCode(_require, err, datalakeerror.ConditionNotMet)
}

func (s *RecordedTestSuite) TestFileGetAccessControlIfUnmodifiedSinceTrue() {
	_require := require.New(s.T())
	testName := s.T().Name()

	filesystemName := testcommon.GenerateFileSystemName(testName)
	fsClient, err := testcommon.GetFileSystemClient(filesystemName, s.T(), testcommon.TestAccountDatalake, nil)
	_require.NoError(err)
	acl := "user::rwx,group::r-x,other::rwx"
	defer testcommon.DeleteFileSystem(context.Background(), _require, fsClient)

	createOpts := &file.CreateOptions{
		ACL: &acl,
	}
	_, err = fsClient.Create(context.Background(), nil)
	_require.NoError(err)

	fileName := testcommon.GenerateFileName(testName)
	fClient, err := testcommon.GetFileClient(filesystemName, fileName, s.T(), testcommon.TestAccountDatalake, nil)
	_require.NoError(err)

	resp, err := fClient.Create(context.Background(), createOpts)
	_require.NoError(err)
	_require.NotNil(resp)

	currentTime := testcommon.GetRelativeTimeFromAnchor(resp.Date, 10)
	opts := &file.GetAccessControlOptions{
		AccessConditions: &file.AccessConditions{
			ModifiedAccessConditions: &file.ModifiedAccessConditions{
				IfUnmodifiedSince: &currentTime,
			},
		}}

	getACLResp, err := fClient.GetAccessControl(context.Background(), opts)
	_require.NoError(err)
	_require.Equal(acl, *getACLResp.ACL)
}

func (s *RecordedTestSuite) TestFileGetAccessControlIfUnmodifiedSinceFalse() {
	_require := require.New(s.T())
	testName := s.T().Name()

	filesystemName := testcommon.GenerateFileSystemName(testName)
	fsClient, err := testcommon.GetFileSystemClient(filesystemName, s.T(), testcommon.TestAccountDatalake, nil)
	_require.NoError(err)
	acl := "user::rwx,group::r-x,other::rwx"
	defer testcommon.DeleteFileSystem(context.Background(), _require, fsClient)

	createOpts := &file.CreateOptions{
		ACL: &acl,
	}
	_, err = fsClient.Create(context.Background(), nil)
	_require.NoError(err)

	fileName := testcommon.GenerateFileName(testName)
	fClient, err := testcommon.GetFileClient(filesystemName, fileName, s.T(), testcommon.TestAccountDatalake, nil)
	_require.NoError(err)

	resp, err := fClient.Create(context.Background(), createOpts)
	_require.NoError(err)
	_require.NotNil(resp)

	currentTime := testcommon.GetRelativeTimeFromAnchor(resp.Date, -10)

	opts := &file.GetAccessControlOptions{
		AccessConditions: &file.AccessConditions{
			ModifiedAccessConditions: &file.ModifiedAccessConditions{
				IfUnmodifiedSince: &currentTime,
			},
		},
	}

	_, err = fClient.GetAccessControl(context.Background(), opts)
	_require.Error(err)

	testcommon.ValidateErrorCode(_require, err, datalakeerror.ConditionNotMet)
}

func (s *RecordedTestSuite) TestFileGetAccessControlIfETagMatch() {
	_require := require.New(s.T())
	testName := s.T().Name()

	filesystemName := testcommon.GenerateFileSystemName(testName)
	fsClient, err := testcommon.GetFileSystemClient(filesystemName, s.T(), testcommon.TestAccountDatalake, nil)
	_require.NoError(err)
	acl := "user::rwx,group::r-x,other::rwx"
	defer testcommon.DeleteFileSystem(context.Background(), _require, fsClient)

	createOpts := &file.CreateOptions{
		ACL: &acl,
	}
	_, err = fsClient.Create(context.Background(), nil)
	_require.NoError(err)

	fileName := testcommon.GenerateFileName(testName)
	fClient, err := testcommon.GetFileClient(filesystemName, fileName, s.T(), testcommon.TestAccountDatalake, nil)
	_require.NoError(err)

	resp, err := fClient.Create(context.Background(), createOpts)
	_require.NoError(err)
	_require.NotNil(resp)
	etag := resp.ETag

	opts := &file.GetAccessControlOptions{
		AccessConditions: &file.AccessConditions{
			ModifiedAccessConditions: &file.ModifiedAccessConditions{
				IfMatch: etag,
			},
		},
	}

	getACLResp, err := fClient.GetAccessControl(context.Background(), opts)
	_require.NoError(err)
	_require.Equal(acl, *getACLResp.ACL)
}

func (s *RecordedTestSuite) TestFileGetAccessControlIfETagMatchFalse() {
	_require := require.New(s.T())
	testName := s.T().Name()

	filesystemName := testcommon.GenerateFileSystemName(testName)
	fsClient, err := testcommon.GetFileSystemClient(filesystemName, s.T(), testcommon.TestAccountDatalake, nil)
	_require.NoError(err)
	acl := "user::rwx,group::r-x,other::rwx"
	defer testcommon.DeleteFileSystem(context.Background(), _require, fsClient)

	createOpts := &file.CreateOptions{
		ACL: &acl,
	}
	_, err = fsClient.Create(context.Background(), nil)
	_require.NoError(err)

	fileName := testcommon.GenerateFileName(testName)
	fClient, err := testcommon.GetFileClient(filesystemName, fileName, s.T(), testcommon.TestAccountDatalake, nil)
	_require.NoError(err)

	resp, err := fClient.Create(context.Background(), createOpts)
	_require.NoError(err)
	_require.NotNil(resp)

	etag := resp.ETag
	opts := &file.GetAccessControlOptions{
		AccessConditions: &file.AccessConditions{
			ModifiedAccessConditions: &file.ModifiedAccessConditions{
				IfNoneMatch: etag,
			},
		}}

	_, err = fClient.GetAccessControl(context.Background(), opts)
	_require.Error(err)
	testcommon.ValidateErrorCode(_require, err, datalakeerror.ConditionNotMet)
}

func (s *RecordedTestSuite) TestFileUpdateAccessControl() {
	_require := require.New(s.T())
	testName := s.T().Name()

	filesystemName := testcommon.GenerateFileSystemName(testName)
	fsClient, err := testcommon.GetFileSystemClient(filesystemName, s.T(), testcommon.TestAccountDatalake, nil)
	_require.NoError(err)
	acl := "user::rwx,group::r-x,other::rwx"
	acl1 := "user::rwx,group::r--,other::r--"
	defer testcommon.DeleteFileSystem(context.Background(), _require, fsClient)

	createOpts := &file.CreateOptions{
		ACL: &acl,
	}
	_, err = fsClient.Create(context.Background(), nil)
	_require.NoError(err)

	fileName := testcommon.GenerateFileName(testName)
	fClient, err := testcommon.GetFileClient(filesystemName, fileName, s.T(), testcommon.TestAccountDatalake, nil)
	_require.NoError(err)

	resp, err := fClient.Create(context.Background(), createOpts)
	_require.NoError(err)
	_require.NotNil(resp)

	_, err = fClient.UpdateAccessControl(context.Background(), acl1, nil)
	_require.NoError(err)

	getACLResp, err := fClient.GetAccessControl(context.Background(), nil)
	_require.NoError(err)
	_require.Equal(acl1, *getACLResp.ACL)
}

func (s *RecordedTestSuite) TestFileRemoveAccessControl() {
	_require := require.New(s.T())
	testName := s.T().Name()

	filesystemName := testcommon.GenerateFileSystemName(testName)
	fsClient, err := testcommon.GetFileSystemClient(filesystemName, s.T(), testcommon.TestAccountDatalake, nil)
	_require.NoError(err)
	acl := "mask," + "default:user,default:group," +
		"user:ec3595d6-2c17-4696-8caa-7e139758d24a,group:ec3595d6-2c17-4696-8caa-7e139758d24a," +
		"default:user:ec3595d6-2c17-4696-8caa-7e139758d24a,default:group:ec3595d6-2c17-4696-8caa-7e139758d24a"
	defer testcommon.DeleteFileSystem(context.Background(), _require, fsClient)

	_, err = fsClient.Create(context.Background(), nil)
	_require.NoError(err)

	fileName := testcommon.GenerateFileName(testName)
	fClient, err := testcommon.GetFileClient(filesystemName, fileName, s.T(), testcommon.TestAccountDatalake, nil)
	_require.NoError(err)

	resp, err := fClient.Create(context.Background(), nil)
	_require.NoError(err)
	_require.NotNil(resp)

	_, err = fClient.RemoveAccessControl(context.Background(), acl, nil)
	_require.NoError(err)
}

func (s *RecordedTestSuite) TestFileSetMetadataWithBasicMetadata() {
	_require := require.New(s.T())
	testName := s.T().Name()

	filesystemName := testcommon.GenerateFileSystemName(testName)
	fsClient, err := testcommon.GetFileSystemClient(filesystemName, s.T(), testcommon.TestAccountDatalake, nil)
	_require.NoError(err)
	defer testcommon.DeleteFileSystem(context.Background(), _require, fsClient)

	_, err = fsClient.Create(context.Background(), nil)
	_require.NoError(err)

	fileName := testcommon.GenerateFileName(testName)
	fClient, err := testcommon.GetFileClient(filesystemName, fileName, s.T(), testcommon.TestAccountDatalake, nil)
	_require.NoError(err)

	defer testcommon.DeleteFile(context.Background(), _require, fClient)

	resp, err := fClient.Create(context.Background(), nil)
	_require.NoError(err)
	_require.NotNil(resp)

	_, err = fClient.SetMetadata(context.Background(), testcommon.BasicMetadata, nil)
	_require.NoError(err)
}

func (s *RecordedTestSuite) TestFileSetMetadataWithAccessConditions() {
	_require := require.New(s.T())
	testName := s.T().Name()

	filesystemName := testcommon.GenerateFileSystemName(testName)
	fsClient, err := testcommon.GetFileSystemClient(filesystemName, s.T(), testcommon.TestAccountDatalake, nil)
	_require.NoError(err)
	defer testcommon.DeleteFileSystem(context.Background(), _require, fsClient)

	_, err = fsClient.Create(context.Background(), nil)
	_require.NoError(err)

	fileName := testcommon.GenerateFileName(testName)
	fClient, err := testcommon.GetFileClient(filesystemName, fileName, s.T(), testcommon.TestAccountDatalake, nil)
	_require.NoError(err)

	defer testcommon.DeleteFile(context.Background(), _require, fClient)

	resp, err := fClient.Create(context.Background(), nil)
	_require.NoError(err)
	_require.NotNil(resp)

	currentTime := testcommon.GetRelativeTimeFromAnchor(resp.Date, -10)

	opts := &file.SetMetadataOptions{
		AccessConditions: &file.AccessConditions{
			ModifiedAccessConditions: &file.ModifiedAccessConditions{
				IfModifiedSince: &currentTime,
			},
		},
	}
	_, err = fClient.SetMetadata(context.Background(), testcommon.BasicMetadata, opts)
	_require.NoError(err)
}

func (s *RecordedTestSuite) TestFileSetMetadataWithCPK() {
	_require := require.New(s.T())
	testName := s.T().Name()

	filesystemName := testcommon.GenerateFileSystemName(testName)
	fsClient, err := testcommon.GetFileSystemClient(filesystemName, s.T(), testcommon.TestAccountDatalake, nil)
	_require.NoError(err)
	defer testcommon.DeleteFileSystem(context.Background(), _require, fsClient)

	_, err = fsClient.Create(context.Background(), nil)
	_require.NoError(err)

	fileName := testcommon.GenerateFileName(testName)
	fClient, err := testcommon.GetFileClient(filesystemName, fileName, s.T(), testcommon.TestAccountDatalake, nil)
	_require.NoError(err)

	defer testcommon.DeleteFile(context.Background(), _require, fClient)

	resp, err := fClient.Create(context.Background(), &file.CreateOptions{CPKInfo: &testcommon.TestCPKByValue})
	_require.NoError(err)
	_require.NotNil(resp)

	opts := &file.SetMetadataOptions{
		CPKInfo: &testcommon.TestCPKByValue,
	}
	res, err := fClient.SetMetadata(context.Background(), testcommon.BasicMetadata, opts)
	_require.NoError(err)
	_require.Equal(*(res.IsServerEncrypted), true)
	_require.Equal(res.EncryptionKeySHA256, testcommon.TestCPKByValue.EncryptionKeySHA256)
}

func validatePropertiesSet(_require *require.Assertions, fileClient *file.Client, disposition string) {
	resp, err := fileClient.GetProperties(context.Background(), nil)
	_require.NoError(err)
	_require.Equal(*resp.ContentDisposition, disposition)
}

func (s *RecordedTestSuite) TestFileSetHTTPHeaders() {
	_require := require.New(s.T())
	testName := s.T().Name()

	filesystemName := testcommon.GenerateFileSystemName(testName)
	fsClient, err := testcommon.GetFileSystemClient(filesystemName, s.T(), testcommon.TestAccountDatalake, nil)
	_require.NoError(err)
	defer testcommon.DeleteFileSystem(context.Background(), _require, fsClient)

	_, err = fsClient.Create(context.Background(), nil)
	_require.NoError(err)

	fileName := testcommon.GenerateFileName(testName)
	fClient, err := testcommon.GetFileClient(filesystemName, fileName, s.T(), testcommon.TestAccountDatalake, nil)
	_require.NoError(err)

	resp, err := fClient.Create(context.Background(), nil)
	_require.NoError(err)
	_require.NotNil(resp)

	_, err = fClient.SetHTTPHeaders(context.Background(), testcommon.BasicHeaders, nil)
	_require.NoError(err)
	validatePropertiesSet(_require, fClient, *testcommon.BasicHeaders.ContentDisposition)
}

func (s *RecordedTestSuite) TestFileSetHTTPHeadersWithNilAccessConditions() {
	_require := require.New(s.T())
	testName := s.T().Name()

	filesystemName := testcommon.GenerateFileSystemName(testName)
	fsClient, err := testcommon.GetFileSystemClient(filesystemName, s.T(), testcommon.TestAccountDatalake, nil)
	_require.NoError(err)
	defer testcommon.DeleteFileSystem(context.Background(), _require, fsClient)

	_, err = fsClient.Create(context.Background(), nil)
	_require.NoError(err)

	fileName := testcommon.GenerateFileName(testName)
	fClient, err := testcommon.GetFileClient(filesystemName, fileName, s.T(), testcommon.TestAccountDatalake, nil)
	_require.NoError(err)

	resp, err := fClient.Create(context.Background(), nil)
	_require.NoError(err)
	_require.NotNil(resp)

	opts := &file.SetHTTPHeadersOptions{
		AccessConditions: nil,
	}

	_, err = fClient.SetHTTPHeaders(context.Background(), testcommon.BasicHeaders, opts)
	_require.NoError(err)
	validatePropertiesSet(_require, fClient, *testcommon.BasicHeaders.ContentDisposition)
}

func (s *RecordedTestSuite) TestFileSetHTTPHeadersIfModifiedSinceTrue() {
	_require := require.New(s.T())
	testName := s.T().Name()

	filesystemName := testcommon.GenerateFileSystemName(testName)
	fsClient, err := testcommon.GetFileSystemClient(filesystemName, s.T(), testcommon.TestAccountDatalake, nil)
	_require.NoError(err)
	defer testcommon.DeleteFileSystem(context.Background(), _require, fsClient)

	_, err = fsClient.Create(context.Background(), nil)
	_require.NoError(err)

	fileName := testcommon.GenerateFileName(testName)
	fClient, err := testcommon.GetFileClient(filesystemName, fileName, s.T(), testcommon.TestAccountDatalake, nil)
	_require.NoError(err)

	resp, err := fClient.Create(context.Background(), nil)
	_require.NoError(err)
	_require.NotNil(resp)

	currentTime := testcommon.GetRelativeTimeFromAnchor(resp.Date, -10)

	opts := &file.SetHTTPHeadersOptions{
		AccessConditions: &file.AccessConditions{
			ModifiedAccessConditions: &file.ModifiedAccessConditions{
				IfModifiedSince: &currentTime,
			},
		},
	}
	_, err = fClient.SetHTTPHeaders(context.Background(), testcommon.BasicHeaders, opts)
	_require.NoError(err)
	validatePropertiesSet(_require, fClient, *testcommon.BasicHeaders.ContentDisposition)
}

func (s *RecordedTestSuite) TestFileSetHTTPHeadersIfModifiedSinceFalse() {
	_require := require.New(s.T())
	testName := s.T().Name()

	filesystemName := testcommon.GenerateFileSystemName(testName)
	fsClient, err := testcommon.GetFileSystemClient(filesystemName, s.T(), testcommon.TestAccountDatalake, nil)
	_require.NoError(err)
	defer testcommon.DeleteFileSystem(context.Background(), _require, fsClient)

	_, err = fsClient.Create(context.Background(), nil)
	_require.NoError(err)

	fileName := testcommon.GenerateFileName(testName)
	fClient, err := testcommon.GetFileClient(filesystemName, fileName, s.T(), testcommon.TestAccountDatalake, nil)
	_require.NoError(err)

	resp, err := fClient.Create(context.Background(), nil)
	_require.NoError(err)
	_require.NotNil(resp)

	currentTime := testcommon.GetRelativeTimeFromAnchor(resp.Date, 10)

	opts := &file.SetHTTPHeadersOptions{
		AccessConditions: &file.AccessConditions{
			ModifiedAccessConditions: &file.ModifiedAccessConditions{
				IfModifiedSince: &currentTime,
			},
		},
	}
	_, err = fClient.SetHTTPHeaders(context.Background(), testcommon.BasicHeaders, opts)
	_require.Error(err)
	testcommon.ValidateErrorCode(_require, err, datalakeerror.ConditionNotMet)
}

func (s *RecordedTestSuite) TestFileSetHTTPHeadersIfUnmodifiedSinceTrue() {
	_require := require.New(s.T())
	testName := s.T().Name()

	filesystemName := testcommon.GenerateFileSystemName(testName)
	fsClient, err := testcommon.GetFileSystemClient(filesystemName, s.T(), testcommon.TestAccountDatalake, nil)
	_require.NoError(err)
	defer testcommon.DeleteFileSystem(context.Background(), _require, fsClient)

	_, err = fsClient.Create(context.Background(), nil)
	_require.NoError(err)

	fileName := testcommon.GenerateFileName(testName)
	fClient, err := testcommon.GetFileClient(filesystemName, fileName, s.T(), testcommon.TestAccountDatalake, nil)
	_require.NoError(err)

	resp, err := fClient.Create(context.Background(), nil)
	_require.NoError(err)
	_require.NotNil(resp)

	currentTime := testcommon.GetRelativeTimeFromAnchor(resp.Date, 10)

	opts := &file.SetHTTPHeadersOptions{
		AccessConditions: &file.AccessConditions{
			ModifiedAccessConditions: &file.ModifiedAccessConditions{
				IfUnmodifiedSince: &currentTime,
			},
		},
	}
	_, err = fClient.SetHTTPHeaders(context.Background(), testcommon.BasicHeaders, opts)
	_require.NoError(err)
	validatePropertiesSet(_require, fClient, *testcommon.BasicHeaders.ContentDisposition)
}

func (s *RecordedTestSuite) TestFileSetHTTPHeadersIfUnmodifiedSinceFalse() {
	_require := require.New(s.T())
	testName := s.T().Name()

	filesystemName := testcommon.GenerateFileSystemName(testName)
	fsClient, err := testcommon.GetFileSystemClient(filesystemName, s.T(), testcommon.TestAccountDatalake, nil)
	_require.NoError(err)
	defer testcommon.DeleteFileSystem(context.Background(), _require, fsClient)

	_, err = fsClient.Create(context.Background(), nil)
	_require.NoError(err)

	fileName := testcommon.GenerateFileName(testName)
	fClient, err := testcommon.GetFileClient(filesystemName, fileName, s.T(), testcommon.TestAccountDatalake, nil)
	_require.NoError(err)

	resp, err := fClient.Create(context.Background(), nil)
	_require.NoError(err)
	_require.NotNil(resp)

	currentTime := testcommon.GetRelativeTimeFromAnchor(resp.Date, -10)

	opts := &file.SetHTTPHeadersOptions{
		AccessConditions: &file.AccessConditions{
			ModifiedAccessConditions: &file.ModifiedAccessConditions{
				IfUnmodifiedSince: &currentTime,
			},
		},
	}
	_, err = fClient.SetHTTPHeaders(context.Background(), testcommon.BasicHeaders, opts)
	_require.Error(err)
	testcommon.ValidateErrorCode(_require, err, datalakeerror.ConditionNotMet)
}

func (s *RecordedTestSuite) TestFileSetHTTPHeadersIfETagMatch() {
	_require := require.New(s.T())
	testName := s.T().Name()

	filesystemName := testcommon.GenerateFileSystemName(testName)
	fsClient, err := testcommon.GetFileSystemClient(filesystemName, s.T(), testcommon.TestAccountDatalake, nil)
	_require.NoError(err)
	defer testcommon.DeleteFileSystem(context.Background(), _require, fsClient)

	_, err = fsClient.Create(context.Background(), nil)
	_require.NoError(err)

	fileName := testcommon.GenerateFileName(testName)
	fClient, err := testcommon.GetFileClient(filesystemName, fileName, s.T(), testcommon.TestAccountDatalake, nil)
	_require.NoError(err)

	resp, err := fClient.Create(context.Background(), nil)
	_require.NoError(err)
	_require.NotNil(resp)

	etag := resp.ETag

	opts := &file.SetHTTPHeadersOptions{
		AccessConditions: &file.AccessConditions{
			ModifiedAccessConditions: &file.ModifiedAccessConditions{
				IfMatch: etag,
			},
		}}
	_, err = fClient.SetHTTPHeaders(context.Background(), testcommon.BasicHeaders, opts)
	_require.NoError(err)
	validatePropertiesSet(_require, fClient, *testcommon.BasicHeaders.ContentDisposition)
}

func (s *RecordedTestSuite) TestFileSetHTTPHeadersIfETagMatchFalse() {
	_require := require.New(s.T())
	testName := s.T().Name()

	filesystemName := testcommon.GenerateFileSystemName(testName)
	fsClient, err := testcommon.GetFileSystemClient(filesystemName, s.T(), testcommon.TestAccountDatalake, nil)
	_require.NoError(err)
	defer testcommon.DeleteFileSystem(context.Background(), _require, fsClient)

	_, err = fsClient.Create(context.Background(), nil)
	_require.NoError(err)

	fileName := testcommon.GenerateFileName(testName)
	fClient, err := testcommon.GetFileClient(filesystemName, fileName, s.T(), testcommon.TestAccountDatalake, nil)
	_require.NoError(err)

	resp, err := fClient.Create(context.Background(), nil)
	_require.NoError(err)
	_require.NotNil(resp)

	etag := resp.ETag

	opts := &file.SetHTTPHeadersOptions{
		AccessConditions: &file.AccessConditions{
			ModifiedAccessConditions: &file.ModifiedAccessConditions{
				IfNoneMatch: etag,
			},
		},
	}
	_, err = fClient.SetHTTPHeaders(context.Background(), testcommon.BasicHeaders, opts)
	_require.Error(err)
	testcommon.ValidateErrorCode(_require, err, datalakeerror.ConditionNotMet)
}

func (s *UnrecordedTestSuite) TestFileRenameUsingSAS() {
	_require := require.New(s.T())
	testName := s.T().Name()

	cred, err := testcommon.GetGenericSharedKeyCredential(testcommon.TestAccountDatalake)
	_require.NoError(err)

	filesystemName := testcommon.GenerateFileSystemName(testName)
	fsClient, err := testcommon.GetFileSystemClient(filesystemName, s.T(), testcommon.TestAccountDatalake, nil)
	_require.NoError(err)
	defer testcommon.DeleteFileSystem(context.Background(), _require, fsClient)

	_, err = fsClient.Create(context.Background(), nil)
	_require.NoError(err)

	perms := sas.FilePermissions{Read: true, Create: true, Write: true, Move: true, Delete: true, List: true}
	sasQueryParams, err := sas.DatalakeSignatureValues{
		Protocol:       sas.ProtocolHTTPS,                    // Users MUST use HTTPS (not HTTP)
		ExpiryTime:     time.Now().UTC().Add(48 * time.Hour), // 48-hours before expiration
		FileSystemName: filesystemName,
		Permissions:    perms.String(),
	}.SignWithSharedKey(cred)
	_require.NoError(err)

	sasToken := sasQueryParams.Encode()

	srcFileClient, err := file.NewClientWithNoCredential(fsClient.DFSURL()+"/file1?"+sasToken, nil)
	_require.NoError(err)

	_, err = srcFileClient.Create(context.Background(), nil)
	_require.NoError(err)

	destPathWithSAS := "file2?" + sasToken
	_, err = srcFileClient.Rename(context.Background(), destPathWithSAS, nil)
	_require.NoError(err)

	_, err = srcFileClient.GetProperties(context.Background(), nil)
	_require.Error(err)
	testcommon.ValidateErrorCode(_require, err, datalakeerror.PathNotFound)
}

func (s *RecordedTestSuite) TestRenameNoOptions() {
	_require := require.New(s.T())
	testName := s.T().Name()

	filesystemName := testcommon.GenerateFileSystemName(testName)
	fsClient, err := testcommon.GetFileSystemClient(filesystemName, s.T(), testcommon.TestAccountDatalake, nil)
	_require.NoError(err)
	defer testcommon.DeleteFileSystem(context.Background(), _require, fsClient)

	_, err = fsClient.Create(context.Background(), nil)
	_require.NoError(err)

	fileName := testcommon.GenerateFileName(testName)
	fClient, err := testcommon.GetFileClient(filesystemName, fileName, s.T(), testcommon.TestAccountDatalake, nil)
	_require.NoError(err)

	resp, err := fClient.Create(context.Background(), nil)
	_require.NoError(err)
	_require.NotNil(resp)

	_, err = fClient.Rename(context.Background(), "newName", nil)
	_require.NoError(err)
}

func (s *RecordedTestSuite) TestRenameFileWithCPK() {
	_require := require.New(s.T())
	testName := s.T().Name()

	filesystemName := testcommon.GenerateFileSystemName(testName)
	fsClient, err := testcommon.GetFileSystemClient(filesystemName, s.T(), testcommon.TestAccountDatalake, nil)
	_require.NoError(err)
	defer testcommon.DeleteFileSystem(context.Background(), _require, fsClient)

	_, err = fsClient.Create(context.Background(), nil)
	_require.NoError(err)

	fileName := testcommon.GenerateFileName(testName)
	fClient, err := testcommon.GetFileClient(filesystemName, fileName, s.T(), testcommon.TestAccountDatalake, nil)
	_require.NoError(err)

	resp, err := fClient.Create(context.Background(), nil)
	_require.NoError(err)
	_require.NotNil(resp)

	renameFileOpts := &file.RenameOptions{
		CPKInfo: &testcommon.TestCPKByValue,
	}

	_, err = fClient.Rename(context.Background(), "newName", renameFileOpts)
	_require.NoError(err)
}

func (s *RecordedTestSuite) TestRenameFileWithNilAccessConditions() {
	_require := require.New(s.T())
	testName := s.T().Name()

	filesystemName := testcommon.GenerateFileSystemName(testName)
	fsClient, err := testcommon.GetFileSystemClient(filesystemName, s.T(), testcommon.TestAccountDatalake, nil)
	_require.NoError(err)
	defer testcommon.DeleteFileSystem(context.Background(), _require, fsClient)

	_, err = fsClient.Create(context.Background(), nil)
	_require.NoError(err)

	fileName := testcommon.GenerateFileName(testName)
	fClient, err := testcommon.GetFileClient(filesystemName, fileName, s.T(), testcommon.TestAccountDatalake, nil)
	_require.NoError(err)

	resp, err := fClient.Create(context.Background(), nil)
	_require.NoError(err)
	_require.NotNil(resp)

	renameFileOpts := &file.RenameOptions{
		AccessConditions: nil,
	}

	//resp1, err := fClient.Rename(context.Background(), "newName", renameFileOpts)
	_, err = fClient.Rename(context.Background(), "newName", renameFileOpts)
	_require.NoError(err)
	//_require.NotNil(resp1)
	//_require.Contains(resp1.NewFileClient.DFSURL(), "newName")
}

func (s *RecordedTestSuite) TestRenameFileIfModifiedSinceTrue() {
	_require := require.New(s.T())
	testName := s.T().Name()

	filesystemName := testcommon.GenerateFileSystemName(testName)
	fsClient, err := testcommon.GetFileSystemClient(filesystemName, s.T(), testcommon.TestAccountDatalake, nil)
	_require.NoError(err)
	defer testcommon.DeleteFileSystem(context.Background(), _require, fsClient)

	_, err = fsClient.Create(context.Background(), nil)
	_require.NoError(err)

	fileName := testcommon.GenerateFileName(testName)
	fClient, err := testcommon.GetFileClient(filesystemName, fileName, s.T(), testcommon.TestAccountDatalake, nil)
	_require.NoError(err)

	resp, err := fClient.Create(context.Background(), nil)
	_require.NoError(err)
	_require.NotNil(resp)

	currentTime := testcommon.GetRelativeTimeFromAnchor(resp.Date, -10)

	renameFileOpts := &file.RenameOptions{
		SourceAccessConditions: &file.SourceAccessConditions{
			SourceModifiedAccessConditions: &file.SourceModifiedAccessConditions{
				SourceIfModifiedSince: &currentTime,
			},
		},
	}
	//resp1, err := fClient.Rename(context.Background(), "newName", renameFileOpts)
	_, err = fClient.Rename(context.Background(), "newName", renameFileOpts)
	_require.NoError(err)
	//_require.NotNil(resp1)
	//_require.Contains(resp1.NewFileClient.DFSURL(), "newName")
}

func (s *RecordedTestSuite) TestRenameFileIfModifiedSinceFalse() {
	_require := require.New(s.T())
	testName := s.T().Name()

	filesystemName := testcommon.GenerateFileSystemName(testName)
	fsClient, err := testcommon.GetFileSystemClient(filesystemName, s.T(), testcommon.TestAccountDatalake, nil)
	_require.NoError(err)
	defer testcommon.DeleteFileSystem(context.Background(), _require, fsClient)

	_, err = fsClient.Create(context.Background(), nil)
	_require.NoError(err)

	fileName := testcommon.GenerateFileName(testName)
	fClient, err := testcommon.GetFileClient(filesystemName, fileName, s.T(), testcommon.TestAccountDatalake, nil)
	_require.NoError(err)

	resp, err := fClient.Create(context.Background(), nil)
	_require.NoError(err)
	_require.NotNil(resp)

	currentTime := testcommon.GetRelativeTimeFromAnchor(resp.Date, 10)

	renameFileOpts := &file.RenameOptions{
		SourceAccessConditions: &file.SourceAccessConditions{
			SourceModifiedAccessConditions: &file.SourceModifiedAccessConditions{
				SourceIfModifiedSince: &currentTime,
			},
		},
	}

	//_, err = fClient.Rename(context.Background(), "newName", renameFileOpts)
	_, err = fClient.Rename(context.Background(), "newName", renameFileOpts)

	_require.Error(err)
	testcommon.ValidateErrorCode(_require, err, datalakeerror.SourceConditionNotMet)
}

func (s *RecordedTestSuite) TestRenameFileIfUnmodifiedSinceTrue() {
	_require := require.New(s.T())
	testName := s.T().Name()

	filesystemName := testcommon.GenerateFileSystemName(testName)
	fsClient, err := testcommon.GetFileSystemClient(filesystemName, s.T(), testcommon.TestAccountDatalake, nil)
	_require.NoError(err)
	defer testcommon.DeleteFileSystem(context.Background(), _require, fsClient)

	_, err = fsClient.Create(context.Background(), nil)
	_require.NoError(err)

	fileName := testcommon.GenerateFileName(testName)
	fClient, err := testcommon.GetFileClient(filesystemName, fileName, s.T(), testcommon.TestAccountDatalake, nil)
	_require.NoError(err)

	resp, err := fClient.Create(context.Background(), nil)
	_require.NoError(err)
	_require.NotNil(resp)

	currentTime := testcommon.GetRelativeTimeFromAnchor(resp.Date, 10)

	renameFileOpts := &file.RenameOptions{
		SourceAccessConditions: &file.SourceAccessConditions{
			SourceModifiedAccessConditions: &file.SourceModifiedAccessConditions{
				SourceIfUnmodifiedSince: &currentTime,
			},
		},
	}

	//resp1, err := fClient.Rename(context.Background(), "newName", renameFileOpts)
	_, err = fClient.Rename(context.Background(), "newName", renameFileOpts)
	_require.NoError(err)
	//_require.NotNil(resp1)
	//_require.Contains(resp1.NewFileClient.DFSURL(), "newName")
}

func (s *RecordedTestSuite) TestRenameFileIfUnmodifiedSinceFalse() {
	_require := require.New(s.T())
	testName := s.T().Name()

	filesystemName := testcommon.GenerateFileSystemName(testName)
	fsClient, err := testcommon.GetFileSystemClient(filesystemName, s.T(), testcommon.TestAccountDatalake, nil)
	_require.NoError(err)
	defer testcommon.DeleteFileSystem(context.Background(), _require, fsClient)

	_, err = fsClient.Create(context.Background(), nil)
	_require.NoError(err)

	fileName := testcommon.GenerateFileName(testName)
	fClient, err := testcommon.GetFileClient(filesystemName, fileName, s.T(), testcommon.TestAccountDatalake, nil)
	_require.NoError(err)

	resp, err := fClient.Create(context.Background(), nil)
	_require.NoError(err)
	_require.NotNil(resp)

	currentTime := testcommon.GetRelativeTimeFromAnchor(resp.Date, -10)

	renameFileOpts := &file.RenameOptions{
		SourceAccessConditions: &file.SourceAccessConditions{
			SourceModifiedAccessConditions: &file.SourceModifiedAccessConditions{
				SourceIfUnmodifiedSince: &currentTime,
			},
		},
	}

	//_, err = fClient.Rename(context.Background(), "newName", renameFileOpts)
	_, err = fClient.Rename(context.Background(), "newName", renameFileOpts)

	_require.Error(err)
	testcommon.ValidateErrorCode(_require, err, datalakeerror.SourceConditionNotMet)
}

func (s *RecordedTestSuite) TestRenameFileIfETagMatch() {
	_require := require.New(s.T())
	testName := s.T().Name()

	filesystemName := testcommon.GenerateFileSystemName(testName)
	fsClient, err := testcommon.GetFileSystemClient(filesystemName, s.T(), testcommon.TestAccountDatalake, nil)
	_require.NoError(err)
	defer testcommon.DeleteFileSystem(context.Background(), _require, fsClient)

	_, err = fsClient.Create(context.Background(), nil)
	_require.NoError(err)

	fileName := testcommon.GenerateFileName(testName)
	fClient, err := testcommon.GetFileClient(filesystemName, fileName, s.T(), testcommon.TestAccountDatalake, nil)
	_require.NoError(err)

	resp, err := fClient.Create(context.Background(), nil)
	_require.NoError(err)
	_require.NotNil(resp)

	etag := resp.ETag

	renameFileOpts := &file.RenameOptions{
		SourceAccessConditions: &file.SourceAccessConditions{
			SourceModifiedAccessConditions: &file.SourceModifiedAccessConditions{
				SourceIfMatch: etag,
			},
		},
	}

	//resp1, err := fClient.Rename(context.Background(), "newName", renameFileOpts)
	_, err = fClient.Rename(context.Background(), "newName", renameFileOpts)
	_require.NoError(err)
	//_require.NotNil(resp1)
	//_require.Contains(resp1.NewFileClient.DFSURL(), "newName")
}

func (s *RecordedTestSuite) TestRenameFileIfETagMatchFalse() {
	_require := require.New(s.T())
	testName := s.T().Name()

	filesystemName := testcommon.GenerateFileSystemName(testName)
	fsClient, err := testcommon.GetFileSystemClient(filesystemName, s.T(), testcommon.TestAccountDatalake, nil)
	_require.NoError(err)
	defer testcommon.DeleteFileSystem(context.Background(), _require, fsClient)

	_, err = fsClient.Create(context.Background(), nil)
	_require.NoError(err)

	fileName := testcommon.GenerateFileName(testName)
	fClient, err := testcommon.GetFileClient(filesystemName, fileName, s.T(), testcommon.TestAccountDatalake, nil)
	_require.NoError(err)

	resp, err := fClient.Create(context.Background(), nil)
	_require.NoError(err)
	_require.NotNil(resp)

	etag := resp.ETag

	renameFileOpts := &file.RenameOptions{
		SourceAccessConditions: &file.SourceAccessConditions{
			SourceModifiedAccessConditions: &file.SourceModifiedAccessConditions{
				SourceIfNoneMatch: etag,
			},
		},
	}

	//_, err = fClient.Rename(context.Background(), "newName", renameFileOpts)
	_, err = fClient.Rename(context.Background(), "newName", renameFileOpts)

	_require.Error(err)
	testcommon.ValidateErrorCode(_require, err, datalakeerror.SourceConditionNotMet)
}

func (s *UnrecordedTestSuite) TestFileUploadDownloadStream() {
	_require := require.New(s.T())
	testName := s.T().Name()

	filesystemName := testcommon.GenerateFileSystemName(testName)
	fsClient, err := testcommon.GetFileSystemClient(filesystemName, s.T(), testcommon.TestAccountDatalake, nil)
	_require.NoError(err)
	defer testcommon.DeleteFileSystem(context.Background(), _require, fsClient)

	_, err = fsClient.Create(context.Background(), nil)
	_require.NoError(err)

	var fileSize int64 = 100 * 1024 * 1024
	fileName := testcommon.GenerateFileName(testName)
	fClient, err := testcommon.GetFileClient(filesystemName, fileName, s.T(), testcommon.TestAccountDatalake, nil)
	_require.NoError(err)

	resp, err := fClient.Create(context.Background(), nil)
	_require.NoError(err)
	_require.NotNil(resp)

	content := make([]byte, fileSize)
	_, err = rand.Read(content)
	_require.NoError(err)
	md5Value := md5.Sum(content)
	contentMD5 := md5Value[:]

	err = fClient.UploadStream(context.Background(), streaming.NopCloser(bytes.NewReader(content)), &file.UploadStreamOptions{
		Concurrency: 5,
		ChunkSize:   4 * 1024 * 1024,
	})
	_require.NoError(err)

	gResp2, err := fClient.GetProperties(context.Background(), nil)
	_require.NoError(err)
	_require.Equal(*gResp2.ContentLength, fileSize)

	dResp, err := fClient.DownloadStream(context.Background(), nil)
	_require.NoError(err)

	data, err := io.ReadAll(dResp.Body)
	_require.NoError(err)

	downloadedMD5Value := md5.Sum(data)
	downloadedContentMD5 := downloadedMD5Value[:]

	_require.EqualValues(downloadedContentMD5, contentMD5)

}

func (s *RecordedTestSuite) TestFileUploadDownloadSmallStream() {
	_require := require.New(s.T())
	testName := s.T().Name()

	filesystemName := testcommon.GenerateFileSystemName(testName)
	fsClient, err := testcommon.GetFileSystemClient(filesystemName, s.T(), testcommon.TestAccountDatalake, nil)
	_require.NoError(err)
	defer testcommon.DeleteFileSystem(context.Background(), _require, fsClient)

	_, err = fsClient.Create(context.Background(), nil)
	_require.NoError(err)

	var fileSize int64 = 10 * 1024
	fileName := testcommon.GenerateFileName(testName)
	fClient, err := testcommon.GetFileClient(filesystemName, fileName, s.T(), testcommon.TestAccountDatalake, nil)
	_require.NoError(err)

	resp, err := fClient.Create(context.Background(), nil)
	_require.NoError(err)
	_require.NotNil(resp)

	_, content := testcommon.GenerateData(int(fileSize))
	md5Value := md5.Sum(content)
	contentMD5 := md5Value[:]

	err = fClient.UploadStream(context.Background(), streaming.NopCloser(bytes.NewReader(content)), &file.UploadStreamOptions{
		Concurrency: 5,
		ChunkSize:   2 * 1024,
	})
	_require.NoError(err)

	dResp, err := fClient.DownloadStream(context.Background(), nil)
	_require.NoError(err)

	data, err := io.ReadAll(dResp.Body)
	_require.NoError(err)

	downloadedMD5Value := md5.Sum(data)
	downloadedContentMD5 := downloadedMD5Value[:]

	_require.EqualValues(downloadedContentMD5, contentMD5)

	gResp2, err := fClient.GetProperties(context.Background(), nil)
	_require.NoError(err)
	_require.Equal(*gResp2.ContentLength, fileSize)
}

func (s *RecordedTestSuite) TestFileUploadTinyStream() {
	_require := require.New(s.T())
	testName := s.T().Name()

	filesystemName := testcommon.GenerateFileSystemName(testName)
	fsClient, err := testcommon.GetFileSystemClient(filesystemName, s.T(), testcommon.TestAccountDatalake, nil)
	_require.NoError(err)
	defer testcommon.DeleteFileSystem(context.Background(), _require, fsClient)

	_, err = fsClient.Create(context.Background(), nil)
	_require.NoError(err)

	var fileSize int64 = 4
	fileName := testcommon.GenerateFileName(testName)
	fClient, err := testcommon.GetFileClient(filesystemName, fileName, s.T(), testcommon.TestAccountDatalake, nil)
	_require.NoError(err)

	resp, err := fClient.Create(context.Background(), nil)
	_require.NoError(err)
	_require.NotNil(resp)

	_, content := testcommon.GenerateData(int(fileSize))
	md5Value := md5.Sum(content)
	contentMD5 := md5Value[:]

	err = fClient.UploadStream(context.Background(), streaming.NopCloser(bytes.NewReader(content)), &file.UploadStreamOptions{
		Concurrency: 5,
		ChunkSize:   2 * 1024,
	})
	_require.NoError(err)

	gResp2, err := fClient.GetProperties(context.Background(), nil)
	_require.NoError(err)
	_require.Equal(*gResp2.ContentLength, fileSize)

	dResp, err := fClient.DownloadStream(context.Background(), nil)
	_require.NoError(err)

	data, err := io.ReadAll(dResp.Body)
	_require.NoError(err)

	downloadedMD5Value := md5.Sum(data)
	downloadedContentMD5 := downloadedMD5Value[:]

	_require.EqualValues(downloadedContentMD5, contentMD5)
}

func (s *UnrecordedTestSuite) TestFileUploadDownloadStreamWithCPK() {
	_require := require.New(s.T())
	testName := s.T().Name()

	filesystemName := testcommon.GenerateFileSystemName(testName)
	fsClient, err := testcommon.GetFileSystemClient(filesystemName, s.T(), testcommon.TestAccountDatalake, nil)
	_require.NoError(err)
	defer testcommon.DeleteFileSystem(context.Background(), _require, fsClient)

	_, err = fsClient.Create(context.Background(), nil)
	_require.NoError(err)

	var fileSize int64 = 1 * 1024 * 1024
	fileName := testcommon.GenerateFileName(testName)
	fClient, err := testcommon.GetFileClient(filesystemName, fileName, s.T(), testcommon.TestAccountDatalake, nil)
	_require.NoError(err)

	resp, err := fClient.Create(context.Background(), &file.CreateOptions{CPKInfo: &testcommon.TestCPKByValue})
	_require.NoError(err)
	_require.NotNil(resp)

	content := make([]byte, fileSize)
	_, err = rand.Read(content)
	_require.NoError(err)
	md5Value := md5.Sum(content)
	contentMD5 := md5Value[:]

	err = fClient.UploadStream(context.Background(), streaming.NopCloser(bytes.NewReader(content)), &file.UploadStreamOptions{
		CPKInfo: &testcommon.TestCPKByValue,
	})
	_require.NoError(err)

	gResp2, err := fClient.GetProperties(context.Background(), &file.GetPropertiesOptions{CPKInfo: &testcommon.TestCPKByValue})
	_require.NoError(err)
	_require.Equal(*gResp2.ContentLength, fileSize)

	dResp, err := fClient.DownloadStream(context.Background(), &file.DownloadStreamOptions{CPKInfo: &testcommon.TestCPKByValue})
	_require.NoError(err)

	data, err := io.ReadAll(dResp.Body)
	_require.NoError(err)

	downloadedMD5Value := md5.Sum(data)
	downloadedContentMD5 := downloadedMD5Value[:]

	_require.EqualValues(downloadedContentMD5, contentMD5)
	_require.Equal(true, *(dResp.IsServerEncrypted))
	_require.Equal(testcommon.TestCPKByValue.EncryptionKeySHA256, dResp.EncryptionKeySHA256)
}

func (s *UnrecordedTestSuite) TestFileUploadDownloadStreamWithCPKNegative() {
	_require := require.New(s.T())
	testName := s.T().Name()

	filesystemName := testcommon.GenerateFileSystemName(testName)
	fsClient, err := testcommon.GetFileSystemClient(filesystemName, s.T(), testcommon.TestAccountDatalake, nil)
	_require.NoError(err)
	defer testcommon.DeleteFileSystem(context.Background(), _require, fsClient)

	_, err = fsClient.Create(context.Background(), nil)
	_require.NoError(err)

	var fileSize int64 = 1 * 1024 * 1024
	fileName := testcommon.GenerateFileName(testName)
	fClient, err := testcommon.GetFileClient(filesystemName, fileName, s.T(), testcommon.TestAccountDatalake, nil)
	_require.NoError(err)

	resp, err := fClient.Create(context.Background(), &file.CreateOptions{CPKInfo: &testcommon.TestCPKByValue})
	_require.NoError(err)
	_require.NotNil(resp)

	content := make([]byte, fileSize)
	_, err = rand.Read(content)
	_require.NoError(err)

	err = fClient.UploadStream(context.Background(), streaming.NopCloser(bytes.NewReader(content)), &file.UploadStreamOptions{
		CPKInfo: &testcommon.TestCPKByValue,
	})
	_require.NoError(err)

	gResp2, err := fClient.GetProperties(context.Background(), &file.GetPropertiesOptions{CPKInfo: &testcommon.TestCPKByValue})
	_require.NoError(err)
	_require.Equal(*gResp2.ContentLength, fileSize)

	_, err = fClient.DownloadStream(context.Background(), &file.DownloadStreamOptions{})
	_require.Error(err)
	_require.ErrorContains(err, "PathUsesCustomerSpecifiedEncryption")
}

func (s *UnrecordedTestSuite) TestFileUploadFile() {
	_require := require.New(s.T())
	testName := s.T().Name()

	filesystemName := testcommon.GenerateFileSystemName(testName)
	fsClient, err := testcommon.GetFileSystemClient(filesystemName, s.T(), testcommon.TestAccountDatalake, nil)
	_require.NoError(err)
	defer testcommon.DeleteFileSystem(context.Background(), _require, fsClient)

	_, err = fsClient.Create(context.Background(), nil)
	_require.NoError(err)

	var fileSize int64 = 100 * 1024 * 1024
	fileName := testcommon.GenerateFileName(testName)
	fClient, err := testcommon.GetFileClient(filesystemName, fileName, s.T(), testcommon.TestAccountDatalake, nil)
	_require.NoError(err)

	resp, err := fClient.Create(context.Background(), nil)
	_require.NoError(err)
	_require.NotNil(resp)

	// create local file
	content := make([]byte, fileSize)
	_, err = rand.Read(content)
	_require.NoError(err)
	err = os.WriteFile("testFile", content, 0644)
	_require.NoError(err)

	defer func() {
		err = os.Remove("testFile")
		_require.NoError(err)
	}()

	fh, err := os.Open("testFile")
	_require.NoError(err)

	defer func(fh *os.File) {
		err := fh.Close()
		_require.NoError(err)
	}(fh)

	hash := md5.New()
	_, err = io.Copy(hash, fh)
	_require.NoError(err)
	contentMD5 := hash.Sum(nil)

	err = fClient.UploadFile(context.Background(), fh, &file.UploadFileOptions{
		Concurrency: 5,
		ChunkSize:   4 * 1024 * 1024,
	})
	_require.NoError(err)

	gResp2, err := fClient.GetProperties(context.Background(), nil)
	_require.NoError(err)
	_require.Equal(*gResp2.ContentLength, fileSize)

	dResp, err := fClient.DownloadStream(context.Background(), nil)
	_require.NoError(err)

	data, err := io.ReadAll(dResp.Body)
	_require.NoError(err)

	downloadedMD5Value := md5.Sum(data)
	downloadedContentMD5 := downloadedMD5Value[:]

	_require.EqualValues(downloadedContentMD5, contentMD5)
}

func (s *RecordedTestSuite) TestSmallFileUploadFile() {
	_require := require.New(s.T())
	testName := s.T().Name()

	filesystemName := testcommon.GenerateFileSystemName(testName)
	fsClient, err := testcommon.GetFileSystemClient(filesystemName, s.T(), testcommon.TestAccountDatalake, nil)
	_require.NoError(err)
	defer testcommon.DeleteFileSystem(context.Background(), _require, fsClient)

	_, err = fsClient.Create(context.Background(), nil)
	_require.NoError(err)

	var fileSize int64 = 10 * 1024
	fileName := testcommon.GenerateFileName(testName)
	fClient, err := testcommon.GetFileClient(filesystemName, fileName, s.T(), testcommon.TestAccountDatalake, nil)
	_require.NoError(err)

	resp, err := fClient.Create(context.Background(), nil)
	_require.NoError(err)
	_require.NotNil(resp)

	// create local file
	_, content := testcommon.GenerateData(int(fileSize))
	_require.NoError(err)
	err = os.WriteFile("testFile", content, 0644)
	_require.NoError(err)

	defer func() {
		err = os.Remove("testFile")
		_require.NoError(err)
	}()

	fh, err := os.Open("testFile")
	_require.NoError(err)

	defer func(fh *os.File) {
		err := fh.Close()
		_require.NoError(err)
	}(fh)

	hash := md5.New()
	_, err = io.Copy(hash, fh)
	_require.NoError(err)
	contentMD5 := hash.Sum(nil)

	err = fClient.UploadFile(context.Background(), fh, &file.UploadFileOptions{
		Concurrency: 5,
		ChunkSize:   2 * 1024,
	})
	_require.NoError(err)

	gResp2, err := fClient.GetProperties(context.Background(), nil)
	_require.NoError(err)
	_require.Equal(*gResp2.ContentLength, fileSize)

	dResp, err := fClient.DownloadStream(context.Background(), nil)
	_require.NoError(err)

	data, err := io.ReadAll(dResp.Body)
	_require.NoError(err)

	downloadedMD5Value := md5.Sum(data)
	downloadedContentMD5 := downloadedMD5Value[:]

	_require.EqualValues(downloadedContentMD5, contentMD5)
}

func (s *RecordedTestSuite) TestSmallFileUploadFileWithAccessConditionsAndHTTPHeaders() {
	_require := require.New(s.T())
	testName := s.T().Name()

	filesystemName := testcommon.GenerateFileSystemName(testName)
	fsClient, err := testcommon.GetFileSystemClient(filesystemName, s.T(), testcommon.TestAccountDatalake, nil)
	_require.NoError(err)
	defer testcommon.DeleteFileSystem(context.Background(), _require, fsClient)

	_, err = fsClient.Create(context.Background(), nil)
	_require.NoError(err)

	var fileSize int64 = 10 * 1024
	fileName := testcommon.GenerateFileName(testName)
	fClient, err := testcommon.GetFileClient(filesystemName, fileName, s.T(), testcommon.TestAccountDatalake, nil)
	_require.NoError(err)

	createFileOpts := &file.CreateOptions{
		ProposedLeaseID: proposedLeaseIDs[0],
		LeaseDuration:   to.Ptr(int64(15)),
	}

	resp, err := fClient.Create(context.Background(), createFileOpts)
	_require.NoError(err)
	_require.NotNil(resp)

	// create local file
	_, content := testcommon.GenerateData(int(fileSize))
	_require.NoError(err)
	err = os.WriteFile("testFile", content, 0644)
	_require.NoError(err)

	defer func() {
		err = os.Remove("testFile")
		_require.NoError(err)
	}()

	fh, err := os.Open("testFile")
	_require.NoError(err)

	defer func(fh *os.File) {
		err := fh.Close()
		_require.NoError(err)
	}(fh)

	hash := md5.New()
	_, err = io.Copy(hash, fh)
	_require.NoError(err)
	contentMD5 := hash.Sum(nil)

	err = fClient.UploadFile(context.Background(), fh, &file.UploadFileOptions{
		Concurrency: 5,
		ChunkSize:   2 * 1024,
		AccessConditions: &file.AccessConditions{LeaseAccessConditions: &file.LeaseAccessConditions{
			LeaseID: proposedLeaseIDs[0],
		}},
		HTTPHeaders: &testcommon.BasicHeaders,
	})
	_require.NoError(err)

	gResp2, err := fClient.GetProperties(context.Background(), &file.GetPropertiesOptions{
		AccessConditions: &file.AccessConditions{LeaseAccessConditions: &file.LeaseAccessConditions{
			LeaseID: proposedLeaseIDs[0],
		},
		}})
	_require.NoError(err)
	_require.Equal(*gResp2.ContentLength, fileSize)

	dResp, err := fClient.DownloadStream(context.Background(), nil)
	_require.NoError(err)

	data, err := io.ReadAll(dResp.Body)
	_require.NoError(err)

	downloadedMD5Value := md5.Sum(data)
	downloadedContentMD5 := downloadedMD5Value[:]

	_require.EqualValues(downloadedContentMD5, contentMD5)
	validatePropertiesSet(_require, fClient, *testcommon.BasicHeaders.ContentDisposition)
}

func (s *RecordedTestSuite) TestTinyFileUploadFile() {
	_require := require.New(s.T())
	testName := s.T().Name()

	filesystemName := testcommon.GenerateFileSystemName(testName)
	fsClient, err := testcommon.GetFileSystemClient(filesystemName, s.T(), testcommon.TestAccountDatalake, nil)
	_require.NoError(err)
	defer testcommon.DeleteFileSystem(context.Background(), _require, fsClient)

	_, err = fsClient.Create(context.Background(), nil)
	_require.NoError(err)

	var fileSize int64 = 10
	fileName := testcommon.GenerateFileName(testName)
	fClient, err := testcommon.GetFileClient(filesystemName, fileName, s.T(), testcommon.TestAccountDatalake, nil)
	_require.NoError(err)

	resp, err := fClient.Create(context.Background(), nil)
	_require.NoError(err)
	_require.NotNil(resp)

	// create local file
	_, content := testcommon.GenerateData(int(fileSize))
	_require.NoError(err)
	err = os.WriteFile("testFile", content, 0644)
	_require.NoError(err)

	defer func() {
		err = os.Remove("testFile")
		_require.NoError(err)
	}()

	fh, err := os.Open("testFile")
	_require.NoError(err)

	defer func(fh *os.File) {
		err := fh.Close()
		_require.NoError(err)
	}(fh)

	hash := md5.New()
	_, err = io.Copy(hash, fh)
	_require.NoError(err)
	contentMD5 := hash.Sum(nil)

	err = fClient.UploadFile(context.Background(), fh, &file.UploadFileOptions{
		ChunkSize: 2,
	})
	_require.NoError(err)

	gResp2, err := fClient.GetProperties(context.Background(), nil)
	_require.NoError(err)
	_require.Equal(*gResp2.ContentLength, fileSize)

	dResp, err := fClient.DownloadStream(context.Background(), nil)
	_require.NoError(err)

	data, err := io.ReadAll(dResp.Body)
	_require.NoError(err)

	downloadedMD5Value := md5.Sum(data)
	downloadedContentMD5 := downloadedMD5Value[:]

	_require.EqualValues(downloadedContentMD5, contentMD5)
}

func (s *UnrecordedTestSuite) TestFileUploadBuffer() {
	_require := require.New(s.T())
	testName := s.T().Name()

	filesystemName := testcommon.GenerateFileSystemName(testName)
	fsClient, err := testcommon.GetFileSystemClient(filesystemName, s.T(), testcommon.TestAccountDatalake, nil)
	_require.NoError(err)
	defer testcommon.DeleteFileSystem(context.Background(), _require, fsClient)

	_, err = fsClient.Create(context.Background(), nil)
	_require.NoError(err)

	var fileSize int64 = 100 * 1024 * 1024
	fileName := testcommon.GenerateFileName(testName)
	fClient, err := testcommon.GetFileClient(filesystemName, fileName, s.T(), testcommon.TestAccountDatalake, nil)
	_require.NoError(err)

	resp, err := fClient.Create(context.Background(), nil)
	_require.NoError(err)
	_require.NotNil(resp)

	content := make([]byte, fileSize)
	_, err = rand.Read(content)
	_require.NoError(err)
	md5Value := md5.Sum(content)
	contentMD5 := md5Value[:]

	err = fClient.UploadBuffer(context.Background(), content, &file.UploadBufferOptions{
		Concurrency: 5,
		ChunkSize:   4 * 1024 * 1024,
	})
	_require.NoError(err)
	gResp2, err := fClient.GetProperties(context.Background(), nil)
	_require.NoError(err)
	_require.Equal(*gResp2.ContentLength, fileSize)

	dResp, err := fClient.DownloadStream(context.Background(), nil)
	_require.NoError(err)

	data, err := io.ReadAll(dResp.Body)
	_require.NoError(err)

	downloadedMD5Value := md5.Sum(data)
	downloadedContentMD5 := downloadedMD5Value[:]

	_require.EqualValues(downloadedContentMD5, contentMD5)
}

func (s *RecordedTestSuite) TestFileUploadSmallBuffer() {
	_require := require.New(s.T())
	testName := s.T().Name()

	filesystemName := testcommon.GenerateFileSystemName(testName)
	fsClient, err := testcommon.GetFileSystemClient(filesystemName, s.T(), testcommon.TestAccountDatalake, nil)
	_require.NoError(err)
	defer testcommon.DeleteFileSystem(context.Background(), _require, fsClient)

	_, err = fsClient.Create(context.Background(), nil)
	_require.NoError(err)

	var fileSize int64 = 10 * 1024
	fileName := testcommon.GenerateFileName(testName)
	fClient, err := testcommon.GetFileClient(filesystemName, fileName, s.T(), testcommon.TestAccountDatalake, nil)
	_require.NoError(err)

	resp, err := fClient.Create(context.Background(), nil)
	_require.NoError(err)
	_require.NotNil(resp)

	_, content := testcommon.GenerateData(int(fileSize))
	md5Value := md5.Sum(content)
	contentMD5 := md5Value[:]

	err = fClient.UploadBuffer(context.Background(), content, &file.UploadBufferOptions{
		Concurrency: 5,
		ChunkSize:   2 * 1024,
	})
	_require.NoError(err)
	gResp2, err := fClient.GetProperties(context.Background(), nil)
	_require.NoError(err)
	_require.Equal(*gResp2.ContentLength, fileSize)

	dResp, err := fClient.DownloadStream(context.Background(), nil)
	_require.NoError(err)

	data, err := io.ReadAll(dResp.Body)
	_require.NoError(err)

	downloadedMD5Value := md5.Sum(data)
	downloadedContentMD5 := downloadedMD5Value[:]

	_require.EqualValues(downloadedContentMD5, contentMD5)
}

func (s *RecordedTestSuite) TestFileUploadSmallBufferWithAccessConditions() {
	_require := require.New(s.T())
	testName := s.T().Name()

	filesystemName := testcommon.GenerateFileSystemName(testName)
	fsClient, err := testcommon.GetFileSystemClient(filesystemName, s.T(), testcommon.TestAccountDatalake, nil)
	_require.NoError(err)
	defer testcommon.DeleteFileSystem(context.Background(), _require, fsClient)

	createFileOpts := &file.CreateOptions{
		ProposedLeaseID: proposedLeaseIDs[0],
		LeaseDuration:   to.Ptr(int64(15)),
	}
	_, err = fsClient.Create(context.Background(), nil)
	_require.NoError(err)

	var fileSize int64 = 10 * 1024
	fileName := testcommon.GenerateFileName(testName)
	fClient, err := testcommon.GetFileClient(filesystemName, fileName, s.T(), testcommon.TestAccountDatalake, nil)
	_require.NoError(err)

	resp, err := fClient.Create(context.Background(), createFileOpts)
	_require.NoError(err)
	_require.NotNil(resp)

	_, content := testcommon.GenerateData(int(fileSize))
	md5Value := md5.Sum(content)
	contentMD5 := md5Value[:]

	err = fClient.UploadBuffer(context.Background(), content, &file.UploadBufferOptions{
		Concurrency: 5,
		ChunkSize:   2 * 1024,
	})
	_require.NotNil(err)

	err = fClient.UploadBuffer(context.Background(), content, &file.UploadBufferOptions{
		Concurrency: 5,
		ChunkSize:   2 * 1024,
		AccessConditions: &file.AccessConditions{LeaseAccessConditions: &file.LeaseAccessConditions{
			LeaseID: proposedLeaseIDs[0],
		}},
	})
	_require.Nil(err)

	gResp2, err := fClient.GetProperties(context.Background(), &file.GetPropertiesOptions{
		AccessConditions: &file.AccessConditions{LeaseAccessConditions: &file.LeaseAccessConditions{
			LeaseID: proposedLeaseIDs[0],
		},
		}})
	_require.Nil(err)
	_require.Equal(*gResp2.ContentLength, fileSize)

	dResp, err := fClient.DownloadStream(context.Background(), nil)
	_require.NoError(err)

	data, err := io.ReadAll(dResp.Body)
	_require.NoError(err)

	downloadedMD5Value := md5.Sum(data)
	downloadedContentMD5 := downloadedMD5Value[:]

	_require.EqualValues(downloadedContentMD5, contentMD5)
}

func (s *RecordedTestSuite) TestFileUploadSmallBufferWithHTTPHeaders() {
	_require := require.New(s.T())
	testName := s.T().Name()

	filesystemName := testcommon.GenerateFileSystemName(testName)
	fsClient, err := testcommon.GetFileSystemClient(filesystemName, s.T(), testcommon.TestAccountDatalake, nil)
	_require.NoError(err)
	defer testcommon.DeleteFileSystem(context.Background(), _require, fsClient)

	_, err = fsClient.Create(context.Background(), nil)
	_require.NoError(err)

	var fileSize int64 = 10 * 1024
	fileName := testcommon.GenerateFileName(testName)
	fClient, err := testcommon.GetFileClient(filesystemName, fileName, s.T(), testcommon.TestAccountDatalake, nil)
	_require.NoError(err)

	resp, err := fClient.Create(context.Background(), nil)
	_require.NoError(err)
	_require.NotNil(resp)

	_, content := testcommon.GenerateData(int(fileSize))
	md5Value := md5.Sum(content)
	contentMD5 := md5Value[:]

	err = fClient.UploadBuffer(context.Background(), content, &file.UploadBufferOptions{
		Concurrency: 5,
		ChunkSize:   2 * 1024,
		HTTPHeaders: &testcommon.BasicHeaders,
	})

	_require.NoError(err)
	gResp2, err := fClient.GetProperties(context.Background(), nil)
	_require.NoError(err)
	_require.Equal(*gResp2.ContentLength, fileSize)

	dResp, err := fClient.DownloadStream(context.Background(), nil)
	_require.NoError(err)

	data, err := io.ReadAll(dResp.Body)
	_require.NoError(err)

	downloadedMD5Value := md5.Sum(data)
	downloadedContentMD5 := downloadedMD5Value[:]

	_require.EqualValues(downloadedContentMD5, contentMD5)
	validatePropertiesSet(_require, fClient, *testcommon.BasicHeaders.ContentDisposition)
}

func (s *RecordedTestSuite) TestDownloadDataContentMD5() {
	_require := require.New(s.T())
	testName := s.T().Name()

	filesystemName := testcommon.GenerateFileSystemName(testName)
	fsClient, err := testcommon.GetFileSystemClient(filesystemName, s.T(), testcommon.TestAccountDatalake, nil)
	_require.NoError(err)
	defer testcommon.DeleteFileSystem(context.Background(), _require, fsClient)

	createFileOpts := &file.CreateOptions{
		ProposedLeaseID: proposedLeaseIDs[0],
		LeaseDuration:   to.Ptr(int64(15)),
	}

	_, err = fsClient.Create(context.Background(), nil)
	_require.NoError(err)

	var fileSize int64 = 10 * 1024
	fileName := testcommon.GenerateFileName(testName)
	fClient, err := testcommon.GetFileClient(filesystemName, fileName, s.T(), testcommon.TestAccountDatalake, nil)
	_require.NoError(err)
	resp, err := fClient.Create(context.Background(), createFileOpts)
	_require.NoError(err)
	_require.NotNil(resp)

	_, content := testcommon.GenerateData(int(fileSize))

	err = fClient.UploadBuffer(context.Background(), content, &file.UploadBufferOptions{
		Concurrency: 5,
		ChunkSize:   2 * 1024,
		HTTPHeaders: &testcommon.BasicHeaders,
		AccessConditions: &file.AccessConditions{LeaseAccessConditions: &file.LeaseAccessConditions{
			LeaseID: proposedLeaseIDs[0],
		},
		}})

	_require.NoError(err)
	gResp2, err := fClient.GetProperties(context.Background(), nil)
	_require.NoError(err)
	_require.Equal(*gResp2.ContentLength, fileSize)

	options := file.DownloadStreamOptions{
		Range: &file.HTTPRange{
			Count:  3,
			Offset: 10,
		},
		RangeGetContentMD5: to.Ptr(true),
		AccessConditions: &file.AccessConditions{LeaseAccessConditions: &file.LeaseAccessConditions{
			LeaseID: proposedLeaseIDs[0],
		},
		}}
	resp1, err := fClient.DownloadStream(context.Background(), &options)
	_require.Nil(err)
	mdf := md5.Sum(content[10:13])
	_require.Equal(resp1.ContentMD5, mdf[:])
}

func (s *RecordedTestSuite) TestFileAppendAndFlushData() {
	_require := require.New(s.T())
	testName := s.T().Name()

	filesystemName := testcommon.GenerateFileSystemName(testName)
	fsClient, err := testcommon.GetFileSystemClient(filesystemName, s.T(), testcommon.TestAccountDatalake, nil)
	_require.NoError(err)
	defer testcommon.DeleteFileSystem(context.Background(), _require, fsClient)

	_, err = fsClient.Create(context.Background(), nil)
	_require.NoError(err)

	srcFileName := "src" + testcommon.GenerateFileName(testName)

	srcFClient, err := testcommon.GetFileClient(filesystemName, srcFileName, s.T(), testcommon.TestAccountDatalake, nil)
	_require.NoError(err)

	resp, err := srcFClient.Create(context.Background(), nil)
	_require.NoError(err)
	_require.NotNil(resp)

	contentSize := 1024 * 8 // 8KB
	rsc, _ := testcommon.GenerateData(contentSize)

	_, err = srcFClient.AppendData(context.Background(), 0, rsc, nil)
	_require.NoError(err)

	_, err = srcFClient.FlushData(context.Background(), int64(contentSize), nil)
	_require.NoError(err)

	gResp2, err := srcFClient.GetProperties(context.Background(), nil)
	_require.NoError(err)
	_require.Equal(*gResp2.ContentLength, int64(contentSize))
}

func (s *UnrecordedTestSuite) TestFileAppendAndFlushDataWithValidation() {
	_require := require.New(s.T())
	testName := s.T().Name()

	filesystemName := testcommon.GenerateFileSystemName(testName)
	fsClient, err := testcommon.GetFileSystemClient(filesystemName, s.T(), testcommon.TestAccountDatalake, nil)
	_require.NoError(err)
	defer testcommon.DeleteFileSystem(context.Background(), _require, fsClient)

	_, err = fsClient.Create(context.Background(), nil)
	_require.NoError(err)

	srcFileName := "src" + testcommon.GenerateFileName(testName)

	srcFClient, err := testcommon.GetFileClient(filesystemName, srcFileName, s.T(), testcommon.TestAccountDatalake, nil)
	_require.NoError(err)

	resp, err := srcFClient.Create(context.Background(), nil)
	_require.NoError(err)
	_require.NotNil(resp)

	contentSize := 1024 * 8 // 8KB
	content := make([]byte, contentSize)
	body := bytes.NewReader(content)
	rsc := streaming.NopCloser(body)
	contentCRC64 := crc64.Checksum(content, shared.CRC64Table)

	opts := &file.AppendDataOptions{
		TransactionalValidation: file.TransferValidationTypeComputeCRC64(),
	}
	putResp, err := srcFClient.AppendData(context.Background(), 0, rsc, opts)
	_require.NoError(err)
	// _require.Equal(putResp.RawResponse.StatusCode, 201)
	_require.NotNil(putResp.ContentCRC64)
	_require.EqualValues(binary.LittleEndian.Uint64(putResp.ContentCRC64), contentCRC64)

	_, err = srcFClient.FlushData(context.Background(), int64(contentSize), nil)
	_require.NoError(err)

	gResp2, err := srcFClient.GetProperties(context.Background(), nil)
	_require.NoError(err)
	_require.Equal(*gResp2.ContentLength, int64(contentSize))
}

func (s *RecordedTestSuite) TestFileAppendAndFlushDataWithEmptyOpts() {
	_require := require.New(s.T())
	testName := s.T().Name()

	filesystemName := testcommon.GenerateFileSystemName(testName)
	fsClient, err := testcommon.GetFileSystemClient(filesystemName, s.T(), testcommon.TestAccountDatalake, nil)
	_require.NoError(err)
	defer testcommon.DeleteFileSystem(context.Background(), _require, fsClient)

	_, err = fsClient.Create(context.Background(), nil)
	_require.NoError(err)

	srcFileName := "src" + testcommon.GenerateFileName(testName)

	srcFClient, err := testcommon.GetFileClient(filesystemName, srcFileName, s.T(), testcommon.TestAccountDatalake, nil)
	_require.NoError(err)

	resp, err := srcFClient.Create(context.Background(), nil)
	_require.NoError(err)
	_require.NotNil(resp)

	contentSize := 1024 * 8 // 8KB
	rsc, _ := testcommon.GenerateData(contentSize)

	opts := &file.AppendDataOptions{}
	opts1 := &file.FlushDataOptions{}

	_, err = srcFClient.AppendData(context.Background(), 0, rsc, opts)
	_require.NoError(err)

	_, err = srcFClient.FlushData(context.Background(), int64(contentSize), opts1)
	_require.NoError(err)

	gResp2, err := srcFClient.GetProperties(context.Background(), nil)
	_require.NoError(err)
	_require.Equal(*gResp2.ContentLength, int64(contentSize))
}

func (s *RecordedTestSuite) TestFileAppendAndFlushDataWithCPK() {
	_require := require.New(s.T())
	testName := s.T().Name()

	filesystemName := testcommon.GenerateFileSystemName(testName)
	fsClient, err := testcommon.GetFileSystemClient(filesystemName, s.T(), testcommon.TestAccountDatalake, nil)
	_require.NoError(err)
	defer testcommon.DeleteFileSystem(context.Background(), _require, fsClient)

	_, err = fsClient.Create(context.Background(), nil)
	_require.NoError(err)

	srcFileName := "src" + testcommon.GenerateFileName(testName)

	srcFClient, err := testcommon.GetFileClient(filesystemName, srcFileName, s.T(), testcommon.TestAccountDatalake, nil)
	_require.NoError(err)

	createOptions := &file.CreateOptions{CPKInfo: &testcommon.TestCPKByValue}
	resp, err := srcFClient.Create(context.Background(), createOptions)
	_require.NoError(err)
	_require.NotNil(resp)

	contentSize := 1024 * 8 // 8KB
	rsc, _ := testcommon.GenerateData(contentSize)

	opts := &file.AppendDataOptions{CPKInfo: &testcommon.TestCPKByValue}
	opts1 := &file.FlushDataOptions{CPKInfo: &testcommon.TestCPKByValue}

	_, err = srcFClient.AppendData(context.Background(), 0, rsc, opts)
	_require.NoError(err)

	_, err = srcFClient.FlushData(context.Background(), int64(contentSize), opts1)
	_require.NoError(err)
	getPropertiesOptions := &file.GetPropertiesOptions{CPKInfo: &testcommon.TestCPKByValue}
	gResp2, err := srcFClient.GetProperties(context.Background(), getPropertiesOptions)
	_require.NoError(err)
	_require.Equal(*gResp2.ContentLength, int64(contentSize))
	_require.Equal(true, *(gResp2.IsServerEncrypted))
	_require.Equal(testcommon.TestCPKByValue.EncryptionKeySHA256, gResp2.EncryptionKeySHA256)
}

func (s *RecordedTestSuite) TestFileAppendAndFlushDataWithLeasedFile() {
	_require := require.New(s.T())
	testName := s.T().Name()

	filesystemName := testcommon.GenerateFileSystemName(testName)
	fsClient, err := testcommon.GetFileSystemClient(filesystemName, s.T(), testcommon.TestAccountDatalake, nil)
	_require.NoError(err)
	defer testcommon.DeleteFileSystem(context.Background(), _require, fsClient)

	_, err = fsClient.Create(context.Background(), nil)
	_require.NoError(err)

	srcFileName := "src" + testcommon.GenerateFileName(testName)

	srcFClient, err := testcommon.GetFileClient(filesystemName, srcFileName, s.T(), testcommon.TestAccountDatalake, nil)
	_require.NoError(err)

	createFileOpts := &file.CreateOptions{
		ProposedLeaseID: proposedLeaseIDs[0],
		LeaseDuration:   to.Ptr(int64(15)),
	}
	resp, err := srcFClient.Create(context.Background(), createFileOpts)
	_require.NoError(err)
	_require.NotNil(resp)

	contentSize := 1024 * 8 // 8KB
	rsc, _ := testcommon.GenerateData(contentSize)

	opts := &file.AppendDataOptions{LeaseAccessConditions: &file.LeaseAccessConditions{
		LeaseID: proposedLeaseIDs[0],
	}}

	_, err = srcFClient.AppendData(context.Background(), 0, rsc, nil)
	_require.Error(err)

	_, err = rsc.Seek(0, io.SeekStart)
	_require.NoError(err)

	_, err = srcFClient.AppendData(context.Background(), 0, rsc, opts)
	_require.NoError(err)

	opts1 := &file.FlushDataOptions{AccessConditions: &file.AccessConditions{LeaseAccessConditions: &file.LeaseAccessConditions{
		LeaseID: proposedLeaseIDs[0],
	}}}
	_, err = srcFClient.FlushData(context.Background(), int64(contentSize), opts1)
	_require.NoError(err)

	gResp2, err := srcFClient.GetProperties(context.Background(), &file.GetPropertiesOptions{
		AccessConditions: &file.AccessConditions{LeaseAccessConditions: &file.LeaseAccessConditions{
			LeaseID: proposedLeaseIDs[0],
		}}})
	_require.NoError(err)
	_require.Equal(*gResp2.ContentLength, int64(contentSize))
}

func (s *RecordedTestSuite) TestFileAppendAndFlushAndDownloadDataWithLeasedFile() {
	_require := require.New(s.T())
	testName := s.T().Name()

	filesystemName := testcommon.GenerateFileSystemName(testName)
	fsClient, err := testcommon.GetFileSystemClient(filesystemName, s.T(), testcommon.TestAccountDatalake, nil)
	_require.NoError(err)
	defer testcommon.DeleteFileSystem(context.Background(), _require, fsClient)

	_, err = fsClient.Create(context.Background(), nil)
	_require.NoError(err)

	srcFileName := "src" + testcommon.GenerateFileName(testName)

	srcFClient, err := testcommon.GetFileClient(filesystemName, srcFileName, s.T(), testcommon.TestAccountDatalake, nil)
	_require.NoError(err)

	createFileOpts := &file.CreateOptions{
		ProposedLeaseID: proposedLeaseIDs[0],
		LeaseDuration:   to.Ptr(int64(15)),
	}
	resp, err := srcFClient.Create(context.Background(), createFileOpts)
	_require.NoError(err)
	_require.NotNil(resp)

	contentSize := 1024 * 8 // 8KB
	rsc, _ := testcommon.GenerateData(contentSize)

	opts := &file.AppendDataOptions{LeaseAccessConditions: &file.LeaseAccessConditions{
		LeaseID: proposedLeaseIDs[0],
	}}

	_, err = srcFClient.AppendData(context.Background(), 0, rsc, opts)
	_require.NoError(err)

	_, err = rsc.Seek(0, io.SeekStart)
	_require.NoError(err)

	_, err = srcFClient.AppendData(context.Background(), int64(contentSize), rsc, opts)
	_require.NoError(err)

	opts1 := &file.FlushDataOptions{AccessConditions: &file.AccessConditions{LeaseAccessConditions: &file.LeaseAccessConditions{
		LeaseID: proposedLeaseIDs[0],
	}}}
	_, err = srcFClient.FlushData(context.Background(), int64(contentSize)*2, opts1)
	_require.NoError(err)

	gResp2, err := srcFClient.GetProperties(context.Background(), &file.GetPropertiesOptions{
		AccessConditions: &file.AccessConditions{LeaseAccessConditions: &file.LeaseAccessConditions{
			LeaseID: proposedLeaseIDs[0],
		}}})
	_require.NoError(err)
	_require.Equal(*gResp2.ContentLength, int64(contentSize)*2)

	destBuffer := make([]byte, contentSize*2)
	cnt, err := srcFClient.DownloadBuffer(context.Background(), destBuffer, &file.DownloadBufferOptions{
		ChunkSize:   8 * 1024,
		Concurrency: 5,
	})
	_require.NoError(err)
	_require.Equal(cnt, int64(contentSize*2))
}

func (s *RecordedTestSuite) TestAppendAndFlushFileWithHTTPHeaders() {
	_require := require.New(s.T())
	testName := s.T().Name()

	filesystemName := testcommon.GenerateFileSystemName(testName)
	fsClient, err := testcommon.GetFileSystemClient(filesystemName, s.T(), testcommon.TestAccountDatalake, nil)
	_require.NoError(err)
	defer testcommon.DeleteFileSystem(context.Background(), _require, fsClient)

	_, err = fsClient.Create(context.Background(), nil)
	_require.NoError(err)

	srcFileName := "src" + testcommon.GenerateFileName(testName)

	srcFClient, err := testcommon.GetFileClient(filesystemName, srcFileName, s.T(), testcommon.TestAccountDatalake, nil)
	_require.NoError(err)

	resp, err := srcFClient.Create(context.Background(), nil)
	_require.NoError(err)
	_require.NotNil(resp)

	contentSize := 1024 * 8 // 8KB
	rsc, _ := testcommon.GenerateData(contentSize)

	opts := &file.FlushDataOptions{HTTPHeaders: &testcommon.BasicHeaders}

	_, err = srcFClient.AppendData(context.Background(), 0, rsc, nil)
	_require.NoError(err)

	_, err = srcFClient.FlushData(context.Background(), int64(contentSize), opts)
	_require.NoError(err)

	gResp2, err := srcFClient.GetProperties(context.Background(), nil)
	_require.NoError(err)
	_require.Equal(*gResp2.ContentLength, int64(contentSize))
	validatePropertiesSet(_require, srcFClient, *testcommon.BasicHeaders.ContentDisposition)
}

func (s *RecordedTestSuite) TestFlushWithNilAccessConditions() {
	_require := require.New(s.T())
	testName := s.T().Name()

	filesystemName := testcommon.GenerateFileSystemName(testName)
	fsClient, err := testcommon.GetFileSystemClient(filesystemName, s.T(), testcommon.TestAccountDatalake, nil)
	_require.NoError(err)
	defer testcommon.DeleteFileSystem(context.Background(), _require, fsClient)

	_, err = fsClient.Create(context.Background(), nil)
	_require.NoError(err)

	srcFileName := "src" + testcommon.GenerateFileName(testName)

	srcFClient, err := testcommon.GetFileClient(filesystemName, srcFileName, s.T(), testcommon.TestAccountDatalake, nil)
	_require.NoError(err)

	resp, err := srcFClient.Create(context.Background(), nil)
	_require.NoError(err)
	_require.NotNil(resp)

	contentSize := 1024 * 8 // 8KB
	rsc, _ := testcommon.GenerateData(contentSize)

	_, err = srcFClient.AppendData(context.Background(), 0, rsc, nil)
	_require.NoError(err)

	opts := &file.FlushDataOptions{
		AccessConditions: nil,
	}
	_, err = srcFClient.FlushData(context.Background(), int64(contentSize), opts)
	_require.NoError(err)

	gResp2, err := srcFClient.GetProperties(context.Background(), nil)
	_require.NoError(err)
	_require.Equal(*gResp2.ContentLength, int64(contentSize))
}

func (s *RecordedTestSuite) TestFlushWithEmptyAccessConditions() {
	_require := require.New(s.T())
	testName := s.T().Name()

	filesystemName := testcommon.GenerateFileSystemName(testName)
	fsClient, err := testcommon.GetFileSystemClient(filesystemName, s.T(), testcommon.TestAccountDatalake, nil)
	_require.NoError(err)
	defer testcommon.DeleteFileSystem(context.Background(), _require, fsClient)

	_, err = fsClient.Create(context.Background(), nil)
	_require.NoError(err)

	srcFileName := "src" + testcommon.GenerateFileName(testName)

	srcFClient, err := testcommon.GetFileClient(filesystemName, srcFileName, s.T(), testcommon.TestAccountDatalake, nil)
	_require.NoError(err)

	resp, err := srcFClient.Create(context.Background(), nil)
	_require.NoError(err)
	_require.NotNil(resp)

	contentSize := 1024 * 8 // 8KB
	rsc, _ := testcommon.GenerateData(contentSize)

	_, err = srcFClient.AppendData(context.Background(), 0, rsc, nil)
	_require.NoError(err)

	opts := &file.FlushDataOptions{
		AccessConditions: &file.AccessConditions{},
	}
	_, err = srcFClient.FlushData(context.Background(), int64(contentSize), opts)
	_require.NoError(err)

	gResp2, err := srcFClient.GetProperties(context.Background(), nil)
	_require.NoError(err)
	_require.Equal(*gResp2.ContentLength, int64(contentSize))
}

// ==========================================

func (s *RecordedTestSuite) TestFlushIfModifiedSinceTrue() {
	_require := require.New(s.T())
	testName := s.T().Name()

	filesystemName := testcommon.GenerateFileSystemName(testName)
	fsClient, err := testcommon.GetFileSystemClient(filesystemName, s.T(), testcommon.TestAccountDatalake, nil)
	_require.NoError(err)
	defer testcommon.DeleteFileSystem(context.Background(), _require, fsClient)

	_, err = fsClient.Create(context.Background(), nil)
	_require.NoError(err)

	srcFileName := "src" + testcommon.GenerateFileName(testName)

	srcFClient, err := testcommon.GetFileClient(filesystemName, srcFileName, s.T(), testcommon.TestAccountDatalake, nil)
	_require.NoError(err)

	resp, err := srcFClient.Create(context.Background(), nil)
	_require.NoError(err)
	_require.NotNil(resp)

	contentSize := 1024 * 8 // 8KB
	rsc, _ := testcommon.GenerateData(contentSize)

	_, err = srcFClient.AppendData(context.Background(), 0, rsc, nil)
	_require.NoError(err)
	currentTime := testcommon.GetRelativeTimeFromAnchor(resp.Date, -10)

	opts := &file.FlushDataOptions{
		AccessConditions: &file.AccessConditions{
			ModifiedAccessConditions: &file.ModifiedAccessConditions{
				IfModifiedSince: &currentTime,
			},
		},
	}
	_, err = srcFClient.FlushData(context.Background(), int64(contentSize), opts)
	_require.NoError(err)

	gResp2, err := srcFClient.GetProperties(context.Background(), nil)
	_require.NoError(err)
	_require.Equal(*gResp2.ContentLength, int64(contentSize))
}

func (s *RecordedTestSuite) TestFlushIfModifiedSinceFalse() {
	_require := require.New(s.T())
	testName := s.T().Name()

	filesystemName := testcommon.GenerateFileSystemName(testName)
	fsClient, err := testcommon.GetFileSystemClient(filesystemName, s.T(), testcommon.TestAccountDatalake, nil)
	_require.NoError(err)
	defer testcommon.DeleteFileSystem(context.Background(), _require, fsClient)

	_, err = fsClient.Create(context.Background(), nil)
	_require.NoError(err)

	srcFileName := "src" + testcommon.GenerateFileName(testName)

	srcFClient, err := testcommon.GetFileClient(filesystemName, srcFileName, s.T(), testcommon.TestAccountDatalake, nil)
	_require.NoError(err)

	resp, err := srcFClient.Create(context.Background(), nil)
	_require.NoError(err)
	_require.NotNil(resp)

	contentSize := 1024 * 8 // 8KB
	rsc, _ := testcommon.GenerateData(contentSize)

	_, err = srcFClient.AppendData(context.Background(), 0, rsc, nil)
	_require.NoError(err)

	currentTime := testcommon.GetRelativeTimeFromAnchor(resp.Date, 10)

	opts := &file.FlushDataOptions{
		AccessConditions: &file.AccessConditions{
			ModifiedAccessConditions: &file.ModifiedAccessConditions{
				IfModifiedSince: &currentTime,
			},
		},
	}
	_, err = srcFClient.FlushData(context.Background(), int64(contentSize), opts)
	_require.Error(err)
}

func (s *RecordedTestSuite) TestFlushIfUnmodifiedSinceTrue() {
	_require := require.New(s.T())
	testName := s.T().Name()

	filesystemName := testcommon.GenerateFileSystemName(testName)
	fsClient, err := testcommon.GetFileSystemClient(filesystemName, s.T(), testcommon.TestAccountDatalake, nil)
	_require.NoError(err)
	defer testcommon.DeleteFileSystem(context.Background(), _require, fsClient)

	_, err = fsClient.Create(context.Background(), nil)
	_require.NoError(err)

	srcFileName := "src" + testcommon.GenerateFileName(testName)

	srcFClient, err := testcommon.GetFileClient(filesystemName, srcFileName, s.T(), testcommon.TestAccountDatalake, nil)
	_require.NoError(err)

	resp, err := srcFClient.Create(context.Background(), nil)
	_require.NoError(err)
	_require.NotNil(resp)

	contentSize := 1024 * 8 // 8KB
	rsc, _ := testcommon.GenerateData(contentSize)

	_, err = srcFClient.AppendData(context.Background(), 0, rsc, nil)
	_require.NoError(err)

	currentTime := testcommon.GetRelativeTimeFromAnchor(resp.Date, 10)

	opts := &file.FlushDataOptions{
		AccessConditions: &file.AccessConditions{
			ModifiedAccessConditions: &file.ModifiedAccessConditions{
				IfUnmodifiedSince: &currentTime,
			},
		},
	}
	_, err = srcFClient.FlushData(context.Background(), int64(contentSize), opts)
	_require.NoError(err)

	gResp2, err := srcFClient.GetProperties(context.Background(), nil)
	_require.NoError(err)
	_require.Equal(*gResp2.ContentLength, int64(contentSize))
}

func (s *RecordedTestSuite) TestFlushIfUnmodifiedSinceFalse() {
	_require := require.New(s.T())
	testName := s.T().Name()

	filesystemName := testcommon.GenerateFileSystemName(testName)
	fsClient, err := testcommon.GetFileSystemClient(filesystemName, s.T(), testcommon.TestAccountDatalake, nil)
	_require.NoError(err)
	defer testcommon.DeleteFileSystem(context.Background(), _require, fsClient)

	_, err = fsClient.Create(context.Background(), nil)
	_require.NoError(err)

	srcFileName := "src" + testcommon.GenerateFileName(testName)

	srcFClient, err := testcommon.GetFileClient(filesystemName, srcFileName, s.T(), testcommon.TestAccountDatalake, nil)
	_require.NoError(err)

	resp, err := srcFClient.Create(context.Background(), nil)
	_require.NoError(err)
	_require.NotNil(resp)

	contentSize := 1024 * 8 // 8KB
	rsc, _ := testcommon.GenerateData(contentSize)

	_, err = srcFClient.AppendData(context.Background(), 0, rsc, nil)
	_require.NoError(err)

	currentTime := testcommon.GetRelativeTimeFromAnchor(resp.Date, -10)

	opts := &file.FlushDataOptions{
		AccessConditions: &file.AccessConditions{
			ModifiedAccessConditions: &file.ModifiedAccessConditions{
				IfUnmodifiedSince: &currentTime,
			},
		},
	}
	_, err = srcFClient.FlushData(context.Background(), int64(contentSize), opts)
	_require.Error(err)
}

func (s *RecordedTestSuite) TestFlushIfEtagMatch() {
	_require := require.New(s.T())
	testName := s.T().Name()

	filesystemName := testcommon.GenerateFileSystemName(testName)
	fsClient, err := testcommon.GetFileSystemClient(filesystemName, s.T(), testcommon.TestAccountDatalake, nil)
	_require.NoError(err)
	defer testcommon.DeleteFileSystem(context.Background(), _require, fsClient)

	_, err = fsClient.Create(context.Background(), nil)
	_require.NoError(err)

	srcFileName := "src" + testcommon.GenerateFileName(testName)

	srcFClient, err := testcommon.GetFileClient(filesystemName, srcFileName, s.T(), testcommon.TestAccountDatalake, nil)
	_require.NoError(err)

	resp, err := srcFClient.Create(context.Background(), nil)
	_require.NoError(err)
	_require.NotNil(resp)

	contentSize := 1024 * 8 // 8KB
	rsc, _ := testcommon.GenerateData(contentSize)

	resp1, err := srcFClient.AppendData(context.Background(), 0, rsc, nil)
	_require.NoError(err)
	etag := resp1.ETag

	opts := &file.FlushDataOptions{
		AccessConditions: &file.AccessConditions{
			ModifiedAccessConditions: &file.ModifiedAccessConditions{
				IfMatch: etag,
			},
		},
	}
	_, err = srcFClient.FlushData(context.Background(), int64(contentSize), opts)
	_require.NoError(err)

	gResp2, err := srcFClient.GetProperties(context.Background(), nil)
	_require.NoError(err)
	_require.Equal(*gResp2.ContentLength, int64(contentSize))
}

func (s *RecordedTestSuite) TestFlushIfEtagMatchFalse() {
	_require := require.New(s.T())
	testName := s.T().Name()

	filesystemName := testcommon.GenerateFileSystemName(testName)
	fsClient, err := testcommon.GetFileSystemClient(filesystemName, s.T(), testcommon.TestAccountDatalake, nil)
	_require.NoError(err)
	defer testcommon.DeleteFileSystem(context.Background(), _require, fsClient)

	_, err = fsClient.Create(context.Background(), nil)
	_require.NoError(err)

	srcFileName := "src" + testcommon.GenerateFileName(testName)

	srcFClient, err := testcommon.GetFileClient(filesystemName, srcFileName, s.T(), testcommon.TestAccountDatalake, nil)
	_require.NoError(err)

	resp, err := srcFClient.Create(context.Background(), nil)
	_require.NoError(err)
	_require.NotNil(resp)

	contentSize := 1024 * 8 // 8KB
	rsc, _ := testcommon.GenerateData(contentSize)

	resp1, err := srcFClient.AppendData(context.Background(), 0, rsc, nil)
	_require.NoError(err)
	etag := resp1.ETag

	opts := &file.FlushDataOptions{
		AccessConditions: &file.AccessConditions{
			ModifiedAccessConditions: &file.ModifiedAccessConditions{
				IfNoneMatch: etag,
			},
		},
	}
	_, err = srcFClient.FlushData(context.Background(), int64(contentSize), opts)
	_require.NoError(err)

	gResp2, err := srcFClient.GetProperties(context.Background(), nil)
	_require.NoError(err)
	_require.Equal(*gResp2.ContentLength, int64(contentSize))
}

// TODO: test retain uncommitted data

func (s *UnrecordedTestSuite) TestFileDownloadFile() {
	_require := require.New(s.T())
	testName := s.T().Name()

	filesystemName := testcommon.GenerateFileSystemName(testName)
	fsClient, err := testcommon.GetFileSystemClient(filesystemName, s.T(), testcommon.TestAccountDatalake, nil)
	_require.NoError(err)
	defer testcommon.DeleteFileSystem(context.Background(), _require, fsClient)

	_, err = fsClient.Create(context.Background(), nil)
	_require.NoError(err)

	var fileSize int64 = 100 * 1024 * 1024
	fileName := testcommon.GenerateFileName(testName)
	fClient, err := testcommon.GetFileClient(filesystemName, fileName, s.T(), testcommon.TestAccountDatalake, nil)
	_require.NoError(err)

	resp, err := fClient.Create(context.Background(), nil)
	_require.NoError(err)
	_require.NotNil(resp)

	content := make([]byte, fileSize)
	_, err = rand.Read(content)
	_require.NoError(err)
	md5Value := md5.Sum(content)
	contentMD5 := md5Value[:]

	err = fClient.UploadBuffer(context.Background(), content, &file.UploadBufferOptions{
		Concurrency: 5,
		ChunkSize:   4 * 1024 * 1024,
	})
	_require.NoError(err)

	destFileName := "BigFile-downloaded.bin"
	destFile, err := os.Create(destFileName)
	_require.NoError(err)
	defer func(name string) {
		err = os.Remove(name)
		_require.NoError(err)
	}(destFileName)

	cnt, err := fClient.DownloadFile(context.Background(), destFile, &file.DownloadFileOptions{
		ChunkSize:   10 * 1024 * 1024,
		Concurrency: 5,
	})
	_require.NoError(err)
	_require.Equal(cnt, fileSize)

	err = destFile.Close()
	_require.NoError(err)

	newDestFileHandle, err := os.Open(destFileName)
	_require.NoError(err)
	defer func(file *os.File) {
		err = file.Close()
		_require.NoError(err)
	}(newDestFileHandle)

	hash := md5.New()
	_, err = io.Copy(hash, newDestFileHandle)
	_require.NoError(err)
	downloadedContentMD5 := hash.Sum(nil)

	_require.EqualValues(downloadedContentMD5, contentMD5)

	gResp2, err := fClient.GetProperties(context.Background(), nil)
	_require.NoError(err)
	_require.Equal(*gResp2.ContentLength, fileSize)
}

func (s *RecordedTestSuite) TestFileUploadDownloadSmallFile() {
	_require := require.New(s.T())
	testName := s.T().Name()

	filesystemName := testcommon.GenerateFileSystemName(testName)
	fsClient, err := testcommon.GetFileSystemClient(filesystemName, s.T(), testcommon.TestAccountDatalake, nil)
	_require.NoError(err)
	defer testcommon.DeleteFileSystem(context.Background(), _require, fsClient)

	_, err = fsClient.Create(context.Background(), nil)
	_require.NoError(err)

	var fileSize int64 = 10 * 1024
	fileName := testcommon.GenerateFileName(testName)
	fClient, err := testcommon.GetFileClient(filesystemName, fileName, s.T(), testcommon.TestAccountDatalake, nil)
	_require.NoError(err)

	resp, err := fClient.Create(context.Background(), nil)
	_require.NoError(err)
	_require.NotNil(resp)

	// create local file
	_, content := testcommon.GenerateData(int(fileSize))
	srcFileName := "testFileUpload"
	err = os.WriteFile(srcFileName, content, 0644)
	_require.NoError(err)
	defer func() {
		err = os.Remove(srcFileName)
		_require.NoError(err)
	}()
	fh, err := os.Open(srcFileName)
	_require.NoError(err)
	defer func(fh *os.File) {
		err := fh.Close()
		_require.NoError(err)
	}(fh)

	srcHash := md5.New()
	_, err = io.Copy(srcHash, fh)
	_require.NoError(err)
	contentMD5 := srcHash.Sum(nil)

	err = fClient.UploadFile(context.Background(), fh, &file.UploadFileOptions{
		Concurrency: 5,
		ChunkSize:   2 * 1024,
	})
	_require.NoError(err)

	destFileName := "SmallFile-downloaded.bin"
	destFile, err := os.Create(destFileName)
	_require.NoError(err)
	defer func(name string) {
		err = os.Remove(name)
		_require.NoError(err)
	}(destFileName)

	cnt, err := fClient.DownloadFile(context.Background(), destFile, &file.DownloadFileOptions{
		ChunkSize:   2 * 1024,
		Concurrency: 5,
	})
	_require.NoError(err)
	_require.Equal(cnt, fileSize)

	err = destFile.Close()
	_require.NoError(err)

	newDestFileHandle, err := os.Open(destFileName)
	_require.NoError(err)
	defer func(file *os.File) {
		err = file.Close()
		_require.NoError(err)
	}(newDestFileHandle)

	destHash := md5.New()
	_, err = io.Copy(destHash, newDestFileHandle)
	_require.NoError(err)
	downloadedContentMD5 := destHash.Sum(nil)

	_require.EqualValues(downloadedContentMD5, contentMD5)

	gResp2, err := fClient.GetProperties(context.Background(), nil)
	_require.NoError(err)
	_require.Equal(*gResp2.ContentLength, fileSize)

}

func (s *RecordedTestSuite) TestFileUploadDownloadSmallFileWithRange() {
	_require := require.New(s.T())
	testName := s.T().Name()

	filesystemName := testcommon.GenerateFileSystemName(testName)
	fsClient, err := testcommon.GetFileSystemClient(filesystemName, s.T(), testcommon.TestAccountDatalake, nil)
	_require.NoError(err)
	defer testcommon.DeleteFileSystem(context.Background(), _require, fsClient)

	_, err = fsClient.Create(context.Background(), nil)
	_require.NoError(err)

	var fileSize int64 = 10 * 1024
	fileName := testcommon.GenerateFileName(testName)
	fClient, err := testcommon.GetFileClient(filesystemName, fileName, s.T(), testcommon.TestAccountDatalake, nil)
	_require.NoError(err)

	resp, err := fClient.Create(context.Background(), nil)
	_require.NoError(err)
	_require.NotNil(resp)

	// create local file
	_, content := testcommon.GenerateData(int(fileSize))
	srcFileName := "testFileUpload"
	err = os.WriteFile(srcFileName, content, 0644)
	_require.NoError(err)
	defer func() {
		err = os.Remove(srcFileName)
		_require.NoError(err)
	}()
	fh, err := os.Open(srcFileName)
	_require.NoError(err)
	defer func(fh *os.File) {
		err := fh.Close()
		_require.NoError(err)
	}(fh)

	srcHash := md5.New()
	_, err = io.Copy(srcHash, fh)
	_require.NoError(err)
	contentMD5 := srcHash.Sum(nil)

	err = fClient.UploadFile(context.Background(), fh, &file.UploadFileOptions{
		Concurrency: 5,
		ChunkSize:   2 * 1024,
	})
	_require.NoError(err)

	destFileName := "SmallFile-downloaded.bin"
	destFile, err := os.Create(destFileName)
	_require.NoError(err)
	defer func(name string) {
		err = os.Remove(name)
		_require.NoError(err)
	}(destFileName)
<<<<<<< HEAD
	//defer func(destFile *os.File) {
	//	err = destFile.Close()
	//	_require.NoError(err)
	//}(destFile)
=======
>>>>>>> fbe326d1

	cnt, err := fClient.DownloadFile(context.Background(), destFile, &file.DownloadFileOptions{
		ChunkSize:   2 * 1024,
		Concurrency: 5,
		Range: &file.HTTPRange{
			Offset: 0,
			Count:  10 * 1024,
		},
	})
	_require.NoError(err)
	_require.Equal(cnt, fileSize)

	err = destFile.Close()
	_require.NoError(err)

	newDestFileHandle, err := os.Open(destFileName)
	_require.NoError(err)
	defer func(file *os.File) {
		err = file.Close()
		_require.NoError(err)
	}(newDestFileHandle)

	destHash := md5.New()
	_, err = io.Copy(destHash, newDestFileHandle)
	_require.NoError(err)
	downloadedContentMD5 := destHash.Sum(nil)

	_require.EqualValues(downloadedContentMD5, contentMD5)

	gResp2, err := fClient.GetProperties(context.Background(), nil)
	_require.NoError(err)
	_require.Equal(*gResp2.ContentLength, fileSize)
}

func (s *RecordedTestSuite) TestFileUploadDownloadSmallFileWithAccessConditions() {
	_require := require.New(s.T())
	testName := s.T().Name()

	filesystemName := testcommon.GenerateFileSystemName(testName)
	fsClient, err := testcommon.GetFileSystemClient(filesystemName, s.T(), testcommon.TestAccountDatalake, nil)
	_require.NoError(err)
	defer testcommon.DeleteFileSystem(context.Background(), _require, fsClient)

	_, err = fsClient.Create(context.Background(), nil)
	_require.NoError(err)

	var fileSize int64 = 10 * 1024
	fileName := testcommon.GenerateFileName(testName)
	fClient, err := testcommon.GetFileClient(filesystemName, fileName, s.T(), testcommon.TestAccountDatalake, nil)
	_require.NoError(err)

	resp, err := fClient.Create(context.Background(), nil)
	_require.NoError(err)
	_require.NotNil(resp)
	currentTime := testcommon.GetRelativeTimeFromAnchor(resp.Date, -10)

	// create local file
	_, content := testcommon.GenerateData(int(fileSize))
	srcFileName := "testFileUpload"
	err = os.WriteFile(srcFileName, content, 0644)
	_require.NoError(err)
	defer func() {
		err = os.Remove(srcFileName)
		_require.NoError(err)
	}()
	fh, err := os.Open(srcFileName)
	_require.NoError(err)
	defer func(fh *os.File) {
		err := fh.Close()
		_require.NoError(err)
	}(fh)

	srcHash := md5.New()
	_, err = io.Copy(srcHash, fh)
	_require.NoError(err)
	contentMD5 := srcHash.Sum(nil)

	err = fClient.UploadFile(context.Background(), fh, &file.UploadFileOptions{
		Concurrency: 5,
		ChunkSize:   2 * 1024,
	})
	_require.NoError(err)

	destFileName := "SmallFile-downloaded.bin"
	destFile, err := os.Create(destFileName)
	_require.NoError(err)
	defer func(name string) {
		err = os.Remove(name)
		_require.NoError(err)
	}(destFileName)

	cnt, err := fClient.DownloadFile(context.Background(), destFile, &file.DownloadFileOptions{
		ChunkSize:   2 * 1024,
		Concurrency: 5,
		Range: &file.HTTPRange{
			Offset: 0,
			Count:  10 * 1024,
		},
		AccessConditions: &file.AccessConditions{
			ModifiedAccessConditions: &file.ModifiedAccessConditions{
				IfModifiedSince: &currentTime,
			},
		},
	})
	_require.NoError(err)
	_require.Equal(cnt, fileSize)

	err = destFile.Close()
	_require.NoError(err)

	newDestFileHandle, err := os.Open(destFileName)
	_require.NoError(err)
	defer func(file *os.File) {
		err = file.Close()
		_require.NoError(err)
	}(newDestFileHandle)

	destHash := md5.New()
	_, err = io.Copy(destHash, newDestFileHandle)
	_require.NoError(err)
	downloadedContentMD5 := destHash.Sum(nil)

	_require.EqualValues(downloadedContentMD5, contentMD5)

	gResp2, err := fClient.GetProperties(context.Background(), nil)
	_require.NoError(err)
	_require.Equal(*gResp2.ContentLength, fileSize)
}

func (s *RecordedTestSuite) TestFileUploadDownloadSmallFileWithCPK() {
	_require := require.New(s.T())
	testName := s.T().Name()

	filesystemName := testcommon.GenerateFileSystemName(testName)
	fsClient, err := testcommon.GetFileSystemClient(filesystemName, s.T(), testcommon.TestAccountDatalake, nil)
	_require.NoError(err)
	defer testcommon.DeleteFileSystem(context.Background(), _require, fsClient)

	_, err = fsClient.Create(context.Background(), nil)
	_require.NoError(err)

	var fileSize int64 = 10 * 1024
	fileName := testcommon.GenerateFileName(testName)
	fClient, err := testcommon.GetFileClient(filesystemName, fileName, s.T(), testcommon.TestAccountDatalake, nil)
	_require.NoError(err)

	resp, err := fClient.Create(context.Background(), &file.CreateOptions{
		CPKInfo: &testcommon.TestCPKByValue,
	})
	_require.NoError(err)
	_require.NotNil(resp)

	// create local file
	_, content := testcommon.GenerateData(int(fileSize))
	srcFileName := "testFileUpload"
	err = os.WriteFile(srcFileName, content, 0644)
	_require.NoError(err)
	defer func() {
		err = os.Remove(srcFileName)
		_require.NoError(err)
	}()
	fh, err := os.Open(srcFileName)
	_require.NoError(err)
	defer func(fh *os.File) {
		err := fh.Close()
		_require.NoError(err)
	}(fh)

	srcHash := md5.New()
	_, err = io.Copy(srcHash, fh)
	_require.NoError(err)
	contentMD5 := srcHash.Sum(nil)

	err = fClient.UploadFile(context.Background(), fh, &file.UploadFileOptions{
		Concurrency: 5,
		ChunkSize:   2 * 1024,
		CPKInfo:     &testcommon.TestCPKByValue,
	})
	_require.NoError(err)

	destFileName := "SmallFile-downloaded.bin"
	destFile, err := os.Create(destFileName)
	_require.NoError(err)
	defer func(name string) {
		err = os.Remove(name)
		_require.NoError(err)
	}(destFileName)

	cnt, err := fClient.DownloadFile(context.Background(), destFile, &file.DownloadFileOptions{
		ChunkSize:   2 * 1024,
		Concurrency: 5,
		Range: &file.HTTPRange{
			Offset: 0,
			Count:  10 * 1024,
		},
		CPKInfo: &testcommon.TestCPKByValue,
	})
	_require.NoError(err)
	_require.Equal(cnt, fileSize)

	err = destFile.Close()
	_require.NoError(err)

	newDestFileHandle, err := os.Open(destFileName)
	_require.NoError(err)
	defer func(file *os.File) {
		err = file.Close()
		_require.NoError(err)
	}(newDestFileHandle)

	destHash := md5.New()
	_, err = io.Copy(destHash, newDestFileHandle)
	_require.NoError(err)
	downloadedContentMD5 := destHash.Sum(nil)

	_require.EqualValues(downloadedContentMD5, contentMD5)

	gResp2, err := fClient.GetProperties(context.Background(), &file.GetPropertiesOptions{CPKInfo: &testcommon.TestCPKByValue})
	_require.NoError(err)
	_require.Equal(*gResp2.ContentLength, fileSize)
	_require.Equal(*(gResp2.IsServerEncrypted), true)
	_require.Equal(gResp2.EncryptionKeySHA256, testcommon.TestCPKByValue.EncryptionKeySHA256)
}

func (s *RecordedTestSuite) TestFileUploadDownloadWithProgress() {
	_require := require.New(s.T())
	testName := s.T().Name()

	filesystemName := testcommon.GenerateFileSystemName(testName)
	fsClient, err := testcommon.GetFileSystemClient(filesystemName, s.T(), testcommon.TestAccountDatalake, nil)
	_require.NoError(err)
	defer testcommon.DeleteFileSystem(context.Background(), _require, fsClient)

	_, err = fsClient.Create(context.Background(), nil)
	_require.NoError(err)

	var fileSize int64 = 10 * 1024
	fileName := testcommon.GenerateFileName(testName)
	fClient, err := testcommon.GetFileClient(filesystemName, fileName, s.T(), testcommon.TestAccountDatalake, nil)
	_require.NoError(err)

	resp, err := fClient.Create(context.Background(), nil)
	_require.NoError(err)
	_require.NotNil(resp)

	_, content := testcommon.GenerateData(int(fileSize))
	md5Value := md5.Sum(content)
	contentMD5 := md5Value[:]

	bytesUploaded := int64(0)
	err = fClient.UploadBuffer(context.Background(), content, &file.UploadBufferOptions{
		Concurrency: 5,
		ChunkSize:   2 * 1024,
		Progress: func(bytesTransferred int64) {
			_require.GreaterOrEqual(bytesTransferred, bytesUploaded)
			bytesUploaded = bytesTransferred
		},
	})
	_require.NoError(err)
	_require.Equal(bytesUploaded, fileSize)

	destBuffer := make([]byte, fileSize)
	bytesDownloaded := int64(0)
	cnt, err := fClient.DownloadBuffer(context.Background(), destBuffer, &file.DownloadBufferOptions{
		ChunkSize:   2 * 1024,
		Concurrency: 5,
		Progress: func(bytesTransferred int64) {
			_require.GreaterOrEqual(bytesTransferred, bytesDownloaded)
			bytesDownloaded = bytesTransferred
		},
	})
	_require.NoError(err)
	_require.Equal(cnt, fileSize)
	_require.Equal(bytesDownloaded, fileSize)

	downloadedMD5Value := md5.Sum(destBuffer)
	downloadedContentMD5 := downloadedMD5Value[:]

	_require.EqualValues(downloadedContentMD5, contentMD5)

	gResp2, err := fClient.GetProperties(context.Background(), nil)
	_require.NoError(err)
	_require.Equal(*gResp2.ContentLength, fileSize)
}

func (s *UnrecordedTestSuite) TestFileDownloadBuffer() {
	_require := require.New(s.T())
	testName := s.T().Name()

	filesystemName := testcommon.GenerateFileSystemName(testName)
	fsClient, err := testcommon.GetFileSystemClient(filesystemName, s.T(), testcommon.TestAccountDatalake, nil)
	_require.NoError(err)
	defer testcommon.DeleteFileSystem(context.Background(), _require, fsClient)

	_, err = fsClient.Create(context.Background(), nil)
	_require.NoError(err)

	var fileSize int64 = 100 * 1024 * 1024
	fileName := testcommon.GenerateFileName(testName)
	fClient, err := testcommon.GetFileClient(filesystemName, fileName, s.T(), testcommon.TestAccountDatalake, nil)
	_require.NoError(err)

	resp, err := fClient.Create(context.Background(), nil)
	_require.NoError(err)
	_require.NotNil(resp)

	content := make([]byte, fileSize)
	_, err = rand.Read(content)
	_require.NoError(err)
	md5Value := md5.Sum(content)
	contentMD5 := md5Value[:]

	err = fClient.UploadBuffer(context.Background(), content, &file.UploadBufferOptions{
		Concurrency: 5,
		ChunkSize:   4 * 1024 * 1024,
	})
	_require.NoError(err)

	destBuffer := make([]byte, fileSize)
	cnt, err := fClient.DownloadBuffer(context.Background(), destBuffer, &file.DownloadBufferOptions{
		ChunkSize:   10 * 1024 * 1024,
		Concurrency: 5,
	})
	_require.NoError(err)
	_require.Equal(cnt, fileSize)

	downloadedMD5Value := md5.Sum(destBuffer)
	downloadedContentMD5 := downloadedMD5Value[:]

	_require.EqualValues(downloadedContentMD5, contentMD5)

	gResp2, err := fClient.GetProperties(context.Background(), nil)
	_require.NoError(err)
	_require.Equal(*gResp2.ContentLength, fileSize)
}

func (s *RecordedTestSuite) TestFileDownloadSmallBuffer() {
	_require := require.New(s.T())
	testName := s.T().Name()

	filesystemName := testcommon.GenerateFileSystemName(testName)
	fsClient, err := testcommon.GetFileSystemClient(filesystemName, s.T(), testcommon.TestAccountDatalake, nil)
	_require.NoError(err)
	defer testcommon.DeleteFileSystem(context.Background(), _require, fsClient)

	_, err = fsClient.Create(context.Background(), nil)
	_require.NoError(err)

	var fileSize int64 = 10 * 1024
	fileName := testcommon.GenerateFileName(testName)
	fClient, err := testcommon.GetFileClient(filesystemName, fileName, s.T(), testcommon.TestAccountDatalake, nil)
	_require.NoError(err)

	resp, err := fClient.Create(context.Background(), nil)
	_require.NoError(err)
	_require.NotNil(resp)

	_, content := testcommon.GenerateData(int(fileSize))
	md5Value := md5.Sum(content)
	contentMD5 := md5Value[:]

	err = fClient.UploadBuffer(context.Background(), content, &file.UploadBufferOptions{
		Concurrency: 5,
		ChunkSize:   4 * 1024 * 1024,
	})
	_require.NoError(err)

	destBuffer := make([]byte, fileSize)
	cnt, err := fClient.DownloadBuffer(context.Background(), destBuffer, &file.DownloadBufferOptions{
		ChunkSize:   10 * 1024 * 1024,
		Concurrency: 5,
	})
	_require.NoError(err)
	_require.Equal(cnt, fileSize)

	downloadedMD5Value := md5.Sum(destBuffer)
	downloadedContentMD5 := downloadedMD5Value[:]

	_require.EqualValues(downloadedContentMD5, contentMD5)

	gResp2, err := fClient.GetProperties(context.Background(), nil)
	_require.NoError(err)
	_require.Equal(*gResp2.ContentLength, fileSize)
}

func (s *RecordedTestSuite) TestFileDownloadSmallBufferWithHTTPRange() {
	_require := require.New(s.T())
	testName := s.T().Name()

	filesystemName := testcommon.GenerateFileSystemName(testName)
	fsClient, err := testcommon.GetFileSystemClient(filesystemName, s.T(), testcommon.TestAccountDatalake, nil)
	_require.NoError(err)
	defer testcommon.DeleteFileSystem(context.Background(), _require, fsClient)

	_, err = fsClient.Create(context.Background(), nil)
	_require.NoError(err)

	var fileSize int64 = 10 * 1024
	fileName := testcommon.GenerateFileName(testName)
	fClient, err := testcommon.GetFileClient(filesystemName, fileName, s.T(), testcommon.TestAccountDatalake, nil)
	_require.NoError(err)

	resp, err := fClient.Create(context.Background(), nil)
	_require.NoError(err)
	_require.NotNil(resp)

	_, content := testcommon.GenerateData(int(fileSize))
	md5Value := md5.Sum(content[0 : fileSize/2])
	contentMD5 := md5Value[:]

	err = fClient.UploadBuffer(context.Background(), content, &file.UploadBufferOptions{
		Concurrency: 5,
		ChunkSize:   4 * 1024 * 1024,
	})
	_require.NoError(err)

	destBuffer := make([]byte, fileSize/2)
	cnt, err := fClient.DownloadBuffer(context.Background(), destBuffer, &file.DownloadBufferOptions{
		ChunkSize:   10 * 1024 * 1024,
		Concurrency: 5,
		Range: &file.HTTPRange{
			Offset: 0,
			Count:  5 * 1024,
		},
	})
	_require.NoError(err)
	_require.Equal(cnt, fileSize/2)

	downloadedMD5Value := md5.Sum(destBuffer)
	downloadedContentMD5 := downloadedMD5Value[:]

	_require.EqualValues(downloadedContentMD5, contentMD5)

	gResp2, err := fClient.GetProperties(context.Background(), nil)
	_require.NoError(err)
	_require.Equal(*gResp2.ContentLength, fileSize)
}

func (s *RecordedTestSuite) TestFileDownloadSmallBufferWithAccessConditions() {
	_require := require.New(s.T())
	testName := s.T().Name()

	filesystemName := testcommon.GenerateFileSystemName(testName)
	fsClient, err := testcommon.GetFileSystemClient(filesystemName, s.T(), testcommon.TestAccountDatalake, nil)
	_require.NoError(err)
	defer testcommon.DeleteFileSystem(context.Background(), _require, fsClient)

	_, err = fsClient.Create(context.Background(), nil)
	_require.NoError(err)

	var fileSize int64 = 10 * 1024
	fileName := testcommon.GenerateFileName(testName)
	fClient, err := testcommon.GetFileClient(filesystemName, fileName, s.T(), testcommon.TestAccountDatalake, nil)
	_require.NoError(err)

	resp, err := fClient.Create(context.Background(), nil)
	_require.NoError(err)
	_require.NotNil(resp)

	_, content := testcommon.GenerateData(int(fileSize))
	md5Value := md5.Sum(content[0 : fileSize/2])
	contentMD5 := md5Value[:]

	err = fClient.UploadBuffer(context.Background(), content, &file.UploadBufferOptions{
		Concurrency: 5,
		ChunkSize:   4 * 1024 * 1024,
	})
	_require.NoError(err)

	currentTime := testcommon.GetRelativeTimeFromAnchor(resp.Date, -10)

	destBuffer := make([]byte, fileSize/2)
	cnt, err := fClient.DownloadBuffer(context.Background(), destBuffer, &file.DownloadBufferOptions{
		ChunkSize:   10 * 1024 * 1024,
		Concurrency: 5,
		AccessConditions: &file.AccessConditions{
			ModifiedAccessConditions: &file.ModifiedAccessConditions{
				IfModifiedSince: &currentTime,
			},
		},
		Range: &file.HTTPRange{
			Offset: 0,
			Count:  5 * 1024,
		},
	})
	_require.NoError(err)
	_require.Equal(cnt, fileSize/2)

	downloadedMD5Value := md5.Sum(destBuffer)
	downloadedContentMD5 := downloadedMD5Value[:]

	_require.EqualValues(downloadedContentMD5, contentMD5)

	gResp2, err := fClient.GetProperties(context.Background(), nil)
	_require.NoError(err)
	_require.Equal(*gResp2.ContentLength, fileSize)
}

func (s *RecordedTestSuite) TestFileDownloadBufferWithCPK() {
	_require := require.New(s.T())
	testName := s.T().Name()

	filesystemName := testcommon.GenerateFileSystemName(testName)
	fsClient, err := testcommon.GetFileSystemClient(filesystemName, s.T(), testcommon.TestAccountDatalake, nil)
	_require.NoError(err)
	defer testcommon.DeleteFileSystem(context.Background(), _require, fsClient)

	_, err = fsClient.Create(context.Background(), nil)
	_require.NoError(err)

	var fileSize int64 = 10 * 1024
	fileName := testcommon.GenerateFileName(testName)
	fClient, err := testcommon.GetFileClient(filesystemName, fileName, s.T(), testcommon.TestAccountDatalake, nil)
	_require.NoError(err)

	fileCreateOpts := &file.CreateOptions{CPKInfo: &testcommon.TestCPKByValue}
	resp, err := fClient.Create(context.Background(), fileCreateOpts)
	_require.NoError(err)
	_require.NotNil(resp)

	_, content := testcommon.GenerateData(int(fileSize))
	md5Value := md5.Sum(content[0:fileSize])
	contentMD5 := md5Value[:]

	err = fClient.UploadBuffer(context.Background(), content, &file.UploadBufferOptions{
		CPKInfo: &testcommon.TestCPKByValue,
	})
	_require.NoError(err)

	destBuffer := make([]byte, fileSize)
	_, err = fClient.DownloadBuffer(context.Background(), destBuffer, &file.DownloadBufferOptions{
		CPKInfo: &testcommon.TestCPKByValue,
	})
	_require.NoError(err)

	downloadedMD5Value := md5.Sum(destBuffer)
	downloadedContentMD5 := downloadedMD5Value[:]

	_require.EqualValues(downloadedContentMD5, contentMD5)

	gResp2, err := fClient.GetProperties(context.Background(), &file.GetPropertiesOptions{CPKInfo: &testcommon.TestCPKByValue})
	_require.NoError(err)
	_require.Equal(*gResp2.ContentLength, fileSize)
	_require.Equal(*(gResp2.IsServerEncrypted), true)
	_require.Equal(gResp2.EncryptionKeySHA256, testcommon.TestCPKByValue.EncryptionKeySHA256)
}

func (s *RecordedTestSuite) TestFileGetPropertiesResponseCapture() {
	_require := require.New(s.T())
	testName := s.T().Name()

	filesystemName := testcommon.GenerateFileSystemName(testName)
	fsClient, err := testcommon.GetFileSystemClient(filesystemName, s.T(), testcommon.TestAccountDatalake, nil)
	_require.NoError(err)
	defer testcommon.DeleteFileSystem(context.Background(), _require, fsClient)

	_, err = fsClient.Create(context.Background(), nil)
	_require.NoError(err)

	dirName := testcommon.GenerateDirName(testName)
	dirClient, err := testcommon.GetDirClient(filesystemName, dirName, s.T(), testcommon.TestAccountDatalake, nil)
	_require.NoError(err)

	resp, err := dirClient.Create(context.Background(), nil)
	_require.NoError(err)
	_require.NotNil(resp)

	fileName := testcommon.GenerateFileName(testName)
	fClient, err := testcommon.GetFileClient(filesystemName, dirName+"/"+fileName, s.T(), testcommon.TestAccountDatalake, nil)
	_require.NoError(err)

	resp, err = fClient.Create(context.Background(), nil)
	_require.NoError(err)
	_require.NotNil(resp)

	// This tests file.NewClient
	var respFromCtxFile *http.Response
	ctxWithRespFile := runtime.WithCaptureResponse(context.Background(), &respFromCtxFile)
	resp2, err := fClient.GetProperties(ctxWithRespFile, nil)
	_require.NoError(err)
	_require.NotNil(resp2)
	_require.NotNil(respFromCtxFile) // validate that the respFromCtx is actually populated
	_require.Equal("file", respFromCtxFile.Header.Get("x-ms-resource-type"))

	// This tests filesystem.NewClient
	fClient = fsClient.NewFileClient(dirName + "/" + fileName)
	var respFromCtxFs *http.Response
	ctxWithRespFs := runtime.WithCaptureResponse(context.Background(), &respFromCtxFs)
	resp2, err = fClient.GetProperties(ctxWithRespFs, nil)
	_require.NoError(err)
	_require.NotNil(resp2)
	_require.NotNil(respFromCtxFs) // validate that the respFromCtx is actually populated
	_require.Equal("file", respFromCtxFs.Header.Get("x-ms-resource-type"))

	// This tests service.NewClient
	serviceClient, err := testcommon.GetServiceClient(s.T(), testcommon.TestAccountDatalake, nil)
	_require.NoError(err)
	fsClient = serviceClient.NewFileSystemClient(filesystemName)
	dirClient = fsClient.NewDirectoryClient(dirName)
	fClient, err = dirClient.NewFileClient(fileName)
	_require.NoError(err)
	var respFromCtxService *http.Response
	ctxWithRespService := runtime.WithCaptureResponse(context.Background(), &respFromCtxService)
	resp2, err = fClient.GetProperties(ctxWithRespService, nil)
	_require.NoError(err)
	_require.NotNil(resp2)
	_require.NotNil(respFromCtxService) // validate that the respFromCtx is actually populated
	_require.Equal("file", respFromCtxService.Header.Get("x-ms-resource-type"))

	// This tests directory.NewClient
	var respFromCtxDir *http.Response
	ctxWithRespDir := runtime.WithCaptureResponse(context.Background(), &respFromCtxDir)
	dirClient, err = testcommon.GetDirClient(filesystemName, dirName, s.T(), testcommon.TestAccountDatalake, nil)
	_require.NoError(err)
	fClient, err = dirClient.NewFileClient(fileName)
	_require.NoError(err)
	resp2, err = fClient.GetProperties(ctxWithRespDir, nil)
	_require.NoError(err)
	_require.NotNil(resp2)
	_require.NotNil(respFromCtxDir) // validate that the respFromCtx is actually populated
	_require.Equal("file", respFromCtxDir.Header.Get("x-ms-resource-type"))
}

func (s *RecordedTestSuite) TestFileGetPropertiesWithCPK() {
	_require := require.New(s.T())
	testName := s.T().Name()

	filesystemName := testcommon.GenerateFileSystemName(testName)
	fsClient, err := testcommon.GetFileSystemClient(filesystemName, s.T(), testcommon.TestAccountDatalake, nil)
	_require.NoError(err)
	defer testcommon.DeleteFileSystem(context.Background(), _require, fsClient)

	_, err = fsClient.Create(context.Background(), nil)
	_require.NoError(err)

	dirName := testcommon.GenerateDirName(testName)
	dirClient, err := testcommon.GetDirClient(filesystemName, dirName, s.T(), testcommon.TestAccountDatalake, nil)
	_require.NoError(err)

	resp, err := dirClient.Create(context.Background(), nil)
	_require.NoError(err)
	_require.NotNil(resp)

	fileName := testcommon.GenerateFileName(testName)
	fClient, err := testcommon.GetFileClient(filesystemName, dirName+"/"+fileName, s.T(), testcommon.TestAccountDatalake, nil)
	_require.NoError(err)

	createFileOpts := &file.CreateOptions{
		CPKInfo: &testcommon.TestCPKByValue,
	}

	resp, err = fClient.Create(context.Background(), createFileOpts)
	_require.NoError(err)
	_require.NotNil(resp)

	GetPropertiesOpts := &file.GetPropertiesOptions{
		CPKInfo: &testcommon.TestCPKByValue,
	}

	// This tests file.NewClient
	var respFromCtxFile *http.Response
	ctxWithRespFile := runtime.WithCaptureResponse(context.Background(), &respFromCtxFile)
	response, err := fClient.GetProperties(ctxWithRespFile, GetPropertiesOpts)
	_require.NoError(err)
	_require.NotNil(response)
	_require.NotNil(respFromCtxFile.Header.Get("x-ms-encryption-key-sha256")) // validate that the x-ms-encryption-key-sha256 is actually populated
	_require.Equal(testcommon.TestCPKByValue.EncryptionKeySHA256, response.EncryptionKeySHA256)
}

func (s *UnrecordedTestSuite) TestFileCreateDeleteUsingOAuth() {
	_require := require.New(s.T())
	testName := s.T().Name()

	filesystemName := testcommon.GenerateFileSystemName(testName)
	fsClient, err := testcommon.GetFileSystemClient(filesystemName, s.T(), testcommon.TestAccountDatalake, nil)
	_require.NoError(err)
	defer testcommon.DeleteFileSystem(context.Background(), _require, fsClient)

	_, err = fsClient.Create(context.Background(), nil)
	_require.NoError(err)

	cred, err := testcommon.GetGenericTokenCredential()
	_require.NoError(err)

	accountName, _ := testcommon.GetGenericAccountInfo(testcommon.TestAccountDatalake)
	_require.Greater(len(accountName), 0)

	fileName := testcommon.GenerateFileName(testName)
	fileURL := "https://" + accountName + ".dfs.core.windows.net/" + filesystemName + "/" + fileName

	fClient, err := file.NewClient(fileURL, cred, nil)
	_require.NoError(err)

	_, err = fClient.Create(context.Background(), nil)
	_require.NoError(err)

	_, err = fClient.GetProperties(context.Background(), nil)
	_require.NoError(err)
}<|MERGE_RESOLUTION|>--- conflicted
+++ resolved
@@ -4277,13 +4277,6 @@
 		err = os.Remove(name)
 		_require.NoError(err)
 	}(destFileName)
-<<<<<<< HEAD
-	//defer func(destFile *os.File) {
-	//	err = destFile.Close()
-	//	_require.NoError(err)
-	//}(destFile)
-=======
->>>>>>> fbe326d1
 
 	cnt, err := fClient.DownloadFile(context.Background(), destFile, &file.DownloadFileOptions{
 		ChunkSize:   2 * 1024,
