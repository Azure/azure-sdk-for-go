--- conflicted
+++ resolved
@@ -3463,11 +3463,8 @@
 	_require.Equal(resp1.ContentMD5, mdf[:])
 }
 
-<<<<<<< HEAD
 func (s *RecordedTestSuite) TestFileAppendDataWithAcquireLease() {
-=======
-func (s *RecordedTestSuite) TestFileAppendWithFlushOption() {
->>>>>>> 5156beb4
+  
 	_require := require.New(s.T())
 	testName := s.T().Name()
 
@@ -3490,7 +3487,6 @@
 
 	contentSize := 1024 * 8 // 8KB
 	rsc, _ := testcommon.GenerateData(contentSize)
-<<<<<<< HEAD
 
 	opts := &file.AppendDataOptions{
 		LeaseAction:     &testcommon.TestLeaseActionAcquire,
@@ -3594,19 +3590,14 @@
 	contentSize := 1024 * 8 // 8KB
 	rsc, _ := testcommon.GenerateData(contentSize)
 
-	opts := &file.AppendDataOptions{
+	opts := &file.AppendDataOptions {
 		LeaseAction:           &testcommon.TestLeaseActionRelease,
 		LeaseAccessConditions: &file.LeaseAccessConditions{LeaseID: proposedLeaseIDs[0]},
 		Flush:                 to.Ptr(true),
-=======
-	opts := &file.AppendDataOptions{
-		Flush: to.Ptr(true),
->>>>>>> 5156beb4
 	}
 	_, err = srcFClient.AppendData(context.Background(), 0, rsc, opts)
 	_require.NoError(err)
 
-<<<<<<< HEAD
 	gResp, err := srcFClient.GetProperties(context.Background(), nil)
 	_require.NoError(err)
 	_require.Equal(lease.StateTypeAvailable, *gResp.LeaseState)
@@ -3661,11 +3652,6 @@
 	_require.NoError(err)
 	_require.Equal(*gResp2.ContentLength, int64(contentSize))
 	_require.Equal(lease.StateTypeAvailable, *gResp2.LeaseState)
-=======
-	gResp2, err := srcFClient.GetProperties(context.Background(), nil)
-	_require.NoError(err)
-	_require.Equal(*gResp2.ContentLength, int64(contentSize))
->>>>>>> 5156beb4
 }
 
 func (s *RecordedTestSuite) TestFileAppendAndFlushData() {
