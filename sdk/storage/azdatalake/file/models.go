--- conflicted
+++ resolved
@@ -491,34 +491,11 @@
 	return downloadFileOptions
 }
 
-<<<<<<< HEAD
-// CreationExpiryType defines values for Create() ExpiryType.
-type CreationExpiryType interface {
-	Format() (generated.ExpiryOptions, *string)
-	notPubliclyImplementable()
-}
-
-// CreationExpiryTypeAbsolute defines the absolute time for the file expiry.
-type CreationExpiryTypeAbsolute time.Time
-
-// CreationExpiryTypeRelativeToNow defines the duration relative to now for the file expiry.
-type CreationExpiryTypeRelativeToNow time.Duration
-
-// CreationExpiryTypeNever defines that the file will be set to never expire.
-type CreationExpiryTypeNever struct {
-	// empty struct since NeverExpire expiry type does not require expiry time
-}
-
-// Format formats CreationExpiryTypeAbsolute to the generated.ExpiryOptionsAbsolute.
-func (e CreationExpiryTypeAbsolute) Format() (generated.ExpiryOptions, *string) {
-	return generated.ExpiryOptionsAbsolute, to.Ptr(time.Time(e).UTC().Format(http.TimeFormat))
-=======
 // SetExpiryValues describes when a file should expire.
 // A zero-value indicates the file has no expiration date.
 type SetExpiryValues struct {
 	// ExpiryType indicates how the value of ExpiresOn should be interpreted (absolute, relative to now, etc).
 	ExpiryType SetExpiryType
->>>>>>> 8aac485e
 
 	// ExpiresOn contains the time the file should expire.
 	// The value will either be an absolute UTC time in RFC1123 format or an integer expressing a number of milliseconds.
@@ -526,25 +503,6 @@
 	ExpiresOn string
 }
 
-<<<<<<< HEAD
-func (e CreationExpiryTypeAbsolute) notPubliclyImplementable() {}
-
-// Format formats CreationExpiryTypeRelativeToCreation to the generated.ExpiryOptionsRelativeToNow.
-func (e CreationExpiryTypeRelativeToNow) Format() (generated.ExpiryOptions, *string) {
-	return generated.ExpiryOptionsRelativeToNow, to.Ptr(strconv.FormatInt(time.Duration(e).Milliseconds(), 10))
-}
-
-func (e CreationExpiryTypeRelativeToNow) notPubliclyImplementable() {}
-
-// Format formats CreationExpiryTypeNever to the generated.ExpiryOptionsNeverExpire.
-func (e CreationExpiryTypeNever) Format() (generated.ExpiryOptions, *string) {
-	return generated.ExpiryOptionsNeverExpire, nil
-}
-
-func (e CreationExpiryTypeNever) notPubliclyImplementable() {}
-
-=======
->>>>>>> 8aac485e
 // ACLFailedEntry contains the failed ACL entry (response model).
 type ACLFailedEntry = path.ACLFailedEntry
 
