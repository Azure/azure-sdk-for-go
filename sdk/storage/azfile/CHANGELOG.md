# Release History

## 1.0.0 (2023-07-12)

### Features Added

* Added `ParseNTFSFileAttributes` method for parsing the file attributes to `file.NTFSFileAttributes` type.

### Bugs Fixed

* Fixed the issue where trailing slash is encoded when passed in directory or subdirectory name while creating the directory client.

<<<<<<< HEAD
### Other Changes

* Added `dragonfly` and `aix` to build constraints in `mmf_unix.go`.

=======
>>>>>>> 7e6b3431
## 0.1.0 (2023-05-09)

### Features Added

* This is the initial preview release of the `azfile` library<|MERGE_RESOLUTION|>--- conflicted
+++ resolved
@@ -10,13 +10,10 @@
 
 * Fixed the issue where trailing slash is encoded when passed in directory or subdirectory name while creating the directory client.
 
-<<<<<<< HEAD
 ### Other Changes
 
 * Added `dragonfly` and `aix` to build constraints in `mmf_unix.go`.
 
-=======
->>>>>>> 7e6b3431
 ## 0.1.0 (2023-05-09)
 
 ### Features Added
