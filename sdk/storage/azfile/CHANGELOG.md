--- conflicted
+++ resolved
@@ -1,13 +1,14 @@
 # Release History
 
-<<<<<<< HEAD
-## 1.4.0 (2024-11-13)
-=======
 ## 1.4.1 (Unreleased)
->>>>>>> 76602bca
 
 ### Features Added
-* Fix compareHeaders custom sorting algorithm for String To Sign.
+
+### Breaking Changes
+
+### Bugs Fixed
+
+### Other Changes
 
 ## 1.4.0 (2024-11-13)
 
