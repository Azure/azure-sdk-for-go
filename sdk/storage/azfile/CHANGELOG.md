--- conflicted
+++ resolved
@@ -12,11 +12,8 @@
 
 ### Bugs Fixed
 
-<<<<<<< HEAD
 * Block `SharedKeyCredential` authentication mode for non TLS protected endpoints. Fixes [#21841](https://github.com/Azure/azure-sdk-for-go/issues/21841).
-=======
 * Fixed a bug where `UploadRangeFromURL` using OAuth was returning error.
->>>>>>> 7f7c19bd
 
 ### Other Changes
 
