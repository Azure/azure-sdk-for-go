# Release History

## 1.3.0 (2024-07-12)

### Other Changes
<<<<<<< HEAD
* Updated `azidentity` version to `1.7.0`
=======
* GetProperties() was called twice in DownloadFile method. Enhanced to call it only once, reducing latency.
>>>>>>> ccada207

## 1.3.0-beta.1 (2024-06-14)

### Features Added
* Add Rename Support to List Ranges API
* Updated service version to `2024-05-04`

### Other Changes
* Updated `azidentity` version to `1.6.0`
* Updated `azcore` version to `1.12.0`

## 1.2.2 (2024-04-09)

### Bugs Fixed
* Fixed an issue where GetSASURL() was providing HTTPS SAS, instead of the default http+https SAS. Fixes [#22448](https://github.com/Azure/azure-sdk-for-go/issues/22448)

### Other Changes
* Integrate `InsecureAllowCredentialWithHTTP` client options.
* Update dependencies.

## 1.2.1 (2024-02-29)

### Bugs Fixed

* Re-enabled `SharedKeyCredential` authentication mode for non TLS protected endpoints.

### Other Changes

* Updated `azidentity` version to `1.5.1`.

## 1.2.0 (2024-02-12)

### Other Changes

* Updated `azcore` version to `1.9.2`.

## 1.2.0-beta.1 (2024-01-09)

### Features Added

* Updated service version to `2023-11-03`.
* Added support for Audience when OAuth is used.

### Bugs Fixed

* Block `SharedKeyCredential` authentication mode for non TLS protected endpoints. Fixes [#21841](https://github.com/Azure/azure-sdk-for-go/issues/21841).
* Fixed a bug where `UploadRangeFromURL` using OAuth was returning error.

### Other Changes

* Updated azcore version to `1.9.1`.

## 1.1.1 (2023-11-15)

### Bugs Fixed

* Fixed a bug where Optional fields which were mandatory earlier create a failure when passed an older service version
* Made SourceContentCRC64 header as optional. Changed the type from uint64 to a generic interface implementation. 
  These changes impact: `file.UploadRangeFromURL()`

### Other Changes

* Updated azcore version to `1.9.0` and azidentity version to `1.4.0`.

## 1.1.0 (2023-10-11)

### Features Added

* Updated service version to `2022-11-02`.

### Bugs Fixed

* Fixed a bug where the `x-ms-file-attributes` header could be set to contain invalid trailing or leading | characters.

## 1.1.0-beta.1 (2023-09-12)

### Features Added

* Updated service version to `2022-11-02`.
* Added OAuth support.
* Added [Rename Directory API](https://learn.microsoft.com/rest/api/storageservices/rename-directory).
* Added [Rename File API](https://learn.microsoft.com/rest/api/storageservices/rename-file).
* Added `x-ms-file-change-time` request header in
  * Create File/Directory
  * Set File/Directory Properties
  * Copy File
* Added `x-ms-file-last-write-time` request header in Put Range and Put Range from URL.
* Updated the SAS Version to `2022-11-02` and added `Encryption Scope` to Account SAS.
* Trailing dot support for files and directories.

### Bugs Fixed

* Fixed service SAS creation where expiry time or permissions can be omitted when stored access policy is used.
* Fixed issue where some requests fail with mismatch in string to sign.

### Other Changes

* Updated version of azcore to 1.7.2 and azidentity to 1.3.1.
* Added `dragonfly` and `aix` to build constraints in `mmf_unix.go`.

## 1.0.0 (2023-07-12)

### Features Added

* Added `ParseNTFSFileAttributes` method for parsing the file attributes to `file.NTFSFileAttributes` type.

### Bugs Fixed

* Fixed the issue where trailing slash is encoded when passed in directory or subdirectory name while creating the directory client.

## 0.1.0 (2023-05-09)

### Features Added

* This is the initial preview release of the `azfile` library<|MERGE_RESOLUTION|>--- conflicted
+++ resolved
@@ -1,13 +1,10 @@
 # Release History
 
-## 1.3.0 (2024-07-12)
+## 1.3.0 (2024-07-18)
 
 ### Other Changes
-<<<<<<< HEAD
 * Updated `azidentity` version to `1.7.0`
-=======
 * GetProperties() was called twice in DownloadFile method. Enhanced to call it only once, reducing latency.
->>>>>>> ccada207
 
 ## 1.3.0-beta.1 (2024-06-14)
 
