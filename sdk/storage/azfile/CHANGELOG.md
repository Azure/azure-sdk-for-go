--- conflicted
+++ resolved
@@ -1,7 +1,6 @@
 # Release History
 
-<<<<<<< HEAD
-=======
+
 
 ## 1.1.2 (Unreleased)
 
@@ -14,7 +13,6 @@
 ### Other Changes
 
 
->>>>>>> f7e61815
 ## 1.1.1 (2023-11-15)
 
 ### Bugs Fixed
