--- conflicted
+++ resolved
@@ -2,9 +2,5 @@
   "AssetsRepo": "Azure/azure-sdk-assets",
   "AssetsRepoPrefixPath": "go",
   "TagPrefix": "go/storage/azfile",
-<<<<<<< HEAD
-  "Tag": "go/storage/azfile_8dcec1aeca"
-=======
   "Tag": "go/storage/azfile_f80b868396"
->>>>>>> 7f7c19bd
 }