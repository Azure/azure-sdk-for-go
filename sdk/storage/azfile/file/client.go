//go:build go1.18
// +build go1.18

// Copyright (c) Microsoft Corporation. All rights reserved.
// Licensed under the MIT License. See License.txt in the project root for license information.

package file

import (
	"bytes"
	"context"
	"errors"
	"github.com/Azure/azure-sdk-for-go/sdk/azcore"
	"github.com/Azure/azure-sdk-for-go/sdk/azcore/runtime"
	"github.com/Azure/azure-sdk-for-go/sdk/azcore/streaming"
	"github.com/Azure/azure-sdk-for-go/sdk/storage/azfile/fileerror"
	"github.com/Azure/azure-sdk-for-go/sdk/storage/azfile/internal/base"
	"github.com/Azure/azure-sdk-for-go/sdk/storage/azfile/internal/exported"
	"github.com/Azure/azure-sdk-for-go/sdk/storage/azfile/internal/generated"
	"github.com/Azure/azure-sdk-for-go/sdk/storage/azfile/internal/shared"
	"github.com/Azure/azure-sdk-for-go/sdk/storage/azfile/sas"
	"io"
	"os"
	"strings"
	"sync"
	"time"
)

// ClientOptions contains the optional parameters when creating a Client.
type ClientOptions struct {
	azcore.ClientOptions
}

// Client represents a URL to the Azure Storage file.
type Client base.Client[generated.FileClient]

// NewClientWithNoCredential creates an instance of Client with the specified values.
// This is used to anonymously access a file or with a shared access signature (SAS) token.
//   - fileURL - the URL of the file e.g. https://<account>.file.core.windows.net/share/directoryPath/file?<sas token>
//   - options - client options; pass nil to accept the default values
//
// The directoryPath is optional in the fileURL. If omitted, it points to file within the specified share.
func NewClientWithNoCredential(fileURL string, options *ClientOptions) (*Client, error) {
	conOptions := shared.GetClientOptions(options)
	pl := runtime.NewPipeline(exported.ModuleName, exported.ModuleVersion, runtime.PipelineOptions{}, &conOptions.ClientOptions)

	return (*Client)(base.NewFileClient(fileURL, pl, nil)), nil
}

// NewClientWithSharedKeyCredential creates an instance of Client with the specified values.
//   - fileURL - the URL of the file e.g. https://<account>.file.core.windows.net/share/directoryPath/file
//   - cred - a SharedKeyCredential created with the matching file's storage account and access key
//   - options - client options; pass nil to accept the default values
//
// The directoryPath is optional in the fileURL. If omitted, it points to file within the specified share.
func NewClientWithSharedKeyCredential(fileURL string, cred *SharedKeyCredential, options *ClientOptions) (*Client, error) {
	authPolicy := exported.NewSharedKeyCredPolicy(cred)
	conOptions := shared.GetClientOptions(options)
	conOptions.PerRetryPolicies = append(conOptions.PerRetryPolicies, authPolicy)
	pl := runtime.NewPipeline(exported.ModuleName, exported.ModuleVersion, runtime.PipelineOptions{}, &conOptions.ClientOptions)

	return (*Client)(base.NewFileClient(fileURL, pl, cred)), nil
}

// NewClientFromConnectionString creates an instance of Client with the specified values.
//   - connectionString - a connection string for the desired storage account
//   - shareName - the name of the share within the storage account
//   - filePath - the path of the file within the share
//   - options - client options; pass nil to accept the default values
func NewClientFromConnectionString(connectionString string, shareName string, filePath string, options *ClientOptions) (*Client, error) {
	parsed, err := shared.ParseConnectionString(connectionString)
	if err != nil {
		return nil, err
	}

	filePath = strings.ReplaceAll(filePath, "\\", "/")
	parsed.ServiceURL = runtime.JoinPaths(parsed.ServiceURL, shareName, filePath)

	if parsed.AccountKey != "" && parsed.AccountName != "" {
		credential, err := exported.NewSharedKeyCredential(parsed.AccountName, parsed.AccountKey)
		if err != nil {
			return nil, err
		}
		return NewClientWithSharedKeyCredential(parsed.ServiceURL, credential, options)
	}

	return NewClientWithNoCredential(parsed.ServiceURL, options)
}

func (f *Client) generated() *generated.FileClient {
	return base.InnerClient((*base.Client[generated.FileClient])(f))
}

func (f *Client) sharedKey() *SharedKeyCredential {
	return base.SharedKey((*base.Client[generated.FileClient])(f))
}

// URL returns the URL endpoint used by the Client object.
func (f *Client) URL() string {
	return f.generated().Endpoint()
}

// Create operation creates a new file or replaces a file. Note it only initializes the file with no content.
//   - fileContentLength: Specifies the maximum size for the file in bytes, up to 4 TB.
//
// For more information, see https://learn.microsoft.com/en-us/rest/api/storageservices/create-file.
func (f *Client) Create(ctx context.Context, fileContentLength int64, options *CreateOptions) (CreateResponse, error) {
	fileAttributes, fileCreationTime, fileLastWriteTime, fileCreateOptions, fileHTTPHeaders, leaseAccessConditions := options.format()
	resp, err := f.generated().Create(ctx, fileContentLength, fileAttributes, fileCreationTime, fileLastWriteTime, fileCreateOptions, fileHTTPHeaders, leaseAccessConditions)
	return resp, err
}

// Delete operation removes the file from the storage account.
// For more information, see https://learn.microsoft.com/en-us/rest/api/storageservices/delete-file2.
func (f *Client) Delete(ctx context.Context, options *DeleteOptions) (DeleteResponse, error) {
	opts, leaseAccessConditions := options.format()
	resp, err := f.generated().Delete(ctx, opts, leaseAccessConditions)
	return resp, err
}

// GetProperties operation returns all user-defined metadata, standard HTTP properties, and system properties for the file.
// For more information, see https://learn.microsoft.com/en-us/rest/api/storageservices/get-file-properties.
func (f *Client) GetProperties(ctx context.Context, options *GetPropertiesOptions) (GetPropertiesResponse, error) {
	opts, leaseAccessConditions := options.format()
	resp, err := f.generated().GetProperties(ctx, opts, leaseAccessConditions)
	return resp, err
}

// SetHTTPHeaders operation sets HTTP headers on the file.
// For more information, see https://learn.microsoft.com/en-us/rest/api/storageservices/set-file-properties.
func (f *Client) SetHTTPHeaders(ctx context.Context, options *SetHTTPHeadersOptions) (SetHTTPHeadersResponse, error) {
	fileAttributes, fileCreationTime, fileLastWriteTime, opts, fileHTTPHeaders, leaseAccessConditions := options.format()
	resp, err := f.generated().SetHTTPHeaders(ctx, fileAttributes, fileCreationTime, fileLastWriteTime, opts, fileHTTPHeaders, leaseAccessConditions)
	return resp, err
}

// SetMetadata operation sets user-defined metadata for the specified file.
// For more information, see https://learn.microsoft.com/en-us/rest/api/storageservices/set-file-metadata.
func (f *Client) SetMetadata(ctx context.Context, options *SetMetadataOptions) (SetMetadataResponse, error) {
	opts, leaseAccessConditions := options.format()
	resp, err := f.generated().SetMetadata(ctx, opts, leaseAccessConditions)
	return resp, err
}

// StartCopyFromURL operation copies the data at the source URL to a file.
//   - copySource: specifies the URL of the source file or blob, up to 2KiB in length.
//
// For more information, see https://learn.microsoft.com/en-us/rest/api/storageservices/copy-file.
func (f *Client) StartCopyFromURL(ctx context.Context, copySource string, options *StartCopyFromURLOptions) (StartCopyFromURLResponse, error) {
	opts, copyFileSmbInfo, leaseAccessConditions := options.format()
	resp, err := f.generated().StartCopy(ctx, copySource, opts, copyFileSmbInfo, leaseAccessConditions)
	return resp, err
}

// AbortCopy operation cancels a pending Copy File operation, and leaves a destination file with zero length and full metadata.
//   - copyID: the copy identifier provided in the x-ms-copy-id header of the original Copy File operation.
//
// For more information, see https://learn.microsoft.com/en-us/rest/api/storageservices/abort-copy-file.
func (f *Client) AbortCopy(ctx context.Context, copyID string, options *AbortCopyOptions) (AbortCopyResponse, error) {
	opts, leaseAccessConditions := options.format()
	resp, err := f.generated().AbortCopy(ctx, copyID, opts, leaseAccessConditions)
	return resp, err
}

// Resize operation resizes the file to the specified size.
// For more information, see https://learn.microsoft.com/en-us/rest/api/storageservices/set-file-properties.
func (f *Client) Resize(ctx context.Context, size int64, options *ResizeOptions) (ResizeResponse, error) {
	fileAttributes, fileCreationTime, fileLastWriteTime, opts, leaseAccessConditions := options.format(size)
	resp, err := f.generated().SetHTTPHeaders(ctx, fileAttributes, fileCreationTime, fileLastWriteTime, opts, nil, leaseAccessConditions)
	return resp, err
}

// UploadRange operation uploads a range of bytes to a file.
//   - offset: Specifies the start byte at which the range of bytes is to be written.
//   - body: Specifies the data to be uploaded.
//
// For more information, see https://learn.microsoft.com/en-us/rest/api/storageservices/put-range.
func (f *Client) UploadRange(ctx context.Context, offset int64, body io.ReadSeekCloser, options *UploadRangeOptions) (UploadRangeResponse, error) {
	rangeParam, contentLength, uploadRangeOptions, leaseAccessConditions, err := options.format(offset, body)
	if err != nil {
		return UploadRangeResponse{}, err
	}

	resp, err := f.generated().UploadRange(ctx, rangeParam, RangeWriteTypeUpdate, contentLength, body, uploadRangeOptions, leaseAccessConditions)
	return resp, err
}

// ClearRange operation clears the specified range and releases the space used in storage for that range.
//   - contentRange: Specifies the range of bytes to be cleared.
//
// For more information, see https://learn.microsoft.com/en-us/rest/api/storageservices/put-range.
func (f *Client) ClearRange(ctx context.Context, contentRange HTTPRange, options *ClearRangeOptions) (ClearRangeResponse, error) {
	rangeParam, leaseAccessConditions, err := options.format(contentRange)
	if err != nil {
		return ClearRangeResponse{}, err
	}

	resp, err := f.generated().UploadRange(ctx, rangeParam, RangeWriteTypeClear, 0, nil, nil, leaseAccessConditions)
	return resp, err
}

// UploadRangeFromURL operation uploads a range of bytes to a file where the contents are read from a URL.
//   - copySource: Specifies the URL of the source file or blob, up to 2 KB in length.
//   - destinationRange: Specifies the range of bytes in the file to be written.
//   - sourceRange: Bytes of source data in the specified range.
//
// For more information, see https://learn.microsoft.com/en-us/rest/api/storageservices/put-range-from-url.
func (f *Client) UploadRangeFromURL(ctx context.Context, copySource string, sourceOffset int64, destinationOffset int64, count int64, options *UploadRangeFromURLOptions) (UploadRangeFromURLResponse, error) {
	destRange, opts, sourceModifiedAccessConditions, leaseAccessConditions, err := options.format(sourceOffset, destinationOffset, count)
	if err != nil {
		return UploadRangeFromURLResponse{}, err
	}

	resp, err := f.generated().UploadRangeFromURL(ctx, destRange, copySource, 0, opts, sourceModifiedAccessConditions, leaseAccessConditions)
	return resp, err
}

// GetRangeList operation returns the list of valid ranges for a file.
// For more information, see https://learn.microsoft.com/en-us/rest/api/storageservices/list-ranges.
func (f *Client) GetRangeList(ctx context.Context, options *GetRangeListOptions) (GetRangeListResponse, error) {
	opts, leaseAccessConditions := options.format()
	resp, err := f.generated().GetRangeList(ctx, opts, leaseAccessConditions)
	return resp, err
}

// ForceCloseHandles operation closes a handle or handles opened on a file.
//   - handleID - Specifies the handle ID to be closed. Use an asterisk (*) as a wildcard string to specify all handles.
//
// For more information, see https://learn.microsoft.com/en-us/rest/api/storageservices/force-close-handles.
func (f *Client) ForceCloseHandles(ctx context.Context, handleID string, options *ForceCloseHandlesOptions) (ForceCloseHandlesResponse, error) {
	opts := options.format()
	resp, err := f.generated().ForceCloseHandles(ctx, handleID, opts)
	return resp, err
}

// ListHandles operation returns a list of open handles on a file.
// For more information, see https://learn.microsoft.com/en-us/rest/api/storageservices/list-handles.
func (f *Client) ListHandles(ctx context.Context, options *ListHandlesOptions) (ListHandlesResponse, error) {
	opts := options.format()
	resp, err := f.generated().ListHandles(ctx, opts)
	return resp, err
}

// GetSASURL is a convenience method for generating a SAS token for the currently pointed at file.
// It can only be used if the credential supplied during creation was a SharedKeyCredential.
func (f *Client) GetSASURL(permissions sas.FilePermissions, expiry time.Time, o *GetSASURLOptions) (string, error) {
	if f.sharedKey() == nil {
		return "", fileerror.MissingSharedKeyCredential
	}
	st := o.format()

	urlParts, err := sas.ParseURL(f.URL())
	if err != nil {
		return "", err
	}

	qps, err := sas.SignatureValues{
		Version:     sas.Version,
		Protocol:    sas.ProtocolHTTPS,
		ShareName:   urlParts.ShareName,
		FilePath:    urlParts.DirectoryOrFilePath,
		Permissions: permissions.String(),
		StartTime:   st,
		ExpiryTime:  expiry.UTC(),
	}.SignWithSharedKey(f.sharedKey())
	if err != nil {
		return "", err
	}

	endpoint := f.URL() + "?" + qps.Encode()

	return endpoint, nil
}

// Concurrent Upload Functions -----------------------------------------------------------------------------------------

// uploadFromReader uploads a buffer in chunks to an Azure file.
func (f *Client) uploadFromReader(ctx context.Context, reader io.ReaderAt, actualSize int64, o *uploadFromReaderOptions) error {
	if actualSize > MaxFileSize {
		return errors.New("buffer is too large to upload to a file")
	}
	if o.ChunkSize == 0 {
		o.ChunkSize = MaxUpdateRangeBytes
	}

	// TODO: Add logs

	progress := int64(0)
	progressLock := &sync.Mutex{}

	err := shared.DoBatchTransfer(ctx, &shared.BatchTransferOptions{
		OperationName: "uploadFromReader",
		TransferSize:  actualSize,
		ChunkSize:     o.ChunkSize,
		Concurrency:   o.Concurrency,
		Operation: func(ctx context.Context, offset int64, chunkSize int64) error {
			// This function is called once per file range.
			// It is passed this file's offset within the buffer and its count of bytes
			// Prepare to read the proper range/section of the buffer
			if chunkSize < o.ChunkSize {
				// this is the last file range.  Its actual size might be less
				// than the calculated size due to rounding up of the payload
				// size to fit in a whole number of chunks.
				chunkSize = actualSize - offset
			}
			var body io.ReadSeeker = io.NewSectionReader(reader, offset, chunkSize)
			if o.Progress != nil {
				chunkProgress := int64(0)
<<<<<<< HEAD
				body = streaming.NewRequestProgress(shared.NopCloser(body),
=======
				body = streaming.NewRequestProgress(streaming.NopCloser(body),
>>>>>>> 8ef5ba6d
					func(bytesTransferred int64) {
						diff := bytesTransferred - chunkProgress
						chunkProgress = bytesTransferred
						progressLock.Lock() // 1 goroutine at a time gets progress report
						progress += diff
						o.Progress(progress)
						progressLock.Unlock()
					})
			}

			uploadRangeOptions := o.getUploadRangeOptions()
<<<<<<< HEAD
			_, err := f.UploadRange(ctx, offset, shared.NopCloser(body), uploadRangeOptions)
=======
			_, err := f.UploadRange(ctx, offset, streaming.NopCloser(body), uploadRangeOptions)
>>>>>>> 8ef5ba6d
			return err
		},
	})
	return err
}

// UploadBuffer uploads a buffer in chunks to an Azure file.
func (f *Client) UploadBuffer(ctx context.Context, buffer []byte, options *UploadBufferOptions) error {
	uploadOptions := uploadFromReaderOptions{}
	if options != nil {
		uploadOptions = *options
	}
	return f.uploadFromReader(ctx, bytes.NewReader(buffer), int64(len(buffer)), &uploadOptions)
}

// UploadFile uploads a file in chunks to an Azure file.
func (f *Client) UploadFile(ctx context.Context, file *os.File, options *UploadFileOptions) error {
	stat, err := file.Stat()
	if err != nil {
		return err
	}
	uploadOptions := uploadFromReaderOptions{}
	if options != nil {
		uploadOptions = *options
	}
	return f.uploadFromReader(ctx, file, stat.Size(), &uploadOptions)
}

// UploadStream copies the file held in io.Reader to the file at fileClient.
// A Context deadline or cancellation will cause this to error.
func (f *Client) UploadStream(ctx context.Context, body io.Reader, options *UploadStreamOptions) error {
	if options == nil {
		options = &UploadStreamOptions{}
	}

	err := copyFromReader(ctx, body, f, *options, newMMBPool)
	return err
}

// Concurrent Download Functions -----------------------------------------------------------------------------------------

<<<<<<< HEAD
// download method downloads an Azure file to a WriterAt in parallel.
func (f *Client) download(ctx context.Context, writer io.WriterAt, o downloadOptions) (int64, error) {
	if o.ChunkSize == 0 {
		o.ChunkSize = DefaultDownloadChunkSize
	}

	count := o.Range.Count
	if count == CountToEnd { // If size not specified, calculate it
		// If we don't have the length at all, get it
		getFilePropertiesOptions := o.getFilePropertiesOptions()
		gr, err := f.GetProperties(ctx, getFilePropertiesOptions)
		if err != nil {
			return 0, err
		}
		count = *gr.ContentLength - o.Range.Offset
	}

	if count <= 0 {
		// The file is empty, there is nothing to download.
		return 0, nil
	}

	// Prepare and do parallel download.
	progress := int64(0)
	progressLock := &sync.Mutex{}

	err := shared.DoBatchTransfer(ctx, &shared.BatchTransferOptions{
		OperationName: "downloadFileToWriterAt",
		TransferSize:  count,
		ChunkSize:     o.ChunkSize,
		Concurrency:   o.Concurrency,
		Operation: func(ctx context.Context, chunkStart int64, count int64) error {
			downloadFileOptions := o.getDownloadFileOptions(HTTPRange{
				Offset: chunkStart + o.Range.Offset,
				Count:  count,
			})
			dr, err := f.DownloadStream(ctx, downloadFileOptions)
			if err != nil {
				return err
			}
			var body io.ReadCloser = dr.NewRetryReader(ctx, &o.RetryReaderOptionsPerChunk)
			if o.Progress != nil {
				rangeProgress := int64(0)
				body = streaming.NewResponseProgress(
					body,
					func(bytesTransferred int64) {
						diff := bytesTransferred - rangeProgress
						rangeProgress = bytesTransferred
						progressLock.Lock()
						progress += diff
						o.Progress(progress)
						progressLock.Unlock()
					})
			}
			_, err = io.Copy(shared.NewSectionWriter(writer, chunkStart, count), body)
			if err != nil {
				return err
			}
			err = body.Close()
			return err
		},
	})
	if err != nil {
		return 0, err
	}
	return count, nil
}

=======
>>>>>>> 8ef5ba6d
// DownloadStream operation reads or downloads a file from the system, including its metadata and properties.
// For more information, see https://learn.microsoft.com/en-us/rest/api/storageservices/get-file.
func (f *Client) DownloadStream(ctx context.Context, options *DownloadStreamOptions) (DownloadStreamResponse, error) {
	opts, leaseAccessConditions := options.format()
	if options == nil {
		options = &DownloadStreamOptions{}
	}

	resp, err := f.generated().Download(ctx, opts, leaseAccessConditions)
<<<<<<< HEAD
	if err != nil {
		return DownloadStreamResponse{}, err
	}

	return DownloadStreamResponse{
		DownloadResponse:      resp,
		client:                f,
		getInfo:               httpGetterInfo{Range: options.Range},
		leaseAccessConditions: options.LeaseAccessConditions,
=======
	return DownloadStreamResponse{
		DownloadResponse: resp,
		client:           f,
		getInfo:          httpGetterInfo{Range: options.Range, ETag: resp.ETag},
>>>>>>> 8ef5ba6d
	}, err
}

// DownloadBuffer downloads an Azure file to a buffer with parallel.
func (f *Client) DownloadBuffer(ctx context.Context, buffer []byte, o *DownloadBufferOptions) (int64, error) {
<<<<<<< HEAD
	if o == nil {
		o = &DownloadBufferOptions{}
	}

	return f.download(ctx, shared.NewBytesWriter(buffer), (downloadOptions)(*o))
=======
	return 0, nil
>>>>>>> 8ef5ba6d
}

// DownloadFile downloads an Azure file to a local file.
// The file would be truncated if the size doesn't match.
func (f *Client) DownloadFile(ctx context.Context, file *os.File, o *DownloadFileOptions) (int64, error) {
<<<<<<< HEAD
	if o == nil {
		o = &DownloadFileOptions{}
	}
	do := (*downloadOptions)(o)

	// 1. Calculate the size of the destination file
	var size int64

	count := do.Range.Count
	if count == CountToEnd {
		// Try to get Azure file's size
		getFilePropertiesOptions := do.getFilePropertiesOptions()
		props, err := f.GetProperties(ctx, getFilePropertiesOptions)
		if err != nil {
			return 0, err
		}
		size = *props.ContentLength - do.Range.Offset
	} else {
		size = count
	}

	// 2. Compare and try to resize local file's size if it doesn't match Azure file's size.
	stat, err := file.Stat()
	if err != nil {
		return 0, err
	}
	if stat.Size() != size {
		if err = file.Truncate(size); err != nil {
			return 0, err
		}
	}

	if size > 0 {
		return f.download(ctx, file, *do)
	} else { // if the file's size is 0, there is no need in downloading it
		return 0, nil
	}
=======
	return 0, nil
>>>>>>> 8ef5ba6d
}<|MERGE_RESOLUTION|>--- conflicted
+++ resolved
@@ -306,11 +306,7 @@
 			var body io.ReadSeeker = io.NewSectionReader(reader, offset, chunkSize)
 			if o.Progress != nil {
 				chunkProgress := int64(0)
-<<<<<<< HEAD
-				body = streaming.NewRequestProgress(shared.NopCloser(body),
-=======
 				body = streaming.NewRequestProgress(streaming.NopCloser(body),
->>>>>>> 8ef5ba6d
 					func(bytesTransferred int64) {
 						diff := bytesTransferred - chunkProgress
 						chunkProgress = bytesTransferred
@@ -322,11 +318,7 @@
 			}
 
 			uploadRangeOptions := o.getUploadRangeOptions()
-<<<<<<< HEAD
-			_, err := f.UploadRange(ctx, offset, shared.NopCloser(body), uploadRangeOptions)
-=======
 			_, err := f.UploadRange(ctx, offset, streaming.NopCloser(body), uploadRangeOptions)
->>>>>>> 8ef5ba6d
 			return err
 		},
 	})
@@ -368,7 +360,6 @@
 
 // Concurrent Download Functions -----------------------------------------------------------------------------------------
 
-<<<<<<< HEAD
 // download method downloads an Azure file to a WriterAt in parallel.
 func (f *Client) download(ctx context.Context, writer io.WriterAt, o downloadOptions) (int64, error) {
 	if o.ChunkSize == 0 {
@@ -437,8 +428,6 @@
 	return count, nil
 }
 
-=======
->>>>>>> 8ef5ba6d
 // DownloadStream operation reads or downloads a file from the system, including its metadata and properties.
 // For more information, see https://learn.microsoft.com/en-us/rest/api/storageservices/get-file.
 func (f *Client) DownloadStream(ctx context.Context, options *DownloadStreamOptions) (DownloadStreamResponse, error) {
@@ -448,7 +437,6 @@
 	}
 
 	resp, err := f.generated().Download(ctx, opts, leaseAccessConditions)
-<<<<<<< HEAD
 	if err != nil {
 		return DownloadStreamResponse{}, err
 	}
@@ -458,32 +446,21 @@
 		client:                f,
 		getInfo:               httpGetterInfo{Range: options.Range},
 		leaseAccessConditions: options.LeaseAccessConditions,
-=======
-	return DownloadStreamResponse{
-		DownloadResponse: resp,
-		client:           f,
-		getInfo:          httpGetterInfo{Range: options.Range, ETag: resp.ETag},
->>>>>>> 8ef5ba6d
 	}, err
 }
 
 // DownloadBuffer downloads an Azure file to a buffer with parallel.
 func (f *Client) DownloadBuffer(ctx context.Context, buffer []byte, o *DownloadBufferOptions) (int64, error) {
-<<<<<<< HEAD
 	if o == nil {
 		o = &DownloadBufferOptions{}
 	}
 
 	return f.download(ctx, shared.NewBytesWriter(buffer), (downloadOptions)(*o))
-=======
-	return 0, nil
->>>>>>> 8ef5ba6d
 }
 
 // DownloadFile downloads an Azure file to a local file.
 // The file would be truncated if the size doesn't match.
 func (f *Client) DownloadFile(ctx context.Context, file *os.File, o *DownloadFileOptions) (int64, error) {
-<<<<<<< HEAD
 	if o == nil {
 		o = &DownloadFileOptions{}
 	}
@@ -521,7 +498,4 @@
 	} else { // if the file's size is 0, there is no need in downloading it
 		return 0, nil
 	}
-=======
-	return 0, nil
->>>>>>> 8ef5ba6d
 }