--- conflicted
+++ resolved
@@ -281,8 +281,6 @@
 		o.ChunkSize = MaxUpdateRangeBytes
 	}
 
-<<<<<<< HEAD
-	// TODO: Add logs
 	if log.Should(exported.EventUpload) {
 		urlParts, err := sas.ParseURL(f.URL())
 		if err == nil {
@@ -291,8 +289,6 @@
 		}
 	}
 
-=======
->>>>>>> 0c49fd3f
 	progress := int64(0)
 	progressLock := &sync.Mutex{}
 
