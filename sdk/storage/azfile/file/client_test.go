//go:build go1.18
// +build go1.18

// Copyright (c) Microsoft Corporation. All rights reserved.
// Licensed under the MIT License. See License.txt in the project root for license information.

package file_test

import (
	"bytes"
	"context"
	"crypto/md5"
	"crypto/rand"
	"encoding/binary"
	"fmt"
	"github.com/Azure/azure-sdk-for-go/sdk/azcore/log"
	"github.com/Azure/azure-sdk-for-go/sdk/azcore/policy"
	"github.com/Azure/azure-sdk-for-go/sdk/azcore/streaming"
	"github.com/Azure/azure-sdk-for-go/sdk/azcore/to"
	"github.com/Azure/azure-sdk-for-go/sdk/internal/recording"
	"github.com/Azure/azure-sdk-for-go/sdk/storage/azblob"
	"github.com/Azure/azure-sdk-for-go/sdk/storage/azfile/file"
	"github.com/Azure/azure-sdk-for-go/sdk/storage/azfile/fileerror"
	"github.com/Azure/azure-sdk-for-go/sdk/storage/azfile/internal/generated"
	"github.com/Azure/azure-sdk-for-go/sdk/storage/azfile/internal/shared"
	"github.com/Azure/azure-sdk-for-go/sdk/storage/azfile/internal/testcommon"
	"github.com/Azure/azure-sdk-for-go/sdk/storage/azfile/lease"
	"github.com/Azure/azure-sdk-for-go/sdk/storage/azfile/sas"
	"github.com/Azure/azure-sdk-for-go/sdk/storage/azfile/service"
	"github.com/Azure/azure-sdk-for-go/sdk/storage/azfile/share"
	"github.com/stretchr/testify/require"
	"github.com/stretchr/testify/suite"
	"hash/crc64"
	"io"
	"net/http"
	"os"
	"strings"
	"sync/atomic"
	"testing"
	"time"
)

func Test(t *testing.T) {
	recordMode := recording.GetRecordMode()
	t.Logf("Running file Tests in %s mode\n", recordMode)
	if recordMode == recording.LiveMode {
		suite.Run(t, &FileRecordedTestsSuite{})
		suite.Run(t, &FileUnrecordedTestsSuite{})
	} else if recordMode == recording.PlaybackMode {
		suite.Run(t, &FileRecordedTestsSuite{})
	} else if recordMode == recording.RecordingMode {
		suite.Run(t, &FileRecordedTestsSuite{})
	}
}

func (f *FileRecordedTestsSuite) SetupSuite() {
	f.proxy = testcommon.SetupSuite(&f.Suite)
}

func (f *FileRecordedTestsSuite) TearDownSuite() {
	testcommon.TearDownSuite(&f.Suite, f.proxy)
}

func (f *FileRecordedTestsSuite) BeforeTest(suite string, test string) {
	testcommon.BeforeTest(f.T(), suite, test)
}

func (f *FileRecordedTestsSuite) AfterTest(suite string, test string) {
	testcommon.AfterTest(f.T(), suite, test)
}

func (f *FileUnrecordedTestsSuite) BeforeTest(suite string, test string) {

}

func (f *FileUnrecordedTestsSuite) AfterTest(suite string, test string) {

}

type FileRecordedTestsSuite struct {
	suite.Suite
	proxy *recording.TestProxyInstance
}

type FileUnrecordedTestsSuite struct {
	suite.Suite
}

func (f *FileRecordedTestsSuite) TestFileNewFileClient() {
	_require := require.New(f.T())
	testName := f.T().Name()

	accountName, _ := testcommon.GetGenericAccountInfo(testcommon.TestAccountDefault)
	_require.Greater(len(accountName), 0)

	svcClient, err := testcommon.GetServiceClient(f.T(), testcommon.TestAccountDefault, nil)
	_require.NoError(err)

	shareName := testcommon.GenerateShareName(testName)
	shareClient := svcClient.NewShareClient(shareName)

	dirName := testcommon.GenerateDirectoryName(testName)
	dirClient := shareClient.NewDirectoryClient(dirName)

	fileName := testcommon.GenerateFileName(testName)
	fileClient := dirClient.NewFileClient(fileName)

	correctURL := "https://" + accountName + ".file.core.windows.net/" + shareName + "/" + dirName + "/" + fileName
	_require.Equal(fileClient.URL(), correctURL)

	rootFileClient := shareClient.NewRootDirectoryClient().NewFileClient(fileName)

	correctURL = "https://" + accountName + ".file.core.windows.net/" + shareName + "/" + fileName
	_require.Equal(rootFileClient.URL(), correctURL)
}

func (f *FileRecordedTestsSuite) TestFileCreateUsingSharedKey() {
	_require := require.New(f.T())
	testName := f.T().Name()

	cred, err := testcommon.GetGenericSharedKeyCredential(testcommon.TestAccountDefault)
	_require.NoError(err)

	svcClient, err := testcommon.GetServiceClient(f.T(), testcommon.TestAccountDefault, nil)
	_require.NoError(err)

	shareName := testcommon.GenerateShareName(testName)
	shareClient := testcommon.CreateNewShare(context.Background(), _require, shareName, svcClient)
	defer testcommon.DeleteShare(context.Background(), _require, shareClient)

	dirName := testcommon.GenerateDirectoryName(testName)
	fileName := testcommon.GenerateFileName(testName)
	fileURL := "https://" + cred.AccountName() + ".file.core.windows.net/" + shareName + "/" + dirName + "/" + fileName

	options := &file.ClientOptions{}
	testcommon.SetClientOptions(f.T(), &options.ClientOptions)
	fileClient, err := file.NewClientWithSharedKeyCredential(fileURL, cred, options)
	_require.NoError(err)

	// creating file where directory does not exist gives ParentNotFound error
	_, err = fileClient.Create(context.Background(), 1024, nil)
	_require.Error(err)
	testcommon.ValidateFileErrorCode(_require, err, fileerror.ParentNotFound)

	testcommon.CreateNewDirectory(context.Background(), _require, dirName, shareClient)

	resp, err := fileClient.Create(context.Background(), 1024, nil)
	_require.NoError(err)
	_require.NotNil(resp.ETag)
	_require.NotNil(resp.RequestID)
	_require.Equal(resp.LastModified.IsZero(), false)
	_require.Equal(resp.FileCreationTime.IsZero(), false)
	_require.Equal(resp.FileLastWriteTime.IsZero(), false)
	_require.Equal(resp.FileChangeTime.IsZero(), false)

	fileAttributes, err := file.ParseNTFSFileAttributes(resp.FileAttributes)
	_require.NoError(err)
	_require.NotNil(fileAttributes)
}

func (f *FileRecordedTestsSuite) TestFileCreateUsingConnectionString() {
	_require := require.New(f.T())
	testName := f.T().Name()

	connString, err := testcommon.GetGenericConnectionString(testcommon.TestAccountDefault)
	_require.NoError(err)

	svcClient, err := testcommon.GetServiceClient(f.T(), testcommon.TestAccountDefault, nil)
	_require.NoError(err)

	shareName := testcommon.GenerateShareName(testName)
	shareClient := testcommon.CreateNewShare(context.Background(), _require, shareName, svcClient)
	defer testcommon.DeleteShare(context.Background(), _require, shareClient)

	dirName := testcommon.GenerateDirectoryName(testName)
	fileName := testcommon.GenerateFileName(testName)
	options := &file.ClientOptions{}
	testcommon.SetClientOptions(f.T(), &options.ClientOptions)
	fileClient1, err := file.NewClientFromConnectionString(*connString, shareName, fileName, options)
	_require.NoError(err)

	resp, err := fileClient1.Create(context.Background(), 1024, nil)
	_require.NoError(err)
	_require.NotNil(resp.ETag)
	_require.NotNil(resp.RequestID)
	_require.Equal(resp.LastModified.IsZero(), false)
	_require.Equal(resp.FileCreationTime.IsZero(), false)
	_require.Equal(resp.FileLastWriteTime.IsZero(), false)
	_require.Equal(resp.FileChangeTime.IsZero(), false)

	filePath := dirName + "/" + fileName
	fileClient2, err := file.NewClientFromConnectionString(*connString, shareName, filePath, options)
	_require.NoError(err)

	_, err = fileClient2.Create(context.Background(), 1024, nil)
	_require.Error(err)
	testcommon.ValidateFileErrorCode(_require, err, fileerror.ParentNotFound)

	testcommon.CreateNewDirectory(context.Background(), _require, dirName, shareClient)

	// using '\' as path separator
	filePath = dirName + "\\" + fileName
	fileClient3, err := file.NewClientFromConnectionString(*connString, shareName, filePath, options)
	_require.NoError(err)

	resp, err = fileClient3.Create(context.Background(), 1024, nil)
	_require.NoError(err)
	_require.NotNil(resp.RequestID)
	_require.Equal(resp.LastModified.IsZero(), false)
	_require.Equal(resp.FileCreationTime.IsZero(), false)
}

func (f *FileUnrecordedTestsSuite) TestFileClientUsingSAS() {
	_require := require.New(f.T())
	testName := f.T().Name()

	svcClient, err := testcommon.GetServiceClient(f.T(), testcommon.TestAccountDefault, nil)
	_require.NoError(err)

	shareName := testcommon.GenerateShareName(testName)
	shareClient := testcommon.CreateNewShare(context.Background(), _require, shareName, svcClient)
	defer testcommon.DeleteShare(context.Background(), _require, shareClient)

	dirName := testcommon.GenerateDirectoryName(testName)
	dirClient := testcommon.CreateNewDirectory(context.Background(), _require, dirName, shareClient)

	fileName := testcommon.GenerateFileName(testName)
	fileClient := dirClient.NewFileClient(fileName)

	permissions := sas.FilePermissions{
		Read:   true,
		Write:  true,
		Delete: true,
		Create: true,
	}
	expiry := time.Now().Add(time.Hour)

	fileSASURL, err := fileClient.GetSASURL(permissions, expiry, nil)
	_require.NoError(err)

	fileSASClient, err := file.NewClientWithNoCredential(fileSASURL, nil)
	_require.NoError(err)

	_, err = fileSASClient.GetProperties(context.Background(), nil)
	_require.Error(err)
	testcommon.ValidateFileErrorCode(_require, err, fileerror.ResourceNotFound)

	_, err = fileSASClient.Create(context.Background(), 1024, nil)
	_require.NoError(err)

	resp, err := fileSASClient.GetProperties(context.Background(), nil)
	_require.NoError(err)
	_require.NotNil(resp.RequestID)
	_require.Equal(resp.LastModified.IsZero(), false)
	_require.Equal(resp.FileCreationTime.IsZero(), false)
}

func (f *FileRecordedTestsSuite) TestFileCreateDeleteDefault() {
	_require := require.New(f.T())
	testName := f.T().Name()

	svcClient, err := testcommon.GetServiceClient(f.T(), testcommon.TestAccountDefault, nil)
	_require.NoError(err)

	shareName := testcommon.GenerateShareName(testName)
	shareClient := testcommon.CreateNewShare(context.Background(), _require, shareName, svcClient)
	defer testcommon.DeleteShare(context.Background(), _require, shareClient)

	fileName := testcommon.GenerateFileName(testName)
	rootDirClient := shareClient.NewRootDirectoryClient()
	_require.NoError(err)

	fClient := rootDirClient.NewFileClient(fileName)

	// Create and delete file in root directory.
	cResp, err := fClient.Create(context.Background(), 1024, nil)
	_require.NoError(err)
	_require.NotNil(cResp.ETag)
	_require.Equal(cResp.LastModified.IsZero(), false)
	_require.NotNil(cResp.RequestID)
	_require.NotNil(cResp.Version)
	_require.Equal(cResp.Date.IsZero(), false)
	_require.NotNil(cResp.IsServerEncrypted)

	delResp, err := fClient.Delete(context.Background(), nil)
	_require.NoError(err)
	_require.NotNil(delResp.RequestID)
	_require.NotNil(delResp.Version)
	_require.Equal(delResp.Date.IsZero(), false)

	dirClient := testcommon.CreateNewDirectory(context.Background(), _require, testcommon.GenerateDirectoryName(testName), shareClient)

	// Create and delete file in named directory.
	afClient := dirClient.NewFileClient(fileName)

	cResp, err = afClient.Create(context.Background(), 1024, nil)
	_require.NoError(err)
	_require.NotNil(cResp.ETag)
	_require.Equal(cResp.LastModified.IsZero(), false)
	_require.NotNil(cResp.RequestID)
	_require.NotNil(cResp.Version)
	_require.Equal(cResp.Date.IsZero(), false)
	_require.NotNil(cResp.IsServerEncrypted)

	delResp, err = afClient.Delete(context.Background(), nil)
	_require.NoError(err)
	_require.NotNil(delResp.RequestID)
	_require.NotNil(delResp.Version)
	_require.Equal(delResp.Date.IsZero(), false)
}

func (f *FileRecordedTestsSuite) TestFileCreateNonDefaultMetadataNonEmpty() {
	_require := require.New(f.T())
	testName := f.T().Name()

	svcClient, err := testcommon.GetServiceClient(f.T(), testcommon.TestAccountDefault, nil)
	_require.NoError(err)

	shareClient := testcommon.CreateNewShare(context.Background(), _require, testcommon.GenerateShareName(testName), svcClient)
	defer testcommon.DeleteShare(context.Background(), _require, shareClient)

	fClient := shareClient.NewRootDirectoryClient().NewFileClient(testcommon.GenerateFileName(testName))

	_, err = fClient.Create(context.Background(), 1024, &file.CreateOptions{
		Metadata: testcommon.BasicMetadata,
	})
	_require.NoError(err)

	resp, err := fClient.GetProperties(context.Background(), nil)
	_require.NoError(err)
	_require.Len(resp.Metadata, len(testcommon.BasicMetadata))
	for k, v := range resp.Metadata {
		val := testcommon.BasicMetadata[strings.ToLower(k)]
		_require.NotNil(val)
		_require.Equal(*v, *val)
	}
}

func (f *FileRecordedTestsSuite) TestFileCreateRenameFilePermissionFormatDefault() {
	_require := require.New(f.T())
	testName := f.T().Name()

	svcClient, err := testcommon.GetServiceClient(f.T(), testcommon.TestAccountDefault, nil)
	_require.NoError(err)

	shareClient := testcommon.CreateNewShare(context.Background(), _require, testcommon.GenerateShareName(testName), svcClient)
	defer testcommon.DeleteShare(context.Background(), _require, shareClient)

	fClient := shareClient.NewRootDirectoryClient().NewFileClient(testcommon.GenerateFileName(testName))

	_, err = fClient.Create(context.Background(), 1024, &file.CreateOptions{
		FilePermissionFormat: (*file.PermissionFormat)(to.Ptr(testcommon.FilePermissionFormatSddl)),
		Permissions: &file.Permissions{
			Permission: &testcommon.SampleSDDL,
		},
	})
	_require.NoError(err)

	_, err = fClient.Rename(context.Background(), "file2", &file.RenameOptions{
		FilePermissionFormat: (*file.PermissionFormat)(to.Ptr(testcommon.FilePermissionBinary)),
		Permissions: &file.Permissions{
			Permission: &testcommon.SampleBinary,
		},
	})
	_require.NoError(err)

}

func (f *FileRecordedTestsSuite) TestFileCreateNonDefaultHTTPHeaders() {
	_require := require.New(f.T())
	testName := f.T().Name()
	svcClient, err := testcommon.GetServiceClient(f.T(), testcommon.TestAccountDefault, nil)
	_require.NoError(err)

	shareClient := testcommon.CreateNewShare(context.Background(), _require, testcommon.GenerateShareName(testName), svcClient)
	defer testcommon.DeleteShare(context.Background(), _require, shareClient)

	fClient := shareClient.NewRootDirectoryClient().NewFileClient(testcommon.GenerateFileName(testName))

	httpHeaders := file.HTTPHeaders{
		ContentType:        to.Ptr("my_type"),
		ContentDisposition: to.Ptr("my_disposition"),
		CacheControl:       to.Ptr("control"),
		ContentMD5:         nil,
		ContentLanguage:    to.Ptr("my_language"),
		ContentEncoding:    to.Ptr("my_encoding"),
	}

	_, err = fClient.Create(context.Background(), 1024, &file.CreateOptions{
		HTTPHeaders: &httpHeaders,
	})
	_require.NoError(err)

	resp, err := fClient.GetProperties(context.Background(), nil)
	_require.NoError(err)
	_require.EqualValues(resp.ContentType, httpHeaders.ContentType)
	_require.EqualValues(resp.ContentDisposition, httpHeaders.ContentDisposition)
	_require.EqualValues(resp.CacheControl, httpHeaders.CacheControl)
	_require.EqualValues(resp.ContentLanguage, httpHeaders.ContentLanguage)
	_require.EqualValues(resp.ContentEncoding, httpHeaders.ContentEncoding)
	_require.Nil(resp.ContentMD5)
}

func (f *FileRecordedTestsSuite) TestFileCreateNegativeMetadataInvalid() {
	_require := require.New(f.T())
	testName := f.T().Name()

	svcClient, err := testcommon.GetServiceClient(f.T(), testcommon.TestAccountDefault, nil)
	_require.NoError(err)

	shareClient := testcommon.CreateNewShare(context.Background(), _require, testcommon.GenerateShareName(testName), svcClient)
	defer testcommon.DeleteShare(context.Background(), _require, shareClient)

	fClient := shareClient.NewRootDirectoryClient().NewFileClient(testcommon.GenerateFileName(testName))

	_, err = fClient.Create(context.Background(), 1024, &file.CreateOptions{
		Metadata:    map[string]*string{"!@#$%^&*()": to.Ptr("!@#$%^&*()")},
		HTTPHeaders: &file.HTTPHeaders{},
	})
	_require.Error(err)
}

func (f *FileRecordedTestsSuite) TestCreateFileNFS() {
	_require := require.New(f.T())
	testName := f.T().Name()

	cred, err := testcommon.GetGenericSharedKeyCredential(testcommon.TestAccountPremium)
	_require.NoError(err)
	shareName := testcommon.GenerateShareName(testName)
	shareURL := "https://" + cred.AccountName() + ".file.core.windows.net/" + shareName

	owner := "345"
	group := "123"
	fileMode := "7777"

	options := &share.ClientOptions{}
	testcommon.SetClientOptions(f.T(), &options.ClientOptions)
	premiumShareClient, err := share.NewClientWithSharedKeyCredential(shareURL, cred, options)
	_require.NoError(err)

	_, err = premiumShareClient.Create(context.Background(), &share.CreateOptions{
		EnabledProtocols: to.Ptr("NFS"),
	})
	defer testcommon.DeleteShare(context.Background(), _require, premiumShareClient)
	_require.NoError(err)
	fClient := premiumShareClient.NewRootDirectoryClient().NewFileClient(testcommon.GenerateFileName(testName))
	resp, err := fClient.Create(context.Background(), 1024, &file.CreateOptions{
		NFSProperties: &file.NFSProperties{
			Owner:    to.Ptr(owner),
			Group:    to.Ptr(group),
			FileMode: to.Ptr(fileMode),
		},
	})
	_require.NoError(err)
	_require.Equal(*resp.FileMode, fileMode)
	_require.Equal(*resp.Group, group)
	_require.Equal(*resp.Owner, owner)
	_require.Equal(*resp.NFSFileType, file.NFSFileType("Regular"))
}

func (f *FileUnrecordedTestsSuite) TestFileGetSetPropertiesNonDefault() {
	_require := require.New(f.T())
	testName := f.T().Name()
	svcClient, err := testcommon.GetServiceClient(f.T(), testcommon.TestAccountDefault, nil)
	_require.NoError(err)

	shareClient := testcommon.CreateNewShare(context.Background(), _require, testcommon.GenerateShareName(testName), svcClient)
	defer testcommon.DeleteShare(context.Background(), _require, shareClient)

	fClient := shareClient.NewRootDirectoryClient().NewFileClient(testcommon.GenerateFileName(testName))
	_, err = fClient.Create(context.Background(), 0, nil)
	_require.NoError(err)

	md5Str := "MDAwMDAwMDA="
	testMd5 := []byte(md5Str)

	creationTime := time.Now().Add(-time.Hour)
	lastWriteTime := time.Now().Add(-time.Minute * 15)
	changeTime := time.Now().Add(-time.Minute * 30)

	options := &file.SetHTTPHeadersOptions{
		Permissions: &file.Permissions{Permission: &testcommon.SampleSDDL},
		SMBProperties: &file.SMBProperties{
			Attributes:    &file.NTFSFileAttributes{Hidden: true},
			CreationTime:  &creationTime,
			LastWriteTime: &lastWriteTime,
			ChangeTime:    &changeTime,
		},
		HTTPHeaders: &file.HTTPHeaders{
			ContentType:        to.Ptr("text/html"),
			ContentEncoding:    to.Ptr("gzip"),
			ContentLanguage:    to.Ptr("en"),
			ContentMD5:         testMd5,
			CacheControl:       to.Ptr("no-transform"),
			ContentDisposition: to.Ptr("attachment"),
		},
	}
	setResp, err := fClient.SetHTTPHeaders(context.Background(), options)
	_require.NoError(err)
	_require.NotNil(setResp.ETag)
	_require.Equal(setResp.LastModified.IsZero(), false)
	_require.NotNil(setResp.RequestID)
	_require.NotNil(setResp.Version)
	_require.Equal(setResp.Date.IsZero(), false)
	_require.NotNil(setResp.IsServerEncrypted)

	fileAttributes, err := file.ParseNTFSFileAttributes(setResp.FileAttributes)
	_require.NoError(err)
	_require.NotNil(fileAttributes)
	_require.True(fileAttributes.Hidden)

	getResp, err := fClient.GetProperties(context.Background(), nil)
	_require.NoError(err)
	_require.Equal(setResp.LastModified.IsZero(), false)
	_require.Equal(*getResp.FileType, "File")

	_require.EqualValues(getResp.ContentType, options.HTTPHeaders.ContentType)
	_require.EqualValues(getResp.ContentEncoding, options.HTTPHeaders.ContentEncoding)
	_require.EqualValues(getResp.ContentLanguage, options.HTTPHeaders.ContentLanguage)
	_require.EqualValues(getResp.ContentMD5, options.HTTPHeaders.ContentMD5)
	_require.EqualValues(getResp.CacheControl, options.HTTPHeaders.CacheControl)
	_require.EqualValues(getResp.ContentDisposition, options.HTTPHeaders.ContentDisposition)
	_require.Equal(*getResp.ContentLength, int64(0))
	// We'll just ensure a permission exists, no need to test overlapping functionality.
	_require.NotEqual(getResp.FilePermissionKey, "")
	_require.Equal(*getResp.FileAttributes, options.SMBProperties.Attributes.String())

	fileAttributes2, err := file.ParseNTFSFileAttributes(getResp.FileAttributes)
	_require.NoError(err)
	_require.NotNil(fileAttributes2)
	_require.True(fileAttributes2.Hidden)
	_require.EqualValues(fileAttributes, fileAttributes2)

	_require.EqualValues(getResp.FileCreationTime.Format(testcommon.ISO8601), creationTime.UTC().Format(testcommon.ISO8601))
	_require.NotNil(getResp.ETag)
	_require.NotNil(getResp.RequestID)
	_require.NotNil(getResp.Version)
	_require.Equal(getResp.Date.IsZero(), false)
	_require.NotNil(getResp.IsServerEncrypted)
}

func (f *FileRecordedTestsSuite) TestFileGetSetPropertiesDefault() {
	_require := require.New(f.T())
	testName := f.T().Name()

	svcClient, err := testcommon.GetServiceClient(f.T(), testcommon.TestAccountDefault, nil)
	_require.NoError(err)

	shareClient := testcommon.CreateNewShare(context.Background(), _require, testcommon.GenerateShareName(testName), svcClient)
	defer testcommon.DeleteShare(context.Background(), _require, shareClient)

	fClient := testcommon.CreateNewFileFromShare(context.Background(), _require, testcommon.GenerateFileName(testName), 0, shareClient)

	setResp, err := fClient.SetHTTPHeaders(context.Background(), nil)
	_require.NoError(err)
	_require.NotEqual(*setResp.ETag, "")
	_require.Equal(setResp.LastModified.IsZero(), false)
	_require.NotEqual(setResp.RequestID, "")
	_require.NotEqual(setResp.Version, "")
	_require.Equal(setResp.Date.IsZero(), false)
	_require.NotNil(setResp.IsServerEncrypted)

	metadata := map[string]*string{
		"Foo": to.Ptr("Foovalue"),
		"Bar": to.Ptr("Barvalue"),
	}
	_, err = fClient.SetMetadata(context.Background(), &file.SetMetadataOptions{
		Metadata: metadata,
	})
	_require.NoError(err)

	getResp, err := fClient.GetProperties(context.Background(), nil)
	_require.NoError(err)
	_require.Equal(setResp.LastModified.IsZero(), false)
	_require.Equal(*getResp.FileType, "File")

	_require.Nil(getResp.ContentType)
	_require.Nil(getResp.ContentEncoding)
	_require.Nil(getResp.ContentLanguage)
	_require.Nil(getResp.ContentMD5)
	_require.Nil(getResp.CacheControl)
	_require.Nil(getResp.ContentDisposition)
	_require.Equal(*getResp.ContentLength, int64(0))

	_require.NotNil(getResp.ETag)
	_require.NotNil(getResp.RequestID)
	_require.NotNil(getResp.Version)
	_require.Equal(getResp.Date.IsZero(), false)
	_require.NotNil(getResp.IsServerEncrypted)
	_require.EqualValues(getResp.Metadata, metadata)
}

func (f *FileUnrecordedTestsSuite) TestFileSetHTTPHeaders() {
	_require := require.New(f.T())
	testName := f.T().Name()
	svcClient, err := testcommon.GetServiceClient(f.T(), testcommon.TestAccountDefault, nil)
	_require.NoError(err)

	shareClient := testcommon.CreateNewShare(context.Background(), _require, testcommon.GenerateShareName(testName), svcClient)
	defer testcommon.DeleteShare(context.Background(), _require, shareClient)

	fClient := shareClient.NewRootDirectoryClient().NewFileClient(testcommon.GenerateFileName(testName))
	_, err = fClient.Create(context.Background(), 0, &file.CreateOptions{
		FilePermissionFormat: (*file.PermissionFormat)(to.Ptr(testcommon.FilePermissionFormatSddl)),
		Permissions: &file.Permissions{
			Permission: &testcommon.SampleSDDL,
		},
	})
	_require.NoError(err)

	md5Str := "MDAwMDAwMDA="
	testMd5 := []byte(md5Str)

	creationTime := time.Now().Add(-time.Hour)
	lastWriteTime := time.Now().Add(-time.Minute * 15)
	changeTime := time.Now().Add(-time.Minute * 30)

	options := &file.SetHTTPHeadersOptions{
		FilePermissionFormat: (*file.PermissionFormat)(to.Ptr(testcommon.FilePermissionBinary)),
		Permissions:          &file.Permissions{Permission: &testcommon.SampleBinary},
		SMBProperties: &file.SMBProperties{
			Attributes:    &file.NTFSFileAttributes{Hidden: true},
			CreationTime:  &creationTime,
			LastWriteTime: &lastWriteTime,
			ChangeTime:    &changeTime,
		},
		HTTPHeaders: &file.HTTPHeaders{
			ContentType:        to.Ptr("text/html"),
			ContentEncoding:    to.Ptr("gzip"),
			ContentLanguage:    to.Ptr("en"),
			ContentMD5:         testMd5,
			CacheControl:       to.Ptr("no-transform"),
			ContentDisposition: to.Ptr("attachment"),
		},
	}
	setResp, err := fClient.SetHTTPHeaders(context.Background(), options)
	_require.NoError(err)
	_require.NotNil(setResp.ETag)
	_require.Equal(setResp.LastModified.IsZero(), false)
	_require.NotNil(setResp.RequestID)
	_require.NotNil(setResp.Version)
	_require.Equal(setResp.Date.IsZero(), false)
	_require.NotNil(setResp.IsServerEncrypted)
}

func (f *FileRecordedTestsSuite) TestFileSetHTTPHeadersNfs() {
	_require := require.New(f.T())
	testName := f.T().Name()
	cred, err := testcommon.GetGenericSharedKeyCredential(testcommon.TestAccountPremium)
	_require.NoError(err)
	shareName := testcommon.GenerateShareName(testName)
	shareURL := "https://" + cred.AccountName() + ".file.core.windows.net/" + shareName

	owner := "345"
	group := "123"
	fileMode := "7777"

	options := &share.ClientOptions{}
	testcommon.SetClientOptions(f.T(), &options.ClientOptions)
	premiumShareClient, err := share.NewClientWithSharedKeyCredential(shareURL, cred, options)
	_require.NoError(err)

	_, err = premiumShareClient.Create(context.Background(), &share.CreateOptions{
		EnabledProtocols: to.Ptr("NFS"),
	})
	defer testcommon.DeleteShare(context.Background(), _require, premiumShareClient)
	_require.NoError(err)
	fClient := premiumShareClient.NewRootDirectoryClient().NewFileClient(testcommon.GenerateFileName(testName))

	_, err = fClient.Create(context.Background(), 0, nil)
	_require.NoError(err)

	md5Str := "MDAwMDAwMDA="
	testMd5 := []byte(md5Str)

	opts := &file.SetHTTPHeadersOptions{
		HTTPHeaders: &file.HTTPHeaders{
			ContentType:        to.Ptr("text/html"),
			ContentEncoding:    to.Ptr("gzip"),
			ContentLanguage:    to.Ptr("en"),
			ContentMD5:         testMd5,
			CacheControl:       to.Ptr("no-transform"),
			ContentDisposition: to.Ptr("attachment"),
		},
		NFSProperties: &file.NFSProperties{
			Owner:    to.Ptr(owner),
			Group:    to.Ptr(group),
			FileMode: to.Ptr(fileMode),
		},
	}
	setResp, err := fClient.SetHTTPHeaders(context.Background(), opts)
	_require.NoError(err)
	_require.NotNil(setResp.ETag)
	_require.Equal(setResp.LastModified.IsZero(), false)
	_require.NotNil(setResp.RequestID)
	_require.NotNil(setResp.Version)
	_require.Equal(setResp.Date.IsZero(), false)
	_require.NotNil(setResp.IsServerEncrypted)
	_require.NotNil(setResp.LinkCount)
	_require.Equal(*setResp.FileMode, fileMode)
	_require.Equal(*setResp.Group, group)
	_require.Equal(*setResp.Owner, owner)

	getResp, err := fClient.GetProperties(context.Background(), nil)
	_require.NoError(err)
	_require.NotNil(getResp.LinkCount)
	_require.NotNil(getResp.FileType)
	_require.Equal(*getResp.FileMode, fileMode)
	_require.Equal(*getResp.Group, group)
	_require.Equal(*getResp.Owner, owner)
}

func (f *FileRecordedTestsSuite) TestFilePreservePermissions() {
	_require := require.New(f.T())
	testName := f.T().Name()

	svcClient, err := testcommon.GetServiceClient(f.T(), testcommon.TestAccountDefault, nil)
	_require.NoError(err)

	shareClient := testcommon.CreateNewShare(context.Background(), _require, testcommon.GenerateShareName(testName), svcClient)
	defer testcommon.DeleteShare(context.Background(), _require, shareClient)

	fClient := shareClient.NewRootDirectoryClient().NewFileClient(testcommon.GenerateFileName(testName))
	_, err = fClient.Create(context.Background(), 0, &file.CreateOptions{
		Permissions: &file.Permissions{
			Permission: &testcommon.SampleSDDL,
		},
	})
	_require.NoError(err)

	// Grab the original perm key before we set file headers.
	getResp, err := fClient.GetProperties(context.Background(), nil)
	_require.NoError(err)

	pKey := getResp.FilePermissionKey
	cTime := getResp.FileCreationTime
	lwTime := getResp.FileLastWriteTime
	changeTime := getResp.FileChangeTime
	attribs := getResp.FileAttributes

	md5Str := "MDAwMDAwMDA="
	testMd5 := []byte(md5Str)

	properties := file.SetHTTPHeadersOptions{
		HTTPHeaders: &file.HTTPHeaders{
			ContentType:        to.Ptr("text/html"),
			ContentEncoding:    to.Ptr("gzip"),
			ContentLanguage:    to.Ptr("en"),
			ContentMD5:         testMd5,
			CacheControl:       to.Ptr("no-transform"),
			ContentDisposition: to.Ptr("attachment"),
		},
		// SMBProperties, when options are left nil, leads to preserving.
		SMBProperties: &file.SMBProperties{},
	}

	setResp, err := fClient.SetHTTPHeaders(context.Background(), &properties)
	_require.NoError(err)
	_require.NotNil(setResp.ETag)
	_require.NotNil(setResp.RequestID)
	_require.NotNil(setResp.LastModified)
	_require.Equal(setResp.LastModified.IsZero(), false)
	_require.NotNil(setResp.Version)
	_require.Equal(setResp.Date.IsZero(), false)

	getResp, err = fClient.GetProperties(context.Background(), nil)
	_require.NoError(err)
	_require.NotNil(setResp.LastModified)
	_require.Equal(setResp.LastModified.IsZero(), false)
	_require.Equal(*getResp.FileType, "File")

	_require.EqualValues(getResp.ContentType, properties.HTTPHeaders.ContentType)
	_require.EqualValues(getResp.ContentEncoding, properties.HTTPHeaders.ContentEncoding)
	_require.EqualValues(getResp.ContentLanguage, properties.HTTPHeaders.ContentLanguage)
	_require.EqualValues(getResp.ContentMD5, properties.HTTPHeaders.ContentMD5)
	_require.EqualValues(getResp.CacheControl, properties.HTTPHeaders.CacheControl)
	_require.EqualValues(getResp.ContentDisposition, properties.HTTPHeaders.ContentDisposition)
	_require.Equal(*getResp.ContentLength, int64(0))
	// Ensure that the permission key gets preserved
	_require.EqualValues(getResp.FilePermissionKey, pKey)
	_require.EqualValues(cTime, getResp.FileCreationTime)
	_require.EqualValues(lwTime, getResp.FileLastWriteTime)
	_require.NotEqualValues(changeTime, getResp.FileChangeTime) // default value is "now" for file change time
	_require.EqualValues(attribs, getResp.FileAttributes)

	_require.NotNil(getResp.ETag)
	_require.NotNil(getResp.RequestID)
	_require.NotNil(getResp.Version)
	_require.Equal(getResp.Date.IsZero(), false)
	_require.NotNil(getResp.IsServerEncrypted)
}

func (f *FileRecordedTestsSuite) TestFileGetSetPropertiesSnapshot() {
	_require := require.New(f.T())
	testName := f.T().Name()

	svcClient, err := testcommon.GetServiceClient(f.T(), testcommon.TestAccountDefault, nil)
	_require.NoError(err)

	shareClient := testcommon.CreateNewShare(context.Background(), _require, testcommon.GenerateShareName(testName), svcClient)
	defer func() {
		_, err := shareClient.Delete(context.Background(), &share.DeleteOptions{DeleteSnapshots: to.Ptr(share.DeleteSnapshotsOptionTypeInclude)})
		_require.NoError(err)
	}()

	fClient := shareClient.NewRootDirectoryClient().NewFileClient(testcommon.GenerateFileName(testName))
	_, err = fClient.Create(context.Background(), 0, nil)
	_require.NoError(err)

	md5Str := "MDAwMDAwMDA="
	testMd5 := []byte(md5Str)

	fileSetHTTPHeadersOptions := file.SetHTTPHeadersOptions{
		HTTPHeaders: &file.HTTPHeaders{
			ContentType:        to.Ptr("text/html"),
			ContentEncoding:    to.Ptr("gzip"),
			ContentLanguage:    to.Ptr("en"),
			ContentMD5:         testMd5,
			CacheControl:       to.Ptr("no-transform"),
			ContentDisposition: to.Ptr("attachment"),
		},
	}
	setResp, err := fClient.SetHTTPHeaders(context.Background(), &fileSetHTTPHeadersOptions)
	_require.NoError(err)
	_require.NotEqual(*setResp.ETag, "")
	_require.Equal(setResp.LastModified.IsZero(), false)
	_require.NotEqual(setResp.RequestID, "")
	_require.NotEqual(setResp.Version, "")
	_require.Equal(setResp.Date.IsZero(), false)
	_require.NotNil(setResp.IsServerEncrypted)

	metadata := map[string]*string{
		"Foo": to.Ptr("Foovalue"),
		"Bar": to.Ptr("Barvalue"),
	}
	_, err = fClient.SetMetadata(context.Background(), &file.SetMetadataOptions{
		Metadata: metadata,
	})
	_require.NoError(err)

	resp, err := shareClient.CreateSnapshot(context.Background(), &share.CreateSnapshotOptions{Metadata: map[string]*string{}})
	_require.NoError(err)
	_require.NotNil(resp.Snapshot)

	// get properties on the share snapshot
	getResp, err := fClient.GetProperties(context.Background(), &file.GetPropertiesOptions{
		ShareSnapshot: resp.Snapshot,
	})
	_require.NoError(err)
	_require.Equal(setResp.LastModified.IsZero(), false)
	_require.Equal(*getResp.FileType, "File")

	_require.EqualValues(getResp.ContentType, fileSetHTTPHeadersOptions.HTTPHeaders.ContentType)
	_require.EqualValues(getResp.ContentEncoding, fileSetHTTPHeadersOptions.HTTPHeaders.ContentEncoding)
	_require.EqualValues(getResp.ContentLanguage, fileSetHTTPHeadersOptions.HTTPHeaders.ContentLanguage)
	_require.EqualValues(getResp.ContentMD5, fileSetHTTPHeadersOptions.HTTPHeaders.ContentMD5)
	_require.EqualValues(getResp.CacheControl, fileSetHTTPHeadersOptions.HTTPHeaders.CacheControl)
	_require.EqualValues(getResp.ContentDisposition, fileSetHTTPHeadersOptions.HTTPHeaders.ContentDisposition)
	_require.Equal(*getResp.ContentLength, int64(0))

	_require.NotNil(getResp.ETag)
	_require.NotNil(getResp.RequestID)
	_require.NotNil(getResp.Version)
	_require.Equal(getResp.Date.IsZero(), false)
	_require.NotNil(getResp.IsServerEncrypted)
	_require.EqualValues(getResp.Metadata, metadata)
}

func (f *FileRecordedTestsSuite) TestGetSetMetadataNonDefault() {
	_require := require.New(f.T())
	testName := f.T().Name()

	svcClient, err := testcommon.GetServiceClient(f.T(), testcommon.TestAccountDefault, nil)
	_require.NoError(err)

	shareClient := testcommon.CreateNewShare(context.Background(), _require, testcommon.GenerateShareName(testName), svcClient)
	defer testcommon.DeleteShare(context.Background(), _require, shareClient)

	fClient := shareClient.NewRootDirectoryClient().NewFileClient(testcommon.GenerateFileName(testName))
	_, err = fClient.Create(context.Background(), 0, nil)
	_require.NoError(err)

	metadata := map[string]*string{
		"Foo": to.Ptr("Foovalue"),
		"Bar": to.Ptr("Barvalue"),
	}
	setResp, err := fClient.SetMetadata(context.Background(), &file.SetMetadataOptions{
		Metadata: metadata,
	})
	_require.NoError(err)
	_require.NotNil(setResp.ETag)
	_require.NotNil(setResp.RequestID)
	_require.NotNil(setResp.Version)
	_require.Equal(setResp.Date.IsZero(), false)
	_require.NotNil(setResp.IsServerEncrypted)

	getResp, err := fClient.GetProperties(context.Background(), nil)
	_require.NoError(err)
	_require.NotNil(getResp.ETag)
	_require.NotNil(getResp.RequestID)
	_require.NotNil(getResp.Version)
	_require.Equal(getResp.Date.IsZero(), false)
	_require.NotNil(getResp.IsServerEncrypted)
	_require.EqualValues(getResp.Metadata, metadata)
}

func (f *FileRecordedTestsSuite) TestFileSetMetadataNil() {
	_require := require.New(f.T())
	testName := f.T().Name()

	svcClient, err := testcommon.GetServiceClient(f.T(), testcommon.TestAccountDefault, nil)
	_require.NoError(err)

	shareClient := testcommon.CreateNewShare(context.Background(), _require, testcommon.GenerateShareName(testName), svcClient)
	defer testcommon.DeleteShare(context.Background(), _require, shareClient)

	fClient := shareClient.NewRootDirectoryClient().NewFileClient(testcommon.GenerateFileName(testName))
	_, err = fClient.Create(context.Background(), 0, nil)
	_require.NoError(err)

	md := map[string]*string{"Not": to.Ptr("nil")}

	_, err = fClient.SetMetadata(context.Background(), &file.SetMetadataOptions{
		Metadata: md,
	})
	_require.NoError(err)

	resp1, err := fClient.GetProperties(context.Background(), nil)
	_require.NoError(err)
	_require.EqualValues(resp1.Metadata, md)

	_, err = fClient.SetMetadata(context.Background(), nil)
	_require.NoError(err)

	resp2, err := fClient.GetProperties(context.Background(), nil)
	_require.NoError(err)
	_require.Len(resp2.Metadata, 0)
}

func (f *FileRecordedTestsSuite) TestFileSetMetadataDefaultEmpty() {
	_require := require.New(f.T())
	testName := f.T().Name()

	svcClient, err := testcommon.GetServiceClient(f.T(), testcommon.TestAccountDefault, nil)
	_require.NoError(err)

	shareClient := testcommon.CreateNewShare(context.Background(), _require, testcommon.GenerateShareName(testName), svcClient)
	defer testcommon.DeleteShare(context.Background(), _require, shareClient)

	fClient := shareClient.NewRootDirectoryClient().NewFileClient(testcommon.GenerateFileName(testName))
	_, err = fClient.Create(context.Background(), 0, nil)
	_require.NoError(err)

	md := map[string]*string{"Not": to.Ptr("nil")}

	_, err = fClient.SetMetadata(context.Background(), &file.SetMetadataOptions{
		Metadata: md,
	})
	_require.NoError(err)

	resp1, err := fClient.GetProperties(context.Background(), nil)
	_require.NoError(err)
	_require.EqualValues(resp1.Metadata, md)

	_, err = fClient.SetMetadata(context.Background(), &file.SetMetadataOptions{
		Metadata: map[string]*string{},
	})
	_require.NoError(err)

	resp2, err := fClient.GetProperties(context.Background(), nil)
	_require.NoError(err)
	_require.Len(resp2.Metadata, 0)
}

func (f *FileRecordedTestsSuite) TestFileSetMetadataInvalidField() {
	_require := require.New(f.T())
	testName := f.T().Name()

	svcClient, err := testcommon.GetServiceClient(f.T(), testcommon.TestAccountDefault, nil)
	_require.NoError(err)

	shareClient := testcommon.CreateNewShare(context.Background(), _require, testcommon.GenerateShareName(testName), svcClient)
	defer testcommon.DeleteShare(context.Background(), _require, shareClient)

	fClient := shareClient.NewRootDirectoryClient().NewFileClient(testcommon.GenerateFileName(testName))
	_, err = fClient.Create(context.Background(), 0, nil)
	_require.NoError(err)

	_, err = fClient.SetMetadata(context.Background(), &file.SetMetadataOptions{
		Metadata: map[string]*string{"!@#$%^&*()": to.Ptr("!@#$%^&*()")},
	})
	_require.Error(err)
}

func (f *FileUnrecordedTestsSuite) TestFileDelete() {
	if recording.GetRecordMode() == recording.LiveMode {
		f.T().Skip("This test cannot be made live")
	}
	_require := require.New(f.T())
	testName := f.T().Name()

	svcClient, err := testcommon.GetServiceClient(f.T(), testcommon.TestAccountDefault, nil)
	_require.NoError(err)

	shareClient := testcommon.CreateNewShare(context.Background(), _require, testcommon.GenerateShareName(testName), svcClient)

	response, err := shareClient.Delete(context.Background(), &share.DeleteOptions{DeleteSnapshots: to.Ptr(share.DeleteSnapshotsOptionTypeInclude)})
	_require.NoError(err)
	_require.NotNil(response.FileShareUsageBytes)
	_require.NotNil(response.FileShareSnapshotUsageBytes)
}

func (f *FileRecordedTestsSuite) TestStartCopyDefault() {
	_require := require.New(f.T())
	testName := f.T().Name()

	svcClient, err := testcommon.GetServiceClient(f.T(), testcommon.TestAccountDefault, nil)
	_require.NoError(err)

	shareClient := testcommon.CreateNewShare(context.Background(), _require, testcommon.GenerateShareName(testName), svcClient)
	defer testcommon.DeleteShare(context.Background(), _require, shareClient)

	srcFile := shareClient.NewRootDirectoryClient().NewFileClient("src" + testcommon.GenerateFileName(testName))
	destFile := shareClient.NewRootDirectoryClient().NewFileClient("dest" + testcommon.GenerateFileName(testName))

	fileSize := int64(2048)
	_, err = srcFile.Create(context.Background(), fileSize, nil)
	_require.NoError(err)

	contentR, srcContent := testcommon.GenerateData(int(fileSize))
	srcContentMD5 := md5.Sum(srcContent)

	_, err = srcFile.UploadRange(context.Background(), 0, contentR, nil)
	_require.NoError(err)

	copyResp, err := destFile.StartCopyFromURL(context.Background(), srcFile.URL(), nil)
	_require.NoError(err)
	_require.NotNil(copyResp.ETag)
	_require.Equal(copyResp.LastModified.IsZero(), false)
	_require.NotNil(copyResp.RequestID)
	_require.NotNil(copyResp.Version)
	_require.Equal(copyResp.Date.IsZero(), false)
	_require.NotEqual(copyResp.CopyStatus, "")

	time.Sleep(time.Duration(5) * time.Second)

	getResp, err := destFile.GetProperties(context.Background(), nil)
	_require.NoError(err)
	_require.EqualValues(getResp.CopyID, copyResp.CopyID)
	_require.NotEqual(*getResp.CopyStatus, "")
	if recording.GetRecordMode() != recording.PlaybackMode {
		_require.Equal(*getResp.CopySource, srcFile.URL())
	}
	_require.Equal(*getResp.CopyStatus, file.CopyStatusTypeSuccess)

	// Abort will fail after copy finished
	_, err = destFile.AbortCopy(context.Background(), *copyResp.CopyID, nil)
	_require.Error(err)
	testcommon.ValidateHTTPErrorCode(_require, err, http.StatusConflict)

	// validate data copied
	dResp, err := destFile.DownloadStream(context.Background(), &file.DownloadStreamOptions{
		Range:              file.HTTPRange{Offset: 0, Count: fileSize},
		RangeGetContentMD5: to.Ptr(true),
	})
	_require.NoError(err)

	destContent, err := io.ReadAll(dResp.Body)
	_require.NoError(err)
	_require.EqualValues(srcContent, destContent)
	_require.Equal(dResp.ContentMD5, srcContentMD5[:])

	fileAttributes, err := file.ParseNTFSFileAttributes(dResp.FileAttributes)
	_require.NoError(err)
	_require.NotNil(fileAttributes)
}

func (f *FileRecordedTestsSuite) TestFileStartCopyDestEmpty() {
	_require := require.New(f.T())
	testName := f.T().Name()

	svcClient, err := testcommon.GetServiceClient(f.T(), testcommon.TestAccountDefault, nil)
	_require.NoError(err)

	shareClient := testcommon.CreateNewShare(context.Background(), _require, testcommon.GenerateShareName(testName), svcClient)
	defer testcommon.DeleteShare(context.Background(), _require, shareClient)

	fClient := testcommon.CreateNewFileFromShareWithData(context.Background(), _require, "src"+testcommon.GenerateFileName(testName), shareClient)
	copyFClient := testcommon.GetFileClientFromShare("dest"+testcommon.GenerateFileName(testName), shareClient)

	_, err = copyFClient.StartCopyFromURL(context.Background(), fClient.URL(), nil)
	_require.NoError(err)

	time.Sleep(4 * time.Second)

	resp, err := copyFClient.DownloadStream(context.Background(), nil)
	_require.NoError(err)

	// Read the file data to verify the copy
	data, err := io.ReadAll(resp.Body)
	defer func() {
		err = resp.Body.Close()
		_require.NoError(err)
	}()

	_require.NoError(err)
	_require.Equal(*resp.ContentLength, int64(len(testcommon.FileDefaultData)))
	_require.Equal(string(data), testcommon.FileDefaultData)
}

func (f *FileRecordedTestsSuite) TestFileStartCopyMetadata() {
	_require := require.New(f.T())
	testName := f.T().Name()

	svcClient, err := testcommon.GetServiceClient(f.T(), testcommon.TestAccountDefault, nil)
	_require.NoError(err)

	shareClient := testcommon.CreateNewShare(context.Background(), _require, testcommon.GenerateShareName(testName), svcClient)
	defer testcommon.DeleteShare(context.Background(), _require, shareClient)

	fClient := shareClient.NewRootDirectoryClient().NewFileClient("src" + testcommon.GenerateFileName(testName))
	copyFClient := shareClient.NewRootDirectoryClient().NewFileClient("dst" + testcommon.GenerateFileName(testName))

	_, err = fClient.Create(context.Background(), 0, nil)
	_require.NoError(err)

	basicMetadata := map[string]*string{
		"Foo": to.Ptr("Foovalue"),
		"Bar": to.Ptr("Barvalue"),
	}
	_, err = copyFClient.StartCopyFromURL(context.Background(), fClient.URL(), &file.StartCopyFromURLOptions{Metadata: basicMetadata})
	_require.NoError(err)

	time.Sleep(4 * time.Second)

	resp2, err := copyFClient.GetProperties(context.Background(), nil)
	_require.NoError(err)
	_require.EqualValues(resp2.Metadata, basicMetadata)
}

func (f *FileRecordedTestsSuite) TestFileStartCopyMetadataNil() {
	_require := require.New(f.T())
	testName := f.T().Name()

	svcClient, err := testcommon.GetServiceClient(f.T(), testcommon.TestAccountDefault, nil)
	_require.NoError(err)

	shareClient := testcommon.CreateNewShare(context.Background(), _require, testcommon.GenerateShareName(testName), svcClient)
	defer testcommon.DeleteShare(context.Background(), _require, shareClient)

	fClient := shareClient.NewRootDirectoryClient().NewFileClient("src" + testcommon.GenerateFileName(testName))
	copyFClient := shareClient.NewRootDirectoryClient().NewFileClient("dst" + testcommon.GenerateFileName(testName))

	_, err = fClient.Create(context.Background(), 0, nil)
	_require.NoError(err)

	basicMetadata := map[string]*string{
		"Foo": to.Ptr("Foovalue"),
		"Bar": to.Ptr("Barvalue"),
	}

	// Have the destination start with metadata so we ensure the nil metadata passed later takes effect
	_, err = copyFClient.Create(context.Background(), 0, &file.CreateOptions{Metadata: basicMetadata})
	_require.NoError(err)

	gResp, err := copyFClient.GetProperties(context.Background(), nil)
	_require.NoError(err)
	_require.EqualValues(gResp.Metadata, basicMetadata)

	_, err = copyFClient.StartCopyFromURL(context.Background(), fClient.URL(), nil)
	_require.NoError(err)

	time.Sleep(4 * time.Second)

	resp2, err := copyFClient.GetProperties(context.Background(), nil)
	_require.NoError(err)
	_require.Len(resp2.Metadata, 0)
}

func (f *FileRecordedTestsSuite) TestFileStartCopyMetadataEmpty() {
	_require := require.New(f.T())
	testName := f.T().Name()

	svcClient, err := testcommon.GetServiceClient(f.T(), testcommon.TestAccountDefault, nil)
	_require.NoError(err)

	shareClient := testcommon.CreateNewShare(context.Background(), _require, testcommon.GenerateShareName(testName), svcClient)
	defer testcommon.DeleteShare(context.Background(), _require, shareClient)

	fClient := shareClient.NewRootDirectoryClient().NewFileClient("src" + testcommon.GenerateFileName(testName))
	copyFClient := shareClient.NewRootDirectoryClient().NewFileClient("dst" + testcommon.GenerateFileName(testName))

	_, err = fClient.Create(context.Background(), 0, nil)
	_require.NoError(err)

	basicMetadata := map[string]*string{
		"Foo": to.Ptr("Foovalue"),
		"Bar": to.Ptr("Barvalue"),
	}

	// Have the destination start with metadata so we ensure the nil metadata passed later takes effect
	_, err = copyFClient.Create(context.Background(), 0, &file.CreateOptions{Metadata: basicMetadata})
	_require.NoError(err)

	gResp, err := copyFClient.GetProperties(context.Background(), nil)
	_require.NoError(err)
	_require.EqualValues(gResp.Metadata, basicMetadata)

	_, err = copyFClient.StartCopyFromURL(context.Background(), fClient.URL(), &file.StartCopyFromURLOptions{Metadata: map[string]*string{}})
	_require.NoError(err)

	time.Sleep(4 * time.Second)

	resp2, err := copyFClient.GetProperties(context.Background(), nil)
	_require.NoError(err)
	_require.Len(resp2.Metadata, 0)
}

func (f *FileRecordedTestsSuite) TestFileStartCopyNegativeMetadataInvalidField() {
	_require := require.New(f.T())
	testName := f.T().Name()

	svcClient, err := testcommon.GetServiceClient(f.T(), testcommon.TestAccountDefault, nil)
	_require.NoError(err)

	shareClient := testcommon.CreateNewShare(context.Background(), _require, testcommon.GenerateShareName(testName), svcClient)
	defer testcommon.DeleteShare(context.Background(), _require, shareClient)

	fClient := shareClient.NewRootDirectoryClient().NewFileClient("src" + testcommon.GenerateFileName(testName))
	copyFClient := shareClient.NewRootDirectoryClient().NewFileClient("dst" + testcommon.GenerateFileName(testName))

	_, err = fClient.Create(context.Background(), 0, nil)
	_require.NoError(err)

	_, err = copyFClient.StartCopyFromURL(context.Background(), fClient.URL(), &file.StartCopyFromURLOptions{
		Metadata: map[string]*string{"!@#$%^&*()": to.Ptr("!@#$%^&*()")},
	})
	_require.Error(err)
}

func (f *FileRecordedTestsSuite) TestFileStartCopySourceCreationTime() {
	_require := require.New(f.T())
	testName := f.T().Name()

	svcClient, err := testcommon.GetServiceClient(f.T(), testcommon.TestAccountDefault, nil)
	_require.NoError(err)

	shareClient := testcommon.CreateNewShare(context.Background(), _require, testcommon.GenerateShareName(testName), svcClient)
	defer testcommon.DeleteShare(context.Background(), _require, shareClient)

	fClient := shareClient.NewRootDirectoryClient().NewFileClient("src" + testcommon.GenerateFileName(testName))
	copyFClient := shareClient.NewRootDirectoryClient().NewFileClient("dst" + testcommon.GenerateFileName(testName))

	currTime, err := time.Parse(time.UnixDate, "Fri Mar 31 21:00:00 GMT 2023")
	_require.NoError(err)

	cResp, err := fClient.Create(context.Background(), 0, &file.CreateOptions{
		SMBProperties: &file.SMBProperties{
			Attributes:    &file.NTFSFileAttributes{ReadOnly: true, Hidden: true},
			CreationTime:  to.Ptr(currTime.Add(5 * time.Minute)),
			LastWriteTime: to.Ptr(currTime.Add(2 * time.Minute)),
			ChangeTime:    to.Ptr(currTime.Add(8 * time.Minute)),
		},
	})
	_require.NoError(err)
	_require.NotNil(cResp.FileCreationTime)
	_require.NotNil(cResp.FileLastWriteTime)
	_require.NotNil(cResp.FileChangeTime)
	_require.NotNil(cResp.FileAttributes)
	_require.NotNil(cResp.FilePermissionKey)

	fileAttributes, err := file.ParseNTFSFileAttributes(cResp.FileAttributes)
	_require.NoError(err)
	_require.NotNil(fileAttributes)
	_require.True(fileAttributes.ReadOnly)
	_require.True(fileAttributes.Hidden)

	_, err = copyFClient.StartCopyFromURL(context.Background(), fClient.URL(), &file.StartCopyFromURLOptions{
		CopyFileSMBInfo: &file.CopyFileSMBInfo{
			CreationTime: file.SourceCopyFileCreationTime{},
		},
	})
	_require.NoError(err)

	time.Sleep(4 * time.Second)

	resp2, err := copyFClient.GetProperties(context.Background(), nil)
	_require.NoError(err)
	_require.EqualValues(resp2.FileCreationTime, cResp.FileCreationTime)
	_require.NotEqualValues(resp2.FileLastWriteTime, cResp.FileLastWriteTime)
	_require.NotEqualValues(resp2.FileChangeTime, cResp.FileChangeTime)
	_require.NotEqualValues(resp2.FileAttributes, cResp.FileAttributes)
}

func (f *FileRecordedTestsSuite) TestFileStartCopySourceProperties() {
	_require := require.New(f.T())
	testName := f.T().Name()

	svcClient, err := testcommon.GetServiceClient(f.T(), testcommon.TestAccountDefault, nil)
	_require.NoError(err)

	shareClient := testcommon.CreateNewShare(context.Background(), _require, testcommon.GenerateShareName(testName), svcClient)
	defer testcommon.DeleteShare(context.Background(), _require, shareClient)

	fClient := shareClient.NewRootDirectoryClient().NewFileClient("src" + testcommon.GenerateFileName(testName))
	copyFClient := shareClient.NewRootDirectoryClient().NewFileClient("dst" + testcommon.GenerateFileName(testName))

	currTime, err := time.Parse(time.UnixDate, "Fri Mar 31 20:00:00 GMT 2023")
	_require.NoError(err)

	cResp, err := fClient.Create(context.Background(), 0, &file.CreateOptions{
		SMBProperties: &file.SMBProperties{
			Attributes:    &file.NTFSFileAttributes{System: true},
			CreationTime:  to.Ptr(currTime.Add(1 * time.Minute)),
			LastWriteTime: to.Ptr(currTime.Add(2 * time.Minute)),
			ChangeTime:    to.Ptr(currTime.Add(5 * time.Minute)),
		},
	})
	_require.NoError(err)
	_require.NotNil(cResp.FileCreationTime)
	_require.NotNil(cResp.FileLastWriteTime)
	_require.NotNil(cResp.FileChangeTime)
	_require.NotNil(cResp.FileAttributes)
	_require.NotNil(cResp.FilePermissionKey)

	fileAttributes, err := file.ParseNTFSFileAttributes(cResp.FileAttributes)
	_require.NoError(err)
	_require.NotNil(fileAttributes)
	_require.True(fileAttributes.System)

	_, err = copyFClient.StartCopyFromURL(context.Background(), fClient.URL(), &file.StartCopyFromURLOptions{
		CopyFileSMBInfo: &file.CopyFileSMBInfo{
			CreationTime:       file.SourceCopyFileCreationTime{},
			LastWriteTime:      file.SourceCopyFileLastWriteTime{},
			ChangeTime:         file.SourceCopyFileChangeTime{},
			Attributes:         file.SourceCopyFileAttributes{},
			PermissionCopyMode: to.Ptr(file.PermissionCopyModeTypeSource),
		},
	})
	_require.NoError(err)

	time.Sleep(4 * time.Second)

	resp2, err := copyFClient.GetProperties(context.Background(), nil)
	_require.NoError(err)
	_require.EqualValues(resp2.FileCreationTime, cResp.FileCreationTime)
	_require.EqualValues(resp2.FileLastWriteTime, cResp.FileLastWriteTime)
	_require.EqualValues(resp2.FileChangeTime, cResp.FileChangeTime)
	_require.EqualValues(resp2.FileAttributes, cResp.FileAttributes)
	_require.EqualValues(resp2.FilePermissionKey, cResp.FilePermissionKey)

	fileAttributes2, err := file.ParseNTFSFileAttributes(resp2.FileAttributes)
	_require.NoError(err)
	_require.NotNil(fileAttributes2)
	_require.True(fileAttributes2.System)
	_require.EqualValues(fileAttributes, fileAttributes2)
}

func (f *FileRecordedTestsSuite) TestFileStartCopyDifferentProperties() {
	_require := require.New(f.T())
	testName := f.T().Name()

	svcClient, err := testcommon.GetServiceClient(f.T(), testcommon.TestAccountDefault, nil)
	_require.NoError(err)

	shareClient := testcommon.CreateNewShare(context.Background(), _require, testcommon.GenerateShareName(testName), svcClient)
	defer testcommon.DeleteShare(context.Background(), _require, shareClient)

	fClient := shareClient.NewRootDirectoryClient().NewFileClient("src" + testcommon.GenerateFileName(testName))
	copyFClient := shareClient.NewRootDirectoryClient().NewFileClient("dst" + testcommon.GenerateFileName(testName))

	currTime, err := time.Parse(time.UnixDate, "Fri Mar 31 20:00:00 GMT 2023")
	_require.NoError(err)

	cResp, err := fClient.Create(context.Background(), 0, &file.CreateOptions{
		SMBProperties: &file.SMBProperties{
			Attributes:    &file.NTFSFileAttributes{System: true},
			CreationTime:  to.Ptr(currTime.Add(1 * time.Minute)),
			LastWriteTime: to.Ptr(currTime.Add(2 * time.Minute)),
			ChangeTime:    to.Ptr(currTime.Add(3 * time.Minute)),
		},
	})
	_require.NoError(err)
	_require.NotNil(cResp.FileCreationTime)
	_require.NotNil(cResp.FileLastWriteTime)
	_require.NotNil(cResp.FileChangeTime)
	_require.NotNil(cResp.FileAttributes)
	_require.NotNil(cResp.FilePermissionKey)

	destCreationTime := currTime.Add(5 * time.Minute)
	destLastWriteTIme := currTime.Add(6 * time.Minute)
	destChangeTime := currTime.Add(7 * time.Minute)
	_, err = copyFClient.StartCopyFromURL(context.Background(), fClient.URL(), &file.StartCopyFromURLOptions{
		CopyFileSMBInfo: &file.CopyFileSMBInfo{
			CreationTime:  file.DestinationCopyFileCreationTime(destCreationTime),
			LastWriteTime: file.DestinationCopyFileLastWriteTime(destLastWriteTIme),
			ChangeTime:    file.DestinationCopyFileChangeTime(destChangeTime),
			Attributes:    file.DestinationCopyFileAttributes{ReadOnly: true},
		},
	})
	_require.NoError(err)

	time.Sleep(4 * time.Second)

	resp2, err := copyFClient.GetProperties(context.Background(), nil)
	_require.NoError(err)
	_require.NotEqualValues(resp2.FileCreationTime, cResp.FileCreationTime)
	_require.EqualValues(*resp2.FileCreationTime, destCreationTime.UTC())
	_require.NotEqualValues(resp2.FileLastWriteTime, cResp.FileLastWriteTime)
	_require.EqualValues(*resp2.FileLastWriteTime, destLastWriteTIme.UTC())
	_require.NotEqualValues(resp2.FileChangeTime, cResp.FileChangeTime)
	_require.EqualValues(*resp2.FileChangeTime, destChangeTime.UTC())
	_require.NotEqualValues(resp2.FileAttributes, cResp.FileAttributes)
	_require.EqualValues(resp2.FilePermissionKey, cResp.FilePermissionKey)
}

func (f *FileRecordedTestsSuite) TestFileStartCopyOverrideMode() {
	_require := require.New(f.T())
	testName := f.T().Name()

	svcClient, err := testcommon.GetServiceClient(f.T(), testcommon.TestAccountDefault, nil)
	_require.NoError(err)

	shareClient := testcommon.CreateNewShare(context.Background(), _require, testcommon.GenerateShareName(testName), svcClient)
	defer testcommon.DeleteShare(context.Background(), _require, shareClient)

	fClient := shareClient.NewRootDirectoryClient().NewFileClient("src" + testcommon.GenerateFileName(testName))
	copyFClient := shareClient.NewRootDirectoryClient().NewFileClient("dst" + testcommon.GenerateFileName(testName))

	cResp, err := fClient.Create(context.Background(), 0, nil)
	_require.NoError(err)
	_require.NotNil(cResp.FileCreationTime)
	_require.NotNil(cResp.FileLastWriteTime)
	_require.NotNil(cResp.FileChangeTime)
	_require.NotNil(cResp.FileAttributes)
	_require.NotNil(cResp.FilePermissionKey)

	_, err = copyFClient.StartCopyFromURL(context.Background(), fClient.URL(), &file.StartCopyFromURLOptions{
		Permissions: &file.Permissions{
			Permission: to.Ptr(testcommon.SampleSDDL),
		},
		CopyFileSMBInfo: &file.CopyFileSMBInfo{
			PermissionCopyMode: to.Ptr(file.PermissionCopyModeTypeOverride),
		},
	})
	_require.NoError(err)

	time.Sleep(4 * time.Second)

	resp2, err := copyFClient.GetProperties(context.Background(), nil)
	_require.NoError(err)
	_require.NotEqualValues(resp2.FileCreationTime, cResp.FileCreationTime)
	_require.NotEqualValues(resp2.FileLastWriteTime, cResp.FileLastWriteTime)
	_require.NotEqualValues(resp2.FileChangeTime, cResp.FileChangeTime)
	_require.NotEqualValues(resp2.FilePermissionKey, cResp.FilePermissionKey)
}

func (f *FileRecordedTestsSuite) TestNegativeFileStartCopyOverrideMode() {
	_require := require.New(f.T())
	testName := f.T().Name()

	svcClient, err := testcommon.GetServiceClient(f.T(), testcommon.TestAccountDefault, nil)
	_require.NoError(err)

	shareClient := testcommon.CreateNewShare(context.Background(), _require, testcommon.GenerateShareName(testName), svcClient)
	defer testcommon.DeleteShare(context.Background(), _require, shareClient)

	fClient := shareClient.NewRootDirectoryClient().NewFileClient("src" + testcommon.GenerateFileName(testName))
	copyFClient := shareClient.NewRootDirectoryClient().NewFileClient("dst" + testcommon.GenerateFileName(testName))

	cResp, err := fClient.Create(context.Background(), 0, nil)
	_require.NoError(err)
	_require.NotNil(cResp.FileCreationTime)
	_require.NotNil(cResp.FileLastWriteTime)
	_require.NotNil(cResp.FileChangeTime)
	_require.NotNil(cResp.FileAttributes)
	_require.NotNil(cResp.FilePermissionKey)

	// permission or permission key is required when the PermissionCopyMode is override.
	_, err = copyFClient.StartCopyFromURL(context.Background(), fClient.URL(), &file.StartCopyFromURLOptions{
		CopyFileSMBInfo: &file.CopyFileSMBInfo{
			PermissionCopyMode: to.Ptr(file.PermissionCopyModeTypeOverride),
		},
	})
	_require.Error(err)
	testcommon.ValidateFileErrorCode(_require, err, fileerror.MissingRequiredHeader)
}

func (f *FileRecordedTestsSuite) TestFileStartCopySetArchiveAttributeTrue() {
	_require := require.New(f.T())
	testName := f.T().Name()

	svcClient, err := testcommon.GetServiceClient(f.T(), testcommon.TestAccountDefault, nil)
	_require.NoError(err)

	shareClient := testcommon.CreateNewShare(context.Background(), _require, testcommon.GenerateShareName(testName), svcClient)
	defer testcommon.DeleteShare(context.Background(), _require, shareClient)

	fClient := shareClient.NewRootDirectoryClient().NewFileClient("src" + testcommon.GenerateFileName(testName))
	copyFClient := shareClient.NewRootDirectoryClient().NewFileClient("dst" + testcommon.GenerateFileName(testName))

	cResp, err := fClient.Create(context.Background(), 0, &file.CreateOptions{
		SMBProperties: &file.SMBProperties{
			Attributes: &file.NTFSFileAttributes{ReadOnly: true, Hidden: true},
		},
	})
	_require.NoError(err)
	_require.NotNil(cResp.FileCreationTime)
	_require.NotNil(cResp.FileLastWriteTime)
	_require.NotNil(cResp.FileChangeTime)
	_require.NotNil(cResp.FileAttributes)
	_require.NotNil(cResp.FilePermissionKey)

	_, err = copyFClient.StartCopyFromURL(context.Background(), fClient.URL(), &file.StartCopyFromURLOptions{
		CopyFileSMBInfo: &file.CopyFileSMBInfo{
			Attributes:          file.DestinationCopyFileAttributes{System: true, ReadOnly: true},
			SetArchiveAttribute: to.Ptr(true),
		},
	})
	_require.NoError(err)

	time.Sleep(4 * time.Second)

	resp2, err := copyFClient.GetProperties(context.Background(), nil)
	_require.NoError(err)
	_require.NotEqualValues(resp2.FileCreationTime, cResp.FileCreationTime)
	_require.NotEqualValues(resp2.FileLastWriteTime, cResp.FileLastWriteTime)
	_require.NotEqualValues(resp2.FileChangeTime, cResp.FileChangeTime)
	_require.Contains(*resp2.FileAttributes, "Archive")
}

func (f *FileRecordedTestsSuite) TestFileStartCopySetArchiveAttributeFalse() {
	_require := require.New(f.T())
	testName := f.T().Name()

	svcClient, err := testcommon.GetServiceClient(f.T(), testcommon.TestAccountDefault, nil)
	_require.NoError(err)

	shareClient := testcommon.CreateNewShare(context.Background(), _require, testcommon.GenerateShareName(testName), svcClient)
	defer testcommon.DeleteShare(context.Background(), _require, shareClient)

	fClient := shareClient.NewRootDirectoryClient().NewFileClient("src" + testcommon.GenerateFileName(testName))
	copyFClient := shareClient.NewRootDirectoryClient().NewFileClient("dst" + testcommon.GenerateFileName(testName))

	cResp, err := fClient.Create(context.Background(), 0, &file.CreateOptions{
		SMBProperties: &file.SMBProperties{
			Attributes: &file.NTFSFileAttributes{ReadOnly: true, Hidden: true},
		},
	})
	_require.NoError(err)
	_require.NotNil(cResp.FileCreationTime)
	_require.NotNil(cResp.FileLastWriteTime)
	_require.NotNil(cResp.FileChangeTime)
	_require.NotNil(cResp.FileAttributes)
	_require.NotNil(cResp.FilePermissionKey)

	_, err = copyFClient.StartCopyFromURL(context.Background(), fClient.URL(), &file.StartCopyFromURLOptions{
		CopyFileSMBInfo: &file.CopyFileSMBInfo{
			Attributes:          file.DestinationCopyFileAttributes{System: true, ReadOnly: true},
			SetArchiveAttribute: to.Ptr(false),
		},
	})
	_require.NoError(err)

	time.Sleep(4 * time.Second)

	resp2, err := copyFClient.GetProperties(context.Background(), nil)
	_require.NoError(err)
	_require.NotEqualValues(resp2.FileCreationTime, cResp.FileCreationTime)
	_require.NotEqualValues(resp2.FileLastWriteTime, cResp.FileLastWriteTime)
	_require.NotEqualValues(resp2.FileChangeTime, cResp.FileChangeTime)
	_require.NotContains(*resp2.FileAttributes, "Archive")
}

func (f *FileRecordedTestsSuite) TestFileStartCopyDestReadOnly() {
	_require := require.New(f.T())
	testName := f.T().Name()

	svcClient, err := testcommon.GetServiceClient(f.T(), testcommon.TestAccountDefault, nil)
	_require.NoError(err)

	shareClient := testcommon.CreateNewShare(context.Background(), _require, testcommon.GenerateShareName(testName), svcClient)
	defer testcommon.DeleteShare(context.Background(), _require, shareClient)

	fClient := shareClient.NewRootDirectoryClient().NewFileClient("src" + testcommon.GenerateFileName(testName))
	copyFClient := shareClient.NewRootDirectoryClient().NewFileClient("dst" + testcommon.GenerateFileName(testName))

	cResp, err := fClient.Create(context.Background(), 0, nil)
	_require.NoError(err)
	_require.NotNil(cResp.FileCreationTime)
	_require.NotNil(cResp.FileLastWriteTime)
	_require.NotNil(cResp.FileChangeTime)
	_require.NotNil(cResp.FileAttributes)
	_require.NotNil(cResp.FilePermissionKey)

	_, err = copyFClient.Create(context.Background(), 0, &file.CreateOptions{
		SMBProperties: &file.SMBProperties{
			Attributes: &file.NTFSFileAttributes{ReadOnly: true},
		},
	})
	_require.NoError(err)

	_, err = copyFClient.StartCopyFromURL(context.Background(), fClient.URL(), &file.StartCopyFromURLOptions{
		CopyFileSMBInfo: &file.CopyFileSMBInfo{
			IgnoreReadOnly: to.Ptr(true),
		},
	})
	_require.NoError(err)

	time.Sleep(4 * time.Second)

	resp2, err := copyFClient.GetProperties(context.Background(), nil)
	_require.NoError(err)
	_require.NotEqualValues(resp2.FileCreationTime, cResp.FileCreationTime)
	_require.NotEqualValues(resp2.FileLastWriteTime, cResp.FileLastWriteTime)
	_require.NotEqualValues(resp2.FileChangeTime, cResp.FileChangeTime)
}

func (f *FileRecordedTestsSuite) TestNegativeFileStartCopyDestReadOnly() {
	_require := require.New(f.T())
	testName := f.T().Name()

	svcClient, err := testcommon.GetServiceClient(f.T(), testcommon.TestAccountDefault, nil)
	_require.NoError(err)

	shareClient := testcommon.CreateNewShare(context.Background(), _require, testcommon.GenerateShareName(testName), svcClient)
	defer testcommon.DeleteShare(context.Background(), _require, shareClient)

	fClient := shareClient.NewRootDirectoryClient().NewFileClient("src" + testcommon.GenerateFileName(testName))
	copyFClient := shareClient.NewRootDirectoryClient().NewFileClient("dst" + testcommon.GenerateFileName(testName))

	cResp, err := fClient.Create(context.Background(), 0, nil)
	_require.NoError(err)
	_require.NotNil(cResp.FileCreationTime)
	_require.NotNil(cResp.FileLastWriteTime)
	_require.NotNil(cResp.FileChangeTime)
	_require.NotNil(cResp.FileAttributes)
	_require.NotNil(cResp.FilePermissionKey)

	_, err = copyFClient.Create(context.Background(), 0, &file.CreateOptions{
		SMBProperties: &file.SMBProperties{
			Attributes: &file.NTFSFileAttributes{ReadOnly: true},
		},
	})
	_require.NoError(err)

	_, err = copyFClient.StartCopyFromURL(context.Background(), fClient.URL(), nil)
	_require.Error(err)
	testcommon.ValidateFileErrorCode(_require, err, fileerror.ReadOnlyAttribute)
}

func (f *FileRecordedTestsSuite) TestFileStartCopySourceNonExistent() {
	_require := require.New(f.T())
	testName := f.T().Name()

	svcClient, err := testcommon.GetServiceClient(f.T(), testcommon.TestAccountDefault, nil)
	_require.NoError(err)

	shareClient := testcommon.CreateNewShare(context.Background(), _require, testcommon.GenerateShareName(testName), svcClient)
	defer testcommon.DeleteShare(context.Background(), _require, shareClient)

	fClient := shareClient.NewRootDirectoryClient().NewFileClient("src" + testcommon.GenerateFileName(testName))
	copyFClient := shareClient.NewRootDirectoryClient().NewFileClient("dst" + testcommon.GenerateFileName(testName))

	_, err = copyFClient.StartCopyFromURL(context.Background(), fClient.URL(), nil)
	testcommon.ValidateFileErrorCode(_require, err, fileerror.ResourceNotFound)
}

func (f *FileUnrecordedTestsSuite) TestFileStartCopyUsingSASSrc() {
	_require := require.New(f.T())
	testName := f.T().Name()

	svcClient, err := testcommon.GetServiceClient(f.T(), testcommon.TestAccountDefault, nil)
	_require.NoError(err)

	shareName := testcommon.GenerateShareName(testName)
	shareClient := testcommon.CreateNewShare(context.Background(), _require, "src"+shareName, svcClient)
	defer testcommon.DeleteShare(context.Background(), _require, shareClient)

	fileName := testcommon.GenerateFileName(testName)
	fClient := testcommon.CreateNewFileFromShareWithData(context.Background(), _require, "src"+fileName, shareClient)

	fileURLWithSAS, err := fClient.GetSASURL(sas.FilePermissions{Read: true, Write: true, Create: true, Delete: true}, time.Now().Add(5*time.Minute).UTC(), nil)
	_require.NoError(err)

	// Create a new share for the destination
	copyShareClient := testcommon.CreateNewShare(context.Background(), _require, "dest"+shareName, svcClient)
	defer testcommon.DeleteShare(context.Background(), _require, copyShareClient)

	copyFileClient := testcommon.GetFileClientFromShare("dst"+fileName, copyShareClient)

	_, err = copyFileClient.StartCopyFromURL(context.Background(), fileURLWithSAS, nil)
	_require.NoError(err)

	time.Sleep(4 * time.Second)

	dResp, err := copyFileClient.DownloadStream(context.Background(), nil)
	_require.NoError(err)

	data, err := io.ReadAll(dResp.Body)
	defer func() {
		err = dResp.Body.Close()
		_require.NoError(err)
	}()

	_require.NoError(err)
	_require.Equal(*dResp.ContentLength, int64(len(testcommon.FileDefaultData)))
	_require.Equal(string(data), testcommon.FileDefaultData)
}

<<<<<<< HEAD
func (f *FileRecordedTestsSuite) TestFileStartCopyModeCopyModeNfs() {

	_require := require.New(f.T())
	testName := f.T().Name()

	cred, err := testcommon.GetGenericSharedKeyCredential(testcommon.TestAccountPremium)
	_require.NoError(err)
	shareName := testcommon.GenerateShareName(testName)
	shareURL := "https://" + cred.AccountName() + ".file.core.windows.net/" + shareName

	owner := "345"
	group := "123"
	mode := "6444"

	options := &share.ClientOptions{}
	testcommon.SetClientOptions(f.T(), &options.ClientOptions)
	premiumShareClient, err := share.NewClientWithSharedKeyCredential(shareURL, cred, options)
	_require.NoError(err)

	_, err = premiumShareClient.Create(context.Background(), &share.CreateOptions{
		EnabledProtocols: to.Ptr("NFS"),
	})
	defer testcommon.DeleteShare(context.Background(), _require, premiumShareClient)
	_require.NoError(err)

	fClient := premiumShareClient.NewRootDirectoryClient().NewFileClient("src" + testcommon.GenerateFileName(testName))
	copyFClient := premiumShareClient.NewRootDirectoryClient().NewFileClient("dst" + testcommon.GenerateFileName(testName))

	_, err = fClient.Create(context.Background(), 0, nil)
	_require.NoError(err)

	_, err = copyFClient.StartCopyFromURL(context.Background(), fClient.URL(), &file.StartCopyFromURLOptions{
		CopyFileNFSProperties: &file.CopyFileNFSProperties{
			Owner:             to.Ptr(owner),
			Group:             to.Ptr(group),
			FileMode:          to.Ptr(mode),
			FileOwnerCopyMode: to.Ptr(file.OwnerCopyModeOverride),
			FileModeCopyMode:  to.Ptr(file.ModeCopyModeOverride),
		},
	})
	_require.NoError(err)

	time.Sleep(4 * time.Second)

	resp, err := copyFClient.GetProperties(context.Background(), nil)
	_require.NoError(err)
	_require.Equal(*resp.Group, group)
	_require.Equal(*resp.Owner, owner)
}

=======
>>>>>>> f50cfa44
func (f *FileRecordedTestsSuite) TestFileAbortCopyNoCopyStarted() {
	_require := require.New(f.T())
	testName := f.T().Name()

	svcClient, err := testcommon.GetServiceClient(f.T(), testcommon.TestAccountDefault, nil)
	_require.NoError(err)

	shareClient := testcommon.CreateNewShare(context.Background(), _require, testcommon.GenerateShareName(testName), svcClient)
	defer testcommon.DeleteShare(context.Background(), _require, shareClient)

	copyFClient := shareClient.NewRootDirectoryClient().NewFileClient(testcommon.GenerateFileName(testName))
	_, err = copyFClient.AbortCopy(context.Background(), "copynotstarted", nil)
	_require.Error(err)
	testcommon.ValidateFileErrorCode(_require, err, fileerror.InvalidQueryParameterValue)
}

func (f *FileRecordedTestsSuite) TestResizeFile() {
	_require := require.New(f.T())
	testName := f.T().Name()

	svcClient, err := testcommon.GetServiceClient(f.T(), testcommon.TestAccountDefault, nil)
	_require.NoError(err)

	shareClient := testcommon.CreateNewShare(context.Background(), _require, testcommon.GenerateShareName(testName), svcClient)
	defer testcommon.DeleteShare(context.Background(), _require, shareClient)

	fClient := shareClient.NewRootDirectoryClient().NewFileClient("src" + testcommon.GenerateFileName(testName))
	_, err = fClient.Create(context.Background(), 1234, nil)
	_require.NoError(err)

	gResp, err := fClient.GetProperties(context.Background(), nil)
	_require.NoError(err)
	_require.Equal(*gResp.ContentLength, int64(1234))

	_, err = fClient.Resize(context.Background(), 4096, nil)
	_require.NoError(err)

	gResp, err = fClient.GetProperties(context.Background(), nil)
	_require.NoError(err)
	_require.Equal(*gResp.ContentLength, int64(4096))
}

func (f *FileRecordedTestsSuite) TestFileResizeZero() {
	_require := require.New(f.T())
	testName := f.T().Name()

	svcClient, err := testcommon.GetServiceClient(f.T(), testcommon.TestAccountDefault, nil)
	_require.NoError(err)

	shareClient := testcommon.CreateNewShare(context.Background(), _require, testcommon.GenerateShareName(testName), svcClient)
	defer testcommon.DeleteShare(context.Background(), _require, shareClient)

	fClient := shareClient.NewRootDirectoryClient().NewFileClient("src" + testcommon.GenerateFileName(testName))
	_, err = fClient.Create(context.Background(), 10, nil)
	_require.NoError(err)

	_, err = fClient.Resize(context.Background(), 0, nil)
	_require.NoError(err)

	resp, err := fClient.GetProperties(context.Background(), nil)
	_require.NoError(err)
	_require.Equal(*resp.ContentLength, int64(0))
}

func (f *FileRecordedTestsSuite) TestFileResizeInvalidSizeNegative() {
	_require := require.New(f.T())
	testName := f.T().Name()

	svcClient, err := testcommon.GetServiceClient(f.T(), testcommon.TestAccountDefault, nil)
	_require.NoError(err)

	shareClient := testcommon.CreateNewShare(context.Background(), _require, testcommon.GenerateShareName(testName), svcClient)
	defer testcommon.DeleteShare(context.Background(), _require, shareClient)

	fClient := shareClient.NewRootDirectoryClient().NewFileClient("src" + testcommon.GenerateFileName(testName))
	_, err = fClient.Create(context.Background(), 0, nil)
	_require.NoError(err)

	_, err = fClient.Resize(context.Background(), -4, nil)
	_require.Error(err)
	testcommon.ValidateFileErrorCode(_require, err, fileerror.OutOfRangeInput)
}

func (f *FileRecordedTestsSuite) TestNegativeFileSizeMoreThanShareQuota() {
	_require := require.New(f.T())
	testName := f.T().Name()
	svcClient, err := testcommon.GetServiceClient(f.T(), testcommon.TestAccountDefault, nil)
	_require.NoError(err)

	var fileShareMaxQuota int32 = 1024                  // share size in GiB which is 1TiB
	var fileMaxAllowedSizeInBytes int64 = 4398046511104 // file size in bytes which is 4 TiB

	shareClient := testcommon.GetShareClient(testcommon.GenerateShareName(testName), svcClient)
	_, err = shareClient.Create(context.Background(), &share.CreateOptions{
		Quota: &fileShareMaxQuota,
	})
	_require.NoError(err)
	defer testcommon.DeleteShare(context.Background(), _require, shareClient)

	fClient := shareClient.NewRootDirectoryClient().NewFileClient(testcommon.GenerateFileName(testName))
	_, err = fClient.Create(context.Background(), fileMaxAllowedSizeInBytes, &file.CreateOptions{
		HTTPHeaders: &file.HTTPHeaders{},
	})
	_require.Error(err)
}

func (f *FileRecordedTestsSuite) TestCreateMaximumSizeFileShare() {
	_require := require.New(f.T())
	testName := f.T().Name()
	svcClient, err := testcommon.GetServiceClient(f.T(), testcommon.TestAccountDefault, nil)
	_require.NoError(err)

	var fileShareMaxQuota int32 = 5120                  // share size in GiB which is 5TiB
	var fileMaxAllowedSizeInBytes int64 = 4398046511104 // file size in bytes which is 4 TiB

	shareClient := testcommon.GetShareClient(testcommon.GenerateShareName(testName), svcClient)
	_, err = shareClient.Create(context.Background(), &share.CreateOptions{
		Quota: &fileShareMaxQuota,
	})
	_require.NoError(err)
	defer testcommon.DeleteShare(context.Background(), _require, shareClient)

	fClient := shareClient.NewRootDirectoryClient().NewFileClient(testcommon.GenerateFileName(testName))
	_, err = fClient.Create(context.Background(), fileMaxAllowedSizeInBytes, &file.CreateOptions{
		HTTPHeaders: &file.HTTPHeaders{},
	})
	_require.NoError(err)
}

func (f *FileRecordedTestsSuite) TestSASFileClientNoKey() {
	_require := require.New(f.T())
	accountName, _ := testcommon.GetGenericAccountInfo(testcommon.TestAccountDefault)
	_require.Greater(len(accountName), 0)

	testName := f.T().Name()
	shareName := testcommon.GenerateShareName(testName)
	fileName := testcommon.GenerateFileName(testName)
	fileClient, err := file.NewClientWithNoCredential(fmt.Sprintf("https://%s.file.core.windows.net/%v/%v", accountName, shareName, fileName), nil)
	_require.NoError(err)

	permissions := sas.FilePermissions{
		Read:   true,
		Write:  true,
		Delete: true,
		Create: true,
	}
	expiry := time.Now().Add(time.Hour)

	_, err = fileClient.GetSASURL(permissions, expiry, nil)
	_require.Equal(err, fileerror.MissingSharedKeyCredential)
}

func (f *FileRecordedTestsSuite) TestSASFileClientSignNegative() {
	_require := require.New(f.T())
	accountName, accountKey := testcommon.GetGenericAccountInfo(testcommon.TestAccountDefault)
	_require.Greater(len(accountName), 0)
	_require.Greater(len(accountKey), 0)

	cred, err := file.NewSharedKeyCredential(accountName, accountKey)
	_require.NoError(err)

	testName := f.T().Name()
	shareName := testcommon.GenerateShareName(testName)
	fileName := testcommon.GenerateFileName(testName)
	fileClient, err := file.NewClientWithSharedKeyCredential(fmt.Sprintf("https://%s.file.core.windows.net/%v%v", accountName, shareName, fileName), cred, nil)
	_require.NoError(err)

	permissions := sas.FilePermissions{
		Read:   true,
		Write:  true,
		Delete: true,
		Create: true,
	}
	expiry := time.Time{}

	// zero expiry time
	_, err = fileClient.GetSASURL(permissions, expiry, &file.GetSASURLOptions{StartTime: to.Ptr(time.Now())})
	_require.Equal(err.Error(), "service SAS is missing at least one of these: ExpiryTime or Permissions")

	// zero start and expiry time
	_, err = fileClient.GetSASURL(permissions, expiry, &file.GetSASURLOptions{})
	_require.Equal(err.Error(), "service SAS is missing at least one of these: ExpiryTime or Permissions")

	// empty permissions
	_, err = fileClient.GetSASURL(sas.FilePermissions{}, expiry, nil)
	_require.Equal(err.Error(), "service SAS is missing at least one of these: ExpiryTime or Permissions")
}

func (f *FileRecordedTestsSuite) TestFileUploadClearListRange() {
	_require := require.New(f.T())
	testName := f.T().Name()

	svcClient, err := testcommon.GetServiceClient(f.T(), testcommon.TestAccountDefault, nil)
	_require.NoError(err)

	shareClient := testcommon.CreateNewShare(context.Background(), _require, testcommon.GenerateShareName(testName), svcClient)
	defer testcommon.DeleteShare(context.Background(), _require, shareClient)

	var fileSize int64 = 1024 * 10
	fClient := shareClient.NewRootDirectoryClient().NewFileClient(testcommon.GenerateFileName(testName))
	_, err = fClient.Create(context.Background(), fileSize, nil)
	_require.NoError(err)

	gResp, err := fClient.GetProperties(context.Background(), nil)
	_require.NoError(err)
	_require.Equal(*gResp.ContentLength, fileSize)

	contentSize := 1024 * 2 // 2KB
	contentR, contentD := testcommon.GenerateData(contentSize)
	md5Value := md5.Sum(contentD)
	contentMD5 := md5Value[:]

	uResp, err := fClient.UploadRange(context.Background(), 0, contentR, &file.UploadRangeOptions{
		TransactionalValidation: file.TransferValidationTypeMD5(contentMD5),
	})
	_require.NoError(err)
	_require.NotNil(uResp.ContentMD5)
	_require.EqualValues(uResp.ContentMD5, contentMD5)

	rangeList, err := fClient.GetRangeList(context.Background(), nil)
	_require.NoError(err)
	_require.Len(rangeList.Ranges, 1)
	_require.EqualValues(*rangeList.Ranges[0], file.ShareFileRange{Start: to.Ptr(int64(0)), End: to.Ptr(int64(contentSize - 1))})

	cResp, err := fClient.ClearRange(context.Background(), file.HTTPRange{Offset: 0, Count: int64(contentSize)}, nil)
	_require.NoError(err)
	_require.Nil(cResp.ContentMD5)

	rangeList2, err := fClient.GetRangeList(context.Background(), nil)
	_require.NoError(err)
	_require.Len(rangeList2.Ranges, 0)
}

func (f *FileUnrecordedTestsSuite) TestFileUploadRangeFromURL() {
	_require := require.New(f.T())
	testName := f.T().Name()

	cred, err := testcommon.GetGenericSharedKeyCredential(testcommon.TestAccountDefault)
	_require.NoError(err)

	svcClient, err := testcommon.GetServiceClient(f.T(), testcommon.TestAccountDefault, nil)
	_require.NoError(err)

	shareName := testcommon.GenerateShareName(testName)
	shareClient := testcommon.CreateNewShare(context.Background(), _require, shareName, svcClient)
	defer testcommon.DeleteShare(context.Background(), _require, shareClient)

	var fileSize int64 = 1024 * 20
	srcFileName := "src" + testcommon.GenerateFileName(testName)
	srcFClient := shareClient.NewRootDirectoryClient().NewFileClient(srcFileName)
	_, err = srcFClient.Create(context.Background(), fileSize, nil)
	_require.NoError(err)

	gResp, err := srcFClient.GetProperties(context.Background(), nil)
	_require.NoError(err)
	_require.Equal(*gResp.ContentLength, fileSize)

	contentSize := 1024 * 8 // 8KB
	content := make([]byte, contentSize)
	body := bytes.NewReader(content)
	rsc := streaming.NopCloser(body)
	contentCRC64 := crc64.Checksum(content, shared.CRC64Table)

	_, err = srcFClient.UploadRange(context.Background(), 0, rsc, nil)
	_require.NoError(err)

	perms := sas.FilePermissions{Read: true, Write: true}
	sasQueryParams, err := sas.SignatureValues{
		Protocol:    sas.ProtocolHTTPS,                    // Users MUST use HTTPS (not HTTP)
		ExpiryTime:  time.Now().UTC().Add(48 * time.Hour), // 48-hours before expiration
		ShareName:   shareName,
		FilePath:    srcFileName,
		Permissions: perms.String(),
	}.SignWithSharedKey(cred)
	_require.NoError(err)

	srcFileSAS := srcFClient.URL() + "?" + sasQueryParams.Encode()

	destFClient := shareClient.NewRootDirectoryClient().NewFileClient("dest" + testcommon.GenerateFileName(testName))
	_, err = destFClient.Create(context.Background(), fileSize, nil)
	_require.NoError(err)
	uResp, err := destFClient.UploadRangeFromURL(context.Background(), srcFileSAS, 0, 0, int64(contentSize), &file.UploadRangeFromURLOptions{
		SourceContentValidation: file.SourceContentValidationTypeCRC64(contentCRC64),
	})
	_require.NoError(err)
	_require.NotNil(uResp.XMSContentCRC64)
	_require.EqualValues(binary.LittleEndian.Uint64(uResp.XMSContentCRC64), contentCRC64)

	rangeList, err := destFClient.GetRangeList(context.Background(), nil)
	_require.NoError(err)
	_require.Len(rangeList.Ranges, 1)
	_require.Equal(*rangeList.Ranges[0].Start, int64(0))
	_require.Equal(*rangeList.Ranges[0].End, int64(contentSize-1))

	cResp, err := destFClient.ClearRange(context.Background(), file.HTTPRange{Offset: 0, Count: int64(contentSize)}, nil)
	_require.NoError(err)
	_require.Nil(cResp.ContentMD5)

	rangeList2, err := destFClient.GetRangeList(context.Background(), nil)
	_require.NoError(err)
	_require.Len(rangeList2.Ranges, 0)
}

func (f *FileRecordedTestsSuite) TestFileUploadRangeFromURLNegative() {
	_require := require.New(f.T())
	testName := f.T().Name()

	svcClient, err := testcommon.GetServiceClient(f.T(), testcommon.TestAccountDefault, nil)
	_require.NoError(err)

	shareName := testcommon.GenerateShareName(testName)
	shareClient := testcommon.CreateNewShare(context.Background(), _require, shareName, svcClient)
	defer testcommon.DeleteShare(context.Background(), _require, shareClient)

	var fileSize int64 = 1024 * 20
	srcFileName := "src" + testcommon.GenerateFileName(testName)
	srcFClient := testcommon.CreateNewFileFromShare(context.Background(), _require, srcFileName, fileSize, shareClient)

	gResp, err := srcFClient.GetProperties(context.Background(), nil)
	_require.NoError(err)
	_require.Equal(*gResp.ContentLength, fileSize)

	contentSize := 1024 * 8 // 8KB
	rsc, content := testcommon.GenerateData(contentSize)
	contentCRC64 := crc64.Checksum(content, shared.CRC64Table)

	_, err = srcFClient.UploadRange(context.Background(), 0, rsc, nil)
	_require.NoError(err)

	destFClient := testcommon.CreateNewFileFromShare(context.Background(), _require, "dest"+testcommon.GenerateFileName(testName), fileSize, shareClient)

	_, err = destFClient.UploadRangeFromURL(context.Background(), srcFClient.URL(), 0, 0, int64(contentSize), &file.UploadRangeFromURLOptions{
		SourceContentValidation: file.SourceContentValidationTypeCRC64(contentCRC64),
	})
	_require.Error(err)
}

func (f *FileRecordedTestsSuite) TestFileUploadRangeFromURLOffsetNegative() {
	_require := require.New(f.T())
	testName := f.T().Name()

	svcClient, err := testcommon.GetServiceClient(f.T(), testcommon.TestAccountDefault, nil)
	_require.NoError(err)

	shareName := testcommon.GenerateShareName(testName)
	shareClient := testcommon.CreateNewShare(context.Background(), _require, shareName, svcClient)
	defer testcommon.DeleteShare(context.Background(), _require, shareClient)

	var fileSize int64 = 1024 * 20
	srcFileName := "src" + testcommon.GenerateFileName(testName)
	srcFClient := testcommon.CreateNewFileFromShare(context.Background(), _require, srcFileName, fileSize, shareClient)

	gResp, err := srcFClient.GetProperties(context.Background(), nil)
	_require.NoError(err)
	_require.Equal(*gResp.ContentLength, fileSize)

	contentSize := 1024 * 8 // 8KB
	destFClient := testcommon.CreateNewFileFromShare(context.Background(), _require, "dest"+testcommon.GenerateFileName(testName), fileSize, shareClient)

	// error is returned when source offset is negative
	_, err = destFClient.UploadRangeFromURL(context.Background(), srcFClient.URL(), -1, 0, int64(contentSize), nil)
	_require.Error(err)
	_require.Equal(err.Error(), "invalid argument: source and destination offsets must be >= 0")
}

func (f *FileUnrecordedTestsSuite) TestFileUploadRangeFromURLCopySourceAuthBlob() {
	_require := require.New(f.T())
	testName := f.T().Name()

	accountName, _ := testcommon.GetGenericAccountInfo(testcommon.TestAccountDefault)
	_require.Greater(len(accountName), 0)

	cred, err := testcommon.GetGenericTokenCredential()
	_require.NoError(err)

	// Getting token
	accessToken, err := cred.GetToken(context.Background(), policy.TokenRequestOptions{Scopes: []string{"https://storage.azure.com/.default"}})
	_require.NoError(err)

	svcClient, err := testcommon.GetServiceClient(f.T(), testcommon.TestAccountDefault, nil)
	_require.NoError(err)

	shareName := testcommon.GenerateShareName(testName)
	shareClient := testcommon.CreateNewShare(context.Background(), _require, shareName, svcClient)
	defer testcommon.DeleteShare(context.Background(), _require, shareClient)

	var fileSize int64 = 1024 * 10
	contentSize := 1024 * 8 // 8KB
	_, content := testcommon.GenerateData(contentSize)
	contentCRC64 := crc64.Checksum(content, shared.CRC64Table)

	// create source block blob
	blobClient, err := azblob.NewClient("https://"+accountName+".blob.core.windows.net/", cred, nil)
	_require.NoError(err)

	containerName := "goc" + testcommon.GenerateEntityName(testName)
	blobName := "blob" + testcommon.GenerateEntityName(testName)
	_, err = blobClient.CreateContainer(context.Background(), containerName, nil)
	_require.NoError(err)
	defer func() {
		_, err := blobClient.DeleteContainer(context.Background(), containerName, nil)
		_require.NoError(err)
	}()

	_, err = blobClient.UploadBuffer(context.Background(), containerName, blobName, content, nil)
	_require.NoError(err)

	destFClient := shareClient.NewRootDirectoryClient().NewFileClient("dest" + testcommon.GenerateFileName(testName))
	_, err = destFClient.Create(context.Background(), fileSize, nil)
	_require.NoError(err)

	blobURL := blobClient.ServiceClient().NewContainerClient(containerName).NewBlockBlobClient(blobName).URL()
	uResp, err := destFClient.UploadRangeFromURL(context.Background(), blobURL, 0, 0, int64(contentSize), &file.UploadRangeFromURLOptions{
		SourceContentValidation: file.SourceContentValidationTypeCRC64(contentCRC64),
		CopySourceAuthorization: to.Ptr("Bearer " + accessToken.Token),
	})
	_require.NoError(err)
	_require.NotNil(uResp.XMSContentCRC64)
	_require.EqualValues(binary.LittleEndian.Uint64(uResp.XMSContentCRC64), contentCRC64)

	// validate the content uploaded
	dResp, err := destFClient.DownloadStream(context.Background(), &file.DownloadStreamOptions{
		Range: file.HTTPRange{Offset: 0, Count: int64(contentSize)},
	})
	_require.NoError(err)

	data, err := io.ReadAll(dResp.Body)
	defer func() {
		err = dResp.Body.Close()
		_require.NoError(err)
	}()

	_require.EqualValues(data, content)
}

func (f *FileUnrecordedTestsSuite) TestFileUploadRangeFromURLCopySourceAuthFile() {
	_require := require.New(f.T())
	testName := f.T().Name()

	accountName, _ := testcommon.GetGenericAccountInfo(testcommon.TestAccountDefault)
	_require.Greater(len(accountName), 0)

	cred, err := testcommon.GetGenericTokenCredential()
	_require.NoError(err)

	// Getting token
	accessToken, err := cred.GetToken(context.Background(), policy.TokenRequestOptions{Scopes: []string{"https://storage.azure.com/.default"}})
	_require.NoError(err)

	svcClient, err := testcommon.GetServiceClient(f.T(), testcommon.TestAccountDefault, nil)
	_require.NoError(err)

	shareName := testcommon.GenerateShareName(testName)
	shareClient := testcommon.CreateNewShare(context.Background(), _require, shareName, svcClient)
	defer testcommon.DeleteShare(context.Background(), _require, shareClient)

	var fileSize int64 = 1024 * 10
	contentSize := 1024 * 8 // 8KB
	_, content := testcommon.GenerateData(contentSize)
	body := bytes.NewReader(content)
	rsc := streaming.NopCloser(body)
	contentCRC64 := crc64.Checksum(content, shared.CRC64Table)

	srcFClient := shareClient.NewRootDirectoryClient().NewFileClient("src" + testcommon.GenerateFileName(testName))
	_, err = srcFClient.Create(context.Background(), fileSize, nil)
	_require.NoError(err)

	gResp, err := srcFClient.GetProperties(context.Background(), nil)
	_require.NoError(err)
	_require.Equal(*gResp.ContentLength, fileSize)

	_, err = srcFClient.UploadRange(context.Background(), 0, rsc, nil)
	_require.NoError(err)

	destFileURL := "https://" + accountName + ".file.core.windows.net/" + shareName + "/dest" + testcommon.GenerateFileName(testName)
	destFClient, err := file.NewClient(destFileURL, cred, &file.ClientOptions{FileRequestIntent: to.Ptr(file.ShareTokenIntentBackup)})
	_require.NoError(err)

	_, err = destFClient.Create(context.Background(), fileSize, nil)
	_require.NoError(err)

	uResp, err := destFClient.UploadRangeFromURL(context.Background(), srcFClient.URL(), 0, 0, int64(contentSize), &file.UploadRangeFromURLOptions{
		SourceContentValidation: file.SourceContentValidationTypeCRC64(contentCRC64),
		CopySourceAuthorization: to.Ptr("Bearer " + accessToken.Token),
	})
	_require.NoError(err)
	_require.NotNil(uResp.XMSContentCRC64)
	_require.EqualValues(binary.LittleEndian.Uint64(uResp.XMSContentCRC64), contentCRC64)

	// validate the content uploaded
	dResp, err := destFClient.DownloadStream(context.Background(), &file.DownloadStreamOptions{
		Range: file.HTTPRange{Offset: 0, Count: int64(contentSize)},
	})
	_require.NoError(err)

	data, err := io.ReadAll(dResp.Body)
	defer func() {
		err = dResp.Body.Close()
		_require.NoError(err)
	}()

	_require.EqualValues(data, content)
}

func (f *FileUnrecordedTestsSuite) TestFileUploadRangeFromURLWithEmptyUploadRangeFromURLOptions() {
	_require := require.New(f.T())
	testName := f.T().Name()

	cred, err := testcommon.GetGenericSharedKeyCredential(testcommon.TestAccountDefault)
	_require.NoError(err)

	svcClient, err := testcommon.GetServiceClient(f.T(), testcommon.TestAccountDefault, nil)
	_require.NoError(err)

	shareName := testcommon.GenerateShareName(testName)
	shareClient := testcommon.CreateNewShare(context.Background(), _require, shareName, svcClient)
	defer testcommon.DeleteShare(context.Background(), _require, shareClient)

	var fileSize int64 = 1024 * 20
	srcFileName := "src" + testcommon.GenerateFileName(testName)
	srcFClient := shareClient.NewRootDirectoryClient().NewFileClient(srcFileName)
	_, err = srcFClient.Create(context.Background(), fileSize, nil)
	_require.NoError(err)

	gResp, err := srcFClient.GetProperties(context.Background(), nil)
	_require.NoError(err)
	_require.Equal(*gResp.ContentLength, fileSize)

	contentSize := 1024 * 8 // 8KB
	content := make([]byte, contentSize)
	body := bytes.NewReader(content)
	rsc := streaming.NopCloser(body)

	_, err = srcFClient.UploadRange(context.Background(), 0, rsc, nil)
	_require.NoError(err)

	perms := sas.FilePermissions{Read: true, Write: true}
	sasQueryParams, err := sas.SignatureValues{
		Protocol:    sas.ProtocolHTTPS,                    // Users MUST use HTTPS (not HTTP)
		ExpiryTime:  time.Now().UTC().Add(48 * time.Hour), // 48-hours before expiration
		ShareName:   shareName,
		FilePath:    srcFileName,
		Permissions: perms.String(),
	}.SignWithSharedKey(cred)
	_require.NoError(err)

	srcFileSAS := srcFClient.URL() + "?" + sasQueryParams.Encode()

	destFClient := shareClient.NewRootDirectoryClient().NewFileClient("dest" + testcommon.GenerateFileName(testName))
	_, err = destFClient.Create(context.Background(), fileSize, nil)
	_require.NoError(err)
	uResp, err := destFClient.UploadRangeFromURL(context.Background(), srcFileSAS, 0, 0, int64(contentSize), &file.UploadRangeFromURLOptions{})
	_require.NoError(err)
	_require.NotNil(uResp.XMSContentCRC64)

	rangeList, err := destFClient.GetRangeList(context.Background(), nil)
	_require.NoError(err)
	_require.Len(rangeList.Ranges, 1)
	_require.Equal(*rangeList.Ranges[0].Start, int64(0))
	_require.Equal(*rangeList.Ranges[0].End, int64(contentSize-1))

	cResp, err := destFClient.ClearRange(context.Background(), file.HTTPRange{Offset: 0, Count: int64(contentSize)}, nil)
	_require.NoError(err)
	_require.Nil(cResp.ContentMD5)

	rangeList2, err := destFClient.GetRangeList(context.Background(), nil)
	_require.NoError(err)
	_require.Len(rangeList2.Ranges, 0)
}

func (f *FileUnrecordedTestsSuite) TestFileUploadBuffer() {
	_require := require.New(f.T())
	testName := f.T().Name()

	svcClient, err := testcommon.GetServiceClient(f.T(), testcommon.TestAccountDefault, nil)
	_require.NoError(err)

	shareClient := testcommon.CreateNewShare(context.Background(), _require, testcommon.GenerateShareName(testName), svcClient)
	defer testcommon.DeleteShare(context.Background(), _require, shareClient)

	var fileSize int64 = 100 * 1024 * 1024
	fClient := shareClient.NewRootDirectoryClient().NewFileClient(testcommon.GenerateFileName(testName))
	_, err = fClient.Create(context.Background(), fileSize, nil)
	_require.NoError(err)

	gResp, err := fClient.GetProperties(context.Background(), nil)
	_require.NoError(err)
	_require.Equal(*gResp.ContentLength, fileSize)

	content := make([]byte, fileSize)
	_, err = rand.Read(content)
	_require.NoError(err)
	md5Value := md5.Sum(content)
	contentMD5 := md5Value[:]

	err = fClient.UploadBuffer(context.Background(), content, &file.UploadBufferOptions{
		Concurrency: 5,
		ChunkSize:   4 * 1024 * 1024,
	})
	_require.NoError(err)

	dResp, err := fClient.DownloadStream(context.Background(), nil)
	_require.NoError(err)

	data, err := io.ReadAll(dResp.Body)
	_require.NoError(err)

	downloadedMD5Value := md5.Sum(data)
	downloadedContentMD5 := downloadedMD5Value[:]

	_require.EqualValues(downloadedContentMD5, contentMD5)

	gResp2, err := fClient.GetProperties(context.Background(), nil)
	_require.NoError(err)
	_require.Equal(*gResp2.ContentLength, fileSize)

	rangeList, err := fClient.GetRangeList(context.Background(), nil)
	_require.NoError(err)
	_require.Len(rangeList.Ranges, 1)
	_require.Equal(*rangeList.Ranges[0].Start, int64(0))
	_require.Equal(*rangeList.Ranges[0].End, fileSize-1)
}

func (f *FileUnrecordedTestsSuite) TestFileUploadFile() {
	_require := require.New(f.T())
	testName := f.T().Name()

	svcClient, err := testcommon.GetServiceClient(f.T(), testcommon.TestAccountDefault, nil)
	_require.NoError(err)

	shareClient := testcommon.CreateNewShare(context.Background(), _require, testcommon.GenerateShareName(testName), svcClient)
	defer testcommon.DeleteShare(context.Background(), _require, shareClient)

	var fileSize int64 = 200 * 1024 * 1024
	fClient := shareClient.NewRootDirectoryClient().NewFileClient(testcommon.GenerateFileName(testName))
	_, err = fClient.Create(context.Background(), fileSize, nil)
	_require.NoError(err)

	gResp, err := fClient.GetProperties(context.Background(), nil)
	_require.NoError(err)
	_require.Equal(*gResp.ContentLength, fileSize)

	// create local file
	content := make([]byte, fileSize)
	_, err = rand.Read(content)
	_require.NoError(err)
	err = os.WriteFile("testFile", content, 0644)
	_require.NoError(err)

	defer func() {
		err = os.Remove("testFile")
		_require.NoError(err)
	}()

	fh, err := os.Open("testFile")
	_require.NoError(err)

	defer func(fh *os.File) {
		err := fh.Close()
		_require.NoError(err)
	}(fh)

	hash := md5.New()
	_, err = io.Copy(hash, fh)
	_require.NoError(err)
	contentMD5 := hash.Sum(nil)

	err = fClient.UploadFile(context.Background(), fh, &file.UploadFileOptions{
		Concurrency: 5,
		ChunkSize:   4 * 1024 * 1024,
	})
	_require.NoError(err)

	dResp, err := fClient.DownloadStream(context.Background(), nil)
	_require.NoError(err)

	data, err := io.ReadAll(dResp.Body)
	_require.NoError(err)

	downloadedMD5Value := md5.Sum(data)
	downloadedContentMD5 := downloadedMD5Value[:]

	_require.EqualValues(downloadedContentMD5, contentMD5)

	gResp2, err := fClient.GetProperties(context.Background(), nil)
	_require.NoError(err)
	_require.Equal(*gResp2.ContentLength, fileSize)

	rangeList, err := fClient.GetRangeList(context.Background(), nil)
	_require.NoError(err)
	_require.Len(rangeList.Ranges, 1)
	_require.Equal(*rangeList.Ranges[0].Start, int64(0))
	_require.Equal(*rangeList.Ranges[0].End, fileSize-1)
}

func (f *FileUnrecordedTestsSuite) TestFileUploadStream() {
	_require := require.New(f.T())
	testName := f.T().Name()

	svcClient, err := testcommon.GetServiceClient(f.T(), testcommon.TestAccountDefault, nil)
	_require.NoError(err)

	shareClient := testcommon.CreateNewShare(context.Background(), _require, testcommon.GenerateShareName(testName), svcClient)
	defer testcommon.DeleteShare(context.Background(), _require, shareClient)

	var fileSize int64 = 100 * 1024 * 1024
	fClient := shareClient.NewRootDirectoryClient().NewFileClient(testcommon.GenerateFileName(testName))
	_, err = fClient.Create(context.Background(), fileSize, nil)
	_require.NoError(err)

	gResp, err := fClient.GetProperties(context.Background(), nil)
	_require.NoError(err)
	_require.Equal(*gResp.ContentLength, fileSize)

	content := make([]byte, fileSize)
	_, err = rand.Read(content)
	_require.NoError(err)
	md5Value := md5.Sum(content)
	contentMD5 := md5Value[:]

	err = fClient.UploadStream(context.Background(), streaming.NopCloser(bytes.NewReader(content)), &file.UploadStreamOptions{
		Concurrency: 5,
		ChunkSize:   4 * 1024 * 1024,
	})
	_require.NoError(err)

	dResp, err := fClient.DownloadStream(context.Background(), nil)
	_require.NoError(err)

	data, err := io.ReadAll(dResp.Body)
	_require.NoError(err)

	downloadedMD5Value := md5.Sum(data)
	downloadedContentMD5 := downloadedMD5Value[:]

	_require.EqualValues(downloadedContentMD5, contentMD5)

	gResp2, err := fClient.GetProperties(context.Background(), nil)
	_require.NoError(err)
	_require.Equal(*gResp2.ContentLength, fileSize)

	rangeList, err := fClient.GetRangeList(context.Background(), nil)
	_require.NoError(err)
	_require.Len(rangeList.Ranges, 1)
	_require.Equal(*rangeList.Ranges[0].Start, int64(0))
	_require.Equal(*rangeList.Ranges[0].End, fileSize-1)
}

func (f *FileUnrecordedTestsSuite) TestFileDownloadBuffer() {
	_require := require.New(f.T())
	testName := f.T().Name()

	svcClient, err := testcommon.GetServiceClient(f.T(), testcommon.TestAccountDefault, nil)
	_require.NoError(err)

	shareClient := testcommon.CreateNewShare(context.Background(), _require, testcommon.GenerateShareName(testName), svcClient)
	defer testcommon.DeleteShare(context.Background(), _require, shareClient)

	var fileSize int64 = 100 * 1024 * 1024
	fClient := shareClient.NewRootDirectoryClient().NewFileClient(testcommon.GenerateFileName(testName))
	_, err = fClient.Create(context.Background(), fileSize, nil)
	_require.NoError(err)

	gResp, err := fClient.GetProperties(context.Background(), nil)
	_require.NoError(err)
	_require.Equal(*gResp.ContentLength, fileSize)

	content := make([]byte, fileSize)
	_, err = rand.Read(content)
	_require.NoError(err)
	md5Value := md5.Sum(content)
	contentMD5 := md5Value[:]

	err = fClient.UploadBuffer(context.Background(), content, &file.UploadBufferOptions{
		Concurrency: 5,
		ChunkSize:   4 * 1024 * 1024,
	})
	_require.NoError(err)

	destBuffer := make([]byte, fileSize)
	cnt, err := fClient.DownloadBuffer(context.Background(), destBuffer, &file.DownloadBufferOptions{
		ChunkSize:   10 * 1024 * 1024,
		Concurrency: 5,
	})
	_require.NoError(err)
	_require.Equal(cnt, fileSize)

	downloadedMD5Value := md5.Sum(destBuffer)
	downloadedContentMD5 := downloadedMD5Value[:]

	_require.EqualValues(downloadedContentMD5, contentMD5)

	gResp2, err := fClient.GetProperties(context.Background(), nil)
	_require.NoError(err)
	_require.Equal(*gResp2.ContentLength, fileSize)

	rangeList, err := fClient.GetRangeList(context.Background(), nil)
	_require.NoError(err)
	_require.Len(rangeList.Ranges, 1)
	_require.Equal(*rangeList.Ranges[0].Start, int64(0))
	_require.Equal(*rangeList.Ranges[0].End, fileSize-1)
}

func (f *FileUnrecordedTestsSuite) TestFileDownloadFile() {
	_require := require.New(f.T())
	testName := f.T().Name()

	svcClient, err := testcommon.GetServiceClient(f.T(), testcommon.TestAccountDefault, nil)
	_require.NoError(err)

	shareClient := testcommon.CreateNewShare(context.Background(), _require, testcommon.GenerateShareName(testName), svcClient)
	defer testcommon.DeleteShare(context.Background(), _require, shareClient)

	var fileSize int64 = 100 * 1024 * 1024
	fClient := shareClient.NewRootDirectoryClient().NewFileClient(testcommon.GenerateFileName(testName))
	_, err = fClient.Create(context.Background(), fileSize, nil)
	_require.NoError(err)

	gResp, err := fClient.GetProperties(context.Background(), nil)
	_require.NoError(err)
	_require.Equal(*gResp.ContentLength, fileSize)

	content := make([]byte, fileSize)
	_, err = rand.Read(content)
	_require.NoError(err)
	md5Value := md5.Sum(content)
	contentMD5 := md5Value[:]

	err = fClient.UploadBuffer(context.Background(), content, &file.UploadBufferOptions{
		Concurrency: 5,
		ChunkSize:   4 * 1024 * 1024,
	})
	_require.NoError(err)

	destFileName := "BigFile-downloaded.bin"
	destFile, err := os.Create(destFileName)
	_require.NoError(err)
	defer func(name string) {
		err = os.Remove(name)
		_require.NoError(err)
	}(destFileName)
	defer func(destFile *os.File) {
		err = destFile.Close()
		_require.NoError(err)
	}(destFile)

	cnt, err := fClient.DownloadFile(context.Background(), destFile, &file.DownloadFileOptions{
		ChunkSize:   10 * 1024 * 1024,
		Concurrency: 5,
	})
	_require.NoError(err)
	_require.Equal(cnt, fileSize)

	hash := md5.New()
	_, err = io.Copy(hash, destFile)
	_require.NoError(err)
	downloadedContentMD5 := hash.Sum(nil)

	_require.EqualValues(downloadedContentMD5, contentMD5)

	gResp2, err := fClient.GetProperties(context.Background(), nil)
	_require.NoError(err)
	_require.Equal(*gResp2.ContentLength, fileSize)

	rangeList, err := fClient.GetRangeList(context.Background(), nil)
	_require.NoError(err)
	_require.Len(rangeList.Ranges, 1)
	_require.Equal(*rangeList.Ranges[0].Start, int64(0))
	_require.Equal(*rangeList.Ranges[0].End, fileSize-1)
}

func (f *FileRecordedTestsSuite) TestUploadDownloadDefaultNonDefaultMD5() {
	_require := require.New(f.T())
	testName := f.T().Name()

	svcClient, err := testcommon.GetServiceClient(f.T(), testcommon.TestAccountDefault, nil)
	_require.NoError(err)

	shareClient := testcommon.CreateNewShare(context.Background(), _require, testcommon.GenerateShareName(testName), svcClient)
	defer testcommon.DeleteShare(context.Background(), _require, shareClient)

	fClient := testcommon.CreateNewFileFromShare(context.Background(), _require, "src"+testcommon.GenerateFileName(testName), 2048, shareClient)
	defer testcommon.DeleteFile(context.Background(), _require, fClient)

	contentR, contentD := testcommon.GenerateData(2048)

	pResp, err := fClient.UploadRange(context.Background(), 0, contentR, nil)
	_require.NoError(err)
	_require.NotNil(pResp.ContentMD5)
	_require.NotNil(pResp.IsServerEncrypted)
	_require.NotNil(pResp.ETag)
	_require.Equal(pResp.LastModified.IsZero(), false)
	_require.NotNil(pResp.RequestID)
	_require.NotNil(pResp.Version)
	_require.Equal(pResp.Date.IsZero(), false)

	// Get with rangeGetContentMD5 enabled.
	// Partial data, check status code 206.
	resp, err := fClient.DownloadStream(context.Background(), &file.DownloadStreamOptions{
		Range:              file.HTTPRange{Offset: 0, Count: 1024},
		RangeGetContentMD5: to.Ptr(true),
	})
	_require.NoError(err)
	_require.Equal(*resp.ContentLength, int64(1024))
	_require.NotNil(resp.ContentMD5)
	_require.Equal(*resp.ContentType, "application/octet-stream")

	downloadedData, err := io.ReadAll(resp.Body)
	_require.NoError(err)
	_require.EqualValues(downloadedData, contentD[:1024])

	// Set ContentMD5 for the entire file.
	_, err = fClient.SetHTTPHeaders(context.Background(), &file.SetHTTPHeadersOptions{
		HTTPHeaders: &file.HTTPHeaders{
			ContentMD5:      pResp.ContentMD5,
			ContentLanguage: to.Ptr("test")},
	})
	_require.NoError(err)

	// Test get with another type of range index, and validate if FileContentMD5 can be got correct.
	resp, err = fClient.DownloadStream(context.Background(), &file.DownloadStreamOptions{
		Range: file.HTTPRange{Offset: 1024, Count: file.CountToEnd},
	})
	_require.NoError(err)
	_require.Equal(*resp.ContentLength, int64(1024))
	_require.Nil(resp.ContentMD5)
	_require.EqualValues(resp.FileContentMD5, pResp.ContentMD5)
	_require.Equal(*resp.ContentLanguage, "test")
	// Note: when it's downloading range, range's MD5 is returned, when set rangeGetContentMD5=true, currently set it to false, so should be empty

	downloadedData, err = io.ReadAll(resp.Body)
	_require.NoError(err)
	_require.EqualValues(downloadedData, contentD[1024:])

	_require.Equal(*resp.AcceptRanges, "bytes")
	_require.Nil(resp.CacheControl)
	_require.Nil(resp.ContentDisposition)
	_require.Nil(resp.ContentEncoding)
	_require.Equal(*resp.ContentRange, "bytes 1024-2047/2048")
	_require.Nil(resp.ContentType) // Note ContentType is set to empty during SetHTTPHeaders
	_require.Nil(resp.CopyID)
	_require.Nil(resp.CopyProgress)
	_require.Nil(resp.CopySource)
	_require.Nil(resp.CopyStatus)
	_require.Nil(resp.CopyStatusDescription)
	_require.Equal(resp.Date.IsZero(), false)
	_require.NotEqual(*resp.ETag, "")
	_require.Equal(resp.LastModified.IsZero(), false)
	_require.Nil(resp.Metadata)
	_require.NotEqual(*resp.RequestID, "")
	_require.NotEqual(*resp.Version, "")
	_require.NotNil(resp.IsServerEncrypted)

	// Get entire fClient, check status code 200.
	resp, err = fClient.DownloadStream(context.Background(), nil)
	_require.NoError(err)
	_require.Equal(*resp.ContentLength, int64(2048))
	_require.EqualValues(resp.ContentMD5, pResp.ContentMD5) // Note: This case is inted to get entire fClient, entire file's MD5 will be returned.
	_require.Nil(resp.FileContentMD5)                       // Note: FileContentMD5 is returned, only when range is specified explicitly.

	downloadedData, err = io.ReadAll(resp.Body)
	_require.NoError(err)
	_require.EqualValues(downloadedData, contentD)

	_require.Equal(*resp.AcceptRanges, "bytes")
	_require.Nil(resp.CacheControl)
	_require.Nil(resp.ContentDisposition)
	_require.Nil(resp.ContentEncoding)
	_require.Nil(resp.ContentRange) // Note: ContentRange is returned, only when range is specified explicitly.
	_require.Nil(resp.ContentType)
	_require.Nil(resp.CopyCompletionTime)
	_require.Nil(resp.CopyID)
	_require.Nil(resp.CopyProgress)
	_require.Nil(resp.CopySource)
	_require.Nil(resp.CopyStatus)
	_require.Nil(resp.CopyStatusDescription)
	_require.Equal(resp.Date.IsZero(), false)
	_require.NotEqual(*resp.ETag, "")
	_require.Equal(resp.LastModified.IsZero(), false)
	_require.Nil(resp.Metadata)
	_require.NotEqual(*resp.RequestID, "")
	_require.NotEqual(*resp.Version, "")
	_require.NotNil(resp.IsServerEncrypted)
}

func (f *FileRecordedTestsSuite) TestFileDownloadDataNonExistentFile() {
	_require := require.New(f.T())
	testName := f.T().Name()

	svcClient, err := testcommon.GetServiceClient(f.T(), testcommon.TestAccountDefault, nil)
	_require.NoError(err)

	shareClient := testcommon.CreateNewShare(context.Background(), _require, testcommon.GenerateShareName(testName), svcClient)
	defer testcommon.DeleteShare(context.Background(), _require, shareClient)

	fClient := testcommon.GetFileClientFromShare(testcommon.GenerateFileName(testName), shareClient)

	_, err = fClient.DownloadStream(context.Background(), nil)
	testcommon.ValidateFileErrorCode(_require, err, fileerror.ResourceNotFound)
}

func (f *FileRecordedTestsSuite) TestFileDownloadDataOffsetOutOfRange() {
	_require := require.New(f.T())
	testName := f.T().Name()

	svcClient, err := testcommon.GetServiceClient(f.T(), testcommon.TestAccountDefault, nil)
	_require.NoError(err)

	shareClient := testcommon.CreateNewShare(context.Background(), _require, testcommon.GenerateShareName(testName), svcClient)
	defer testcommon.DeleteShare(context.Background(), _require, shareClient)

	fClient := testcommon.CreateNewFileFromShare(context.Background(), _require, testcommon.GenerateFileName(testName), 0, shareClient)

	_, err = fClient.DownloadStream(context.Background(), &file.DownloadStreamOptions{
		Range: file.HTTPRange{
			Offset: int64(len(testcommon.FileDefaultData)),
			Count:  file.CountToEnd,
		},
	})
	testcommon.ValidateFileErrorCode(_require, err, fileerror.InvalidRange)
}

func (f *FileRecordedTestsSuite) TestFileDownloadDataEntireFile() {
	_require := require.New(f.T())
	testName := f.T().Name()

	svcClient, err := testcommon.GetServiceClient(f.T(), testcommon.TestAccountDefault, nil)
	_require.NoError(err)

	shareClient := testcommon.CreateNewShare(context.Background(), _require, testcommon.GenerateShareName(testName), svcClient)
	defer testcommon.DeleteShare(context.Background(), _require, shareClient)

	fClient := testcommon.CreateNewFileFromShareWithData(context.Background(), _require, testcommon.GenerateFileName(testName), shareClient)

	resp, err := fClient.DownloadStream(context.Background(), nil)
	_require.NoError(err)

	// Specifying a count of 0 results in the value being ignored
	data, err := io.ReadAll(resp.Body)
	_require.NoError(err)
	_require.EqualValues(string(data), testcommon.FileDefaultData)
}

func (f *FileRecordedTestsSuite) TestFileDownloadDataCountExact() {
	_require := require.New(f.T())
	testName := f.T().Name()

	svcClient, err := testcommon.GetServiceClient(f.T(), testcommon.TestAccountDefault, nil)
	_require.NoError(err)

	shareClient := testcommon.CreateNewShare(context.Background(), _require, testcommon.GenerateShareName(testName), svcClient)
	defer testcommon.DeleteShare(context.Background(), _require, shareClient)

	fClient := testcommon.CreateNewFileFromShareWithData(context.Background(), _require, testcommon.GenerateFileName(testName), shareClient)

	resp, err := fClient.DownloadStream(context.Background(), &file.DownloadStreamOptions{
		Range: file.HTTPRange{
			Offset: 0,
			Count:  int64(len(testcommon.FileDefaultData)),
		},
	})
	_require.NoError(err)

	data, err := io.ReadAll(resp.Body)
	_require.NoError(err)
	_require.EqualValues(string(data), testcommon.FileDefaultData)
}

func (f *FileRecordedTestsSuite) TestFileDownloadDataCountOutOfRange() {
	_require := require.New(f.T())
	testName := f.T().Name()

	svcClient, err := testcommon.GetServiceClient(f.T(), testcommon.TestAccountDefault, nil)
	_require.NoError(err)

	shareClient := testcommon.CreateNewShare(context.Background(), _require, testcommon.GenerateShareName(testName), svcClient)
	defer testcommon.DeleteShare(context.Background(), _require, shareClient)

	fClient := testcommon.CreateNewFileFromShareWithData(context.Background(), _require, testcommon.GenerateFileName(testName), shareClient)

	resp, err := fClient.DownloadStream(context.Background(), &file.DownloadStreamOptions{
		Range: file.HTTPRange{
			Offset: 0,
			Count:  int64(len(testcommon.FileDefaultData)) * 2,
		},
	})
	_require.NoError(err)

	data, err := io.ReadAll(resp.Body)
	_require.NoError(err)
	_require.EqualValues(string(data), testcommon.FileDefaultData)
}

func (f *FileRecordedTestsSuite) TestFileUploadRangeNilBody() {
	_require := require.New(f.T())
	testName := f.T().Name()
	svcClient, err := testcommon.GetServiceClient(f.T(), testcommon.TestAccountDefault, nil)
	_require.NoError(err)

	shareClient := testcommon.CreateNewShare(context.Background(), _require, testcommon.GenerateShareName(testName), svcClient)
	defer testcommon.DeleteShare(context.Background(), _require, shareClient)

	fClient := testcommon.CreateNewFileFromShare(context.Background(), _require, "src"+testcommon.GenerateFileName(testName), 0, shareClient)

	_, err = fClient.UploadRange(context.Background(), 0, nil, nil)
	_require.Error(err)
	_require.Contains(err.Error(), "body must not be nil")
}

func (f *FileRecordedTestsSuite) TestFileUploadRangeEmptyBody() {
	_require := require.New(f.T())
	testName := f.T().Name()

	svcClient, err := testcommon.GetServiceClient(f.T(), testcommon.TestAccountDefault, nil)
	_require.NoError(err)

	shareClient := testcommon.CreateNewShare(context.Background(), _require, testcommon.GenerateShareName(testName), svcClient)
	defer testcommon.DeleteShare(context.Background(), _require, shareClient)

	fClient := testcommon.CreateNewFileFromShare(context.Background(), _require, testcommon.GenerateFileName(testName), 0, shareClient)

	_, err = fClient.UploadRange(context.Background(), 0, streaming.NopCloser(bytes.NewReader([]byte{})), nil)
	_require.Error(err)
	_require.Contains(err.Error(), "body must contain readable data whose size is > 0")
}

func (f *FileRecordedTestsSuite) TestFileUploadRangeNonExistentFile() {
	_require := require.New(f.T())
	testName := f.T().Name()
	svcClient, err := testcommon.GetServiceClient(f.T(), testcommon.TestAccountDefault, nil)
	_require.NoError(err)

	shareClient := testcommon.CreateNewShare(context.Background(), _require, testcommon.GenerateShareName(testName), svcClient)
	defer testcommon.DeleteShare(context.Background(), _require, shareClient)

	fClient := testcommon.GetFileClientFromShare(testcommon.GenerateFileName(testName), shareClient)

	rsc, _ := testcommon.GenerateData(12)
	_, err = fClient.UploadRange(context.Background(), 0, rsc, nil)
	_require.Error(err)
	testcommon.ValidateFileErrorCode(_require, err, fileerror.ResourceNotFound)
}

func (f *FileRecordedTestsSuite) TestFileUploadRangeTransactionalMD5() {
	_require := require.New(f.T())
	testName := f.T().Name()

	svcClient, err := testcommon.GetServiceClient(f.T(), testcommon.TestAccountDefault, nil)
	_require.NoError(err)

	shareClient := testcommon.CreateNewShare(context.Background(), _require, testcommon.GenerateShareName(testName), svcClient)
	defer testcommon.DeleteShare(context.Background(), _require, shareClient)

	fClient := testcommon.CreateNewFileFromShare(context.Background(), _require, testcommon.GenerateFileName(testName), 2048, shareClient)

	contentR, contentD := testcommon.GenerateData(2048)
	_md5 := md5.Sum(contentD)

	// Upload range with correct transactional MD5
	pResp, err := fClient.UploadRange(context.Background(), 0, contentR, &file.UploadRangeOptions{
		TransactionalValidation: file.TransferValidationTypeMD5(_md5[:]),
	})
	_require.NoError(err)
	_require.NotNil(pResp.ContentMD5)
	_require.NotNil(pResp.ETag)
	_require.Equal(pResp.LastModified.IsZero(), false)
	_require.NotNil(pResp.RequestID)
	_require.NotNil(pResp.Version)
	_require.Equal(pResp.Date.IsZero(), false)
	_require.EqualValues(pResp.ContentMD5, _md5[:])

	// Upload range with empty MD5, nil MD5 is covered by other cases.
	pResp, err = fClient.UploadRange(context.Background(), 1024, streaming.NopCloser(bytes.NewReader(contentD[1024:])), nil)
	_require.NoError(err)
	_require.NotNil(pResp.ContentMD5)

	resp, err := fClient.DownloadStream(context.Background(), nil)
	_require.NoError(err)
	_require.Equal(*resp.ContentLength, int64(2048))

	downloadedData, err := io.ReadAll(resp.Body)
	_require.NoError(err)
	_require.EqualValues(downloadedData, contentD)
}

func (f *FileRecordedTestsSuite) TestFileUploadRangeIncorrectTransactionalMD5() {
	_require := require.New(f.T())
	testName := f.T().Name()

	svcClient, err := testcommon.GetServiceClient(f.T(), testcommon.TestAccountDefault, nil)
	_require.NoError(err)

	shareClient := testcommon.CreateNewShare(context.Background(), _require, testcommon.GenerateShareName(testName), svcClient)
	defer testcommon.DeleteShare(context.Background(), _require, shareClient)

	fClient := testcommon.CreateNewFileFromShare(context.Background(), _require, testcommon.GenerateFileName(testName), 2048, shareClient)

	contentR, _ := testcommon.GenerateData(2048)
	_, incorrectMD5 := testcommon.GenerateData(16)

	// Upload range with incorrect transactional MD5
	_, err = fClient.UploadRange(context.Background(), 0, contentR, &file.UploadRangeOptions{
		TransactionalValidation: file.TransferValidationTypeMD5(incorrectMD5),
	})
	_require.Error(err)
	testcommon.ValidateFileErrorCode(_require, err, fileerror.MD5Mismatch)
}

func (f *FileRecordedTestsSuite) TestFileUploadRangeLastWrittenModePreserve() {
	_require := require.New(f.T())
	testName := f.T().Name()

	svcClient, err := testcommon.GetServiceClient(f.T(), testcommon.TestAccountDefault, nil)
	_require.NoError(err)

	shareClient := testcommon.CreateNewShare(context.Background(), _require, testcommon.GenerateShareName(testName), svcClient)
	defer testcommon.DeleteShare(context.Background(), _require, shareClient)

	fClient := testcommon.GetFileClientFromShare(testcommon.GenerateFileName(testName), shareClient)
	cResp, err := fClient.Create(context.Background(), 2048, nil)
	_require.NoError(err)
	_require.NotNil(cResp.FileLastWriteTime)

	contentR, _ := testcommon.GenerateData(2048)

	// Upload range with correct transactional MD5
	pResp, err := fClient.UploadRange(context.Background(), 0, contentR, &file.UploadRangeOptions{
		LastWrittenMode: to.Ptr(file.LastWrittenModePreserve),
	})
	_require.NoError(err)
	_require.NotNil(pResp.FileLastWriteTime)
	_require.EqualValues(*pResp.FileLastWriteTime, *cResp.FileLastWriteTime)
}

func (f *FileRecordedTestsSuite) TestFileUploadRangeLastWrittenModeNow() {
	_require := require.New(f.T())
	testName := f.T().Name()

	svcClient, err := testcommon.GetServiceClient(f.T(), testcommon.TestAccountDefault, nil)
	_require.NoError(err)

	shareClient := testcommon.CreateNewShare(context.Background(), _require, testcommon.GenerateShareName(testName), svcClient)
	defer testcommon.DeleteShare(context.Background(), _require, shareClient)

	fClient := testcommon.GetFileClientFromShare(testcommon.GenerateFileName(testName), shareClient)
	cResp, err := fClient.Create(context.Background(), 2048, nil)
	_require.NoError(err)
	_require.NotNil(cResp.FileLastWriteTime)

	contentR, _ := testcommon.GenerateData(2048)

	// Upload range with correct transactional MD5
	pResp, err := fClient.UploadRange(context.Background(), 0, contentR, &file.UploadRangeOptions{
		LastWrittenMode: to.Ptr(file.LastWrittenModeNow),
	})
	_require.NoError(err)
	_require.NotNil(pResp.FileLastWriteTime)
	_require.NotEqualValues(*pResp.FileLastWriteTime, *cResp.FileLastWriteTime)
}

// Testings for GetRangeList and ClearRange
func (f *FileRecordedTestsSuite) TestGetRangeListNonDefaultExact() {
	_require := require.New(f.T())
	testName := f.T().Name()

	svcClient, err := testcommon.GetServiceClient(f.T(), testcommon.TestAccountDefault, nil)
	_require.NoError(err)

	shareClient := testcommon.CreateNewShare(context.Background(), _require, testcommon.GenerateShareName(testName), svcClient)
	defer testcommon.DeleteShare(context.Background(), _require, shareClient)

	fClient := testcommon.GetFileClientFromShare(testcommon.GenerateFileName(testName), shareClient)

	fileSize := int64(5 * 1024)
	_, err = fClient.Create(context.Background(), fileSize, &file.CreateOptions{HTTPHeaders: &file.HTTPHeaders{}})
	_require.NoError(err)
	defer testcommon.DeleteFile(context.Background(), _require, fClient)

	rsc, _ := testcommon.GenerateData(1024)
	putResp, err := fClient.UploadRange(context.Background(), 0, rsc, nil)
	_require.NoError(err)
	_require.Equal(putResp.LastModified.IsZero(), false)
	_require.NotNil(putResp.ETag)
	_require.NotNil(putResp.ContentMD5)
	_require.NotNil(putResp.RequestID)
	_require.NotNil(putResp.Version)
	_require.Equal(putResp.Date.IsZero(), false)

	rangeList, err := fClient.GetRangeList(context.Background(), &file.GetRangeListOptions{
		Range: file.HTTPRange{
			Offset: 0,
			Count:  fileSize,
		},
	})
	_require.NoError(err)
	_require.Equal(rangeList.LastModified.IsZero(), false)
	_require.NotNil(rangeList.ETag)
	_require.Equal(*rangeList.FileContentLength, fileSize)
	_require.NotNil(rangeList.RequestID)
	_require.NotNil(rangeList.Version)
	_require.Equal(rangeList.Date.IsZero(), false)
	_require.Len(rangeList.Ranges, 1)
	_require.Equal(*rangeList.Ranges[0].Start, int64(0))
	_require.Equal(*rangeList.Ranges[0].End, int64(1023))
}

// Default means clear the entire file's range
func (f *FileRecordedTestsSuite) TestClearRangeDefault() {
	_require := require.New(f.T())
	testName := f.T().Name()

	svcClient, err := testcommon.GetServiceClient(f.T(), testcommon.TestAccountDefault, nil)
	_require.NoError(err)

	shareClient := testcommon.CreateNewShare(context.Background(), _require, testcommon.GenerateShareName(testName), svcClient)
	defer testcommon.DeleteShare(context.Background(), _require, shareClient)

	fClient := testcommon.CreateNewFileFromShare(context.Background(), _require, testcommon.GenerateFileName(testName), 2048, shareClient)
	defer testcommon.DeleteFile(context.Background(), _require, fClient)

	rsc, _ := testcommon.GenerateData(2048)
	_, err = fClient.UploadRange(context.Background(), 0, rsc, nil)
	_require.NoError(err)

	_, err = fClient.ClearRange(context.Background(), file.HTTPRange{Offset: 0, Count: 2048}, nil)
	_require.NoError(err)

	rangeList, err := fClient.GetRangeList(context.Background(), &file.GetRangeListOptions{
		Range: file.HTTPRange{Offset: 0, Count: file.CountToEnd},
	})
	_require.NoError(err)
	_require.Len(rangeList.Ranges, 0)
}

func (f *FileRecordedTestsSuite) TestClearRangeNonDefault() {
	_require := require.New(f.T())
	testName := f.T().Name()
	svcClient, err := testcommon.GetServiceClient(f.T(), testcommon.TestAccountDefault, nil)
	_require.NoError(err)

	shareClient := testcommon.CreateNewShare(context.Background(), _require, testcommon.GenerateShareName(testName), svcClient)
	defer testcommon.DeleteShare(context.Background(), _require, shareClient)

	fClient := testcommon.CreateNewFileFromShare(context.Background(), _require, testcommon.GenerateFileName(testName), 4096, shareClient)
	defer testcommon.DeleteFile(context.Background(), _require, fClient)

	rsc, _ := testcommon.GenerateData(2048)
	_, err = fClient.UploadRange(context.Background(), 2048, rsc, nil)
	_require.NoError(err)

	_, err = fClient.ClearRange(context.Background(), file.HTTPRange{Offset: 2048, Count: 2048}, nil)
	_require.NoError(err)

	rangeList, err := fClient.GetRangeList(context.Background(), nil)
	_require.NoError(err)
	_require.Len(rangeList.Ranges, 0)
}

func (f *FileRecordedTestsSuite) TestClearRangeMultipleRanges() {
	_require := require.New(f.T())
	testName := f.T().Name()
	svcClient, err := testcommon.GetServiceClient(f.T(), testcommon.TestAccountDefault, nil)
	_require.NoError(err)

	shareClient := testcommon.CreateNewShare(context.Background(), _require, testcommon.GenerateShareName(testName), svcClient)
	defer testcommon.DeleteShare(context.Background(), _require, shareClient)

	fClient := testcommon.CreateNewFileFromShare(context.Background(), _require, testcommon.GenerateFileName(testName), 2048, shareClient)
	defer testcommon.DeleteFile(context.Background(), _require, fClient)

	rsc, _ := testcommon.GenerateData(2048)
	_, err = fClient.UploadRange(context.Background(), 0, rsc, nil)
	_require.NoError(err)

	_, err = fClient.ClearRange(context.Background(), file.HTTPRange{Offset: 1024, Count: 1024}, nil)
	_require.NoError(err)

	rangeList, err := fClient.GetRangeList(context.Background(), nil)
	_require.NoError(err)
	_require.Len(rangeList.Ranges, 1)
	_require.EqualValues(*rangeList.Ranges[0], file.ShareFileRange{Start: to.Ptr(int64(0)), End: to.Ptr(int64(1023))})
}

// When not 512 aligned, clear range will set 0 the non-512 aligned range, and will not eliminate the range.
func (f *FileRecordedTestsSuite) TestClearRangeNonDefaultCount() {
	_require := require.New(f.T())
	testName := f.T().Name()

	svcClient, err := testcommon.GetServiceClient(f.T(), testcommon.TestAccountDefault, nil)
	_require.NoError(err)

	shareClient := testcommon.CreateNewShare(context.Background(), _require, testcommon.GenerateShareName(testName), svcClient)
	defer testcommon.DeleteShare(context.Background(), _require, shareClient)

	fClient := testcommon.CreateNewFileFromShare(context.Background(), _require, testcommon.GenerateFileName(testName), 1, shareClient)
	defer testcommon.DeleteFile(context.Background(), _require, fClient)

	d := []byte{65}
	_, err = fClient.UploadRange(context.Background(), 0, streaming.NopCloser(bytes.NewReader(d)), nil)
	_require.NoError(err)

	rangeList, err := fClient.GetRangeList(context.Background(), &file.GetRangeListOptions{
		Range: file.HTTPRange{Offset: 0, Count: file.CountToEnd},
	})
	_require.NoError(err)
	_require.Len(rangeList.Ranges, 1)
	_require.EqualValues(*rangeList.Ranges[0], file.ShareFileRange{Start: to.Ptr(int64(0)), End: to.Ptr(int64(0))})

	_, err = fClient.ClearRange(context.Background(), file.HTTPRange{Offset: 0, Count: 1}, nil)
	_require.NoError(err)

	rangeList, err = fClient.GetRangeList(context.Background(), &file.GetRangeListOptions{
		Range: file.HTTPRange{Offset: 0, Count: file.CountToEnd},
	})
	_require.NoError(err)
	_require.Len(rangeList.Ranges, 1)
	_require.EqualValues(*rangeList.Ranges[0], file.ShareFileRange{Start: to.Ptr(int64(0)), End: to.Ptr(int64(0))})

	dResp, err := fClient.DownloadStream(context.Background(), nil)
	_require.NoError(err)

	_bytes, err := io.ReadAll(dResp.Body)
	_require.NoError(err)
	_require.EqualValues(_bytes, []byte{0})
}

func (f *FileRecordedTestsSuite) TestFileClearRangeNegativeInvalidCount() {
	_require := require.New(f.T())
	testName := f.T().Name()
	svcClient, err := testcommon.GetServiceClient(f.T(), testcommon.TestAccountDefault, nil)
	_require.NoError(err)

	shareClient := testcommon.GetShareClient(testcommon.GenerateShareName(testName), svcClient)
	fClient := testcommon.GetFileClientFromShare(testcommon.GenerateFileName(testName), shareClient)

	_, err = fClient.ClearRange(context.Background(), file.HTTPRange{Offset: 0, Count: 0}, nil)
	_require.Error(err)
	_require.Contains(err.Error(), "invalid argument: either offset is < 0 or count <= 0")
}

func (f *FileRecordedTestsSuite) TestFileGetRangeListDefaultEmptyFile() {
	_require := require.New(f.T())
	testName := f.T().Name()

	svcClient, err := testcommon.GetServiceClient(f.T(), testcommon.TestAccountDefault, nil)
	_require.NoError(err)

	shareClient := testcommon.CreateNewShare(context.Background(), _require, testcommon.GenerateShareName(testName), svcClient)
	defer testcommon.DeleteShare(context.Background(), _require, shareClient)

	fClient := testcommon.CreateNewFileFromShare(context.Background(), _require, testcommon.GenerateFileName(testName), 0, shareClient)

	resp, err := fClient.GetRangeList(context.Background(), nil)
	_require.NoError(err)
	_require.Len(resp.Ranges, 0)
}

func setupGetRangeListTest(_require *require.Assertions, testName string, fileSize int64, shareClient *share.Client) *file.Client {
	fClient := testcommon.CreateNewFileFromShare(context.Background(), _require, testcommon.GenerateFileName(testName), fileSize, shareClient)
	rsc, _ := testcommon.GenerateData(int(fileSize))
	_, err := fClient.UploadRange(context.Background(), 0, rsc, nil)
	_require.NoError(err)
	return fClient
}

func (f *FileRecordedTestsSuite) TestFileGetRangeListDefaultRange() {
	_require := require.New(f.T())
	testName := f.T().Name()

	svcClient, err := testcommon.GetServiceClient(f.T(), testcommon.TestAccountDefault, nil)
	_require.NoError(err)

	shareClient := testcommon.CreateNewShare(context.Background(), _require, testcommon.GenerateShareName(testName), svcClient)
	defer testcommon.DeleteShare(context.Background(), _require, shareClient)

	fileSize := int64(512)
	fClient := setupGetRangeListTest(_require, testName, fileSize, shareClient)

	resp, err := fClient.GetRangeList(context.Background(), &file.GetRangeListOptions{
		Range: file.HTTPRange{Offset: 0, Count: file.CountToEnd},
	})
	_require.NoError(err)
	_require.Len(resp.Ranges, 1)
	_require.EqualValues(*resp.Ranges[0], file.ShareFileRange{Start: to.Ptr(int64(0)), End: to.Ptr(fileSize - 1)})
}

func (f *FileRecordedTestsSuite) TestFileGetRangeListNonContiguousRanges() {
	_require := require.New(f.T())
	testName := f.T().Name()

	svcClient, err := testcommon.GetServiceClient(f.T(), testcommon.TestAccountDefault, nil)
	_require.NoError(err)

	shareClient := testcommon.CreateNewShare(context.Background(), _require, testcommon.GenerateShareName(testName), svcClient)
	defer testcommon.DeleteShare(context.Background(), _require, shareClient)

	fileSize := int64(512)
	fClient := setupGetRangeListTest(_require, testName, fileSize, shareClient)

	_, err = fClient.Resize(context.Background(), fileSize*3, nil)
	_require.NoError(err)

	rsc, _ := testcommon.GenerateData(int(fileSize))
	_, err = fClient.UploadRange(context.Background(), fileSize*2, rsc, nil)
	_require.NoError(err)

	resp, err := fClient.GetRangeList(context.Background(), nil)
	_require.NoError(err)
	_require.Len(resp.Ranges, 2)
	_require.EqualValues(*resp.Ranges[0], file.ShareFileRange{Start: to.Ptr(int64(0)), End: to.Ptr(fileSize - 1)})
	_require.EqualValues(*resp.Ranges[1], file.ShareFileRange{Start: to.Ptr(fileSize * 2), End: to.Ptr((fileSize * 3) - 1)})
}

func (f *FileRecordedTestsSuite) TestFileGetRangeListNonContiguousRangesCountLess() {
	_require := require.New(f.T())
	testName := f.T().Name()

	svcClient, err := testcommon.GetServiceClient(f.T(), testcommon.TestAccountDefault, nil)
	_require.NoError(err)

	shareClient := testcommon.CreateNewShare(context.Background(), _require, testcommon.GenerateShareName(testName), svcClient)
	defer testcommon.DeleteShare(context.Background(), _require, shareClient)

	fileSize := int64(512)
	fClient := setupGetRangeListTest(_require, testName, fileSize, shareClient)

	resp, err := fClient.GetRangeList(context.Background(), &file.GetRangeListOptions{
		Range: file.HTTPRange{Offset: 0, Count: fileSize},
	})
	_require.NoError(err)
	_require.Len(resp.Ranges, 1)
	_require.EqualValues(int64(0), *(resp.Ranges[0].Start))
	_require.EqualValues(fileSize-1, *(resp.Ranges[0].End))
}

func (f *FileRecordedTestsSuite) TestFileGetRangeListNonContiguousRangesCountExceed() {
	_require := require.New(f.T())
	testName := f.T().Name()

	svcClient, err := testcommon.GetServiceClient(f.T(), testcommon.TestAccountDefault, nil)
	_require.NoError(err)

	shareClient := testcommon.CreateNewShare(context.Background(), _require, testcommon.GenerateShareName(testName), svcClient)
	defer testcommon.DeleteShare(context.Background(), _require, shareClient)

	fileSize := int64(512)
	fClient := setupGetRangeListTest(_require, testName, fileSize, shareClient)

	resp, err := fClient.GetRangeList(context.Background(), &file.GetRangeListOptions{
		Range: file.HTTPRange{Offset: 0, Count: fileSize + 1},
	})
	_require.NoError(err)
	_require.NoError(err)
	_require.Len(resp.Ranges, 1)
	_require.EqualValues(*resp.Ranges[0], file.ShareFileRange{Start: to.Ptr(int64(0)), End: to.Ptr(fileSize - 1)})
}

func (f *FileRecordedTestsSuite) TestFileGetRangeListSnapshot() {
	_require := require.New(f.T())
	testName := f.T().Name()

	svcClient, err := testcommon.GetServiceClient(f.T(), testcommon.TestAccountDefault, nil)
	_require.NoError(err)

	shareClient := testcommon.CreateNewShare(context.Background(), _require, testcommon.GenerateShareName(testName), svcClient)
	defer func() {
		_, err := shareClient.Delete(context.Background(), &share.DeleteOptions{DeleteSnapshots: to.Ptr(share.DeleteSnapshotsOptionTypeInclude)})
		_require.NoError(err)
	}()

	fileSize := int64(512)
	fClient := setupGetRangeListTest(_require, testName, fileSize, shareClient)

	resp, err := shareClient.CreateSnapshot(context.Background(), nil)
	_require.NoError(err)
	_require.NotNil(resp.Snapshot)

	resp2, err := fClient.GetRangeList(context.Background(), &file.GetRangeListOptions{
		Range:         file.HTTPRange{Offset: 0, Count: file.CountToEnd},
		ShareSnapshot: resp.Snapshot,
	})
	_require.NoError(err)
	_require.Len(resp2.Ranges, 1)
	_require.EqualValues(*resp2.Ranges[0], file.ShareFileRange{Start: to.Ptr(int64(0)), End: to.Ptr(fileSize - 1)})
}

func (f *FileRecordedTestsSuite) TestFileGetRangeListSupportRename() {
	_require := require.New(f.T())
	testName := f.T().Name()

	svcClient, err := testcommon.GetServiceClient(f.T(), testcommon.TestAccountDefault, nil)
	_require.NoError(err)

	shareClient := testcommon.CreateNewShare(context.Background(), _require, testcommon.GenerateShareName(testName), svcClient)
	defer func() {
		_, err := shareClient.Delete(context.Background(), &share.DeleteOptions{DeleteSnapshots: to.Ptr(share.DeleteSnapshotsOptionTypeInclude)})
		_require.NoError(err)
	}()

	fileSize := int64(512)
	fClient := setupGetRangeListTest(_require, testName, fileSize, shareClient)

	snapshotResponse1, err := shareClient.CreateSnapshot(context.Background(), nil)
	_require.NoError(err)
	_require.NotNil(snapshotResponse1.Snapshot)

	rsc, _ := testcommon.GenerateData(int(fileSize))
	_, err = fClient.UploadRange(context.Background(), 0, rsc, nil)
	_require.NoError(err)

	renameResponse, err := fClient.Rename(context.Background(), "file2", nil)
	_require.NoError(err)

	newFileClient := testcommon.GetFileClientFromShare("file2", shareClient)
	_require.NoError(err)

	snapshotResponse2, err := shareClient.CreateSnapshot(context.Background(), nil)
	_require.NoError(err)
	_require.NotNil(snapshotResponse2.Snapshot)

	_, err = newFileClient.GetRangeList(context.Background(), &file.GetRangeListOptions{
		PrevShareSnapshot: snapshotResponse1.Snapshot,
		ShareSnapshot:     snapshotResponse2.Snapshot,
		SupportRename:     to.Ptr(false),
	})
	_require.Error(err, "PreviousSnapshotNotFound")

	_, err = newFileClient.GetRangeList(context.Background(), &file.GetRangeListOptions{
		PrevShareSnapshot: snapshotResponse1.Snapshot,
		ShareSnapshot:     snapshotResponse2.Snapshot,
		SupportRename:     nil,
	})
	_require.Error(err, "PreviousSnapshotNotFound")

	resp, err := newFileClient.GetRangeList(context.Background(), &file.GetRangeListOptions{
		PrevShareSnapshot: snapshotResponse1.Snapshot,
		ShareSnapshot:     snapshotResponse2.Snapshot,
		SupportRename:     to.Ptr(true),
	})
	_require.NoError(err)
	_require.Len(resp.Ranges, 1)
	_require.EqualValues(*resp.Ranges[0], file.ShareFileRange{Start: to.Ptr(int64(0)), End: to.Ptr(fileSize - 1)})
	_require.Equal(resp.ETag, renameResponse.ETag)
}

func (f *FileRecordedTestsSuite) TestFileUploadDownloadSmallBuffer() {
	_require := require.New(f.T())
	testName := f.T().Name()

	svcClient, err := testcommon.GetServiceClient(f.T(), testcommon.TestAccountDefault, nil)
	_require.NoError(err)

	shareClient := testcommon.CreateNewShare(context.Background(), _require, testcommon.GenerateShareName(testName), svcClient)
	defer testcommon.DeleteShare(context.Background(), _require, shareClient)

	var fileSize int64 = 10 * 1024
	fClient := shareClient.NewRootDirectoryClient().NewFileClient(testcommon.GenerateFileName(testName))
	_, err = fClient.Create(context.Background(), fileSize, nil)
	_require.NoError(err)

	gResp, err := fClient.GetProperties(context.Background(), nil)
	_require.NoError(err)
	_require.Equal(*gResp.ContentLength, fileSize)

	_, content := testcommon.GenerateData(int(fileSize))
	md5Value := md5.Sum(content)
	contentMD5 := md5Value[:]

	err = fClient.UploadBuffer(context.Background(), content, &file.UploadBufferOptions{
		Concurrency: 5,
		ChunkSize:   2 * 1024,
	})
	_require.NoError(err)

	destBuffer := make([]byte, fileSize)
	cnt, err := fClient.DownloadBuffer(context.Background(), destBuffer, &file.DownloadBufferOptions{
		ChunkSize:   2 * 1024,
		Concurrency: 5,
	})
	_require.NoError(err)
	_require.Equal(cnt, fileSize)

	downloadedMD5Value := md5.Sum(destBuffer)
	downloadedContentMD5 := downloadedMD5Value[:]

	_require.EqualValues(downloadedContentMD5, contentMD5)

	gResp2, err := fClient.GetProperties(context.Background(), nil)
	_require.NoError(err)
	_require.Equal(*gResp2.ContentLength, fileSize)

	rangeList, err := fClient.GetRangeList(context.Background(), nil)
	_require.NoError(err)
	_require.Len(rangeList.Ranges, 1)
	_require.Equal(*rangeList.Ranges[0].Start, int64(0))
	_require.Equal(*rangeList.Ranges[0].End, fileSize-1)
}

func (f *FileRecordedTestsSuite) TestFileUploadDownloadSmallFile() {
	_require := require.New(f.T())
	testName := f.T().Name()

	svcClient, err := testcommon.GetServiceClient(f.T(), testcommon.TestAccountDefault, nil)
	_require.NoError(err)

	shareClient := testcommon.CreateNewShare(context.Background(), _require, testcommon.GenerateShareName(testName), svcClient)
	defer testcommon.DeleteShare(context.Background(), _require, shareClient)

	var fileSize int64 = 10 * 1024
	fClient := shareClient.NewRootDirectoryClient().NewFileClient(testcommon.GenerateFileName(testName))
	_, err = fClient.Create(context.Background(), fileSize, nil)
	_require.NoError(err)

	gResp, err := fClient.GetProperties(context.Background(), nil)
	_require.NoError(err)
	_require.Equal(*gResp.ContentLength, fileSize)

	// create local file
	_, content := testcommon.GenerateData(int(fileSize))
	srcFileName := "testFileUpload"
	err = os.WriteFile(srcFileName, content, 0644)
	_require.NoError(err)
	defer func() {
		err = os.Remove(srcFileName)
		_require.NoError(err)
	}()
	fh, err := os.Open(srcFileName)
	_require.NoError(err)
	defer func(fh *os.File) {
		err := fh.Close()
		_require.NoError(err)
	}(fh)

	srcHash := md5.New()
	_, err = io.Copy(srcHash, fh)
	_require.NoError(err)
	contentMD5 := srcHash.Sum(nil)

	err = fClient.UploadFile(context.Background(), fh, &file.UploadFileOptions{
		Concurrency: 5,
		ChunkSize:   2 * 1024,
	})
	_require.NoError(err)

	destFileName := "SmallFile-downloaded.bin"
	destFile, err := os.Create(destFileName)
	_require.NoError(err)
	defer func(name string) {
		err = os.Remove(name)
		_require.NoError(err)
	}(destFileName)
	defer func(destFile *os.File) {
		err = destFile.Close()
		_require.NoError(err)
	}(destFile)

	cnt, err := fClient.DownloadFile(context.Background(), destFile, &file.DownloadFileOptions{
		ChunkSize:   2 * 1024,
		Concurrency: 5,
	})
	_require.NoError(err)
	_require.Equal(cnt, fileSize)

	destHash := md5.New()
	_, err = io.Copy(destHash, destFile)
	_require.NoError(err)
	downloadedContentMD5 := destHash.Sum(nil)

	_require.EqualValues(downloadedContentMD5, contentMD5)

	gResp2, err := fClient.GetProperties(context.Background(), nil)
	_require.NoError(err)
	_require.Equal(*gResp2.ContentLength, fileSize)

	rangeList, err := fClient.GetRangeList(context.Background(), nil)
	_require.NoError(err)
	_require.Len(rangeList.Ranges, 1)
	_require.Equal(*rangeList.Ranges[0].Start, int64(0))
	_require.Equal(*rangeList.Ranges[0].End, fileSize-1)
}

func (f *FileRecordedTestsSuite) TestFileUploadDownloadSmallStream() {
	_require := require.New(f.T())
	testName := f.T().Name()

	svcClient, err := testcommon.GetServiceClient(f.T(), testcommon.TestAccountDefault, nil)
	_require.NoError(err)

	shareClient := testcommon.CreateNewShare(context.Background(), _require, testcommon.GenerateShareName(testName), svcClient)
	defer testcommon.DeleteShare(context.Background(), _require, shareClient)

	var fileSize int64 = 10 * 1024
	fClient := shareClient.NewRootDirectoryClient().NewFileClient(testcommon.GenerateFileName(testName))
	_, err = fClient.Create(context.Background(), fileSize, nil)
	_require.NoError(err)

	gResp, err := fClient.GetProperties(context.Background(), nil)
	_require.NoError(err)
	_require.Equal(*gResp.ContentLength, fileSize)

	_, content := testcommon.GenerateData(int(fileSize))
	md5Value := md5.Sum(content)
	contentMD5 := md5Value[:]

	err = fClient.UploadStream(context.Background(), streaming.NopCloser(bytes.NewReader(content)), &file.UploadStreamOptions{
		Concurrency: 5,
		ChunkSize:   2 * 1024,
	})
	_require.NoError(err)

	dResp, err := fClient.DownloadStream(context.Background(), nil)
	_require.NoError(err)

	data, err := io.ReadAll(dResp.Body)
	_require.NoError(err)

	downloadedMD5Value := md5.Sum(data)
	downloadedContentMD5 := downloadedMD5Value[:]

	_require.EqualValues(downloadedContentMD5, contentMD5)

	gResp2, err := fClient.GetProperties(context.Background(), nil)
	_require.NoError(err)
	_require.Equal(*gResp2.ContentLength, fileSize)

	rangeList, err := fClient.GetRangeList(context.Background(), nil)
	_require.NoError(err)
	_require.Len(rangeList.Ranges, 1)
	_require.Equal(*rangeList.Ranges[0].Start, int64(0))
	_require.Equal(*rangeList.Ranges[0].End, fileSize-1)
}

func (f *FileRecordedTestsSuite) TestFileUploadDownloadWithProgress() {
	_require := require.New(f.T())
	testName := f.T().Name()

	svcClient, err := testcommon.GetServiceClient(f.T(), testcommon.TestAccountDefault, nil)
	_require.NoError(err)

	shareClient := testcommon.CreateNewShare(context.Background(), _require, testcommon.GenerateShareName(testName), svcClient)
	defer testcommon.DeleteShare(context.Background(), _require, shareClient)

	var fileSize int64 = 10 * 1024
	fClient := shareClient.NewRootDirectoryClient().NewFileClient(testcommon.GenerateFileName(testName))
	_, err = fClient.Create(context.Background(), fileSize, nil)
	_require.NoError(err)

	gResp, err := fClient.GetProperties(context.Background(), nil)
	_require.NoError(err)
	_require.Equal(*gResp.ContentLength, fileSize)

	_, content := testcommon.GenerateData(int(fileSize))
	md5Value := md5.Sum(content)
	contentMD5 := md5Value[:]

	bytesUploaded := int64(0)
	err = fClient.UploadBuffer(context.Background(), content, &file.UploadBufferOptions{
		Concurrency: 5,
		ChunkSize:   2 * 1024,
		Progress: func(bytesTransferred int64) {
			_require.GreaterOrEqual(bytesTransferred, bytesUploaded)
			bytesUploaded = bytesTransferred
		},
	})
	_require.NoError(err)
	_require.Equal(bytesUploaded, fileSize)

	destBuffer := make([]byte, fileSize)
	bytesDownloaded := int64(0)
	cnt, err := fClient.DownloadBuffer(context.Background(), destBuffer, &file.DownloadBufferOptions{
		ChunkSize:   2 * 1024,
		Concurrency: 5,
		Progress: func(bytesTransferred int64) {
			_require.GreaterOrEqual(bytesTransferred, bytesDownloaded)
			bytesDownloaded = bytesTransferred
		},
	})
	_require.NoError(err)
	_require.Equal(cnt, fileSize)
	_require.Equal(bytesDownloaded, fileSize)

	downloadedMD5Value := md5.Sum(destBuffer)
	downloadedContentMD5 := downloadedMD5Value[:]

	_require.EqualValues(downloadedContentMD5, contentMD5)

	gResp2, err := fClient.GetProperties(context.Background(), nil)
	_require.NoError(err)
	_require.Equal(*gResp2.ContentLength, fileSize)

	rangeList, err := fClient.GetRangeList(context.Background(), nil)
	_require.NoError(err)
	_require.Len(rangeList.Ranges, 1)
	_require.Equal(*rangeList.Ranges[0].Start, int64(0))
	_require.Equal(*rangeList.Ranges[0].End, fileSize-1)
}

func (f *FileRecordedTestsSuite) TestFileListHandlesDefault() {
	_require := require.New(f.T())
	testName := f.T().Name()

	svcClient, err := testcommon.GetServiceClient(f.T(), testcommon.TestAccountDefault, nil)
	_require.NoError(err)

	shareClient := testcommon.CreateNewShare(context.Background(), _require, testcommon.GenerateShareName(testName), svcClient)
	defer testcommon.DeleteShare(context.Background(), _require, shareClient)

	fClient := testcommon.CreateNewFileFromShare(context.Background(), _require, testcommon.GenerateFileName(testName), 2048, shareClient)

	resp, err := fClient.ListHandles(context.Background(), nil)
	_require.NoError(err)
	_require.Len(resp.Handles, 0)
	_require.NotNil(resp.NextMarker)
	_require.Equal(*resp.NextMarker, "")
}

func (f *FileRecordedTestsSuite) TestFileListHandlesClientNameFieldCheck() {
	if recording.GetRecordMode() == recording.LiveMode {
		f.T().Skip("This test cannot be made live")
	}
	_require := require.New(f.T())
	testName := f.T().Name()

	svcClient, err := testcommon.GetServiceClient(f.T(), testcommon.TestAccountDefault, nil)
	_require.NoError(err)

	shareClient := testcommon.GetShareClient(testcommon.GenerateShareName(testName), svcClient)

	fClient := testcommon.GetFileClientFromShare(testcommon.GenerateFileName(testName), shareClient)
	resp, err := fClient.ListHandles(context.Background(), nil)
	_require.NoError(err)
	_require.Len(resp.Handles, 1)
	_require.NotNil(*resp.Handles[0].ClientName)
}

func (f *FileRecordedTestsSuite) TestFileForceCloseHandlesDefault() {
	_require := require.New(f.T())
	testName := f.T().Name()

	svcClient, err := testcommon.GetServiceClient(f.T(), testcommon.TestAccountDefault, nil)
	_require.NoError(err)

	shareClient := testcommon.CreateNewShare(context.Background(), _require, testcommon.GenerateShareName(testName), svcClient)
	defer testcommon.DeleteShare(context.Background(), _require, shareClient)

	fClient := testcommon.CreateNewFileFromShare(context.Background(), _require, testcommon.GenerateFileName(testName), 2048, shareClient)

	resp, err := fClient.ForceCloseHandles(context.Background(), "*", nil)
	_require.NoError(err)
	_require.EqualValues(*resp.NumberOfHandlesClosed, 0)
	_require.EqualValues(*resp.NumberOfHandlesFailedToClose, 0)
	_require.Nil(resp.Marker)
}

func (f *FileUnrecordedTestsSuite) TestFileCreateDeleteUsingOAuth() {
	_require := require.New(f.T())
	testName := f.T().Name()

	accountName, _ := testcommon.GetGenericAccountInfo(testcommon.TestAccountDefault)
	_require.Greater(len(accountName), 0)

	cred, err := testcommon.GetGenericTokenCredential()
	_require.NoError(err)

	svcClient, err := testcommon.GetServiceClient(f.T(), testcommon.TestAccountDefault, nil)
	_require.NoError(err)

	shareName := testcommon.GenerateShareName(testName)
	shareClient := testcommon.CreateNewShare(context.Background(), _require, shareName, svcClient)
	defer testcommon.DeleteShare(context.Background(), _require, shareClient)

	fileName := testcommon.GenerateFileName(testName)
	fileURL := "https://" + accountName + ".file.core.windows.net/" + shareName + "/" + fileName

	options := &file.ClientOptions{FileRequestIntent: to.Ptr(file.ShareTokenIntentBackup)}
	testcommon.SetClientOptions(f.T(), &options.ClientOptions)
	fileClient, err := file.NewClient(fileURL, cred, options)
	_require.NoError(err)

	resp, err := fileClient.Create(context.Background(), 2048, nil)
	_require.NoError(err)
	_require.NotNil(resp.ETag)
	_require.NotNil(resp.RequestID)
	_require.Equal(resp.LastModified.IsZero(), false)
	_require.Equal(resp.FileCreationTime.IsZero(), false)
	_require.Equal(resp.FileLastWriteTime.IsZero(), false)
	_require.Equal(resp.FileChangeTime.IsZero(), false)

	gResp, err := fileClient.GetProperties(context.Background(), nil)
	_require.NoError(err)
	_require.NotNil(gResp.FileCreationTime)
	_require.NotNil(gResp.FileLastWriteTime)
	_require.NotNil(gResp.FilePermissionKey)
	_require.Equal(*gResp.ContentLength, int64(2048))

	dResp, err := fileClient.Delete(context.Background(), nil)
	_require.NoError(err)
	_require.Equal(dResp.Date.IsZero(), false)
	_require.NotNil(dResp.RequestID)
	_require.NotNil(dResp.Version)

	_, err = fileClient.GetProperties(context.Background(), nil)
	_require.Error(err)
	testcommon.ValidateFileErrorCode(_require, err, fileerror.ResourceNotFound)
}

func (f *FileUnrecordedTestsSuite) TestFileGetSetPropertiesUsingOAuth() {
	_require := require.New(f.T())
	testName := f.T().Name()

	accountName, _ := testcommon.GetGenericAccountInfo(testcommon.TestAccountDefault)
	_require.Greater(len(accountName), 0)

	cred, err := testcommon.GetGenericTokenCredential()
	_require.NoError(err)

	svcClient, err := testcommon.GetServiceClient(f.T(), testcommon.TestAccountDefault, nil)
	_require.NoError(err)

	shareName := testcommon.GenerateShareName(testName)
	shareClient := testcommon.CreateNewShare(context.Background(), _require, shareName, svcClient)
	defer testcommon.DeleteShare(context.Background(), _require, shareClient)

	fileName := testcommon.GenerateFileName(testName)
	fileURL := "https://" + accountName + ".file.core.windows.net/" + shareName + "/" + fileName

	clOptions := &file.ClientOptions{FileRequestIntent: to.Ptr(file.ShareTokenIntentBackup)}
	testcommon.SetClientOptions(f.T(), &clOptions.ClientOptions)
	fClient, err := file.NewClient(fileURL, cred, clOptions)
	_require.NoError(err)

	_, err = fClient.Create(context.Background(), 2048, nil)
	_require.NoError(err)

	md5Str := "MDAwMDAwMDA="
	testMd5 := []byte(md5Str)

	options := &file.SetHTTPHeadersOptions{
		Permissions: &file.Permissions{Permission: &testcommon.SampleSDDL},
		SMBProperties: &file.SMBProperties{
			Attributes: &file.NTFSFileAttributes{Hidden: true, ReadOnly: true},
		},
		HTTPHeaders: &file.HTTPHeaders{
			ContentType:        to.Ptr("text/html"),
			ContentEncoding:    to.Ptr("gzip"),
			ContentLanguage:    to.Ptr("en"),
			ContentMD5:         testMd5,
			CacheControl:       to.Ptr("no-transform"),
			ContentDisposition: to.Ptr("attachment"),
		},
	}
	setResp, err := fClient.SetHTTPHeaders(context.Background(), options)
	_require.NoError(err)
	_require.NotNil(setResp.ETag)
	_require.Equal(setResp.LastModified.IsZero(), false)
	_require.NotNil(setResp.RequestID)
	_require.NotNil(setResp.Version)
	_require.Equal(setResp.Date.IsZero(), false)
	_require.NotNil(setResp.IsServerEncrypted)

	fileAttributes, err := file.ParseNTFSFileAttributes(setResp.FileAttributes)
	_require.NoError(err)
	_require.NotNil(fileAttributes)
	_require.True(fileAttributes.Hidden)
	_require.True(fileAttributes.ReadOnly)

	getResp, err := fClient.GetProperties(context.Background(), nil)
	_require.NoError(err)
	_require.Equal(getResp.LastModified.IsZero(), false)
	_require.Equal(*getResp.FileType, "File")

	_require.EqualValues(getResp.ContentType, options.HTTPHeaders.ContentType)
	_require.EqualValues(getResp.ContentEncoding, options.HTTPHeaders.ContentEncoding)
	_require.EqualValues(getResp.ContentLanguage, options.HTTPHeaders.ContentLanguage)
	_require.EqualValues(getResp.ContentMD5, options.HTTPHeaders.ContentMD5)
	_require.EqualValues(getResp.CacheControl, options.HTTPHeaders.CacheControl)
	_require.EqualValues(getResp.ContentDisposition, options.HTTPHeaders.ContentDisposition)
	_require.Equal(*getResp.ContentLength, int64(2048))
	_require.NotEqual(getResp.FilePermissionKey, "")

	fileAttributes2, err := file.ParseNTFSFileAttributes(getResp.FileAttributes)
	_require.NoError(err)
	_require.NotNil(fileAttributes2)
	_require.True(fileAttributes2.Hidden)
	_require.True(fileAttributes2.ReadOnly)
	_require.EqualValues(fileAttributes, fileAttributes2)
	_require.NotNil(getResp.ETag)
	_require.NotNil(getResp.RequestID)
	_require.NotNil(getResp.Version)
	_require.Equal(getResp.Date.IsZero(), false)
	_require.NotNil(getResp.IsServerEncrypted)
}

func (f *FileUnrecordedTestsSuite) TestFileSetMetadataUsingOAuth() {
	_require := require.New(f.T())
	testName := f.T().Name()

	accountName, _ := testcommon.GetGenericAccountInfo(testcommon.TestAccountDefault)
	_require.Greater(len(accountName), 0)

	cred, err := testcommon.GetGenericTokenCredential()
	_require.NoError(err)

	svcClient, err := testcommon.GetServiceClient(f.T(), testcommon.TestAccountDefault, nil)
	_require.NoError(err)

	shareName := testcommon.GenerateShareName(testName)
	shareClient := testcommon.CreateNewShare(context.Background(), _require, shareName, svcClient)
	defer testcommon.DeleteShare(context.Background(), _require, shareClient)

	fileName := testcommon.GenerateFileName(testName)
	fileURL := "https://" + accountName + ".file.core.windows.net/" + shareName + "/" + fileName

	options := &file.ClientOptions{FileRequestIntent: to.Ptr(file.ShareTokenIntentBackup)}
	testcommon.SetClientOptions(f.T(), &options.ClientOptions)
	fileClient, err := file.NewClient(fileURL, cred, options)
	_require.NoError(err)

	_, err = fileClient.Create(context.Background(), 2048, nil)
	_require.NoError(err)

	metadata := map[string]*string{
		"Foo": to.Ptr("Foovalue"),
		"Bar": to.Ptr("Barvalue"),
	}
	_, err = fileClient.SetMetadata(context.Background(), &file.SetMetadataOptions{
		Metadata: metadata,
	})
	_require.NoError(err)

	getResp, err := fileClient.GetProperties(context.Background(), nil)
	_require.NoError(err)
	_require.Equal(*getResp.ContentLength, int64(2048))
	_require.EqualValues(getResp.Metadata, metadata)
}

func (f *FileUnrecordedTestsSuite) TestFileUploadClearListRangeUsingOAuth() {
	_require := require.New(f.T())
	testName := f.T().Name()

	accountName, _ := testcommon.GetGenericAccountInfo(testcommon.TestAccountDefault)
	_require.Greater(len(accountName), 0)

	cred, err := testcommon.GetGenericTokenCredential()
	_require.NoError(err)

	svcClient, err := testcommon.GetServiceClient(f.T(), testcommon.TestAccountDefault, nil)
	_require.NoError(err)

	shareName := testcommon.GenerateShareName(testName)
	shareClient := testcommon.CreateNewShare(context.Background(), _require, shareName, svcClient)
	defer testcommon.DeleteShare(context.Background(), _require, shareClient)

	fileName := testcommon.GenerateFileName(testName)
	fileURL := "https://" + accountName + ".file.core.windows.net/" + shareName + "/" + fileName

	options := &file.ClientOptions{FileRequestIntent: to.Ptr(file.ShareTokenIntentBackup)}
	testcommon.SetClientOptions(f.T(), &options.ClientOptions)
	fileClient, err := file.NewClient(fileURL, cred, options)
	_require.NoError(err)

	_, err = fileClient.Create(context.Background(), 2048, nil)
	_require.NoError(err)

	contentSize := 1024 * 2 // 2KB
	contentR, contentD := testcommon.GenerateData(contentSize)
	md5Value := md5.Sum(contentD)
	contentMD5 := md5Value[:]

	uResp, err := fileClient.UploadRange(context.Background(), 0, contentR, &file.UploadRangeOptions{
		TransactionalValidation: file.TransferValidationTypeMD5(contentMD5),
	})
	_require.NoError(err)
	_require.NotNil(uResp.ContentMD5)
	_require.EqualValues(uResp.ContentMD5, contentMD5)

	rangeList, err := fileClient.GetRangeList(context.Background(), nil)
	_require.NoError(err)
	_require.Len(rangeList.Ranges, 1)
	_require.EqualValues(*rangeList.Ranges[0], file.ShareFileRange{Start: to.Ptr(int64(0)), End: to.Ptr(int64(contentSize - 1))})

	cResp, err := fileClient.ClearRange(context.Background(), file.HTTPRange{Offset: 0, Count: int64(contentSize)}, nil)
	_require.NoError(err)
	_require.Nil(cResp.ContentMD5)

	rangeList2, err := fileClient.GetRangeList(context.Background(), nil)
	_require.NoError(err)
	_require.Len(rangeList2.Ranges, 0)
}

func (f *FileRecordedTestsSuite) TestFileRenameDefault() {
	_require := require.New(f.T())
	testName := f.T().Name()

	svcClient, err := testcommon.GetServiceClient(f.T(), testcommon.TestAccountDefault, nil)
	_require.NoError(err)

	shareClient := testcommon.CreateNewShare(context.Background(), _require, testcommon.GenerateShareName(testName), svcClient)
	defer testcommon.DeleteShare(context.Background(), _require, shareClient)

	srcFileClient := testcommon.CreateNewFileFromShare(context.Background(), _require, testcommon.GenerateFileName(testName), 2048, shareClient)

	resp, err := srcFileClient.Rename(context.Background(), "testFile", nil)
	_require.NoError(err)
	_require.NotNil(resp.ETag)
	_require.NotNil(resp.RequestID)
	_require.Equal(resp.LastModified.IsZero(), false)
	_require.Equal(resp.FileCreationTime.IsZero(), false)
	_require.Equal(resp.FileLastWriteTime.IsZero(), false)
	_require.Equal(resp.FileChangeTime.IsZero(), false)

	_, err = srcFileClient.GetProperties(context.Background(), nil)
	_require.Error(err)
	testcommon.ValidateFileErrorCode(_require, err, fileerror.ResourceNotFound)
}

func (f *FileUnrecordedTestsSuite) TestFileRenameUsingOAuth() {
	_require := require.New(f.T())
	testName := f.T().Name()

	accountName, _ := testcommon.GetGenericAccountInfo(testcommon.TestAccountDefault)
	_require.Greater(len(accountName), 0)

	cred, err := testcommon.GetGenericTokenCredential()
	_require.NoError(err)

	svcClient, err := testcommon.GetServiceClient(f.T(), testcommon.TestAccountDefault, nil)
	_require.NoError(err)

	shareName := testcommon.GenerateShareName(testName)
	shareClient := testcommon.CreateNewShare(context.Background(), _require, shareName, svcClient)
	defer testcommon.DeleteShare(context.Background(), _require, shareClient)

	fileName := testcommon.GenerateFileName(testName)
	fileURL := "https://" + accountName + ".file.core.windows.net/" + shareName + "/" + fileName

	options := &file.ClientOptions{FileRequestIntent: to.Ptr(file.ShareTokenIntentBackup)}
	testcommon.SetClientOptions(f.T(), &options.ClientOptions)
	srcFileClient, err := file.NewClient(fileURL, cred, options)
	_require.NoError(err)

	_, err = srcFileClient.Create(context.Background(), 2048, nil)
	_require.NoError(err)

	resp, err := srcFileClient.Rename(context.Background(), "testFile", nil)
	_require.NoError(err)
	_require.NotNil(resp.ETag)
	_require.NotNil(resp.RequestID)
	_require.Equal(resp.LastModified.IsZero(), false)
	_require.Equal(resp.FileCreationTime.IsZero(), false)
	_require.Equal(resp.FileLastWriteTime.IsZero(), false)
	_require.Equal(resp.FileChangeTime.IsZero(), false)

	_, err = srcFileClient.GetProperties(context.Background(), nil)
	_require.Error(err)
	testcommon.ValidateFileErrorCode(_require, err, fileerror.ResourceNotFound)
}

func (f *FileUnrecordedTestsSuite) TestFileUploadRangeFromURLUsingOAuth() {
	_require := require.New(f.T())
	testName := f.T().Name()

	accountName, _ := testcommon.GetGenericAccountInfo(testcommon.TestAccountDefault)
	_require.Greater(len(accountName), 0)

	sharedKeyCred, err := testcommon.GetGenericSharedKeyCredential(testcommon.TestAccountDefault)
	_require.NoError(err)

	tokenCred, err := testcommon.GetGenericTokenCredential()
	_require.NoError(err)

	svcClient, err := testcommon.GetServiceClient(f.T(), testcommon.TestAccountDefault, nil)
	_require.NoError(err)

	shareName := testcommon.GenerateShareName(testName)
	shareClient := testcommon.CreateNewShare(context.Background(), _require, shareName, svcClient)
	defer testcommon.DeleteShare(context.Background(), _require, shareClient)

	var fileSize int64 = 1024 * 10
	contentSize := 1024 * 8 // 8KB
	_, content := testcommon.GenerateData(contentSize)
	body := bytes.NewReader(content)
	rsc := streaming.NopCloser(body)
	contentCRC64 := crc64.Checksum(content, shared.CRC64Table)

	srcFileName := "src" + testcommon.GenerateFileName(testName)
	srcFClient := shareClient.NewRootDirectoryClient().NewFileClient(srcFileName)
	_, err = srcFClient.Create(context.Background(), fileSize, nil)
	_require.NoError(err)

	_, err = srcFClient.UploadRange(context.Background(), 0, rsc, nil)
	_require.NoError(err)

	perms := sas.FilePermissions{Read: true, Write: true}
	sasQueryParams, err := sas.SignatureValues{
		Protocol:    sas.ProtocolHTTPS,                    // Users MUST use HTTPS (not HTTP)
		ExpiryTime:  time.Now().UTC().Add(48 * time.Hour), // 48-hours before expiration
		ShareName:   shareName,
		FilePath:    srcFileName,
		Permissions: perms.String(),
	}.SignWithSharedKey(sharedKeyCred)
	_require.NoError(err)

	srcFileSAS := srcFClient.URL() + "?" + sasQueryParams.Encode()

	destFileURL := "https://" + accountName + ".file.core.windows.net/" + shareName + "/dest" + testcommon.GenerateFileName(testName)
	destFClient, err := file.NewClient(destFileURL, tokenCred, &file.ClientOptions{FileRequestIntent: to.Ptr(file.ShareTokenIntentBackup)})
	_require.NoError(err)

	_, err = destFClient.Create(context.Background(), fileSize, nil)
	_require.NoError(err)

	uResp, err := destFClient.UploadRangeFromURL(context.Background(), srcFileSAS, 0, 0, int64(contentSize), &file.UploadRangeFromURLOptions{
		SourceContentValidation: file.SourceContentValidationTypeCRC64(contentCRC64),
	})
	_require.NoError(err)
	_require.NotNil(uResp.XMSContentCRC64)
	_require.EqualValues(binary.LittleEndian.Uint64(uResp.XMSContentCRC64), contentCRC64)

	// validate the content uploaded
	dResp, err := destFClient.DownloadStream(context.Background(), &file.DownloadStreamOptions{
		Range: file.HTTPRange{Offset: 0, Count: int64(contentSize)},
	})
	_require.NoError(err)

	data, err := io.ReadAll(dResp.Body)
	defer func() {
		err = dResp.Body.Close()
		_require.NoError(err)
	}()

	_require.EqualValues(data, content)
}

func (f *FileRecordedTestsSuite) TestFileRenameDifferentDir() {
	_require := require.New(f.T())
	testName := f.T().Name()

	svcClient, err := testcommon.GetServiceClient(f.T(), testcommon.TestAccountDefault, nil)
	_require.NoError(err)

	shareClient := testcommon.CreateNewShare(context.Background(), _require, testcommon.GenerateShareName(testName), svcClient)
	defer testcommon.DeleteShare(context.Background(), _require, shareClient)

	srcDirCl := testcommon.CreateNewDirectory(context.Background(), _require, "dir1", shareClient)

	srcFileClient := srcDirCl.NewFileClient("file1")
	_, err = srcFileClient.Create(context.Background(), 2048, nil)
	_require.NoError(err)

	_ = testcommon.CreateNewDirectory(context.Background(), _require, "dir2", shareClient)

	_, err = srcFileClient.Rename(context.Background(), "dir2/file2/", nil)
	_require.NoError(err)

	_, err = srcFileClient.GetProperties(context.Background(), nil)
	_require.Error(err)
	testcommon.ValidateFileErrorCode(_require, err, fileerror.ResourceNotFound)
}

func (f *FileRecordedTestsSuite) TestFileRenameIgnoreReadOnly() {
	_require := require.New(f.T())
	testName := f.T().Name()

	svcClient, err := testcommon.GetServiceClient(f.T(), testcommon.TestAccountDefault, nil)
	_require.NoError(err)

	shareClient := testcommon.CreateNewShare(context.Background(), _require, testcommon.GenerateShareName(testName), svcClient)
	defer testcommon.DeleteShare(context.Background(), _require, shareClient)

	srcFileClient := testcommon.CreateNewFileFromShare(context.Background(), _require, "file1", 2048, shareClient)

	_, err = shareClient.NewRootDirectoryClient().NewFileClient("file2").Create(context.Background(), 1024, &file.CreateOptions{
		SMBProperties: &file.SMBProperties{
			Attributes: &file.NTFSFileAttributes{ReadOnly: true},
		},
	})
	_require.NoError(err)

	_, err = srcFileClient.Rename(context.Background(), "file2", nil)
	_require.Error(err)
	testcommon.ValidateFileErrorCode(_require, err, fileerror.ResourceAlreadyExists)

	_, err = srcFileClient.Rename(context.Background(), "file2", &file.RenameOptions{
		ReplaceIfExists: to.Ptr(true),
	})
	_require.Error(err)
	testcommon.ValidateFileErrorCode(_require, err, fileerror.ReadOnlyAttribute)

	_, err = srcFileClient.Rename(context.Background(), "file2", &file.RenameOptions{
		ReplaceIfExists: to.Ptr(true),
		IgnoreReadOnly:  to.Ptr(true),
	})
	_require.NoError(err)

	_, err = srcFileClient.GetProperties(context.Background(), nil)
	_require.Error(err)
	testcommon.ValidateFileErrorCode(_require, err, fileerror.ResourceNotFound)
}

func (f *FileRecordedTestsSuite) TestFileRenameNonDefault() {
	_require := require.New(f.T())
	testName := f.T().Name()

	svcClient, err := testcommon.GetServiceClient(f.T(), testcommon.TestAccountDefault, nil)
	_require.NoError(err)

	shareClient := testcommon.CreateNewShare(context.Background(), _require, testcommon.GenerateShareName(testName), svcClient)
	defer testcommon.DeleteShare(context.Background(), _require, shareClient)

	srcFileClient := testcommon.CreateNewFileFromShare(context.Background(), _require, "file1", 2048, shareClient)

	currTime, err := time.Parse(time.UnixDate, "Fri Mar 31 21:00:00 GMT 2023")
	_require.NoError(err)
	creationTime := currTime.Add(5 * time.Minute).Round(time.Microsecond)
	lastWriteTime := currTime.Add(8 * time.Minute).Round(time.Millisecond)
	changeTime := currTime.Add(10 * time.Minute).Round(time.Millisecond)

	md := map[string]*string{
		"Foo": to.Ptr("FooValuE"),
		"Bar": to.Ptr("bArvaLue"),
	}

	renameOptions := file.RenameOptions{
		SMBProperties: &file.SMBProperties{
			Attributes: &file.NTFSFileAttributes{
				ReadOnly: true,
				System:   true,
			},
			CreationTime:  &creationTime,
			LastWriteTime: &lastWriteTime,
			ChangeTime:    &changeTime,
		},
		Permissions: &file.Permissions{
			Permission: &testcommon.SampleSDDL,
		},
		Metadata:    md,
		ContentType: to.Ptr("my_type"),
	}

	resp, err := srcFileClient.Rename(context.Background(), "file2", &renameOptions)
	_require.NoError(err)
	_require.NotNil(resp.FileCreationTime)
	_require.Equal(*resp.FileCreationTime, creationTime.UTC())
	_require.NotNil(resp.FileLastWriteTime)
	_require.Equal(*resp.FileLastWriteTime, lastWriteTime.UTC())
	_require.NotNil(resp.FileChangeTime)
	_require.Equal(*resp.FileChangeTime, changeTime.UTC())
	_require.NotNil(resp.FilePermissionKey)

	fileAttributes, err := file.ParseNTFSFileAttributes(resp.FileAttributes)
	_require.NoError(err)
	_require.NotNil(fileAttributes)
	_require.True(fileAttributes.ReadOnly)
	_require.True(fileAttributes.System)
}

func (f *FileRecordedTestsSuite) TestFileRenameSrcDestLease() {
	_require := require.New(f.T())
	testName := f.T().Name()

	svcClient, err := testcommon.GetServiceClient(f.T(), testcommon.TestAccountDefault, nil)
	_require.NoError(err)

	shareClient := testcommon.CreateNewShare(context.Background(), _require, testcommon.GenerateShareName(testName), svcClient)
	defer testcommon.DeleteShare(context.Background(), _require, shareClient)

	srcFileClient := testcommon.CreateNewFileFromShare(context.Background(), _require, "file1", 2048, shareClient)
	destFileClient := testcommon.CreateNewFileFromShare(context.Background(), _require, "file2", 2048, shareClient)

	var proposedLeaseIDs = []*string{to.Ptr("c820a799-76d7-4ee2-6e15-546f19325c2c"), to.Ptr("326cc5e1-746e-4af8-4811-a50e6629a8ca")}

	// acquire lease on source file
	srcFileLeaseClient, err := lease.NewFileClient(srcFileClient, &lease.FileClientOptions{
		LeaseID: proposedLeaseIDs[0],
	})
	_require.NoError(err)
	srcAcqResp, err := srcFileLeaseClient.Acquire(context.Background(), nil)
	_require.NoError(err)
	_require.NotNil(srcAcqResp.LeaseID)
	_require.Equal(*srcAcqResp.LeaseID, *proposedLeaseIDs[0])

	// acquire lease on destination file
	destFileLeaseClient, err := lease.NewFileClient(destFileClient, &lease.FileClientOptions{
		LeaseID: proposedLeaseIDs[1],
	})
	_require.NoError(err)
	destAcqResp, err := destFileLeaseClient.Acquire(context.Background(), nil)
	_require.NoError(err)
	_require.NotNil(destAcqResp.LeaseID)
	_require.Equal(*destAcqResp.LeaseID, *proposedLeaseIDs[1])

	_, err = srcFileClient.Rename(context.Background(), "file2", &file.RenameOptions{
		ReplaceIfExists: to.Ptr(true),
	})
	_require.Error(err)

	_, err = srcFileClient.Rename(context.Background(), "file2", &file.RenameOptions{
		ReplaceIfExists: to.Ptr(true),
		SourceLeaseAccessConditions: &file.SourceLeaseAccessConditions{
			SourceLeaseID: srcAcqResp.LeaseID,
		},
		DestinationLeaseAccessConditions: &file.DestinationLeaseAccessConditions{
			DestinationLeaseID: destAcqResp.LeaseID,
		},
	})
	_require.NoError(err)

	_, err = srcFileClient.GetProperties(context.Background(), nil)
	_require.Error(err)
	testcommon.ValidateFileErrorCode(_require, err, fileerror.ResourceNotFound)
}

func (f *FileUnrecordedTestsSuite) TestFileRenameUsingSAS() {
	_require := require.New(f.T())
	testName := f.T().Name()

	cred, err := testcommon.GetGenericSharedKeyCredential(testcommon.TestAccountDefault)
	_require.NoError(err)

	svcClient, err := testcommon.GetServiceClient(f.T(), testcommon.TestAccountDefault, nil)
	_require.NoError(err)

	shareName := testcommon.GenerateShareName(testName)
	shareClient := testcommon.CreateNewShare(context.Background(), _require, shareName, svcClient)
	defer testcommon.DeleteShare(context.Background(), _require, shareClient)

	perms := sas.FilePermissions{Read: true, Create: true, Write: true}
	sasQueryParams, err := sas.SignatureValues{
		Protocol:    sas.ProtocolHTTPS,                    // Users MUST use HTTPS (not HTTP)
		ExpiryTime:  time.Now().UTC().Add(48 * time.Hour), // 48-hours before expiration
		ShareName:   shareName,
		Permissions: perms.String(),
	}.SignWithSharedKey(cred)
	_require.NoError(err)

	sasToken := sasQueryParams.Encode()

	srcFileClient, err := file.NewClientWithNoCredential(shareClient.URL()+"/file1?"+sasToken, nil)
	_require.NoError(err)

	_, err = srcFileClient.Create(context.Background(), 2048, nil)
	_require.NoError(err)

	destPathWithSAS := "file2?" + sasToken
	_, err = srcFileClient.Rename(context.Background(), destPathWithSAS, nil)
	_require.NoError(err)

	_, err = srcFileClient.GetProperties(context.Background(), nil)
	_require.Error(err)
	testcommon.ValidateFileErrorCode(_require, err, fileerror.ResourceNotFound)
}

func (f *FileRecordedTestsSuite) TestFileCreateDeleteTrailingDot() {
	_require := require.New(f.T())
	testName := f.T().Name()

	options := &service.ClientOptions{AllowTrailingDot: to.Ptr(true)}
	svcClient, err := testcommon.GetServiceClient(f.T(), testcommon.TestAccountDefault, options)
	_require.NoError(err)

	shareName := testcommon.GenerateShareName(testName)
	shareClient := testcommon.CreateNewShare(context.Background(), _require, shareName, svcClient)
	defer testcommon.DeleteShare(context.Background(), _require, shareClient)

	fileName := "file.."
	fileClient := testcommon.CreateNewFileFromShare(context.Background(), _require, fileName, 2048, shareClient)

	_, err = fileClient.GetProperties(context.Background(), nil)
	_require.NoError(err)

	_, err = fileClient.Delete(context.Background(), nil)
	_require.NoError(err)

	_, err = fileClient.GetProperties(context.Background(), nil)
	_require.Error(err)
	testcommon.ValidateFileErrorCode(_require, err, fileerror.ResourceNotFound)
}

func (f *FileUnrecordedTestsSuite) TestFileGetSetPropertiesTrailingDotOAuth() {
	_require := require.New(f.T())
	testName := f.T().Name()

	accountName, _ := testcommon.GetGenericAccountInfo(testcommon.TestAccountDefault)
	_require.Greater(len(accountName), 0)

	cred, err := testcommon.GetGenericTokenCredential()
	_require.NoError(err)

	svcClient, err := testcommon.GetServiceClient(f.T(), testcommon.TestAccountDefault, nil)
	_require.NoError(err)

	shareName := testcommon.GenerateShareName(testName)
	shareClient := testcommon.CreateNewShare(context.Background(), _require, shareName, svcClient)
	defer testcommon.DeleteShare(context.Background(), _require, shareClient)

	fileName := "file.."
	fileURL := "https://" + accountName + ".file.core.windows.net/" + shareName + "/" + fileName

	clOptions := &file.ClientOptions{
		FileRequestIntent: to.Ptr(file.ShareTokenIntentBackup),
		AllowTrailingDot:  to.Ptr(true),
	}
	testcommon.SetClientOptions(f.T(), &clOptions.ClientOptions)
	fClient, err := file.NewClient(fileURL, cred, clOptions)
	_require.NoError(err)

	_, err = fClient.Create(context.Background(), 2048, nil)
	_require.NoError(err)

	md5Str := "MDAwMDAwMDA="
	testMd5 := []byte(md5Str)

	options := &file.SetHTTPHeadersOptions{
		Permissions: &file.Permissions{Permission: &testcommon.SampleSDDL},
		SMBProperties: &file.SMBProperties{
			Attributes: &file.NTFSFileAttributes{Hidden: true, ReadOnly: true},
		},
		HTTPHeaders: &file.HTTPHeaders{
			ContentType:        to.Ptr("text/html"),
			ContentEncoding:    to.Ptr("gzip"),
			ContentLanguage:    to.Ptr("en"),
			ContentMD5:         testMd5,
			CacheControl:       to.Ptr("no-transform"),
			ContentDisposition: to.Ptr("attachment"),
		},
	}
	setResp, err := fClient.SetHTTPHeaders(context.Background(), options)
	_require.NoError(err)
	_require.NotNil(setResp.ETag)
	_require.Equal(setResp.LastModified.IsZero(), false)
	_require.NotNil(setResp.RequestID)
	_require.NotNil(setResp.Version)
	_require.Equal(setResp.Date.IsZero(), false)
	_require.NotNil(setResp.IsServerEncrypted)

	fileAttributes, err := file.ParseNTFSFileAttributes(setResp.FileAttributes)
	_require.NoError(err)
	_require.NotNil(fileAttributes)
	_require.True(fileAttributes.Hidden)
	_require.True(fileAttributes.ReadOnly)

	getResp, err := fClient.GetProperties(context.Background(), nil)
	_require.NoError(err)
	_require.Equal(getResp.LastModified.IsZero(), false)
	_require.Equal(*getResp.FileType, "File")

	_require.EqualValues(getResp.ContentType, options.HTTPHeaders.ContentType)
	_require.EqualValues(getResp.ContentEncoding, options.HTTPHeaders.ContentEncoding)
	_require.EqualValues(getResp.ContentLanguage, options.HTTPHeaders.ContentLanguage)
	_require.EqualValues(getResp.ContentMD5, options.HTTPHeaders.ContentMD5)
	_require.EqualValues(getResp.CacheControl, options.HTTPHeaders.CacheControl)
	_require.EqualValues(getResp.ContentDisposition, options.HTTPHeaders.ContentDisposition)
	_require.Equal(*getResp.ContentLength, int64(2048))
	_require.NotEqual(getResp.FilePermissionKey, "")

	fileAttributes2, err := file.ParseNTFSFileAttributes(getResp.FileAttributes)
	_require.NoError(err)
	_require.NotNil(fileAttributes2)
	_require.True(fileAttributes2.Hidden)
	_require.True(fileAttributes2.ReadOnly)
	_require.EqualValues(fileAttributes, fileAttributes2)
	_require.NotNil(getResp.ETag)
	_require.NotNil(getResp.RequestID)
	_require.NotNil(getResp.Version)
	_require.Equal(getResp.Date.IsZero(), false)
	_require.NotNil(getResp.IsServerEncrypted)
}

func (f *FileRecordedTestsSuite) TestFileSetMetadataTrailingDot() {
	_require := require.New(f.T())
	testName := f.T().Name()

	options := &service.ClientOptions{AllowTrailingDot: to.Ptr(true)}
	svcClient, err := testcommon.GetServiceClient(f.T(), testcommon.TestAccountDefault, options)
	_require.NoError(err)

	shareName := testcommon.GenerateShareName(testName)
	shareClient := testcommon.CreateNewShare(context.Background(), _require, shareName, svcClient)
	defer testcommon.DeleteShare(context.Background(), _require, shareClient)

	fileName := "file.."
	fileClient := testcommon.CreateNewFileFromShare(context.Background(), _require, fileName, 2048, shareClient)

	metadata := map[string]*string{
		"Foo": to.Ptr("Foovalue"),
		"Bar": to.Ptr("Barvalue"),
	}
	_, err = fileClient.SetMetadata(context.Background(), &file.SetMetadataOptions{
		Metadata: metadata,
	})
	_require.NoError(err)

	getResp, err := fileClient.GetProperties(context.Background(), nil)
	_require.NoError(err)
	_require.Equal(*getResp.ContentLength, int64(2048))
	_require.EqualValues(getResp.Metadata, metadata)
}

func (f *FileUnrecordedTestsSuite) TestFileUploadClearListRangeTrailingDotOAuth() {
	_require := require.New(f.T())
	testName := f.T().Name()

	accountName, _ := testcommon.GetGenericAccountInfo(testcommon.TestAccountDefault)
	_require.Greater(len(accountName), 0)

	cred, err := testcommon.GetGenericTokenCredential()
	_require.NoError(err)

	svcClient, err := testcommon.GetServiceClient(f.T(), testcommon.TestAccountDefault, nil)
	_require.NoError(err)

	shareName := testcommon.GenerateShareName(testName)
	shareClient := testcommon.CreateNewShare(context.Background(), _require, shareName, svcClient)
	defer testcommon.DeleteShare(context.Background(), _require, shareClient)

	fileName := testcommon.GenerateFileName(testName) + ".."
	fileURL := "https://" + accountName + ".file.core.windows.net/" + shareName + "/" + fileName

	options := &file.ClientOptions{
		FileRequestIntent: to.Ptr(file.ShareTokenIntentBackup),
		AllowTrailingDot:  to.Ptr(true),
	}
	testcommon.SetClientOptions(f.T(), &options.ClientOptions)
	fileClient, err := file.NewClient(fileURL, cred, options)
	_require.NoError(err)

	_, err = fileClient.Create(context.Background(), 2048, nil)
	_require.NoError(err)

	contentSize := 1024 * 2 // 2KB
	contentR, contentD := testcommon.GenerateData(contentSize)
	md5Value := md5.Sum(contentD)
	contentMD5 := md5Value[:]

	uResp, err := fileClient.UploadRange(context.Background(), 0, contentR, &file.UploadRangeOptions{
		TransactionalValidation: file.TransferValidationTypeMD5(contentMD5),
	})
	_require.NoError(err)
	_require.NotNil(uResp.ContentMD5)
	_require.EqualValues(uResp.ContentMD5, contentMD5)

	rangeList, err := fileClient.GetRangeList(context.Background(), nil)
	_require.NoError(err)
	_require.Len(rangeList.Ranges, 1)
	_require.EqualValues(*rangeList.Ranges[0], file.ShareFileRange{Start: to.Ptr(int64(0)), End: to.Ptr(int64(contentSize - 1))})

	cResp, err := fileClient.ClearRange(context.Background(), file.HTTPRange{Offset: 0, Count: int64(contentSize)}, nil)
	_require.NoError(err)
	_require.Nil(cResp.ContentMD5)

	rangeList2, err := fileClient.GetRangeList(context.Background(), nil)
	_require.NoError(err)
	_require.Len(rangeList2.Ranges, 0)
}

func (f *FileUnrecordedTestsSuite) TestFileRenameTrailingDotOAuth() {
	_require := require.New(f.T())
	testName := f.T().Name()

	accountName, _ := testcommon.GetGenericAccountInfo(testcommon.TestAccountDefault)
	_require.Greater(len(accountName), 0)

	cred, err := testcommon.GetGenericTokenCredential()
	_require.NoError(err)

	svcClient, err := testcommon.GetServiceClient(f.T(), testcommon.TestAccountDefault, nil)
	_require.NoError(err)

	shareName := testcommon.GenerateShareName(testName)
	shareClient := testcommon.CreateNewShare(context.Background(), _require, shareName, svcClient)
	defer testcommon.DeleteShare(context.Background(), _require, shareClient)

	fileName := testcommon.GenerateFileName(testName) + ".."
	fileURL := "https://" + accountName + ".file.core.windows.net/" + shareName + "/" + fileName

	options := &file.ClientOptions{
		FileRequestIntent:      to.Ptr(file.ShareTokenIntentBackup),
		AllowTrailingDot:       to.Ptr(true),
		AllowSourceTrailingDot: to.Ptr(true),
	}
	testcommon.SetClientOptions(f.T(), &options.ClientOptions)
	srcFileClient, err := file.NewClient(fileURL, cred, options)
	_require.NoError(err)

	_, err = srcFileClient.Create(context.Background(), 2048, nil)
	_require.NoError(err)

	_, err = srcFileClient.Rename(context.Background(), "file..", nil)
	_require.NoError(err)

	_, err = srcFileClient.GetProperties(context.Background(), nil)
	_require.Error(err)
	testcommon.ValidateFileErrorCode(_require, err, fileerror.ResourceNotFound)
}

func (f *FileRecordedTestsSuite) TestFileRenameNegativeSourceTrailingDot() {
	_require := require.New(f.T())
	testName := f.T().Name()

	options := &service.ClientOptions{
		AllowTrailingDot: to.Ptr(true),
	}
	svcClient, err := testcommon.GetServiceClient(f.T(), testcommon.TestAccountDefault, options)
	_require.NoError(err)

	shareName := testcommon.GenerateShareName(testName)
	shareClient := testcommon.CreateNewShare(context.Background(), _require, shareName, svcClient)
	defer testcommon.DeleteShare(context.Background(), _require, shareClient)

	fileName := testcommon.GenerateFileName(testName) + ".."
	srcFileClient := testcommon.CreateNewFileFromShare(context.Background(), _require, fileName, 2048, shareClient)

	_, err = srcFileClient.Rename(context.Background(), "file..", nil)
	_require.Error(err)
	testcommon.ValidateFileErrorCode(_require, err, fileerror.ResourceNotFound)
}

func (f *FileUnrecordedTestsSuite) TestFileUploadRangeFromURLTrailingDot() {
	_require := require.New(f.T())
	testName := f.T().Name()

	cred, err := testcommon.GetGenericSharedKeyCredential(testcommon.TestAccountDefault)
	_require.NoError(err)

	options := &service.ClientOptions{
		AllowTrailingDot:       to.Ptr(true),
		AllowSourceTrailingDot: to.Ptr(true),
	}
	svcClient, err := testcommon.GetServiceClient(f.T(), testcommon.TestAccountDefault, options)
	_require.NoError(err)

	shareName := testcommon.GenerateShareName(testName)
	shareClient := testcommon.CreateNewShare(context.Background(), _require, shareName, svcClient)
	defer testcommon.DeleteShare(context.Background(), _require, shareClient)

	var fileSize int64 = 1024 * 10
	contentSize := 1024 * 8 // 8KB
	rsc, content := testcommon.GenerateData(contentSize)
	contentCRC64 := crc64.Checksum(content, shared.CRC64Table)

	srcFileName := "srcFile.."
	srcFClient := testcommon.CreateNewFileFromShare(context.Background(), _require, srcFileName, fileSize, shareClient)
	_, err = srcFClient.UploadRange(context.Background(), 0, rsc, nil)
	_require.NoError(err)

	perms := sas.FilePermissions{Read: true, Write: true}
	sasQueryParams, err := sas.SignatureValues{
		//Protocol:    sas.ProtocolHTTPS,
		ExpiryTime:  time.Now().UTC().Add(1 * time.Hour),
		ShareName:   shareName,
		FilePath:    srcFileName,
		Permissions: perms.String(),
	}.SignWithSharedKey(cred)
	_require.NoError(err)

	srcFileSAS := srcFClient.URL() + "?" + sasQueryParams.Encode()

	destFClient := testcommon.CreateNewFileFromShare(context.Background(), _require, "destFile..", fileSize, shareClient)

	uResp, err := destFClient.UploadRangeFromURL(context.Background(), srcFileSAS, 0, 0, int64(contentSize), &file.UploadRangeFromURLOptions{
		SourceContentValidation: file.SourceContentValidationTypeCRC64(contentCRC64),
	})
	_require.NoError(err)
	_require.NotNil(uResp.XMSContentCRC64)
	_require.EqualValues(binary.LittleEndian.Uint64(uResp.XMSContentCRC64), contentCRC64)

	// validate the content uploaded
	dResp, err := destFClient.DownloadStream(context.Background(), &file.DownloadStreamOptions{
		Range: file.HTTPRange{Offset: 0, Count: int64(contentSize)},
	})
	_require.NoError(err)

	data, err := io.ReadAll(dResp.Body)
	defer func() {
		err = dResp.Body.Close()
		_require.NoError(err)
	}()

	_require.EqualValues(data, content)
}

func (f *FileUnrecordedTestsSuite) TestStartCopyTrailingDotOAuth() {
	_require := require.New(f.T())
	testName := f.T().Name()

	accountName, _ := testcommon.GetGenericAccountInfo(testcommon.TestAccountDefault)
	_require.Greater(len(accountName), 0)

	cred, err := testcommon.GetGenericTokenCredential()
	_require.NoError(err)

	svcClient, err := testcommon.GetServiceClient(f.T(), testcommon.TestAccountDefault, nil)
	_require.NoError(err)

	shareName := testcommon.GenerateShareName(testName)
	shareClient := testcommon.CreateNewShare(context.Background(), _require, shareName, svcClient)
	defer testcommon.DeleteShare(context.Background(), _require, shareClient)

	clOptions := &file.ClientOptions{
		FileRequestIntent:      to.Ptr(file.ShareTokenIntentBackup),
		AllowTrailingDot:       to.Ptr(true),
		AllowSourceTrailingDot: to.Ptr(true),
	}
	testcommon.SetClientOptions(f.T(), &clOptions.ClientOptions)

	srcFileName, destFileName := "srcFile..", "destFile.."
	srcFileClient, err := file.NewClient(fmt.Sprintf("https://%s.file.core.windows.net/%s/%s", accountName, shareName, srcFileName), cred, clOptions)
	_require.NoError(err)
	destFileClient, err := file.NewClient(fmt.Sprintf("https://%s.file.core.windows.net/%s/%s", accountName, shareName, destFileName), cred, clOptions)
	_require.NoError(err)

	fileSize := int64(2048)
	_, err = srcFileClient.Create(context.Background(), fileSize, nil)
	_require.NoError(err)

	contentR, srcContent := testcommon.GenerateData(int(fileSize))
	srcContentMD5 := md5.Sum(srcContent)

	_, err = srcFileClient.UploadRange(context.Background(), 0, contentR, nil)
	_require.NoError(err)

	copyResp, err := destFileClient.StartCopyFromURL(context.Background(), srcFileClient.URL(), nil)
	_require.NoError(err)
	_require.NotEqual(copyResp.CopyStatus, "")

	time.Sleep(time.Duration(5) * time.Second)

	getResp, err := destFileClient.GetProperties(context.Background(), nil)
	_require.NoError(err)
	_require.EqualValues(getResp.CopyID, copyResp.CopyID)
	_require.NotEqual(*getResp.CopyStatus, "")
	if recording.GetRecordMode() != recording.PlaybackMode {
		_require.Equal(*getResp.CopySource, srcFileClient.URL())
	}
	_require.Equal(*getResp.CopyStatus, file.CopyStatusTypeSuccess)

	// validate data copied
	dResp, err := destFileClient.DownloadStream(context.Background(), &file.DownloadStreamOptions{
		Range:              file.HTTPRange{Offset: 0, Count: fileSize},
		RangeGetContentMD5: to.Ptr(true),
	})
	_require.NoError(err)

	destContent, err := io.ReadAll(dResp.Body)
	_require.NoError(err)
	_require.EqualValues(srcContent, destContent)
	_require.Equal(dResp.ContentMD5, srcContentMD5[:])

	fileAttributes, err := file.ParseNTFSFileAttributes(dResp.FileAttributes)
	_require.NoError(err)
	_require.NotNil(fileAttributes)
}

func (f *FileUnrecordedTestsSuite) TestFileUploadRangeFromURLPreserve() {
	_require := require.New(f.T())
	testName := f.T().Name()

	cred, err := testcommon.GetGenericSharedKeyCredential(testcommon.TestAccountDefault)
	_require.NoError(err)

	svcClient, err := testcommon.GetServiceClient(f.T(), testcommon.TestAccountDefault, nil)
	_require.NoError(err)

	shareName := testcommon.GenerateShareName(testName)
	shareClient := testcommon.CreateNewShare(context.Background(), _require, shareName, svcClient)
	defer testcommon.DeleteShare(context.Background(), _require, shareClient)

	var fileSize int64 = 1024 * 20
	srcFileName := "src" + testcommon.GenerateFileName(testName)
	srcFClient := testcommon.CreateNewFileFromShare(context.Background(), _require, srcFileName, fileSize, shareClient)

	contentSize := 1024 * 8 // 8KB
	content := make([]byte, contentSize)
	body := bytes.NewReader(content)
	rsc := streaming.NopCloser(body)
	contentCRC64 := crc64.Checksum(content, shared.CRC64Table)

	_, err = srcFClient.UploadRange(context.Background(), 0, rsc, nil)
	_require.NoError(err)

	perms := sas.FilePermissions{Read: true, Write: true}
	sasQueryParams, err := sas.SignatureValues{
		Protocol:    sas.ProtocolHTTPS,
		ExpiryTime:  time.Now().UTC().Add(1 * time.Hour),
		ShareName:   shareName,
		FilePath:    srcFileName,
		Permissions: perms.String(),
	}.SignWithSharedKey(cred)
	_require.NoError(err)

	srcFileSAS := srcFClient.URL() + "?" + sasQueryParams.Encode()

	destFClient := testcommon.GetFileClientFromShare("dest"+testcommon.GenerateFileName(testName), shareClient)
	cResp, err := destFClient.Create(context.Background(), fileSize, nil)
	_require.NoError(err)
	_require.NotNil(cResp.FileLastWriteTime)

	uResp, err := destFClient.UploadRangeFromURL(context.Background(), srcFileSAS, 0, 0, int64(contentSize), &file.UploadRangeFromURLOptions{
		SourceContentValidation: file.SourceContentValidationTypeCRC64(contentCRC64),
		LastWrittenMode:         to.Ptr(file.LastWrittenModePreserve),
	})
	_require.NoError(err)
	_require.NotNil(uResp.XMSContentCRC64)
	_require.EqualValues(binary.LittleEndian.Uint64(uResp.XMSContentCRC64), contentCRC64)
	_require.NotNil(uResp.FileLastWriteTime)
	_require.EqualValues(*uResp.FileLastWriteTime, *cResp.FileLastWriteTime)
}

func (f *FileUnrecordedTestsSuite) TestFileUploadRangeFromURLNow() {
	_require := require.New(f.T())
	testName := f.T().Name()

	cred, err := testcommon.GetGenericSharedKeyCredential(testcommon.TestAccountDefault)
	_require.NoError(err)

	svcClient, err := testcommon.GetServiceClient(f.T(), testcommon.TestAccountDefault, nil)
	_require.NoError(err)

	shareName := testcommon.GenerateShareName(testName)
	shareClient := testcommon.CreateNewShare(context.Background(), _require, shareName, svcClient)
	defer testcommon.DeleteShare(context.Background(), _require, shareClient)

	var fileSize int64 = 1024 * 20
	srcFileName := "src" + testcommon.GenerateFileName(testName)
	srcFClient := testcommon.CreateNewFileFromShare(context.Background(), _require, srcFileName, fileSize, shareClient)

	contentSize := 1024 * 8 // 8KB
	content := make([]byte, contentSize)
	body := bytes.NewReader(content)
	rsc := streaming.NopCloser(body)
	contentCRC64 := crc64.Checksum(content, shared.CRC64Table)

	_, err = srcFClient.UploadRange(context.Background(), 0, rsc, nil)
	_require.NoError(err)

	perms := sas.FilePermissions{Read: true, Write: true}
	sasQueryParams, err := sas.SignatureValues{
		Protocol:    sas.ProtocolHTTPS,
		ExpiryTime:  time.Now().UTC().Add(1 * time.Hour),
		ShareName:   shareName,
		FilePath:    srcFileName,
		Permissions: perms.String(),
	}.SignWithSharedKey(cred)
	_require.NoError(err)

	srcFileSAS := srcFClient.URL() + "?" + sasQueryParams.Encode()

	destFClient := testcommon.GetFileClientFromShare("dest"+testcommon.GenerateFileName(testName), shareClient)
	cResp, err := destFClient.Create(context.Background(), fileSize, nil)
	_require.NoError(err)
	_require.NotNil(cResp.FileLastWriteTime)

	uResp, err := destFClient.UploadRangeFromURL(context.Background(), srcFileSAS, 0, 0, int64(contentSize), &file.UploadRangeFromURLOptions{
		SourceContentValidation: file.SourceContentValidationTypeCRC64(contentCRC64),
		LastWrittenMode:         to.Ptr(file.LastWrittenModeNow),
	})
	_require.NoError(err)
	_require.NotNil(uResp.XMSContentCRC64)
	_require.EqualValues(binary.LittleEndian.Uint64(uResp.XMSContentCRC64), contentCRC64)
	_require.NotNil(uResp.FileLastWriteTime)
	_require.NotEqualValues(*uResp.FileLastWriteTime, *cResp.FileLastWriteTime)
}

type serviceVersionTest struct{}

// newServiceVersionTestPolicy returns a policy that checks the x-ms-version header
func newServiceVersionTestPolicy() policy.Policy {
	return &serviceVersionTest{}
}

func (m serviceVersionTest) Do(req *policy.Request) (*http.Response, error) {
	const versionHeader = "x-ms-version"
	currentVersion := map[string][]string(req.Raw().Header)[versionHeader]
	if currentVersion[0] != generated.ServiceVersion {
		return nil, fmt.Errorf("%s service version doesn't match expected version: %s", currentVersion[0], generated.ServiceVersion)
	}

	return &http.Response{
		Request:    req.Raw(),
		Status:     "Created",
		StatusCode: http.StatusCreated,
		Header:     http.Header{},
		Body:       http.NoBody,
	}, nil
}

func TestServiceVersion(t *testing.T) {
	client, err := file.NewClientWithNoCredential("https://fake/file/testpath", &file.ClientOptions{
		ClientOptions: policy.ClientOptions{
			PerCallPolicies: []policy.Policy{newServiceVersionTestPolicy()},
		},
	})
	require.NoError(t, err)
	require.NotNil(t, client)

	_, err = client.Create(context.Background(), 1024, nil)
	require.NoError(t, err)
}

func (f *FileUnrecordedTestsSuite) TestFileClientDefaultAudience() {
	_require := require.New(f.T())
	testName := f.T().Name()

	accountName, _ := testcommon.GetGenericAccountInfo(testcommon.TestAccountDefault)
	_require.Greater(len(accountName), 0)

	cred, err := testcommon.GetGenericTokenCredential()
	_require.NoError(err)

	svcClient, err := testcommon.GetServiceClient(f.T(), testcommon.TestAccountDefault, nil)
	_require.NoError(err)

	shareName := testcommon.GenerateShareName(testName)
	shareClient := testcommon.CreateNewShare(context.Background(), _require, shareName, svcClient)
	defer testcommon.DeleteShare(context.Background(), _require, shareClient)

	fileName := testcommon.GenerateFileName(testName)
	fileURL := "https://" + accountName + ".file.core.windows.net/" + shareName + "/" + fileName

	options := &file.ClientOptions{
		FileRequestIntent: to.Ptr(file.ShareTokenIntentBackup),
		Audience:          "https://storage.azure.com/",
	}
	testcommon.SetClientOptions(f.T(), &options.ClientOptions)
	fileClientAudience, err := file.NewClient(fileURL, cred, options)
	_require.NoError(err)

	_, err = fileClientAudience.Create(context.Background(), 2048, nil)
	_require.NoError(err)

	_, err = fileClientAudience.GetProperties(context.Background(), nil)
	_require.NoError(err)
}

func (f *FileUnrecordedTestsSuite) TestFileClientCustomAudience() {
	_require := require.New(f.T())
	testName := f.T().Name()

	accountName, _ := testcommon.GetGenericAccountInfo(testcommon.TestAccountDefault)
	_require.Greater(len(accountName), 0)

	cred, err := testcommon.GetGenericTokenCredential()
	_require.NoError(err)

	svcClient, err := testcommon.GetServiceClient(f.T(), testcommon.TestAccountDefault, nil)
	_require.NoError(err)

	shareName := testcommon.GenerateShareName(testName)
	shareClient := testcommon.CreateNewShare(context.Background(), _require, shareName, svcClient)
	defer testcommon.DeleteShare(context.Background(), _require, shareClient)

	fileName := testcommon.GenerateFileName(testName)
	fileURL := "https://" + accountName + ".file.core.windows.net/" + shareName + "/" + fileName

	options := &file.ClientOptions{
		FileRequestIntent: to.Ptr(file.ShareTokenIntentBackup),
		Audience:          "https://" + accountName + ".file.core.windows.net",
	}
	testcommon.SetClientOptions(f.T(), &options.ClientOptions)
	fileClientAudience, err := file.NewClient(fileURL, cred, options)
	_require.NoError(err)

	_, err = fileClientAudience.Create(context.Background(), 2048, nil)
	_require.NoError(err)

	_, err = fileClientAudience.GetProperties(context.Background(), nil)
	_require.NoError(err)
}

func (f *FileUnrecordedTestsSuite) TestFileClientAudienceNegative() {
	_require := require.New(f.T())
	testName := f.T().Name()

	accountName, _ := testcommon.GetGenericAccountInfo(testcommon.TestAccountDefault)
	_require.Greater(len(accountName), 0)

	cred, err := testcommon.GetGenericTokenCredential()
	_require.NoError(err)

	svcClient, err := testcommon.GetServiceClient(f.T(), testcommon.TestAccountDefault, nil)
	_require.NoError(err)

	shareName := testcommon.GenerateShareName(testName)
	shareClient := testcommon.CreateNewShare(context.Background(), _require, shareName, svcClient)
	defer testcommon.DeleteShare(context.Background(), _require, shareClient)

	fileName := testcommon.GenerateFileName(testName)
	fileURL := "https://" + accountName + ".file.core.windows.net/" + shareName + "/" + fileName

	options := &file.ClientOptions{
		FileRequestIntent: to.Ptr(file.ShareTokenIntentBackup),
		Audience:          "https://badaudience.file.core.windows.net",
	}
	testcommon.SetClientOptions(f.T(), &options.ClientOptions)
	fileClientAudience, err := file.NewClient(fileURL, cred, options)
	_require.NoError(err)

	_, err = fileClientAudience.Create(context.Background(), 2048, nil)
	_require.Error(err)
	testcommon.ValidateFileErrorCode(_require, err, fileerror.InvalidAuthenticationInfo)
}

type fakeDownloadFile struct {
	contentSize int64
	numChunks   uint64
}

// nolint
func (f *fakeDownloadFile) Do(req *http.Request) (*http.Response, error) {
	// check how many times range based get file is called
	if _, ok := req.Header["x-ms-range"]; ok {
		atomic.AddUint64(&f.numChunks, 1)
	}
	return &http.Response{
		Request:    req,
		Status:     "Created",
		StatusCode: http.StatusOK,
		Header:     http.Header{"Content-Length": []string{fmt.Sprintf("%v", f.contentSize)}},
		Body:       http.NoBody,
	}, nil
}

func TestDownloadSmallChunkSize(t *testing.T) {
	_require := require.New(t)

	fileSize := int64(100 * 1024 * 1024)
	chunkSize := int64(1024)
	numChunks := uint64(((fileSize - 1) / chunkSize) + 1)
	fbb := &fakeDownloadFile{
		contentSize: fileSize,
	}

	log.SetListener(nil) // no logging

	fileClient, err := file.NewClientWithNoCredential("https://fake/file/path", &file.ClientOptions{
		ClientOptions: policy.ClientOptions{
			Transport: fbb,
		},
	})
	_require.NoError(err)
	_require.NotNil(fileClient)

	// download to a temp file and verify contents
	tmp, err := os.CreateTemp("", "")
	_require.NoError(err)
	defer tmp.Close()

	_, err = fileClient.DownloadFile(context.Background(), tmp, &file.DownloadFileOptions{ChunkSize: chunkSize})
	_require.NoError(err)

	_require.Equal(atomic.LoadUint64(&fbb.numChunks), numChunks)

	// reset counter
	atomic.StoreUint64(&fbb.numChunks, 0)

	buff := make([]byte, fileSize)
	_, err = fileClient.DownloadBuffer(context.Background(), buff, &file.DownloadBufferOptions{ChunkSize: chunkSize})
	_require.NoError(err)

	_require.Equal(atomic.LoadUint64(&fbb.numChunks), numChunks)
}

// TODO: Add tests for retry header options

func (f *FileRecordedTestsSuite) TestCreateHardLinkNFS() {
	_require := require.New(f.T())
	testName := f.T().Name()

	cred, err := testcommon.GetGenericSharedKeyCredential(testcommon.TestAccountPremium)
	_require.NoError(err)

	shareName := testcommon.GenerateShareName(testName)
	shareURL := "https://" + cred.AccountName() + ".file.core.windows.net/" + shareName

	options := &share.ClientOptions{}
	testcommon.SetClientOptions(f.T(), &options.ClientOptions)
	premiumShareClient, err := share.NewClientWithSharedKeyCredential(shareURL, cred, options)
	_require.NoError(err)

	_, err = premiumShareClient.Create(context.Background(), &share.CreateOptions{
		EnabledProtocols: to.Ptr("NFS"),
	})
	_require.NoError(err)
	defer testcommon.DeleteShare(context.Background(), _require, premiumShareClient)

	directoryName := testcommon.GenerateDirectoryName(testName)
	directoryClient := premiumShareClient.NewRootDirectoryClient().NewSubdirectoryClient(directoryName)
	_, err = directoryClient.Create(context.Background(), nil)
	_require.NoError(err)

	// Create a source file
	sourceFileName := testcommon.GenerateFileName("file1")
	sourceFileClient := directoryClient.NewFileClient(sourceFileName)
	_, err = sourceFileClient.Create(context.Background(), int64(1024), nil)
	_require.NoError(err)

	// Create a hard link to the source file
	hardLinkFileName := testcommon.GenerateFileName("file2")
	hardLinkFileClient := directoryClient.NewFileClient(hardLinkFileName)

	targetFilePath := fmt.Sprintf("/%s/%s", directoryName, sourceFileName)
	resp, err := hardLinkFileClient.CreateHardLink(context.Background(), targetFilePath, &file.CreateHardLinkOptions{})
	_require.NoError(err)
	_require.NotNil(resp)

	_require.Equal(*resp.NFSFileType, file.NFSFileType("Regular"))
	_require.Equal(resp.Owner, to.Ptr("0"))
	_require.Equal(resp.Group, to.Ptr("0"))
	_require.Equal(resp.FileMode, to.Ptr("0664"))
	_require.Equal(resp.LinkCount, to.Ptr(int64(2)))

	_require.NotNil(resp.FileCreationTime)
	_require.NotNil(resp.FileLastWriteTime)
	_require.NotNil(resp.FileChangeTime)
}

func (f *FileRecordedTestsSuite) TestCreateHardLinkNFSWithLease() {
	_require := require.New(f.T())
	testName := f.T().Name()

	cred, err := testcommon.GetGenericSharedKeyCredential(testcommon.TestAccountPremium)
	_require.NoError(err)

	shareName := testcommon.GenerateShareName(testName)
	shareURL := "https://" + cred.AccountName() + ".file.core.windows.net/" + shareName

	options := &share.ClientOptions{}
	testcommon.SetClientOptions(f.T(), &options.ClientOptions)
	premiumShareClient, err := share.NewClientWithSharedKeyCredential(shareURL, cred, options)
	_require.NoError(err)

	_, err = premiumShareClient.Create(context.Background(), &share.CreateOptions{
		EnabledProtocols: to.Ptr("NFS"),
	})
	_require.NoError(err)
	defer testcommon.DeleteShare(context.Background(), _require, premiumShareClient)

	directoryName := testcommon.GenerateDirectoryName(testName)
	directoryClient := premiumShareClient.NewRootDirectoryClient().NewSubdirectoryClient(directoryName)
	_, err = directoryClient.Create(context.Background(), nil)
	_require.NoError(err)

	// Create a source file
	sourceFileName := testcommon.GenerateFileName("file1")
	sourceFileClient := directoryClient.NewFileClient(sourceFileName)
	_, err = sourceFileClient.Create(context.Background(), int64(1024), nil)
	_require.NoError(err)

	leaseId := to.Ptr("c820a799-76d7-4ee2-6e15-546f19325c2c")
	leaseClient, err := lease.NewShareClient(premiumShareClient, &lease.ShareClientOptions{LeaseID: leaseId})
	_require.NoError(err)

	_, err = leaseClient.Acquire(context.Background(), int32(60), nil)
	_require.NoError(err)

	// Create a hard link to the source file
	hardLinkFileName := testcommon.GenerateFileName("file2")
	hardLinkFileClient := directoryClient.NewFileClient(hardLinkFileName)

	targetFilePath := fmt.Sprintf("/%s/%s", directoryName, sourceFileName)
	resp, err := hardLinkFileClient.CreateHardLink(context.Background(), targetFilePath, &file.CreateHardLinkOptions{
		LeaseAccessConditions: &file.LeaseAccessConditions{LeaseID: leaseId},
	})
	_require.NoError(err)
	_require.NotNil(resp)

	_require.Equal(*resp.NFSFileType, file.NFSFileType("Regular"))
	_require.Equal(resp.Owner, to.Ptr("0"))
	_require.Equal(resp.Group, to.Ptr("0"))
	_require.Equal(resp.FileMode, to.Ptr("0664"))
	_require.Equal(resp.LinkCount, to.Ptr(int64(2)))

	_require.NotNil(resp.FileCreationTime)
	_require.NotNil(resp.FileLastWriteTime)
	_require.NotNil(resp.FileChangeTime)
	_, err = leaseClient.Release(context.Background(), nil)
	_require.NoError(err)
}

func (f *FileRecordedTestsSuite) TestCreateHardLinkNilOptions() {
	_require := require.New(f.T())
	testName := f.T().Name()

	cred, err := testcommon.GetGenericSharedKeyCredential(testcommon.TestAccountPremium)
	_require.NoError(err)

	shareName := testcommon.GenerateShareName(testName)
	shareURL := "https://" + cred.AccountName() + ".file.core.windows.net/" + shareName

	options := &share.ClientOptions{}
	testcommon.SetClientOptions(f.T(), &options.ClientOptions)
	premiumShareClient, err := share.NewClientWithSharedKeyCredential(shareURL, cred, options)
	_require.NoError(err)

	_, err = premiumShareClient.Create(context.Background(), &share.CreateOptions{
		EnabledProtocols: to.Ptr("NFS"),
	})
	_require.NoError(err)
	defer testcommon.DeleteShare(context.Background(), _require, premiumShareClient)

	directoryName := testcommon.GenerateDirectoryName(testName)
	directoryClient := premiumShareClient.NewRootDirectoryClient().NewSubdirectoryClient(directoryName)
	_, err = directoryClient.Create(context.Background(), nil)
	_require.NoError(err)

	// Create a source file
	sourceFileName := testcommon.GenerateFileName("file1")
	sourceFileClient := directoryClient.NewFileClient(sourceFileName)
	_, err = sourceFileClient.Create(context.Background(), int64(1024), nil)
	_require.NoError(err)

	// Create a hard link to the source file
	hardLinkFileName := testcommon.GenerateFileName("file2")
	hardLinkFileClient := directoryClient.NewFileClient(hardLinkFileName)

	_, err = hardLinkFileClient.CreateHardLink(context.Background(), "", nil)
	_require.Error(err)
}

func (f *FileUnrecordedTestsSuite) TestFileDownloadBufferLessCountThanData() {
	_require := require.New(f.T())
	testName := f.T().Name()

	svcClient, err := testcommon.GetServiceClient(f.T(), testcommon.TestAccountDefault, nil)
	_require.NoError(err)

	shareClient := testcommon.CreateNewShare(context.Background(), _require, testcommon.GenerateShareName(testName), svcClient)
	defer testcommon.DeleteShare(context.Background(), _require, shareClient)

	var fileSize int64 = 15
	fClient := shareClient.NewRootDirectoryClient().NewFileClient(testcommon.GenerateFileName(testName))
	_, err = fClient.Create(context.Background(), fileSize, nil)
	_require.NoError(err)

	gResp, err := fClient.GetProperties(context.Background(), nil)
	_require.NoError(err)
	_require.Equal(*gResp.ContentLength, fileSize)

	content := make([]byte, fileSize)
	_, err = rand.Read(content)
	_require.NoError(err)

	err = fClient.UploadBuffer(context.Background(), content, &file.UploadBufferOptions{
		Concurrency: 5,
		ChunkSize:   4 * 1024 * 1024,
	})
	_require.NoError(err)

	count := int64(100)

	destBuffer := make([]byte, fileSize)
	cnt, err := fClient.DownloadBuffer(context.Background(), destBuffer, &file.DownloadBufferOptions{
		Range: file.HTTPRange{
			Count: count,
		},
	})
	_require.NoError(err)
	if count > fileSize {
		_require.Equal(cnt, fileSize)
	} else {
		_require.Equal(cnt, count)
	}
	_require.EqualValues(destBuffer[:int(cnt)], content[:int(cnt)])
}

func (f *FileUnrecordedTestsSuite) TestFileDownloadBufferLargeData() {
	_require := require.New(f.T())
	testName := f.T().Name()

	svcClient, err := testcommon.GetServiceClient(f.T(), testcommon.TestAccountDefault, nil)
	_require.NoError(err)

	shareClient := testcommon.CreateNewShare(context.Background(), _require, testcommon.GenerateShareName(testName), svcClient)
	defer testcommon.DeleteShare(context.Background(), _require, shareClient)

	var fileSize int64 = 100 * 1024 * 1024
	fClient := shareClient.NewRootDirectoryClient().NewFileClient(testcommon.GenerateFileName(testName))
	_, err = fClient.Create(context.Background(), fileSize, nil)
	_require.NoError(err)

	gResp, err := fClient.GetProperties(context.Background(), nil)
	_require.NoError(err)
	_require.Equal(*gResp.ContentLength, fileSize)

	content := make([]byte, fileSize)
	_, err = rand.Read(content)
	_require.NoError(err)

	err = fClient.UploadBuffer(context.Background(), content, &file.UploadBufferOptions{
		Concurrency: 5,
		ChunkSize:   4 * 1024 * 1024,
	})
	_require.NoError(err)
	count := int64(9 * 1024 * 1024)
	destBuffer := make([]byte, fileSize)

	cnt, err := fClient.DownloadBuffer(context.Background(), destBuffer, &file.DownloadBufferOptions{
		Range: file.HTTPRange{
			Count: int64(9 * 1024 * 1024),
		},
	})
	_require.NoError(err)
	if count > fileSize {
		_require.Equal(cnt, fileSize)
	} else {
		_require.Equal(cnt, count)
	}

	_require.EqualValues(destBuffer[:int(cnt)], content[:int(cnt)])
}<|MERGE_RESOLUTION|>--- conflicted
+++ resolved
@@ -1708,7 +1708,6 @@
 	_require.Equal(string(data), testcommon.FileDefaultData)
 }
 
-<<<<<<< HEAD
 func (f *FileRecordedTestsSuite) TestFileStartCopyModeCopyModeNfs() {
 
 	_require := require.New(f.T())
@@ -1759,8 +1758,6 @@
 	_require.Equal(*resp.Owner, owner)
 }
 
-=======
->>>>>>> f50cfa44
 func (f *FileRecordedTestsSuite) TestFileAbortCopyNoCopyStarted() {
 	_require := require.New(f.T())
 	testName := f.T().Name()
