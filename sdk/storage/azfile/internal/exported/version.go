//go:build go1.18
// +build go1.18

// Copyright (c) Microsoft Corporation. All rights reserved.
// Licensed under the MIT License. See License.txt in the project root for license information.

package exported

const (
	ModuleName    = "github.com/Azure/azure-sdk-for-go/sdk/storage/azfile"
<<<<<<< HEAD
	ModuleVersion = "v1.5.2-beta.3"
=======
	ModuleVersion = "v1.5.3-beta.1"
>>>>>>> 965554a5
)<|MERGE_RESOLUTION|>--- conflicted
+++ resolved
@@ -8,9 +8,5 @@
 
 const (
 	ModuleName    = "github.com/Azure/azure-sdk-for-go/sdk/storage/azfile"
-<<<<<<< HEAD
-	ModuleVersion = "v1.5.2-beta.3"
-=======
 	ModuleVersion = "v1.5.3-beta.1"
->>>>>>> 965554a5
 )