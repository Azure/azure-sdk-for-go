//go:build go1.18
// +build go1.18

// Copyright (c) Microsoft Corporation. All rights reserved.
// Licensed under the MIT License. See License.txt in the project root for license information.

package exported

const (
	ModuleName    = "github.com/Azure/azure-sdk-for-go/sdk/storage/azfile"
<<<<<<< HEAD
	ModuleVersion = "v1.4.0"
=======
	ModuleVersion = "v1.4.1"
>>>>>>> 76602bca
)<|MERGE_RESOLUTION|>--- conflicted
+++ resolved
@@ -8,9 +8,5 @@
 
 const (
 	ModuleName    = "github.com/Azure/azure-sdk-for-go/sdk/storage/azfile"
-<<<<<<< HEAD
-	ModuleVersion = "v1.4.0"
-=======
 	ModuleVersion = "v1.4.1"
->>>>>>> 76602bca
 )