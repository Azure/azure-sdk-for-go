--- conflicted
+++ resolved
@@ -7,11 +7,6 @@
 package exported
 
 const (
-<<<<<<< HEAD
-	ModuleName    = "azfile"
+	ModuleName    = "github.com/Azure/azure-sdk-for-go/sdk/storage/azfile"
 	ModuleVersion = "v1.2.0-beta.2"
-=======
-	ModuleName    = "github.com/Azure/azure-sdk-for-go/sdk/storage/azfile"
-	ModuleVersion = "v1.2.1"
->>>>>>> da33ad01
 )