//go:build go1.18
// +build go1.18

// Copyright (c) Microsoft Corporation. All rights reserved.
// Licensed under the MIT License. See License.txt in the project root for license information.

package shared

import (
	"errors"
	"fmt"
	"github.com/Azure/azure-sdk-for-go/sdk/azcore/to"
	"github.com/Azure/azure-sdk-for-go/sdk/internal/uuid"
	"hash/crc64"
	"io"
	"net"
	"strings"
)

const (
	TokenScope = "https://storage.azure.com/.default"
)

const (
	HeaderAuthorization     = "Authorization"
	HeaderXmsDate           = "x-ms-date"
	HeaderContentLength     = "Content-Length"
	HeaderContentEncoding   = "Content-Encoding"
	HeaderContentLanguage   = "Content-Language"
	HeaderContentType       = "Content-Type"
	HeaderContentMD5        = "Content-MD5"
	HeaderIfModifiedSince   = "If-Modified-Since"
	HeaderIfMatch           = "If-Match"
	HeaderIfNoneMatch       = "If-None-Match"
	HeaderIfUnmodifiedSince = "If-Unmodified-Since"
	HeaderRange             = "Range"
)

const StorageAnalyticsVersion = "1.0"

const crc64Polynomial uint64 = 0x9A6C9329AC4BC9B5

var CRC64Table = crc64.MakeTable(crc64Polynomial)

const (
	// DefaultFilePermissionString is a constant for all intents and purposes.
	// Inherit inherits permissions from the parent folder (default when creating files/folders)
	DefaultFilePermissionString = "inherit"

	// DefaultCurrentTimeString sets creation/last write times to now
	DefaultCurrentTimeString = "now"

	// DefaultPreserveString preserves old permissions on the file/folder (default when updating properties)
	DefaultPreserveString = "preserve"

	// FileAttributesNone is defaults for file attributes when creating file.
	// This attribute is valid only when used alone.
	FileAttributesNone = "None"

	// FileAttributesDirectory is defaults for file attributes when creating directory.
	// The attribute that identifies a directory
	FileAttributesDirectory = "Directory"
)

func GetClientOptions[T any](o *T) *T {
	if o == nil {
		return new(T)
	}
	return o
}

var errConnectionString = errors.New("connection string is either blank or malformed. The expected connection string " +
	"should contain key value pairs separated by semicolons. For example 'DefaultEndpointsProtocol=https;AccountName=<accountName>;" +
	"AccountKey=<accountKey>;EndpointSuffix=core.windows.net'")

type ParsedConnectionString struct {
	ServiceURL  string
	AccountName string
	AccountKey  string
}

func ParseConnectionString(connectionString string) (ParsedConnectionString, error) {
	const (
		defaultScheme = "https"
		defaultSuffix = "core.windows.net"
	)

	connStrMap := make(map[string]string)
	connectionString = strings.TrimRight(connectionString, ";")

	splitString := strings.Split(connectionString, ";")
	if len(splitString) == 0 {
		return ParsedConnectionString{}, errConnectionString
	}
	for _, stringPart := range splitString {
		parts := strings.SplitN(stringPart, "=", 2)
		if len(parts) != 2 {
			return ParsedConnectionString{}, errConnectionString
		}
		connStrMap[parts[0]] = parts[1]
	}

	accountName, ok := connStrMap["AccountName"]
	if !ok {
		return ParsedConnectionString{}, errors.New("connection string missing AccountName")
	}

	accountKey, ok := connStrMap["AccountKey"]
	if !ok {
		sharedAccessSignature, ok := connStrMap["SharedAccessSignature"]
		if !ok {
			return ParsedConnectionString{}, errors.New("connection string missing AccountKey and SharedAccessSignature")
		}
		return ParsedConnectionString{
			ServiceURL: fmt.Sprintf("%v://%v.file.%v/?%v", defaultScheme, accountName, defaultSuffix, sharedAccessSignature),
		}, nil
	}

	protocol, ok := connStrMap["DefaultEndpointsProtocol"]
	if !ok {
		protocol = defaultScheme
	}

	suffix, ok := connStrMap["EndpointSuffix"]
	if !ok {
		suffix = defaultSuffix
	}

	if fileEndpoint, ok := connStrMap["FileEndpoint"]; ok {
		return ParsedConnectionString{
			ServiceURL:  fileEndpoint,
			AccountName: accountName,
			AccountKey:  accountKey,
		}, nil
	}

	return ParsedConnectionString{
		ServiceURL:  fmt.Sprintf("%v://%v.file.%v", protocol, accountName, suffix),
		AccountName: accountName,
		AccountKey:  accountKey,
	}, nil
}

// IsIPEndpointStyle checks if URL's host is IP, in this case the storage account endpoint will be composed as:
// http(s)://IP(:port)/storageaccount/share(||container||etc)/...
// As url's Host property, host could be both host or host:port
func IsIPEndpointStyle(host string) bool {
	if host == "" {
		return false
	}
	if h, _, err := net.SplitHostPort(host); err == nil {
		host = h
	}
	// For IPv6, there could be case where SplitHostPort fails for cannot finding port.
	// In this case, eliminate the '[' and ']' in the URL.
	// For details about IPv6 URL, please refer to https://tools.ietf.org/html/rfc2732
	if host[0] == '[' && host[len(host)-1] == ']' {
		host = host[1 : len(host)-1]
	}
	return net.ParseIP(host) != nil
}

func GenerateLeaseID(leaseID *string) (*string, error) {
	if leaseID == nil {
		generatedUuid, err := uuid.New()
		if err != nil {
			return nil, err
		}
		leaseID = to.Ptr(generatedUuid.String())
	}
	return leaseID, nil
}

func ValidateSeekableStreamAt0AndGetCount(body io.ReadSeeker) (int64, error) {
	if body == nil { // nil body is "logically" seekable to 0 and are 0 bytes long
		return 0, nil
	}

	err := validateSeekableStreamAt0(body)
	if err != nil {
		return 0, err
	}

	count, err := body.Seek(0, io.SeekEnd)
	if err != nil {
		return 0, errors.New("body stream must be seekable")
	}

	_, err = body.Seek(0, io.SeekStart)
	if err != nil {
		return 0, err
	}
	return count, nil
}

// return an error if body is not a valid seekable stream at 0
func validateSeekableStreamAt0(body io.ReadSeeker) error {
	if body == nil { // nil body is "logically" seekable to 0
		return nil
	}
	if pos, err := body.Seek(0, io.SeekCurrent); pos != 0 || err != nil {
		// Help detect programmer error
		if err != nil {
			return errors.New("body stream must be seekable")
		}
		return errors.New("body stream must be set to position 0")
	}
	return nil
<<<<<<< HEAD
}

type nopCloser struct {
	io.ReadSeeker
}

func (n nopCloser) Close() error {
	return nil
}

// NopCloser returns a ReadSeekCloser with a no-op close method wrapping the provided io.ReadSeeker.
func NopCloser(rs io.ReadSeeker) io.ReadSeekCloser {
	return nopCloser{rs}
=======
>>>>>>> 8ef5ba6d
}<|MERGE_RESOLUTION|>--- conflicted
+++ resolved
@@ -206,20 +206,4 @@
 		return errors.New("body stream must be set to position 0")
 	}
 	return nil
-<<<<<<< HEAD
-}
-
-type nopCloser struct {
-	io.ReadSeeker
-}
-
-func (n nopCloser) Close() error {
-	return nil
-}
-
-// NopCloser returns a ReadSeekCloser with a no-op close method wrapping the provided io.ReadSeeker.
-func NopCloser(rs io.ReadSeeker) io.ReadSeekCloser {
-	return nopCloser{rs}
-=======
->>>>>>> 8ef5ba6d
 }