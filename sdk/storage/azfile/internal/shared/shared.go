//go:build go1.18
// +build go1.18

// Copyright (c) Microsoft Corporation. All rights reserved.
// Licensed under the MIT License. See License.txt in the project root for license information.

package shared

import (
	"errors"
	"fmt"
	"github.com/Azure/azure-sdk-for-go/sdk/azcore/to"
	"github.com/Azure/azure-sdk-for-go/sdk/internal/uuid"
	"hash/crc64"
	"io"
	"net"
	"strings"
)

const (
	TokenScope = "https://storage.azure.com/.default"
)

const (
	HeaderAuthorization     = "Authorization"
	HeaderXmsDate           = "x-ms-date"
	HeaderContentLength     = "Content-Length"
	HeaderContentEncoding   = "Content-Encoding"
	HeaderContentLanguage   = "Content-Language"
	HeaderContentType       = "Content-Type"
	HeaderContentMD5        = "Content-MD5"
	HeaderIfModifiedSince   = "If-Modified-Since"
	HeaderIfMatch           = "If-Match"
	HeaderIfNoneMatch       = "If-None-Match"
	HeaderIfUnmodifiedSince = "If-Unmodified-Since"
	HeaderRange             = "Range"
)

const StorageAnalyticsVersion = "1.0"

const crc64Polynomial uint64 = 0x9A6C9329AC4BC9B5

var CRC64Table = crc64.MakeTable(crc64Polynomial)

const (
	// DefaultFilePermissionString is a constant for all intents and purposes.
	// Inherit inherits permissions from the parent folder (default when creating files/folders)
	DefaultFilePermissionString = "inherit"

	// DefaultCurrentTimeString sets creation/last write times to now
	DefaultCurrentTimeString = "now"

	// DefaultPreserveString preserves old permissions on the file/folder (default when updating properties)
	DefaultPreserveString = "preserve"

	// FileAttributesNone is defaults for file attributes when creating file.
	// This attribute is valid only when used alone.
	FileAttributesNone = "None"

	// FileAttributesDirectory is defaults for file attributes when creating directory.
	// The attribute that identifies a directory
	FileAttributesDirectory = "Directory"
)

<<<<<<< HEAD
const (
	ServiceClient   = "azfile.service"
	ShareClient     = "azfile.share"
	DirectoryClient = "azfile.directory"
	FileClient      = "azfile.file"
)

=======
>>>>>>> 6cdec79d
func GetClientOptions[T any](o *T) *T {
	if o == nil {
		return new(T)
	}
	return o
}

var errConnectionString = errors.New("connection string is either blank or malformed. The expected connection string " +
	"should contain key value pairs separated by semicolons. For example 'DefaultEndpointsProtocol=https;AccountName=<accountName>;" +
	"AccountKey=<accountKey>;EndpointSuffix=core.windows.net'")

type ParsedConnectionString struct {
	ServiceURL  string
	AccountName string
	AccountKey  string
}

func ParseConnectionString(connectionString string) (ParsedConnectionString, error) {
	const (
		defaultScheme = "https"
		defaultSuffix = "core.windows.net"
	)

	connStrMap := make(map[string]string)
	connectionString = strings.TrimRight(connectionString, ";")

	splitString := strings.Split(connectionString, ";")
	if len(splitString) == 0 {
		return ParsedConnectionString{}, errConnectionString
	}
	for _, stringPart := range splitString {
		parts := strings.SplitN(stringPart, "=", 2)
		if len(parts) != 2 {
			return ParsedConnectionString{}, errConnectionString
		}
		connStrMap[parts[0]] = parts[1]
	}

	accountName := connStrMap["AccountName"]
	accountKey, ok := connStrMap["AccountKey"]
	if !ok {
		sharedAccessSignature, ok := connStrMap["SharedAccessSignature"]
		if !ok {
			return ParsedConnectionString{}, errors.New("connection string missing AccountKey and SharedAccessSignature")
		}

		fileEndpoint, ok := connStrMap["FileEndpoint"]
		if !ok {
			// We don't have a FileEndpoint, assume the default
			if accountName != "" {
				return ParsedConnectionString{
					ServiceURL: fmt.Sprintf("%v://%v.file.%v/?%v", defaultScheme, accountName, defaultSuffix, sharedAccessSignature),
				}, nil
			} else {
				return ParsedConnectionString{}, errors.New("connection string missing AccountName")
			}
		} else {
			if !strings.HasSuffix(fileEndpoint, "/") {
				// add a trailing slash to be consistent with the portal
				fileEndpoint += "/"
			}
			return ParsedConnectionString{
				ServiceURL: fmt.Sprintf("%v?%v", fileEndpoint, sharedAccessSignature),
			}, nil
		}
	} else {
		if accountName == "" {
			return ParsedConnectionString{}, errors.New("connection string missing AccountName")
		}
	}

	protocol, ok := connStrMap["DefaultEndpointsProtocol"]
	if !ok {
		protocol = defaultScheme
	}

	suffix, ok := connStrMap["EndpointSuffix"]
	if !ok {
		suffix = defaultSuffix
	}

	if fileEndpoint, ok := connStrMap["FileEndpoint"]; ok {
		return ParsedConnectionString{
			ServiceURL:  fileEndpoint,
			AccountName: accountName,
			AccountKey:  accountKey,
		}, nil
	}

	return ParsedConnectionString{
		ServiceURL:  fmt.Sprintf("%v://%v.file.%v", protocol, accountName, suffix),
		AccountName: accountName,
		AccountKey:  accountKey,
	}, nil
}

// IsIPEndpointStyle checks if URL's host is IP, in this case the storage account endpoint will be composed as:
// http(s)://IP(:port)/storageaccount/share(||container||etc)/...
// As url's Host property, host could be both host or host:port
func IsIPEndpointStyle(host string) bool {
	if host == "" {
		return false
	}
	if h, _, err := net.SplitHostPort(host); err == nil {
		host = h
	}
	// For IPv6, there could be case where SplitHostPort fails for cannot finding port.
	// In this case, eliminate the '[' and ']' in the URL.
	// For details about IPv6 URL, please refer to https://tools.ietf.org/html/rfc2732
	if host[0] == '[' && host[len(host)-1] == ']' {
		host = host[1 : len(host)-1]
	}
	return net.ParseIP(host) != nil
}

func GenerateLeaseID(leaseID *string) (*string, error) {
	if leaseID == nil {
		generatedUuid, err := uuid.New()
		if err != nil {
			return nil, err
		}
		leaseID = to.Ptr(generatedUuid.String())
	}
	return leaseID, nil
}

func ValidateSeekableStreamAt0AndGetCount(body io.ReadSeeker) (int64, error) {
	if body == nil { // nil body is "logically" seekable to 0 and are 0 bytes long
		return 0, nil
	}

	err := validateSeekableStreamAt0(body)
	if err != nil {
		return 0, err
	}

	count, err := body.Seek(0, io.SeekEnd)
	if err != nil {
		return 0, errors.New("body stream must be seekable")
	}

	_, err = body.Seek(0, io.SeekStart)
	if err != nil {
		return 0, err
	}
	return count, nil
}

// return an error if body is not a valid seekable stream at 0
func validateSeekableStreamAt0(body io.ReadSeeker) error {
	if body == nil { // nil body is "logically" seekable to 0
		return nil
	}
	if pos, err := body.Seek(0, io.SeekCurrent); pos != 0 || err != nil {
		// Help detect programmer error
		if err != nil {
			return errors.New("body stream must be seekable")
		}
		return errors.New("body stream must be set to position 0")
	}
	return nil
}<|MERGE_RESOLUTION|>--- conflicted
+++ resolved
@@ -62,16 +62,6 @@
 	FileAttributesDirectory = "Directory"
 )
 
-<<<<<<< HEAD
-const (
-	ServiceClient   = "azfile.service"
-	ShareClient     = "azfile.share"
-	DirectoryClient = "azfile.directory"
-	FileClient      = "azfile.file"
-)
-
-=======
->>>>>>> 6cdec79d
 func GetClientOptions[T any](o *T) *T {
 	if o == nil {
 		return new(T)
