--- conflicted
+++ resolved
@@ -42,12 +42,9 @@
 	AccountNameEnvVar           = "AZURE_STORAGE_ACCOUNT_NAME"
 	AccountKeyEnvVar            = "AZURE_STORAGE_ACCOUNT_KEY"
 	DefaultEndpointSuffixEnvVar = "AZURE_STORAGE_ENDPOINT_SUFFIX"
-<<<<<<< HEAD
+	EncryptionScopeEnvVar       = "AZURE_STORAGE_ENCRYPTION_SCOPE"
 	PremiumAccountNameEnvVar    = "FILE_STORAGE_ACCOUNT_NAME"
 	PremiumAccountKeyEnvVar     = "FILE_STORAGE_ACCOUNT_KEY"
-=======
-	EncryptionScopeEnvVar       = "AZURE_STORAGE_ENCRYPTION_SCOPE"
->>>>>>> 942a2341
 )
 
 const (
