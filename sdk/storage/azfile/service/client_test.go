--- conflicted
+++ resolved
@@ -518,7 +518,74 @@
 	_require.NoError(err)
 }
 
-<<<<<<< HEAD
+func (s *ServiceUnrecordedTestsSuite) TestAccountSASEncryptionScope() {
+	_require := require.New(s.T())
+	testName := s.T().Name()
+	cred, err := testcommon.GetGenericSharedKeyCredential(testcommon.TestAccountDefault)
+	_require.NoError(err)
+
+	encryptionScope, err := testcommon.GetRequiredEnv(testcommon.EncryptionScopeEnvVar)
+	_require.NoError(err)
+
+	resources := sas.AccountResourceTypes{
+		Object:    true,
+		Service:   true,
+		Container: true,
+	}
+	permissions := sas.AccountPermissions{
+		Read:   true,
+		Write:  true,
+		Delete: true,
+		List:   true,
+		Create: true,
+	}
+	expiry := time.Now().Add(1 * time.Hour)
+
+	qps, err := sas.AccountSignatureValues{
+		Permissions:     permissions.String(),
+		ResourceTypes:   resources.String(),
+		ExpiryTime:      expiry.UTC(),
+		EncryptionScope: encryptionScope,
+	}.SignWithSharedKey(cred)
+	_require.NoError(err)
+
+	svcSAS := fmt.Sprintf("https://%s.file.core.windows.net/?%s", cred.AccountName(), qps.Encode())
+	svcClient, err := service.NewClientWithNoCredential(svcSAS, nil)
+	_require.NoError(err)
+
+	_, err = svcClient.GetProperties(context.Background(), nil)
+	_require.NoError(err)
+
+	shareName := testcommon.GenerateShareName(testName)
+	_, err = svcClient.CreateShare(context.Background(), shareName, nil)
+	_require.NoError(err)
+	defer func() {
+		_, err = svcClient.DeleteShare(context.Background(), shareName, nil)
+		_require.NoError(err)
+	}()
+
+	pager := svcClient.NewListSharesPager(&service.ListSharesOptions{
+		Prefix: &shareName,
+	})
+
+	for pager.More() {
+		resp, err := pager.NextPage(context.Background())
+		_require.NoError(err)
+		_require.Len(resp.Shares, 1)
+		_require.NotNil(resp.Shares[0].Name)
+		_require.Equal(*resp.Shares[0].Name, shareName)
+	}
+
+	shareClient := svcClient.NewShareClient(shareName)
+	fileClient := shareClient.NewRootDirectoryClient().NewFileClient(testcommon.GenerateFileName(testName))
+
+	_, err = fileClient.Create(context.Background(), 2048, nil)
+	_require.NoError(err)
+
+	_, err = fileClient.GetProperties(context.Background(), nil)
+	_require.NoError(err)
+}
+
 func (s *ServiceRecordedTestsSuite) TestPremiumAccountListShares() {
 	_require := require.New(s.T())
 	testName := s.T().Name()
@@ -536,62 +603,11 @@
 
 	pager := svcClient.NewListSharesPager(&service.ListSharesOptions{
 		Prefix: to.Ptr(mySharePrefix),
-=======
-func (s *ServiceUnrecordedTestsSuite) TestAccountSASEncryptionScope() {
-	_require := require.New(s.T())
-	testName := s.T().Name()
-	cred, err := testcommon.GetGenericSharedKeyCredential(testcommon.TestAccountDefault)
-	_require.NoError(err)
-
-	encryptionScope, err := testcommon.GetRequiredEnv(testcommon.EncryptionScopeEnvVar)
-	_require.NoError(err)
-
-	resources := sas.AccountResourceTypes{
-		Object:    true,
-		Service:   true,
-		Container: true,
-	}
-	permissions := sas.AccountPermissions{
-		Read:   true,
-		Write:  true,
-		Delete: true,
-		List:   true,
-		Create: true,
-	}
-	expiry := time.Now().Add(1 * time.Hour)
-
-	qps, err := sas.AccountSignatureValues{
-		Permissions:     permissions.String(),
-		ResourceTypes:   resources.String(),
-		ExpiryTime:      expiry.UTC(),
-		EncryptionScope: encryptionScope,
-	}.SignWithSharedKey(cred)
-	_require.NoError(err)
-
-	svcSAS := fmt.Sprintf("https://%s.file.core.windows.net/?%s", cred.AccountName(), qps.Encode())
-	svcClient, err := service.NewClientWithNoCredential(svcSAS, nil)
-	_require.NoError(err)
-
-	_, err = svcClient.GetProperties(context.Background(), nil)
-	_require.NoError(err)
-
-	shareName := testcommon.GenerateShareName(testName)
-	_, err = svcClient.CreateShare(context.Background(), shareName, nil)
-	_require.NoError(err)
-	defer func() {
-		_, err = svcClient.DeleteShare(context.Background(), shareName, nil)
-		_require.NoError(err)
-	}()
-
-	pager := svcClient.NewListSharesPager(&service.ListSharesOptions{
-		Prefix: &shareName,
->>>>>>> 942a2341
-	})
-
-	for pager.More() {
-		resp, err := pager.NextPage(context.Background())
-		_require.NoError(err)
-<<<<<<< HEAD
+	})
+
+	for pager.More() {
+		resp, err := pager.NextPage(context.Background())
+		_require.NoError(err)
 		_require.Len(resp.Shares, 4)
 		for _, shareItem := range resp.Shares {
 			_require.NotNil(shareItem.Properties)
@@ -603,19 +619,4 @@
 			_require.Greater(*shareItem.Properties.ProvisionedBandwidthMiBps, (int32)(0))
 		}
 	}
-=======
-		_require.Len(resp.Shares, 1)
-		_require.NotNil(resp.Shares[0].Name)
-		_require.Equal(*resp.Shares[0].Name, shareName)
-	}
-
-	shareClient := svcClient.NewShareClient(shareName)
-	fileClient := shareClient.NewRootDirectoryClient().NewFileClient(testcommon.GenerateFileName(testName))
-
-	_, err = fileClient.Create(context.Background(), 2048, nil)
-	_require.NoError(err)
-
-	_, err = fileClient.GetProperties(context.Background(), nil)
-	_require.NoError(err)
->>>>>>> 942a2341
 }