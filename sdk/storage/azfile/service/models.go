//go:build go1.18
// +build go1.18

// Copyright (c) Microsoft Corporation. All rights reserved.
// Licensed under the MIT License. See License.txt in the project root for license information.

package service

import (
	"github.com/Azure/azure-sdk-for-go/sdk/azcore/to"
	"github.com/Azure/azure-sdk-for-go/sdk/storage/azfile/internal/exported"
	"github.com/Azure/azure-sdk-for-go/sdk/storage/azfile/internal/generated"
	"github.com/Azure/azure-sdk-for-go/sdk/storage/azfile/internal/shared"
	"github.com/Azure/azure-sdk-for-go/sdk/storage/azfile/share"
	"time"
)

// SharedKeyCredential contains an account's name and its primary or secondary key.
type SharedKeyCredential = exported.SharedKeyCredential

// NewSharedKeyCredential creates an immutable SharedKeyCredential containing the
// storage account's name and either its primary or secondary key.
func NewSharedKeyCredential(accountName, accountKey string) (*SharedKeyCredential, error) {
	return exported.NewSharedKeyCredential(accountName, accountKey)
}

// CreateShareOptions contains the optional parameters for the share.Client.Create method.
type CreateShareOptions = share.CreateOptions

// DeleteShareOptions contains the optional parameters for the share.Client.Delete method.
type DeleteShareOptions = share.DeleteOptions

// RestoreShareOptions contains the optional parameters for the share.Client.Restore method.
type RestoreShareOptions = share.RestoreOptions

// ---------------------------------------------------------------------------------------------------------------------

// GetPropertiesOptions provides set of options for Client.GetProperties
type GetPropertiesOptions struct {
	// placeholder for future options
}

func (o *GetPropertiesOptions) format() *generated.ServiceClientGetPropertiesOptions {
	return nil
}

// ---------------------------------------------------------------------------------------------------------------------

// SetPropertiesOptions provides set of options for Client.SetProperties
type SetPropertiesOptions struct {
	// The set of CORS rules.
	CORS []*CORSRule

	// A summary of request statistics grouped by API in hourly aggregates for files.
	HourMetrics *Metrics

	// A summary of request statistics grouped by API in minute aggregates for files.
	MinuteMetrics *Metrics

	// Protocol settings
	Protocol *ProtocolSettings
}

func (o *SetPropertiesOptions) format() (generated.StorageServiceProperties, *generated.ServiceClientSetPropertiesOptions) {
	if o == nil {
		return generated.StorageServiceProperties{}, nil
	}

	formatMetrics(o.HourMetrics)
	formatMetrics(o.MinuteMetrics)

	return generated.StorageServiceProperties{
		CORS:          o.CORS,
		HourMetrics:   o.HourMetrics,
		MinuteMetrics: o.MinuteMetrics,
		Protocol:      o.Protocol,
	}, nil
}

// update version of Storage Analytics to configure. Use 1.0 for this value.
func formatMetrics(m *Metrics) {
	if m == nil {
		return
	}

	m.Version = to.Ptr(shared.StorageAnalyticsVersion)
}

// StorageServiceProperties - Storage service properties.
type StorageServiceProperties = generated.StorageServiceProperties

// CORSRule - CORS is an HTTP feature that enables a web application running under one domain to access resources in
// another domain. Web browsers implement a security restriction known as same-origin policy that
// prevents a web page from calling APIs in a different domain; CORS provides a secure way to allow one domain (the origin
// domain) to call APIs in another domain.
type CORSRule = generated.CORSRule

// Metrics - Storage Analytics metrics for file service.
type Metrics = generated.Metrics

// RetentionPolicy - The retention policy.
type RetentionPolicy = generated.RetentionPolicy

// ProtocolSettings - Protocol settings
type ProtocolSettings = generated.ProtocolSettings

// SMBSettings - Settings for SMB protocol.
type SMBSettings = generated.SMBSettings

// SMBMultichannel - Settings for SMB multichannel
type SMBMultichannel = generated.SMBMultichannel

// ---------------------------------------------------------------------------------------------------------------------

// ListSharesOptions contains the optional parameters for the Client.NewListSharesPager method.
type ListSharesOptions struct {
	// Include this parameter to specify one or more datasets to include in the responseBody.
	Include ListSharesInclude

	// A string value that identifies the portion of the list to be returned with the next list operation. The operation returns
	// a marker value within the responseBody body if the list returned was not complete.
	// The marker value may then be used in a subsequent call to request the next set of list items. The marker value is opaque
	// to the client.
	Marker *string

	// Specifies the maximum number of entries to return. If the request does not specify maxresults, or specifies a value greater
	// than 5,000, the server will return up to 5,000 items.
	MaxResults *int32

	// Filters the results to return only entries whose name begins with the specified prefix.
	Prefix *string
}

<<<<<<< HEAD
=======
// ListSharesInclude indicates what additional information the service should return with each share.
>>>>>>> e73042d3
type ListSharesInclude struct {
	// Tells the service whether to return metadata for each share.
	Metadata bool

	// Tells the service whether to return soft-deleted shares.
	Deleted bool

	// Tells the service whether to return share snapshots.
	Snapshots bool
}

// Share - A listed Azure Storage share item.
type Share = generated.Share

// ShareProperties - Properties of a share.
type ShareProperties = generated.ShareProperties

// ---------------------------------------------------------------------------------------------------------------------

// GetSASURLOptions contains the optional parameters for the Client.GetSASURL method.
type GetSASURLOptions struct {
	StartTime *time.Time
}

func (o *GetSASURLOptions) format() time.Time {
	if o == nil {
		return time.Time{}
	}

	var st time.Time
	if o.StartTime != nil {
		st = o.StartTime.UTC()
	} else {
		st = time.Time{}
	}
	return st
}<|MERGE_RESOLUTION|>--- conflicted
+++ resolved
@@ -131,10 +131,7 @@
 	Prefix *string
 }
 
-<<<<<<< HEAD
-=======
 // ListSharesInclude indicates what additional information the service should return with each share.
->>>>>>> e73042d3
 type ListSharesInclude struct {
 	// Tells the service whether to return metadata for each share.
 	Metadata bool
