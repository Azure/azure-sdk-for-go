## Release History

### 1.0.1 (Unreleased)

#### Features Added

#### Breaking Changes

#### Bugs Fixed
<<<<<<< HEAD
* Fixed issue where some requests fail with mismatch in string to sign.
* 
=======

* Fixed service SAS creation where expiry time or permissions can be omitted when stored access policy is used.

>>>>>>> 53a0a415
#### Other Changes

### 1.0.0 (2023-05-09)

### Features Added

* This is the initial GA release of the `azqueue` library


### 0.1.0 (2023-02-15)

### Features Added

* This is the initial preview release of the `azqueue` library<|MERGE_RESOLUTION|>--- conflicted
+++ resolved
@@ -7,14 +7,9 @@
 #### Breaking Changes
 
 #### Bugs Fixed
-<<<<<<< HEAD
 * Fixed issue where some requests fail with mismatch in string to sign.
-* 
-=======
-
 * Fixed service SAS creation where expiry time or permissions can be omitted when stored access policy is used.
 
->>>>>>> 53a0a415
 #### Other Changes
 
 ### 1.0.0 (2023-05-09)
