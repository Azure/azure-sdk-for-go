--- conflicted
+++ resolved
@@ -35,11 +35,8 @@
 	Timestamp    EDMDateTime
 }
 
-<<<<<<< HEAD
-type EDMEntity struct {
-=======
 // EdmEntity is an entity that embeds the azcore.Entity type and has a Properties map for an unlimited
-// number of custom properties. The EdmEntity will serialize EdmGuid/EdmInt64/EdmDateTime/EdmBinary according to Odata annotations
+// number of custom properties. The EdmEntity will serialize EDMGuid/EdmInt64/EDMDateTime/EdmBinary according to Odata annotations
 // myEntity := EdmEntity{
 // 		Entity: Entity{
 // 			PartitionKey: "pk001",
@@ -48,13 +45,12 @@
 // 		Properties: map[string]interface{}{
 // 			"Value":    10,
 // 			"Binary":   EdmBinary([]byte{"bytevalue"}),
-// 			"DateTime": EdmDateTime(time.Now()),
+// 			"DateTime": EDMDateTime(time.Now()),
 // 			"Int64":    EdmInt64(123456789012345),
 
 // 		}
 // }
-type EdmEntity struct {
->>>>>>> a8c839f9
+type EDMEntity struct {
 	Metadata string `json:"odata.metadata"`
 	Id       string `json:"odata.id"`
 	EditLink string `json:"odata.editLink"`
@@ -162,13 +158,9 @@
 	return
 }
 
-<<<<<<< HEAD
-type EDMBinary []byte
-=======
 // EdmBinary represents an Entity Property that is a byte slice. A byte slice wrapped in
 // EdmBinary will also receive the correct odata annotation for round-trip accuracy.
-type EdmBinary []byte
->>>>>>> a8c839f9
+type EDMBinary []byte
 
 func (e EDMBinary) MarshalText() ([]byte, error) {
 	return ([]byte)(base64.StdEncoding.EncodeToString(([]byte)(e))), nil
@@ -183,13 +175,9 @@
 	return nil
 }
 
-<<<<<<< HEAD
-type EDMInt64 int64
-=======
 // EdmInt64 represents an entity property that is a 64-bit integer. Using EdmInt64 guarantees
 // proper odata type annotations.
-type EdmInt64 int64
->>>>>>> a8c839f9
+type EDMInt64 int64
 
 func (e EDMInt64) MarshalText() ([]byte, error) {
 	return []byte(strconv.FormatInt(int64(e), 10)), nil
@@ -204,13 +192,9 @@
 	return nil
 }
 
-<<<<<<< HEAD
+// EDMGuid represents an entity property that is a GUID wrapped in a string. Using EDMGuid guarantees
+// proper odata type annotations.
 type EDMGuid string
-=======
-// EdmInt64 represents an entity property that is a GUID wrapped in a string. Using EdmGuid guarantees
-// proper odata type annotations.
-type EdmGuid string
->>>>>>> a8c839f9
 
 func (e EDMGuid) MarshalText() ([]byte, error) {
 	return ([]byte)(e), nil
@@ -221,13 +205,9 @@
 	return nil
 }
 
-<<<<<<< HEAD
+// EDMDateTime represents an entity property that is a time.Time object. Using EDMDateTime guarantees
+// proper odata type annotations.
 type EDMDateTime time.Time
-=======
-// EdmDateTime represents an entity property that is a time.Time object. Using EdmDateTime guarantees
-// proper odata type annotations.
-type EdmDateTime time.Time
->>>>>>> a8c839f9
 
 const rfc3339 = "2006-01-02T15:04:05.9999999Z"
 
