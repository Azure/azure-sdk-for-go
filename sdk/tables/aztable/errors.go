// Copyright (c) Microsoft Corporation. All rights reserved.
// Licensed under the MIT License.

package aztable

import "errors"

<<<<<<< HEAD
var errConnectionString = errors.New("connection string is either blank or malformed. The expected connection string should contain key value pairs separated by semicolons. For example 'DefaultEndpointsProtocol=https;AccountName=<accountName>;AccountKey=<accountKey>;EndpointSuffix=core.windows.net'")
=======
var errInvalidUpdateMode = errors.New("invalid EntityUpdateMode")
>>>>>>> a8c839f9

func checkEntityForPkRk(entity *map[string]interface{}, err error) error {
	if _, ok := (*entity)[partitionKey]; !ok {
		return partitionKeyRowKeyError
	}

	if _, ok := (*entity)[rowKey]; !ok {
		return partitionKeyRowKeyError
	}

	return err
}<|MERGE_RESOLUTION|>--- conflicted
+++ resolved
@@ -5,11 +5,9 @@
 
 import "errors"
 
-<<<<<<< HEAD
 var errConnectionString = errors.New("connection string is either blank or malformed. The expected connection string should contain key value pairs separated by semicolons. For example 'DefaultEndpointsProtocol=https;AccountName=<accountName>;AccountKey=<accountKey>;EndpointSuffix=core.windows.net'")
-=======
+
 var errInvalidUpdateMode = errors.New("invalid EntityUpdateMode")
->>>>>>> a8c839f9
 
 func checkEntityForPkRk(entity *map[string]interface{}, err error) error {
 	if _, ok := (*entity)[partitionKey]; !ok {
