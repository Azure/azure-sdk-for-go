---
version: 1
interactions:
- request:
<<<<<<< HEAD
    body: '{"TableName":"gotableol0ptjjfrje76"}'
=======
    body: '{"TableName":"gotable92fb9791byr9z"}'
>>>>>>> e2244444
    form: {}
    headers:
      Accept:
      - application/json;odata=minimalmetadata
      Authorization:
      - sanitized
      Content-Length:
      - "36"
      Content-Type:
      - application/json
      Dataserviceversion:
      - "3.0"
      User-Agent:
      - azsdk-go-aztable/<version> azsdk-go-aztable/<version> azcore/v0.16.2 (go1.16.5;
        Windows_NT)
      X-Ms-Date:
<<<<<<< HEAD
      - Thu, 22 Jul 2021 21:21:59 GMT
=======
      - Thu, 15 Jul 2021 21:46:35 GMT
>>>>>>> e2244444
      X-Ms-Version:
      - "2019-02-02"
    url: https://seankaneprim.table.cosmos.azure.com/Tables
    method: POST
  response:
<<<<<<< HEAD
    body: '{"TableName":"gotableol0ptjjfrje76","odata.metadata":"https://seankaneprim.table.cosmos.azure.com/$metadata#Tables/@Element"}'
=======
    body: '{"TableName":"gotable92fb9791byr9z","odata.metadata":"https://seankaneprim.table.cosmos.azure.com/$metadata#Tables/@Element"}'
>>>>>>> e2244444
    headers:
      Content-Type:
      - application/json;odata=minimalmetadata
      Date:
<<<<<<< HEAD
      - Thu, 22 Jul 2021 21:22:00 GMT
      Etag:
      - W/"datetime'2021-07-22T21%3A22%3A00.4988936Z'"
      Location:
      - https://seankaneprim.table.cosmos.azure.com/Tables('gotableol0ptjjfrje76')
      X-Ms-Request-Id:
      - 95c184ca-15c0-4479-b123-b0c939cf86c3
=======
      - Thu, 15 Jul 2021 21:46:34 GMT
      Etag:
      - W/"datetime'2021-07-15T21%3A46%3A34.5025544Z'"
      Location:
      - https://seankaneprim.table.cosmos.azure.com/Tables('gotable92fb9791byr9z')
      X-Ms-Request-Id:
      - 780b7b43-fabf-41d4-afae-eb61c75544a3
>>>>>>> e2244444
    status: 201 Created
    code: 201
    duration: ""
- request:
    body: '{"Bool":true,"Byte":"c29tZWJ5dGVz","DateTime":"2021-07-13T00:00:00Z","Float":3.14159,"Integer":3,"PartitionKey":"partition","RowKey":"3","String":"someString","Timestamp":"0001-01-01T00:00:00Z"}'
    form: {}
    headers:
      Accept:
      - application/json;odata=minimalmetadata
      Authorization:
      - sanitized
      Content-Length:
      - "194"
      Content-Type:
      - application/json
      Dataserviceversion:
      - "3.0"
      Prefer:
      - return-no-content
      User-Agent:
      - azsdk-go-aztable/<version> azsdk-go-aztable/<version> azcore/v0.16.2 (go1.16.5;
        Windows_NT)
      X-Ms-Date:
<<<<<<< HEAD
      - Thu, 22 Jul 2021 21:22:00 GMT
      X-Ms-Version:
      - "2019-02-02"
    url: https://seankaneprim.table.cosmos.azure.com/gotableol0ptjjfrje76
=======
      - Thu, 15 Jul 2021 21:46:36 GMT
      X-Ms-Version:
      - "2019-02-02"
    url: https://seankaneprim.table.cosmos.azure.com/gotable92fb9791byr9z
>>>>>>> e2244444
    method: POST
  response:
    body: ""
    headers:
      Date:
<<<<<<< HEAD
      - Thu, 22 Jul 2021 21:22:00 GMT
      Etag:
      - W/"datetime'2021-07-22T21%3A22%3A01.1628552Z'"
      Location:
      - https://seankaneprim.table.cosmos.azure.com/gotableol0ptjjfrje76(PartitionKey='partition',RowKey='3')
      Preference-Applied:
      - return-no-content
      X-Ms-Request-Id:
      - 80bd4332-42f7-4239-91c4-3a61f81223b4
=======
      - Thu, 15 Jul 2021 21:46:34 GMT
      Etag:
      - W/"datetime'2021-07-15T21%3A46%3A35.3062920Z'"
      Location:
      - https://seankaneprim.table.cosmos.azure.com/gotable92fb9791byr9z(PartitionKey='partition',RowKey='3')
      Preference-Applied:
      - return-no-content
      X-Ms-Request-Id:
      - aadac6be-e040-446c-a8ac-171cfe8b2524
>>>>>>> e2244444
    status: 204 No Content
    code: 204
    duration: ""
- request:
<<<<<<< HEAD
    body: "--batch_57cdca85-5bdb-4a37-7775-9d7b309c23a5\r\nContent-Type: multipart/mixed;
      boundary=changeset_a1f33b20-b4fe-4788-4130-2bf1f8a826ed\r\n\r\n--changeset_a1f33b20-b4fe-4788-4130-2bf1f8a826ed\r\nContent-Transfer-Encoding:
      binary\r\nContent-Type: application/http\r\n\r\nPOST https://seankaneprim.table.cosmos.azure.com/gotableol0ptjjfrje76?%24format=application%2Fjson%3Bodata%3Dminimalmetadata
      HTTP/1.1\r\nAccept: application/json;odata=minimalmetadata\r\nContent-Length:
      194\r\nContent-Type: application/json\r\nDataserviceversion: 3.0\r\nPrefer:
      return-no-content\r\nX-Ms-Version: 2019-02-02\r\n\r\n{\"Bool\":true,\"Byte\":\"c29tZWJ5dGVz\",\"DateTime\":\"2021-07-13T00:00:00Z\",\"Float\":3.14159,\"Integer\":1,\"PartitionKey\":\"partition\",\"RowKey\":\"1\",\"String\":\"someString\",\"Timestamp\":\"0001-01-01T00:00:00Z\"}\r\n--changeset_a1f33b20-b4fe-4788-4130-2bf1f8a826ed\r\nContent-Transfer-Encoding:
      binary\r\nContent-Type: application/http\r\n\r\nPOST https://seankaneprim.table.cosmos.azure.com/gotableol0ptjjfrje76?%24format=application%2Fjson%3Bodata%3Dminimalmetadata
      HTTP/1.1\r\nAccept: application/json;odata=minimalmetadata\r\nContent-Length:
      194\r\nContent-Type: application/json\r\nDataserviceversion: 3.0\r\nPrefer:
      return-no-content\r\nX-Ms-Version: 2019-02-02\r\n\r\n{\"Bool\":true,\"Byte\":\"c29tZWJ5dGVz\",\"DateTime\":\"2021-07-13T00:00:00Z\",\"Float\":3.14159,\"Integer\":2,\"PartitionKey\":\"partition\",\"RowKey\":\"2\",\"String\":\"someString\",\"Timestamp\":\"0001-01-01T00:00:00Z\"}\r\n--changeset_a1f33b20-b4fe-4788-4130-2bf1f8a826ed\r\nContent-Transfer-Encoding:
      binary\r\nContent-Type: application/http\r\n\r\nPOST https://seankaneprim.table.cosmos.azure.com/gotableol0ptjjfrje76?%24format=application%2Fjson%3Bodata%3Dminimalmetadata
      HTTP/1.1\r\nAccept: application/json;odata=minimalmetadata\r\nContent-Length:
      194\r\nContent-Type: application/json\r\nDataserviceversion: 3.0\r\nPrefer:
      return-no-content\r\nX-Ms-Version: 2019-02-02\r\n\r\n{\"Bool\":true,\"Byte\":\"c29tZWJ5dGVz\",\"DateTime\":\"2021-07-13T00:00:00Z\",\"Float\":3.14159,\"Integer\":3,\"PartitionKey\":\"partition\",\"RowKey\":\"3\",\"String\":\"someString\",\"Timestamp\":\"0001-01-01T00:00:00Z\"}\r\n--changeset_a1f33b20-b4fe-4788-4130-2bf1f8a826ed--\r\n\r\n--batch_57cdca85-5bdb-4a37-7775-9d7b309c23a5--\r\n"
=======
    body: "--batch_0c3821ee-c9f1-4c30-50f3-83663f3867d5\r\nContent-Type: multipart/mixed;
      boundary=changeset_f2399351-bd25-407b-5a4a-b6665e2f87ba\r\n\r\n--changeset_f2399351-bd25-407b-5a4a-b6665e2f87ba\r\nContent-Transfer-Encoding:
      binary\r\nContent-Type: application/http\r\n\r\nPOST https://seankaneprim.table.cosmos.azure.com/gotable92fb9791byr9z?%24format=application%2Fjson%3Bodata%3Dminimalmetadata
      HTTP/1.1\r\nAccept: application/json;odata=minimalmetadata\r\nContent-Length:
      260\r\nContent-Type: application/json\r\nDataserviceversion: 3.0\r\nPrefer:
      return-no-content\r\nX-Ms-Version: 2019-02-02\r\n\r\n{\"Bool\":true,\"Byte\":\"c29tZWJ5dGVz\",\"DateTime\":\"2021-07-13T00:00:00Z\",\"Float\":3.14159,\"Float@odata.type\":\"Edm.Double\",\"Integer\":1,\"Integer@odata.type\":\"Edm.Double\",\"PartitionKey\":\"partition\",\"RowKey\":\"1\",\"String\":\"someString\",\"Timestamp\":\"0001-01-01T00:00:00Z\"}\r\n--changeset_f2399351-bd25-407b-5a4a-b6665e2f87ba\r\nContent-Transfer-Encoding:
      binary\r\nContent-Type: application/http\r\n\r\nPOST https://seankaneprim.table.cosmos.azure.com/gotable92fb9791byr9z?%24format=application%2Fjson%3Bodata%3Dminimalmetadata
      HTTP/1.1\r\nAccept: application/json;odata=minimalmetadata\r\nContent-Length:
      260\r\nContent-Type: application/json\r\nDataserviceversion: 3.0\r\nPrefer:
      return-no-content\r\nX-Ms-Version: 2019-02-02\r\n\r\n{\"Bool\":true,\"Byte\":\"c29tZWJ5dGVz\",\"DateTime\":\"2021-07-13T00:00:00Z\",\"Float\":3.14159,\"Float@odata.type\":\"Edm.Double\",\"Integer\":2,\"Integer@odata.type\":\"Edm.Double\",\"PartitionKey\":\"partition\",\"RowKey\":\"2\",\"String\":\"someString\",\"Timestamp\":\"0001-01-01T00:00:00Z\"}\r\n--changeset_f2399351-bd25-407b-5a4a-b6665e2f87ba\r\nContent-Transfer-Encoding:
      binary\r\nContent-Type: application/http\r\n\r\nPOST https://seankaneprim.table.cosmos.azure.com/gotable92fb9791byr9z?%24format=application%2Fjson%3Bodata%3Dminimalmetadata
      HTTP/1.1\r\nAccept: application/json;odata=minimalmetadata\r\nContent-Length:
      260\r\nContent-Type: application/json\r\nDataserviceversion: 3.0\r\nPrefer:
      return-no-content\r\nX-Ms-Version: 2019-02-02\r\n\r\n{\"Bool\":true,\"Byte\":\"c29tZWJ5dGVz\",\"DateTime\":\"2021-07-13T00:00:00Z\",\"Float\":3.14159,\"Float@odata.type\":\"Edm.Double\",\"Integer\":3,\"Integer@odata.type\":\"Edm.Double\",\"PartitionKey\":\"partition\",\"RowKey\":\"3\",\"String\":\"someString\",\"Timestamp\":\"0001-01-01T00:00:00Z\"}\r\n--changeset_f2399351-bd25-407b-5a4a-b6665e2f87ba--\r\n\r\n--batch_0c3821ee-c9f1-4c30-50f3-83663f3867d5--\r\n"
>>>>>>> e2244444
    form: {}
    headers:
      Accept:
      - application/json;odata=minimalmetadata
      Authorization:
      - sanitized
      Content-Length:
<<<<<<< HEAD
      - "2131"
      Content-Type:
      - multipart/mixed; boundary=batch_57cdca85-5bdb-4a37-7775-9d7b309c23a5
=======
      - "2329"
      Content-Type:
      - multipart/mixed; boundary=batch_0c3821ee-c9f1-4c30-50f3-83663f3867d5
>>>>>>> e2244444
      Dataserviceversion:
      - "3.0"
      User-Agent:
      - azsdk-go-aztable/<version> azcore/v0.16.2 (go1.16.5; Windows_NT)
      X-Ms-Date:
<<<<<<< HEAD
      - Thu, 22 Jul 2021 21:22:00 GMT
=======
      - Thu, 15 Jul 2021 21:46:36 GMT
>>>>>>> e2244444
      X-Ms-Version:
      - "2019-02-02"
    url: https://seankaneprim.table.cosmos.azure.com/$batch
    method: POST
  response:
<<<<<<< HEAD
    body: "--batchresponse_9c54aa06-cc95-4b6d-b207-96c56038e492\r\nContent-Type: multipart/mixed;
      boundary=changesetresponse_dafa0006-dbdc-4fe3-89d5-adda7adef406\r\n\r\n--changesetresponse_dafa0006-dbdc-4fe3-89d5-adda7adef406\nContent-Type:
      application/http\nContent-Transfer-Encoding: binary\n\nHTTP/1.1 409 Conflict\r\nContent-Type:
      application/json;odata=fullmetadata\r\n\r\n{\"odata.error\":{\"code\":\"EntityAlreadyExists\",\"message\":{\"lang\":\"en-us\",\"value\":\"2:The
      specified entity already exists.\\n\\nRequestID:ded04fc7-a712-435f-876c-01740f0661dc\\n\"}}}\r\n--changesetresponse_dafa0006-dbdc-4fe3-89d5-adda7adef406--\n--batchresponse_9c54aa06-cc95-4b6d-b207-96c56038e492--\r\n"
    headers:
      Content-Type:
      - multipart/mixed; boundary=batchresponse_9c54aa06-cc95-4b6d-b207-96c56038e492
      Date:
      - Thu, 22 Jul 2021 21:22:00 GMT
      X-Ms-Request-Id:
      - ded04fc7-a712-435f-876c-01740f0661dc
=======
    body: "--batchresponse_79394d2a-f4f9-485c-b2ee-3bba69b4fc96\r\nContent-Type: multipart/mixed;
      boundary=changesetresponse_ae0312c9-5b67-4c3c-aaa6-0db271ea07b1\r\n\r\n--changesetresponse_ae0312c9-5b67-4c3c-aaa6-0db271ea07b1\nContent-Type:
      application/http\nContent-Transfer-Encoding: binary\n\nHTTP/1.1 409 Conflict\r\nContent-Type:
      application/json;odata=fullmetadata\r\n\r\n{\"odata.error\":{\"code\":\"EntityAlreadyExists\",\"message\":{\"lang\":\"en-us\",\"value\":\"2:The
      specified entity already exists.\\n\\nRequestID:5485e5be-2e9a-413c-aeca-68da50a5d9e8\\n\"}}}\r\n--changesetresponse_ae0312c9-5b67-4c3c-aaa6-0db271ea07b1--\n--batchresponse_79394d2a-f4f9-485c-b2ee-3bba69b4fc96--\r\n"
    headers:
      Content-Type:
      - multipart/mixed; boundary=batchresponse_79394d2a-f4f9-485c-b2ee-3bba69b4fc96
      Date:
      - Thu, 15 Jul 2021 21:46:34 GMT
      X-Ms-Request-Id:
      - 5485e5be-2e9a-413c-aeca-68da50a5d9e8
>>>>>>> e2244444
    status: 202 Accepted
    code: 202
    duration: ""
- request:
    body: ""
    form: {}
    headers:
      Accept:
      - application/json
      Authorization:
      - sanitized
      User-Agent:
      - azsdk-go-aztable/<version> azsdk-go-aztable/<version> azcore/v0.16.2 (go1.16.5;
        Windows_NT)
      X-Ms-Date:
<<<<<<< HEAD
      - Thu, 22 Jul 2021 21:22:00 GMT
      X-Ms-Version:
      - "2019-02-02"
    url: https://seankaneprim.table.cosmos.azure.com/Tables('gotableol0ptjjfrje76')
=======
      - Thu, 15 Jul 2021 21:46:36 GMT
      X-Ms-Version:
      - "2019-02-02"
    url: https://seankaneprim.table.cosmos.azure.com/Tables('gotable92fb9791byr9z')
>>>>>>> e2244444
    method: DELETE
  response:
    body: ""
    headers:
      Date:
<<<<<<< HEAD
      - Thu, 22 Jul 2021 21:22:01 GMT
      X-Ms-Request-Id:
      - aefa65d6-7036-4ef9-a898-c54aea9f7d5a
=======
      - Thu, 15 Jul 2021 21:46:34 GMT
      X-Ms-Request-Id:
      - 0d632f65-2a93-4b75-ae7c-7c53cd79e3c0
>>>>>>> e2244444
    status: 204 No Content
    code: 204
    duration: ""<|MERGE_RESOLUTION|>--- conflicted
+++ resolved
@@ -2,11 +2,7 @@
 version: 1
 interactions:
 - request:
-<<<<<<< HEAD
-    body: '{"TableName":"gotableol0ptjjfrje76"}'
-=======
-    body: '{"TableName":"gotable92fb9791byr9z"}'
->>>>>>> e2244444
+    body: '{"TableName":"gotable0krut8f1be70i"}'
     form: {}
     headers:
       Accept:
@@ -23,42 +19,24 @@
       - azsdk-go-aztable/<version> azsdk-go-aztable/<version> azcore/v0.16.2 (go1.16.5;
         Windows_NT)
       X-Ms-Date:
-<<<<<<< HEAD
-      - Thu, 22 Jul 2021 21:21:59 GMT
-=======
-      - Thu, 15 Jul 2021 21:46:35 GMT
->>>>>>> e2244444
+      - Mon, 26 Jul 2021 20:23:39 GMT
       X-Ms-Version:
       - "2019-02-02"
     url: https://seankaneprim.table.cosmos.azure.com/Tables
     method: POST
   response:
-<<<<<<< HEAD
-    body: '{"TableName":"gotableol0ptjjfrje76","odata.metadata":"https://seankaneprim.table.cosmos.azure.com/$metadata#Tables/@Element"}'
-=======
-    body: '{"TableName":"gotable92fb9791byr9z","odata.metadata":"https://seankaneprim.table.cosmos.azure.com/$metadata#Tables/@Element"}'
->>>>>>> e2244444
+    body: '{"TableName":"gotable0krut8f1be70i","odata.metadata":"https://seankaneprim.table.cosmos.azure.com/$metadata#Tables/@Element"}'
     headers:
       Content-Type:
       - application/json;odata=minimalmetadata
       Date:
-<<<<<<< HEAD
-      - Thu, 22 Jul 2021 21:22:00 GMT
+      - Mon, 26 Jul 2021 20:23:39 GMT
       Etag:
-      - W/"datetime'2021-07-22T21%3A22%3A00.4988936Z'"
+      - W/"datetime'2021-07-26T20%3A23%3A39.5403784Z'"
       Location:
-      - https://seankaneprim.table.cosmos.azure.com/Tables('gotableol0ptjjfrje76')
+      - https://seankaneprim.table.cosmos.azure.com/Tables('gotable0krut8f1be70i')
       X-Ms-Request-Id:
-      - 95c184ca-15c0-4479-b123-b0c939cf86c3
-=======
-      - Thu, 15 Jul 2021 21:46:34 GMT
-      Etag:
-      - W/"datetime'2021-07-15T21%3A46%3A34.5025544Z'"
-      Location:
-      - https://seankaneprim.table.cosmos.azure.com/Tables('gotable92fb9791byr9z')
-      X-Ms-Request-Id:
-      - 780b7b43-fabf-41d4-afae-eb61c75544a3
->>>>>>> e2244444
+      - ecc48517-4c40-4b3c-981c-831df2ff4c2d
     status: 201 Created
     code: 201
     duration: ""
@@ -82,78 +60,42 @@
       - azsdk-go-aztable/<version> azsdk-go-aztable/<version> azcore/v0.16.2 (go1.16.5;
         Windows_NT)
       X-Ms-Date:
-<<<<<<< HEAD
-      - Thu, 22 Jul 2021 21:22:00 GMT
+      - Mon, 26 Jul 2021 20:23:39 GMT
       X-Ms-Version:
       - "2019-02-02"
-    url: https://seankaneprim.table.cosmos.azure.com/gotableol0ptjjfrje76
-=======
-      - Thu, 15 Jul 2021 21:46:36 GMT
-      X-Ms-Version:
-      - "2019-02-02"
-    url: https://seankaneprim.table.cosmos.azure.com/gotable92fb9791byr9z
->>>>>>> e2244444
+    url: https://seankaneprim.table.cosmos.azure.com/gotable0krut8f1be70i
     method: POST
   response:
     body: ""
     headers:
       Date:
-<<<<<<< HEAD
-      - Thu, 22 Jul 2021 21:22:00 GMT
+      - Mon, 26 Jul 2021 20:23:39 GMT
       Etag:
-      - W/"datetime'2021-07-22T21%3A22%3A01.1628552Z'"
+      - W/"datetime'2021-07-26T20%3A23%3A40.1866248Z'"
       Location:
-      - https://seankaneprim.table.cosmos.azure.com/gotableol0ptjjfrje76(PartitionKey='partition',RowKey='3')
+      - https://seankaneprim.table.cosmos.azure.com/gotable0krut8f1be70i(PartitionKey='partition',RowKey='3')
       Preference-Applied:
       - return-no-content
       X-Ms-Request-Id:
-      - 80bd4332-42f7-4239-91c4-3a61f81223b4
-=======
-      - Thu, 15 Jul 2021 21:46:34 GMT
-      Etag:
-      - W/"datetime'2021-07-15T21%3A46%3A35.3062920Z'"
-      Location:
-      - https://seankaneprim.table.cosmos.azure.com/gotable92fb9791byr9z(PartitionKey='partition',RowKey='3')
-      Preference-Applied:
-      - return-no-content
-      X-Ms-Request-Id:
-      - aadac6be-e040-446c-a8ac-171cfe8b2524
->>>>>>> e2244444
+      - 9a07895c-812d-4201-b340-32b74dda759f
     status: 204 No Content
     code: 204
     duration: ""
 - request:
-<<<<<<< HEAD
-    body: "--batch_57cdca85-5bdb-4a37-7775-9d7b309c23a5\r\nContent-Type: multipart/mixed;
-      boundary=changeset_a1f33b20-b4fe-4788-4130-2bf1f8a826ed\r\n\r\n--changeset_a1f33b20-b4fe-4788-4130-2bf1f8a826ed\r\nContent-Transfer-Encoding:
-      binary\r\nContent-Type: application/http\r\n\r\nPOST https://seankaneprim.table.cosmos.azure.com/gotableol0ptjjfrje76?%24format=application%2Fjson%3Bodata%3Dminimalmetadata
+    body: "--batch_7d952e0f-2a74-48f6-4859-e9979e0cf416\r\nContent-Type: multipart/mixed;
+      boundary=changeset_d1a9fc70-73ea-4341-4ebe-2e700e8f68fc\r\n\r\n--changeset_d1a9fc70-73ea-4341-4ebe-2e700e8f68fc\r\nContent-Transfer-Encoding:
+      binary\r\nContent-Type: application/http\r\n\r\nPOST https://seankaneprim.table.cosmos.azure.com/gotable0krut8f1be70i?%24format=application%2Fjson%3Bodata%3Dminimalmetadata
       HTTP/1.1\r\nAccept: application/json;odata=minimalmetadata\r\nContent-Length:
       194\r\nContent-Type: application/json\r\nDataserviceversion: 3.0\r\nPrefer:
-      return-no-content\r\nX-Ms-Version: 2019-02-02\r\n\r\n{\"Bool\":true,\"Byte\":\"c29tZWJ5dGVz\",\"DateTime\":\"2021-07-13T00:00:00Z\",\"Float\":3.14159,\"Integer\":1,\"PartitionKey\":\"partition\",\"RowKey\":\"1\",\"String\":\"someString\",\"Timestamp\":\"0001-01-01T00:00:00Z\"}\r\n--changeset_a1f33b20-b4fe-4788-4130-2bf1f8a826ed\r\nContent-Transfer-Encoding:
-      binary\r\nContent-Type: application/http\r\n\r\nPOST https://seankaneprim.table.cosmos.azure.com/gotableol0ptjjfrje76?%24format=application%2Fjson%3Bodata%3Dminimalmetadata
+      return-no-content\r\nX-Ms-Version: 2019-02-02\r\n\r\n{\"Bool\":true,\"Byte\":\"c29tZWJ5dGVz\",\"DateTime\":\"2021-07-13T00:00:00Z\",\"Float\":3.14159,\"Integer\":1,\"PartitionKey\":\"partition\",\"RowKey\":\"1\",\"String\":\"someString\",\"Timestamp\":\"0001-01-01T00:00:00Z\"}\r\n--changeset_d1a9fc70-73ea-4341-4ebe-2e700e8f68fc\r\nContent-Transfer-Encoding:
+      binary\r\nContent-Type: application/http\r\n\r\nPOST https://seankaneprim.table.cosmos.azure.com/gotable0krut8f1be70i?%24format=application%2Fjson%3Bodata%3Dminimalmetadata
       HTTP/1.1\r\nAccept: application/json;odata=minimalmetadata\r\nContent-Length:
       194\r\nContent-Type: application/json\r\nDataserviceversion: 3.0\r\nPrefer:
-      return-no-content\r\nX-Ms-Version: 2019-02-02\r\n\r\n{\"Bool\":true,\"Byte\":\"c29tZWJ5dGVz\",\"DateTime\":\"2021-07-13T00:00:00Z\",\"Float\":3.14159,\"Integer\":2,\"PartitionKey\":\"partition\",\"RowKey\":\"2\",\"String\":\"someString\",\"Timestamp\":\"0001-01-01T00:00:00Z\"}\r\n--changeset_a1f33b20-b4fe-4788-4130-2bf1f8a826ed\r\nContent-Transfer-Encoding:
-      binary\r\nContent-Type: application/http\r\n\r\nPOST https://seankaneprim.table.cosmos.azure.com/gotableol0ptjjfrje76?%24format=application%2Fjson%3Bodata%3Dminimalmetadata
+      return-no-content\r\nX-Ms-Version: 2019-02-02\r\n\r\n{\"Bool\":true,\"Byte\":\"c29tZWJ5dGVz\",\"DateTime\":\"2021-07-13T00:00:00Z\",\"Float\":3.14159,\"Integer\":2,\"PartitionKey\":\"partition\",\"RowKey\":\"2\",\"String\":\"someString\",\"Timestamp\":\"0001-01-01T00:00:00Z\"}\r\n--changeset_d1a9fc70-73ea-4341-4ebe-2e700e8f68fc\r\nContent-Transfer-Encoding:
+      binary\r\nContent-Type: application/http\r\n\r\nPOST https://seankaneprim.table.cosmos.azure.com/gotable0krut8f1be70i?%24format=application%2Fjson%3Bodata%3Dminimalmetadata
       HTTP/1.1\r\nAccept: application/json;odata=minimalmetadata\r\nContent-Length:
       194\r\nContent-Type: application/json\r\nDataserviceversion: 3.0\r\nPrefer:
-      return-no-content\r\nX-Ms-Version: 2019-02-02\r\n\r\n{\"Bool\":true,\"Byte\":\"c29tZWJ5dGVz\",\"DateTime\":\"2021-07-13T00:00:00Z\",\"Float\":3.14159,\"Integer\":3,\"PartitionKey\":\"partition\",\"RowKey\":\"3\",\"String\":\"someString\",\"Timestamp\":\"0001-01-01T00:00:00Z\"}\r\n--changeset_a1f33b20-b4fe-4788-4130-2bf1f8a826ed--\r\n\r\n--batch_57cdca85-5bdb-4a37-7775-9d7b309c23a5--\r\n"
-=======
-    body: "--batch_0c3821ee-c9f1-4c30-50f3-83663f3867d5\r\nContent-Type: multipart/mixed;
-      boundary=changeset_f2399351-bd25-407b-5a4a-b6665e2f87ba\r\n\r\n--changeset_f2399351-bd25-407b-5a4a-b6665e2f87ba\r\nContent-Transfer-Encoding:
-      binary\r\nContent-Type: application/http\r\n\r\nPOST https://seankaneprim.table.cosmos.azure.com/gotable92fb9791byr9z?%24format=application%2Fjson%3Bodata%3Dminimalmetadata
-      HTTP/1.1\r\nAccept: application/json;odata=minimalmetadata\r\nContent-Length:
-      260\r\nContent-Type: application/json\r\nDataserviceversion: 3.0\r\nPrefer:
-      return-no-content\r\nX-Ms-Version: 2019-02-02\r\n\r\n{\"Bool\":true,\"Byte\":\"c29tZWJ5dGVz\",\"DateTime\":\"2021-07-13T00:00:00Z\",\"Float\":3.14159,\"Float@odata.type\":\"Edm.Double\",\"Integer\":1,\"Integer@odata.type\":\"Edm.Double\",\"PartitionKey\":\"partition\",\"RowKey\":\"1\",\"String\":\"someString\",\"Timestamp\":\"0001-01-01T00:00:00Z\"}\r\n--changeset_f2399351-bd25-407b-5a4a-b6665e2f87ba\r\nContent-Transfer-Encoding:
-      binary\r\nContent-Type: application/http\r\n\r\nPOST https://seankaneprim.table.cosmos.azure.com/gotable92fb9791byr9z?%24format=application%2Fjson%3Bodata%3Dminimalmetadata
-      HTTP/1.1\r\nAccept: application/json;odata=minimalmetadata\r\nContent-Length:
-      260\r\nContent-Type: application/json\r\nDataserviceversion: 3.0\r\nPrefer:
-      return-no-content\r\nX-Ms-Version: 2019-02-02\r\n\r\n{\"Bool\":true,\"Byte\":\"c29tZWJ5dGVz\",\"DateTime\":\"2021-07-13T00:00:00Z\",\"Float\":3.14159,\"Float@odata.type\":\"Edm.Double\",\"Integer\":2,\"Integer@odata.type\":\"Edm.Double\",\"PartitionKey\":\"partition\",\"RowKey\":\"2\",\"String\":\"someString\",\"Timestamp\":\"0001-01-01T00:00:00Z\"}\r\n--changeset_f2399351-bd25-407b-5a4a-b6665e2f87ba\r\nContent-Transfer-Encoding:
-      binary\r\nContent-Type: application/http\r\n\r\nPOST https://seankaneprim.table.cosmos.azure.com/gotable92fb9791byr9z?%24format=application%2Fjson%3Bodata%3Dminimalmetadata
-      HTTP/1.1\r\nAccept: application/json;odata=minimalmetadata\r\nContent-Length:
-      260\r\nContent-Type: application/json\r\nDataserviceversion: 3.0\r\nPrefer:
-      return-no-content\r\nX-Ms-Version: 2019-02-02\r\n\r\n{\"Bool\":true,\"Byte\":\"c29tZWJ5dGVz\",\"DateTime\":\"2021-07-13T00:00:00Z\",\"Float\":3.14159,\"Float@odata.type\":\"Edm.Double\",\"Integer\":3,\"Integer@odata.type\":\"Edm.Double\",\"PartitionKey\":\"partition\",\"RowKey\":\"3\",\"String\":\"someString\",\"Timestamp\":\"0001-01-01T00:00:00Z\"}\r\n--changeset_f2399351-bd25-407b-5a4a-b6665e2f87ba--\r\n\r\n--batch_0c3821ee-c9f1-4c30-50f3-83663f3867d5--\r\n"
->>>>>>> e2244444
+      return-no-content\r\nX-Ms-Version: 2019-02-02\r\n\r\n{\"Bool\":true,\"Byte\":\"c29tZWJ5dGVz\",\"DateTime\":\"2021-07-13T00:00:00Z\",\"Float\":3.14159,\"Integer\":3,\"PartitionKey\":\"partition\",\"RowKey\":\"3\",\"String\":\"someString\",\"Timestamp\":\"0001-01-01T00:00:00Z\"}\r\n--changeset_d1a9fc70-73ea-4341-4ebe-2e700e8f68fc--\r\n\r\n--batch_7d952e0f-2a74-48f6-4859-e9979e0cf416--\r\n"
     form: {}
     headers:
       Accept:
@@ -161,57 +103,32 @@
       Authorization:
       - sanitized
       Content-Length:
-<<<<<<< HEAD
       - "2131"
       Content-Type:
-      - multipart/mixed; boundary=batch_57cdca85-5bdb-4a37-7775-9d7b309c23a5
-=======
-      - "2329"
-      Content-Type:
-      - multipart/mixed; boundary=batch_0c3821ee-c9f1-4c30-50f3-83663f3867d5
->>>>>>> e2244444
+      - multipart/mixed; boundary=batch_7d952e0f-2a74-48f6-4859-e9979e0cf416
       Dataserviceversion:
       - "3.0"
       User-Agent:
       - azsdk-go-aztable/<version> azcore/v0.16.2 (go1.16.5; Windows_NT)
       X-Ms-Date:
-<<<<<<< HEAD
-      - Thu, 22 Jul 2021 21:22:00 GMT
-=======
-      - Thu, 15 Jul 2021 21:46:36 GMT
->>>>>>> e2244444
+      - Mon, 26 Jul 2021 20:23:40 GMT
       X-Ms-Version:
       - "2019-02-02"
     url: https://seankaneprim.table.cosmos.azure.com/$batch
     method: POST
   response:
-<<<<<<< HEAD
-    body: "--batchresponse_9c54aa06-cc95-4b6d-b207-96c56038e492\r\nContent-Type: multipart/mixed;
-      boundary=changesetresponse_dafa0006-dbdc-4fe3-89d5-adda7adef406\r\n\r\n--changesetresponse_dafa0006-dbdc-4fe3-89d5-adda7adef406\nContent-Type:
+    body: "--batchresponse_228ff9b0-bd89-49c8-9419-c3bcba7d0f11\r\nContent-Type: multipart/mixed;
+      boundary=changesetresponse_a7fc3865-40d2-42cd-8b25-844d299025a2\r\n\r\n--changesetresponse_a7fc3865-40d2-42cd-8b25-844d299025a2\nContent-Type:
       application/http\nContent-Transfer-Encoding: binary\n\nHTTP/1.1 409 Conflict\r\nContent-Type:
       application/json;odata=fullmetadata\r\n\r\n{\"odata.error\":{\"code\":\"EntityAlreadyExists\",\"message\":{\"lang\":\"en-us\",\"value\":\"2:The
-      specified entity already exists.\\n\\nRequestID:ded04fc7-a712-435f-876c-01740f0661dc\\n\"}}}\r\n--changesetresponse_dafa0006-dbdc-4fe3-89d5-adda7adef406--\n--batchresponse_9c54aa06-cc95-4b6d-b207-96c56038e492--\r\n"
+      specified entity already exists.\\n\\nRequestID:3ecf9417-7d66-4178-b476-5850607d7b33\\n\"}}}\r\n--changesetresponse_a7fc3865-40d2-42cd-8b25-844d299025a2--\n--batchresponse_228ff9b0-bd89-49c8-9419-c3bcba7d0f11--\r\n"
     headers:
       Content-Type:
-      - multipart/mixed; boundary=batchresponse_9c54aa06-cc95-4b6d-b207-96c56038e492
+      - multipart/mixed; boundary=batchresponse_228ff9b0-bd89-49c8-9419-c3bcba7d0f11
       Date:
-      - Thu, 22 Jul 2021 21:22:00 GMT
+      - Mon, 26 Jul 2021 20:23:39 GMT
       X-Ms-Request-Id:
-      - ded04fc7-a712-435f-876c-01740f0661dc
-=======
-    body: "--batchresponse_79394d2a-f4f9-485c-b2ee-3bba69b4fc96\r\nContent-Type: multipart/mixed;
-      boundary=changesetresponse_ae0312c9-5b67-4c3c-aaa6-0db271ea07b1\r\n\r\n--changesetresponse_ae0312c9-5b67-4c3c-aaa6-0db271ea07b1\nContent-Type:
-      application/http\nContent-Transfer-Encoding: binary\n\nHTTP/1.1 409 Conflict\r\nContent-Type:
-      application/json;odata=fullmetadata\r\n\r\n{\"odata.error\":{\"code\":\"EntityAlreadyExists\",\"message\":{\"lang\":\"en-us\",\"value\":\"2:The
-      specified entity already exists.\\n\\nRequestID:5485e5be-2e9a-413c-aeca-68da50a5d9e8\\n\"}}}\r\n--changesetresponse_ae0312c9-5b67-4c3c-aaa6-0db271ea07b1--\n--batchresponse_79394d2a-f4f9-485c-b2ee-3bba69b4fc96--\r\n"
-    headers:
-      Content-Type:
-      - multipart/mixed; boundary=batchresponse_79394d2a-f4f9-485c-b2ee-3bba69b4fc96
-      Date:
-      - Thu, 15 Jul 2021 21:46:34 GMT
-      X-Ms-Request-Id:
-      - 5485e5be-2e9a-413c-aeca-68da50a5d9e8
->>>>>>> e2244444
+      - 3ecf9417-7d66-4178-b476-5850607d7b33
     status: 202 Accepted
     code: 202
     duration: ""
@@ -227,31 +144,18 @@
       - azsdk-go-aztable/<version> azsdk-go-aztable/<version> azcore/v0.16.2 (go1.16.5;
         Windows_NT)
       X-Ms-Date:
-<<<<<<< HEAD
-      - Thu, 22 Jul 2021 21:22:00 GMT
+      - Mon, 26 Jul 2021 20:23:40 GMT
       X-Ms-Version:
       - "2019-02-02"
-    url: https://seankaneprim.table.cosmos.azure.com/Tables('gotableol0ptjjfrje76')
-=======
-      - Thu, 15 Jul 2021 21:46:36 GMT
-      X-Ms-Version:
-      - "2019-02-02"
-    url: https://seankaneprim.table.cosmos.azure.com/Tables('gotable92fb9791byr9z')
->>>>>>> e2244444
+    url: https://seankaneprim.table.cosmos.azure.com/Tables('gotable0krut8f1be70i')
     method: DELETE
   response:
     body: ""
     headers:
       Date:
-<<<<<<< HEAD
-      - Thu, 22 Jul 2021 21:22:01 GMT
+      - Mon, 26 Jul 2021 20:23:39 GMT
       X-Ms-Request-Id:
-      - aefa65d6-7036-4ef9-a898-c54aea9f7d5a
-=======
-      - Thu, 15 Jul 2021 21:46:34 GMT
-      X-Ms-Request-Id:
-      - 0d632f65-2a93-4b75-ae7c-7c53cd79e3c0
->>>>>>> e2244444
+      - 18420fcb-ef04-40ba-87f2-91319e8e9c76
     status: 204 No Content
     code: 204
     duration: ""