// Copyright (c) Microsoft Corporation. All rights reserved.
// Licensed under the MIT License.

package aztable

import (
	"encoding/json"
	"fmt"
	"net/http"
	"testing"

	"github.com/Azure/azure-sdk-for-go/sdk/internal/recording"
	"github.com/Azure/azure-sdk-for-go/sdk/internal/uuid"
	"github.com/stretchr/testify/require"
)

func TestBatchAdd(t *testing.T) {
	recording.LiveOnly(t)
	for _, service := range services {
		t.Run(fmt.Sprintf("%v_%v", t.Name(), service), func(t *testing.T) {
			client, delete := initClientTest(t, service, true)
			defer delete()

			entitiesToCreate := createComplexEntities(10, "partition")
			batch := make([]TableTransactionAction, 10)

			for i, e := range *entitiesToCreate {
				marshalled, err := json.Marshal(e)
				require.NoError(t, err)
				batch[i] = TableTransactionAction{ActionType: Add, Entity: marshalled}
			}

			resp, err := client.submitTransactionInternal(ctx, &batch, uuid.New(), uuid.New(), nil)
			require.NoError(t, err)
			for i := 0; i < len(*resp.TransactionResponses); i++ {
				r := (*resp.TransactionResponses)[i]
				require.Equal(t, r.StatusCode, http.StatusNoContent)
			}

			pager := client.List(nil)
			count := 0
			for pager.NextPage(ctx) {
				response := pager.PageResponse()
				count += len(response.TableEntityQueryResponse.Value)
			}

			require.Equal(t, count, 10)

		})
	}
}

func TestBatchMixed(t *testing.T) {
	recording.LiveOnly(t)
	for _, service := range services {
		t.Run(fmt.Sprintf("%v_%v", t.Name(), service), func(t *testing.T) {
			client, delete := initClientTest(t, service, true)
			defer delete()

			entitiesToCreate := createComplexEntities(5, "partition")
			batch := make([]TableTransactionAction, 3)

			for i := range batch {
				marshalled, err := json.Marshal((*entitiesToCreate)[i])
				require.NoError(t, err)
				batch[i] = TableTransactionAction{
					ActionType: Add,
					Entity:     marshalled,
				}
			}

			resp, err := client.submitTransactionInternal(ctx, &batch, uuid.New(), uuid.New(), nil)
			require.NoError(t, err)
			for i := 0; i < len(*resp.TransactionResponses); i++ {
				r := (*resp.TransactionResponses)[i]
				require.Equal(t, http.StatusNoContent, r.StatusCode)
			}

<<<<<<< HEAD
			var qResp ListEntitiesByteResponse
=======
			var qResp TableEntityListByteResponseResponse
>>>>>>> a8c839f9
			filter := "RowKey eq '1'"
			list := &ListEntitiesOptions{Filter: &filter}
			pager := client.List(list)
			for pager.NextPage(ctx) {
				qResp = pager.PageResponse()
			}
			preMerge := qResp.TableEntityQueryResponse.Value[0]
			var unMarshalledPreMerge map[string]interface{}
			err = json.Unmarshal(preMerge, &unMarshalledPreMerge)
			require.NoError(t, err)

			// create a new batch slice.
			batch = make([]TableTransactionAction, 5)

			// create a merge action for the first added entity
			mergeProp := "MergeProperty"
			val := "foo"
			var mergeEntity = map[string]interface{}{
				partitionKey: (*entitiesToCreate)[0].PartitionKey,
				rowKey:       (*entitiesToCreate)[0].RowKey,
				mergeProp:    val,
			}
			marshalledMergeEntity, err := json.Marshal(mergeEntity)
			require.NoError(t, err)
			batch[0] = TableTransactionAction{ActionType: UpdateMerge, Entity: marshalledMergeEntity, ETag: (*resp.TransactionResponses)[0].Header.Get(etag)}

			// create a delete action for the second added entity
			marshalledSecondEntity, err := json.Marshal((*entitiesToCreate)[1])
			require.NoError(t, err)
			batch[1] = TableTransactionAction{ActionType: Delete, Entity: marshalledSecondEntity}

			// create an insert action to replace the third added entity with a new value
			replaceProp := "ReplaceProperty"
			var replaceProperties = map[string]interface{}{
				partitionKey: (*entitiesToCreate)[2].PartitionKey,
				rowKey:       (*entitiesToCreate)[2].RowKey,
				replaceProp:  val,
			}
			marshalledThirdEntity, err := json.Marshal(replaceProperties)
			require.NoError(t, err)
			batch[2] = TableTransactionAction{ActionType: InsertReplace, Entity: marshalledThirdEntity}

			// Add the remaining 2 entities.
			marshalled4thEntity, err := json.Marshal((*entitiesToCreate)[3])
			require.NoError(t, err)
			marshalled5thEntity, err := json.Marshal((*entitiesToCreate)[4])
			require.NoError(t, err)
			batch[3] = TableTransactionAction{ActionType: Add, Entity: marshalled4thEntity}
			batch[4] = TableTransactionAction{ActionType: Add, Entity: marshalled5thEntity}

			resp, err = client.submitTransactionInternal(ctx, &batch, uuid.New(), uuid.New(), nil)
			require.NoError(t, err)

			for i := 0; i < len(*resp.TransactionResponses); i++ {
				r := (*resp.TransactionResponses)[i]
				require.Equal(t, http.StatusNoContent, r.StatusCode)

			}

			pager = client.List(list)
			for pager.NextPage(ctx) {
				qResp = pager.PageResponse()
			}
			postMerge := qResp.TableEntityQueryResponse.Value[0]
			var unMarshaledPostMerge map[string]interface{}
			err = json.Unmarshal(postMerge, &unMarshaledPostMerge)
			require.NoError(t, err)

			// The merged entity has all its properties + the merged property
			require.Equalf(t, len(unMarshalledPreMerge)+1, len(unMarshaledPostMerge), "postMerge should have one more property than preMerge")
			require.Equalf(t, unMarshaledPostMerge[mergeProp], val, "%s property should equal %s", mergeProp, val)
		})
	}
}

func TestBatchError(t *testing.T) {
	recording.LiveOnly(t)
	for _, service := range services {
		t.Run(fmt.Sprintf("%v_%v", t.Name(), service), func(t *testing.T) {
			client, delete := initClientTest(t, service, true)
			defer delete()

			entitiesToCreate := createComplexEntities(3, "partition")

			// Create the batch.
			batch := make([]TableTransactionAction, 0, 3)

			// Sending an empty batch throws.
			_, err := client.submitTransactionInternal(ctx, &batch, uuid.New(), uuid.New(), nil)
			require.NotNil(t, err)
			require.Equal(t, error_empty_transaction, err.Error())

			// Add the last entity to the table prior to adding it as part of the batch to cause a batch failure.
			marshalledFinalEntity, err := json.Marshal((*entitiesToCreate)[2])
			require.NoError(t, err)
			client.AddEntity(ctx, marshalledFinalEntity, nil)

			// Add the entities to the batch
			for i := 0; i < cap(batch); i++ {
				marshalledEntity, err := json.Marshal((*entitiesToCreate)[i])
				require.NoError(t, err)
				batch = append(batch, TableTransactionAction{ActionType: Add, Entity: marshalledEntity})
			}

			resp, err := client.submitTransactionInternal(ctx, &batch, uuid.New(), uuid.New(), nil)
			require.NotNil(t, err)
			transactionError, ok := err.(*TableTransactionError)
			require.Truef(t, ok, "err should be of type TableTransactionError")
			require.Equal(t, "EntityAlreadyExists", transactionError.ODataError.Code)
			require.Equal(t, 2, transactionError.FailedEntityIndex)
			require.Equal(t, http.StatusConflict, (*resp.TransactionResponses)[0].StatusCode)
		})
	}
}

func TestBatchComplex(t *testing.T) {
	recording.LiveOnly(t)
	for _, service := range services {
		t.Run(fmt.Sprintf("%v_%v", t.Name(), service), func(t *testing.T) {
			client, delete := initClientTest(t, service, true)
			defer delete()

			edmEntity := createEdmEntity(1, "pk001")
			edmEntity2 := createEdmEntity(2, "pk001")
			edmEntity3 := createEdmEntity(3, "pk001")
			edmEntity4 := createEdmEntity(4, "pk001")
			edmEntity5 := createEdmEntity(5, "pk001")
			batch := make([]TableTransactionAction, 5)

			marshalled1, err := json.Marshal(edmEntity)
			require.NoError(t, err)
			batch[0] = TableTransactionAction{
				ActionType: Add,
				Entity:     marshalled1,
			}

			marshalled2, err := json.Marshal(edmEntity2)
			require.NoError(t, err)
			batch[1] = TableTransactionAction{
				ActionType: Add,
				Entity:     marshalled2,
			}

			marshalled3, err := json.Marshal(edmEntity3)
			require.NoError(t, err)
			batch[2] = TableTransactionAction{
				ActionType: Add,
				Entity:     marshalled3,
			}

			marshalled4, err := json.Marshal(edmEntity4)
			require.NoError(t, err)
			batch[3] = TableTransactionAction{
				ActionType: Add,
				Entity:     marshalled4,
			}

			marshalled5, err := json.Marshal(edmEntity5)
			require.NoError(t, err)
			batch[4] = TableTransactionAction{
				ActionType: Add,
				Entity:     marshalled5,
			}

			resp, err := client.submitTransactionInternal(ctx, &batch, uuid.New(), uuid.New(), nil)
			require.NoError(t, err)
			for i := 0; i < len(*resp.TransactionResponses); i++ {
				r := (*resp.TransactionResponses)[i]
				require.Equal(t, http.StatusNoContent, r.StatusCode)
			}

			batch2 := make([]TableTransactionAction, 3)
			edmEntity.Properties["Bool"] = false
			edmEntity2.Properties["Int32"] = int32(10)

			marshalled1, err = json.Marshal(edmEntity)
			require.NoError(t, err)
			batch2[0] = TableTransactionAction{
				ActionType: InsertMerge,
				Entity:     marshalled1,
			}

			marshalled2, err = json.Marshal(edmEntity2)
			require.NoError(t, err)
			batch2[1] = TableTransactionAction{
				ActionType: InsertReplace,
				Entity:     marshalled2,
			}

			marshalled3, err = json.Marshal(edmEntity3)
			require.NoError(t, err)
			batch2[2] = TableTransactionAction{
				ActionType: Delete,
				Entity:     marshalled3,
			}

			resp, err = client.submitTransactionInternal(ctx, &batch2, uuid.New(), uuid.New(), nil)
			require.NoError(t, err)
			for i := 0; i < len(*resp.TransactionResponses); i++ {
				r := (*resp.TransactionResponses)[i]
				require.Equal(t, http.StatusNoContent, r.StatusCode)
			}

			received, err := client.GetEntity(ctx, edmEntity.PartitionKey, edmEntity.RowKey, nil)
			require.NoError(t, err)

			var receivedEdm EDMEntity
			err = json.Unmarshal(received.Value, &receivedEdm)
			require.NoError(t, err)
			require.Equal(t, edmEntity.Properties["Bool"], receivedEdm.Properties["Bool"])

			received2, err := client.GetEntity(ctx, edmEntity2.PartitionKey, edmEntity2.RowKey, nil)
			require.NoError(t, err)

			var receivedEdm2 EDMEntity
			err = json.Unmarshal(received2.Value, &receivedEdm2)
			require.NoError(t, err)
			require.Equal(t, edmEntity2.Properties["Int32"], receivedEdm2.Properties["Int32"])

			_, err = client.GetEntity(ctx, edmEntity3.PartitionKey, edmEntity3.RowKey, nil)
			require.Error(t, err)
		})
	}
}<|MERGE_RESOLUTION|>--- conflicted
+++ resolved
@@ -76,11 +76,7 @@
 				require.Equal(t, http.StatusNoContent, r.StatusCode)
 			}
 
-<<<<<<< HEAD
 			var qResp ListEntitiesByteResponse
-=======
-			var qResp TableEntityListByteResponseResponse
->>>>>>> a8c839f9
 			filter := "RowKey eq '1'"
 			list := &ListEntitiesOptions{Filter: &filter}
 			pager := client.List(list)
