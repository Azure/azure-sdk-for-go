--- conflicted
+++ resolved
@@ -135,17 +135,10 @@
 		return nil, err
 	}
 
-<<<<<<< HEAD
-	pk, okPk := mapEntity[partitionKey]
-	partKey := pk.(string)
-
-	rk, okRk := mapEntity[rowKey]
-=======
 	pk := mapEntity[partitionKey]
 	partKey := pk.(string)
 
 	rk := mapEntity[rowKey]
->>>>>>> 088d5b01
 	rowkey := rk.(string)
 
 	switch updateMode {
@@ -156,7 +149,7 @@
 		resp, err := t.client.UpdateEntity(ctx, t.name, partKey, rowkey, options.toGeneratedUpdateEntity(mapEntity), &generated.QueryOptions{})
 		return updateEntityResponseFromUpdateGenerated(&resp), err
 	}
-	if !okPk || !okRk {
+	if pk == "" || rk == "" {
 		return nil, errPartitionKeyRowKeyError
 	}
 	return nil, errInvalidUpdateMode
@@ -173,17 +166,10 @@
 		return nil, err
 	}
 
-<<<<<<< HEAD
-	pk, okPk := mapEntity[partitionKey]
-	partKey := pk.(string)
-
-	rk, okRk := mapEntity[rowKey]
-=======
 	pk := mapEntity[partitionKey]
 	partKey := pk.(string)
 
 	rk := mapEntity[rowKey]
->>>>>>> 088d5b01
 	rowkey := rk.(string)
 
 	// TODO: Fix the options on merge/update
@@ -195,7 +181,7 @@
 		resp, err := t.client.UpdateEntity(ctx, t.name, partKey, rowkey, &generated.TableUpdateEntityOptions{TableEntityProperties: mapEntity}, &generated.QueryOptions{})
 		return insertEntityFromGeneratedUpdate(&resp), err
 	}
-	if !okPk || !okRk {
+	if pk == "" || rk == "" {
 		return nil, errPartitionKeyRowKeyError
 	}
 	return nil, errInvalidUpdateMode
