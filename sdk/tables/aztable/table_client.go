--- conflicted
+++ resolved
@@ -60,7 +60,6 @@
 //
 // List returns a Pager, which allows iteration through each page of results. Example:
 //
-<<<<<<< HEAD
 // options := &ListEntitiesOptions{Filter: to.StringPtr("PartitionKey eq 'pk001'"), Top: to.Int32Ptr(25), Select: to.StringPtr("PartitionKey,RowKey,Value,Price")}
 // pager := client.List(options) // Pass in 'nil' if you want to return all Entities for an account.
 // for pager.NextPage(ctx) {
@@ -68,28 +67,12 @@
 //     fmt.Printf("The page contains %i results.\n", len(resp.TableEntityQueryResponse.Value))
 // }
 // err := pager.Err()
-func (t *TableClient) List(listOptions *ListEntitiesOptions) TableEntityQueryResponsePager {
+func (t *TableClient) List(listOptions *ListEntitiesOptions) TableEntityListResponsePager {
 	return &tableEntityQueryResponsePager{
 		tableClient:       t,
 		listOptions:       listOptions,
 		tableQueryOptions: &generated.TableQueryEntitiesOptions{},
 	}
-=======
-//
-// 		options := &ListOptions{Filter: to.StringPtr("PartitionKey eq 'pk001'"), Top: to.Int32Ptr(25), Select: to.StringPtr("PartitionKey,RowKey,Value,Price")}
-// 		pager := client.List(options) // Pass in 'nil' if you want to return all Entities for an account.
-// 		for pager.NextPage(ctx) {
-//     			resp = pager.PageResponse()
-//     			fmt.Printf("The page contains %i results.\n", len(resp.TableEntityQueryResponse.Value))
-// 		}
-// 		err := pager.Err()
-// 		handle(err)
-func (t *TableClient) List(listOptions *ListOptions) TableEntityListResponsePager {
-	return &tableEntityQueryResponsePager{
-		tableClient:       t,
-		queryOptions:      listOptions,
-		tableQueryOptions: &TableQueryEntitiesOptions{}}
->>>>>>> a8c839f9
 }
 
 // GetEntity retrieves a specific entity from the service using the specified partitionKey and rowKey values.
@@ -212,17 +195,10 @@
 }
 
 // SetAccessPolicy sets stored access policies for the table that may be used with SharedAccessSignature
-<<<<<<< HEAD
 func (t *TableClient) SetAccessPolicy(ctx context.Context, options *SetAccessPolicyOptions) (*SetAccessPolicyResponse, error) {
 	response, err := t.client.SetAccessPolicy(ctx, t.name, options.toGenerated())
 	if len(options.TableACL) > 5 {
 		err = errTooManyAccessPoliciesError
-=======
-func (t *TableClient) SetAccessPolicy(ctx context.Context, options *TableSetAccessPolicyOptions) (TableSetAccessPolicyResponse, error) {
-	response, err := t.client.SetAccessPolicy(ctx, t.Name, options)
-	if len(options.TableACL) > 5 {
-		err = tooManyAccessPoliciesError
->>>>>>> a8c839f9
 	}
 	return setAccessPolicyResponseFromGenerated(&response), err
 }