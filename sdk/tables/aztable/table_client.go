--- conflicted
+++ resolved
@@ -7,7 +7,6 @@
 	"context"
 	"encoding/json"
 	"errors"
-	"time"
 
 	"github.com/Azure/azure-sdk-for-go/sdk/azcore"
 )
@@ -64,35 +63,22 @@
 // }
 // err := pager.Err()
 func (t *TableClient) Query(queryOptions *QueryOptions) TableEntityQueryResponsePager {
-<<<<<<< HEAD
-=======
 	if queryOptions == nil {
 		queryOptions = &QueryOptions{}
 	}
->>>>>>> 88aa7f21
 	return &tableEntityQueryResponsePager{tableClient: t, queryOptions: queryOptions, tableQueryOptions: &TableQueryEntitiesOptions{}}
 }
 
 // GetEntity retrieves a specific entity from the service using the specified partitionKey and rowKey values.
-<<<<<<< HEAD
 func (t *TableClient) GetEntity(ctx context.Context, partitionKey string, rowKey string, queryOptions *QueryOptions) (ByteArrayResponse, error) {
 	if queryOptions == nil {
 		queryOptions = &QueryOptions{}
 	}
 	resp, err := t.client.QueryEntityWithPartitionAndRowKey(ctx, t.Name, partitionKey, rowKey, &TableQueryEntityWithPartitionAndRowKeyOptions{}, queryOptions)
-=======
-func (t *TableClient) GetEntity(ctx context.Context, partitionKey string, rowKey string) (MapOfInterfaceResponse, error) {
-	resp, err := t.client.QueryEntityWithPartitionAndRowKey(ctx, t.Name, partitionKey, rowKey, &TableQueryEntityWithPartitionAndRowKeyOptions{}, nil)
->>>>>>> 88aa7f21
 	if err != nil {
 		return ByteArrayResponse{}, err
 	}
-<<<<<<< HEAD
 	return newByteArrayResponse(resp)
-=======
-	err = castAndRemoveAnnotations(&resp.Value)
-	return resp, err
->>>>>>> 88aa7f21
 }
 
 // AddEntity adds an entity from an arbitrary interface value to the table.
@@ -103,12 +89,7 @@
 	if err != nil {
 		return entity, err
 	}
-<<<<<<< HEAD
-	// addOdataAnnotations(&mapEntity)
-	resp, err := t.client.InsertEntity(ctx, t.Name, &TableInsertEntityOptions{TableEntityProperties: mapEntity, ResponsePreference: ResponseFormatReturnNoContent.ToPtr()}, &QueryOptions{})
-=======
-	resp, err := t.client.InsertEntity(ctx, t.Name, &TableInsertEntityOptions{TableEntityProperties: *entmap, ResponsePreference: ResponseFormatReturnNoContent.ToPtr()}, nil)
->>>>>>> 88aa7f21
+	resp, err := t.client.InsertEntity(ctx, t.Name, &TableInsertEntityOptions{TableEntityProperties: mapEntity, ResponsePreference: ResponseFormatReturnNoContent.ToPtr()}, nil)
 	if err == nil {
 		insertResp := resp.(TableInsertEntityResponse)
 		return insertResp, nil
@@ -119,17 +100,12 @@
 }
 
 // DeleteEntity deletes the entity with the specified partitionKey and rowKey from the table.
-<<<<<<< HEAD
 func (t *TableClient) DeleteEntity(ctx context.Context, partitionKey string, rowKey string, etag *string) (TableDeleteEntityResponse, error) {
 	if etag == nil {
 		nilEtag := "*"
 		etag = &nilEtag
 	}
 	return t.client.DeleteEntity(ctx, t.Name, partitionKey, rowKey, *etag, nil, &QueryOptions{})
-=======
-func (t *TableClient) DeleteEntity(ctx context.Context, partitionKey string, rowKey string, etag string) (TableDeleteEntityResponse, error) {
-	return t.client.DeleteEntity(ctx, t.Name, partitionKey, rowKey, etag, nil, nil)
->>>>>>> 88aa7f21
 }
 
 // UpdateEntity updates the specified table entity if it exists.
@@ -157,15 +133,9 @@
 
 	switch updateMode {
 	case Merge:
-<<<<<<< HEAD
 		return t.client.MergeEntity(ctx, t.Name, partKey, rowkey, &TableMergeEntityOptions{IfMatch: &ifMatch, TableEntityProperties: mapEntity}, &QueryOptions{})
 	case Replace:
 		return t.client.UpdateEntity(ctx, t.Name, partKey, rowkey, &TableUpdateEntityOptions{IfMatch: &ifMatch, TableEntityProperties: mapEntity}, &QueryOptions{})
-=======
-		return t.client.MergeEntity(ctx, t.Name, pk, rk, &TableMergeEntityOptions{IfMatch: &ifMatch, TableEntityProperties: entity}, nil)
-	case Replace:
-		return t.client.UpdateEntity(ctx, t.Name, pk, rk, &TableUpdateEntityOptions{IfMatch: &ifMatch, TableEntityProperties: entity}, nil)
->>>>>>> 88aa7f21
 	}
 	return nil, errors.New("Invalid TableUpdateMode")
 }
@@ -188,31 +158,13 @@
 
 	switch updateMode {
 	case Merge:
-<<<<<<< HEAD
 		return t.client.MergeEntity(ctx, t.Name, partKey, rowkey, &TableMergeEntityOptions{TableEntityProperties: mapEntity}, &QueryOptions{})
 	case Replace:
 		return t.client.UpdateEntity(ctx, t.Name, partKey, rowkey, &TableUpdateEntityOptions{TableEntityProperties: mapEntity}, &QueryOptions{})
-=======
-		return t.client.MergeEntity(ctx, t.Name, pk, rk, &TableMergeEntityOptions{TableEntityProperties: entity}, nil)
-	case Replace:
-		return t.client.UpdateEntity(ctx, t.Name, pk, rk, &TableUpdateEntityOptions{TableEntityProperties: entity}, nil)
->>>>>>> 88aa7f21
 	}
 	return nil, errors.New("Invalid TableUpdateMode")
 }
 
-<<<<<<< HEAD
-type TableAccessPolicy struct {
-	Start      time.Time
-	Expiry     time.Time
-	Permission string
-}
-
-// GetTableAccessPolicy retrieves details about any stored access policies specified on the table that may be used with Shared Access Signatures
-func (t *TableClient) GetTableAccessPolicy(ctx context.Context) (SignedIdentifierArrayResponse, error) {
-	accessPolicies, err := t.client.GetAccessPolicy(ctx, t.Name, nil)
-	return accessPolicies, err
-=======
 // GetAccessPolicy retrieves details about any stored access policies specified on the table that may be used with the Shared Access Signature
 func (t *TableClient) GetAccessPolicy(ctx context.Context) (SignedIdentifierArrayResponse, error) {
 	return t.client.GetAccessPolicy(ctx, t.Name, nil)
@@ -225,5 +177,4 @@
 		err = tooManyAccessPoliciesError
 	}
 	return response, err
->>>>>>> 88aa7f21
 }