--- conflicted
+++ resolved
@@ -69,31 +69,23 @@
 }
 
 // GetEntity retrieves a specific entity from the service using the specified partitionKey and rowKey values.
-func (t *TableClient) GetEntity(ctx context.Context, partitionKey string, rowKey string) ([]byte, error) {
+func (t *TableClient) GetEntity(ctx context.Context, partitionKey string, rowKey string) (MapOfInterfaceResponse, error) {
 	resp, err := t.client.QueryEntityWithPartitionAndRowKey(ctx, t.Name, partitionKey, rowKey, &TableQueryEntityWithPartitionAndRowKeyOptions{}, nil)
-<<<<<<< HEAD
-	// if err != nil {
-	// 	return resp.Value, err
-	// }
-	// castAndRemoveAnnotations(&resp.Value)
-	return resp.Value, err
-=======
 	if err != nil {
 		return resp, err
 	}
 	err = castAndRemoveAnnotations(&resp.Value)
 	return resp, err
->>>>>>> 3d6b5ce0
 }
 
 // AddEntity adds an entity from an arbitrary interface value to the table.
 // An entity must have at least a PartitionKey and RowKey property.
-func (t *TableClient) AddEntity(ctx context.Context, entity []byte) (TableInsertEntityResponse, error) {
+func (t *TableClient) AddEntity(ctx context.Context, entity interface{}) (TableInsertEntityResponse, error) {
 	entmap, err := toMap(entity)
 	if err != nil {
 		return TableInsertEntityResponse{}, azcore.NewResponseError(err, nil)
 	}
-	resp, err := t.client.InsertEntity(ctx, t.Name, &TableInsertEntityOptions{TableEntityProperties: entity, ResponsePreference: ResponseFormatReturnNoContent.ToPtr()}, nil)
+	resp, err := t.client.InsertEntity(ctx, t.Name, &TableInsertEntityOptions{TableEntityProperties: *entmap, ResponsePreference: ResponseFormatReturnNoContent.ToPtr()}, nil)
 	if err == nil {
 		insertResp := resp.(TableInsertEntityResponse)
 		return insertResp, nil
@@ -113,11 +105,9 @@
 // If updateMode is Merge, the property values present in the specified entity will be merged with the existing entity. Properties not specified in the merge will be unaffected.
 // The specified etag value will be used for optimistic concurrency. If the etag does not match the value of the entity in the table, the operation will fail.
 // The response type will be TableEntityMergeResponse if updateMode is Merge and TableEntityUpdateResponse if updateMode is Replace.
-func (t *TableClient) UpdateEntity(ctx context.Context, entity []byte, etag *string, updateMode TableUpdateMode) (interface{}, error) {
-	// pk := entity[partitionKey].(string)
-	// rk := entity[rowKey].(string)
-	pk := "FixLater"
-	rk := "FixLater"
+func (t *TableClient) UpdateEntity(ctx context.Context, entity map[string]interface{}, etag *string, updateMode TableUpdateMode) (interface{}, error) {
+	pk := entity[partitionKey].(string)
+	rk := entity[rowKey].(string)
 	var ifMatch string = "*"
 	if etag != nil {
 		ifMatch = *etag
@@ -134,11 +124,9 @@
 // UpsertEntity replaces the specified table entity if it exists or creates the entity if it does not exist.
 // If the entity exists and updateMode is Merge, the property values present in the specified entity will be merged with the existing entity rather than replaced.
 // The response type will be TableEntityMergeResponse if updateMode is Merge and TableEntityUpdateResponse if updateMode is Replace.
-func (t *TableClient) UpsertEntity(ctx context.Context, entity []byte, updateMode TableUpdateMode) (interface{}, error) {
-	// pk := entity[partitionKey].(string)
-	// rk := entity[rowKey].(string)
-	pk := "FixLater"
-	rk := "FixLater"
+func (t *TableClient) UpsertEntity(ctx context.Context, entity map[string]interface{}, updateMode TableUpdateMode) (interface{}, error) {
+	pk := entity[partitionKey].(string)
+	rk := entity[rowKey].(string)
 
 	switch updateMode {
 	case Merge:
