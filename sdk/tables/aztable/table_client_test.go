// Copyright (c) Microsoft Corporation. All rights reserved.
// Licensed under the MIT License.

package aztable

import (
	"bytes"
	"encoding/json"
	"errors"
	"fmt"
	"io/ioutil"
	"net/http"
	"testing"

	"github.com/Azure/azure-sdk-for-go/sdk/internal/recording"
	"github.com/Azure/azure-sdk-for-go/sdk/internal/runtime"
	"github.com/stretchr/testify/assert"
	"github.com/stretchr/testify/require"
	"github.com/stretchr/testify/suite"
)

type tableClientLiveTests struct {
	suite.Suite
	endpointType EndpointType
	mode         recording.RecordMode
}

// Hookup to the testing framework
func TestTableClient_Storage(t *testing.T) {
	storage := tableClientLiveTests{endpointType: StorageEndpoint, mode: recording.Playback /* change to Record to re-record tests */}
	suite.Run(t, &storage)
}

// Hookup to the testing framework
func TestTableClient_Cosmos(t *testing.T) {
	cosmos := tableClientLiveTests{endpointType: CosmosEndpoint, mode: recording.Playback /* change to Record to re-record tests */}
	suite.Run(t, &cosmos)
}

func (s *tableClientLiveTests) TestServiceErrors() {
	client, delete := s.init(true)
	defer delete()

	// Create a duplicate table to produce an error
	_, err := client.Create(ctx)
	var svcErr *runtime.ResponseError
	errors.As(err, &svcErr)
	assert.Equal(s.T(), svcErr.RawResponse().StatusCode, http.StatusConflict)
}

func (s *tableClientLiveTests) TestCreateTable() {
	assert := assert.New(s.T())
	client, delete := s.init(false)
	defer delete()

	resp, err := client.Create(ctx)

	assert.Nil(err)
	assert.Equal(*resp.TableResponse.TableName, client.Name)
}

func (s *tableClientLiveTests) TestAddEntity() {
	assert := assert.New(s.T())
	client, delete := s.init(true)
	defer delete()

	entitiesToCreate := createSimpleEntities(1, "partition")

	marshalledEntity, err := json.Marshal((*entitiesToCreate)[0])
	assert.Nil(err)
	resp, err := client.AddEntity(ctx, marshalledEntity)
	assert.Nil(err)
	assert.NotNil(resp)
}

func (s *tableClientLiveTests) TestAddComplexEntity() {
	assert := assert.New(s.T())
	// context := getTestContext(s.T().Name())
	client, delete := s.init(true)
	defer delete()

	entitiesToCreate := createComplexEntities(1, "partition")

	for _, e := range *entitiesToCreate {
		marshalledEntity, err := json.Marshal(e)
		assert.Nil(err)
		_, err = client.AddEntity(ctx, marshalledEntity)
		var svcErr *runtime.ResponseError
		errors.As(err, &svcErr)
		assert.Nilf(err, getStringFromBody(svcErr))
	}
}

func (s *tableClientLiveTests) TestDeleteEntity() {
	assert := assert.New(s.T())
	client, delete := s.init(true)
	defer delete()

	simpleEntity := createSimpleEntity(1, "partition")

	marshalledEntity, err := json.Marshal(simpleEntity)
	assert.Nil(err)
	_, err = client.AddEntity(ctx, marshalledEntity)
	assert.Nil(err)
	_, delErr := client.DeleteEntity(ctx, simpleEntity.PartitionKey, simpleEntity.RowKey, nil)
	assert.Nil(delErr)
}

func (s *tableClientLiveTests) TestMergeEntity() {
	assert := assert.New(s.T())
	client, delete := s.init(true)
	defer delete()

	entityToCreate := createSimpleEntity(1, "partition")
	marshalled := marshalBasicEntity(entityToCreate, assert)

	_, err := client.AddEntity(ctx, *marshalled)
	assert.Nil(err)

	filter := "RowKey eq '1'"
<<<<<<< HEAD
	queryOptions := &QueryOptions{Filter: &filter}

	preMerge, err := client.GetEntity(ctx, entityToCreate.PartitionKey, entityToCreate.RowKey, nil)
	assert.Nil(err)

	var unMarshalledPreMerge map[string]interface{}
	err = json.Unmarshal(preMerge.Value, &unMarshalledPreMerge)
	assert.Nil(err)

	var mapEntity map[string]interface{}
	err = json.Unmarshal(*marshalled, &mapEntity)
	assert.Nil(err)
	mapEntity["MergeProperty"] = "foo"

	reMarshalled, err := json.Marshal(mapEntity)
	assert.Nil(err)
=======
	pager := client.Query(&QueryOptions{Filter: &filter})
	for pager.NextPage(ctx) {
		qResp = pager.PageResponse()
	}
	preMerge := qResp.TableEntityQueryResponse.Value[0]

	mergeProp := "MergeProperty"
	val := "foo"
	var mergeProperty = map[string]interface{}{
		partitionKey: (*entitiesToCreate)[0][partitionKey],
		rowKey:       (*entitiesToCreate)[0][rowKey],
		mergeProp:    val,
	}
>>>>>>> 88aa7f21

	_, updateErr := client.UpdateEntity(ctx, reMarshalled, nil, Merge)
	assert.Nil(updateErr)

<<<<<<< HEAD
	var qResp TableEntityQueryByteResponseResponse
	pager := client.Query(queryOptions)
=======
	pager = client.Query(&QueryOptions{Filter: &filter})
>>>>>>> 88aa7f21
	for pager.NextPage(ctx) {
		qResp = pager.PageResponse()
	}
	postMerge := qResp.TableEntityQueryResponse.Value[0]
	var unmarshalledPostMerge map[string]interface{}
	err = json.Unmarshal(postMerge, &unmarshalledPostMerge)
	assert.Nil(err)

	assert.Equal(unmarshalledPostMerge["PartitionKey"], unMarshalledPreMerge["PartitionKey"])
	assert.Equal(unmarshalledPostMerge["MergeProperty"], "foo")

	_, ok := unMarshalledPreMerge["MergeProperty"]
	assert.False(ok)
}

func (s *tableClientLiveTests) TestUpsertEntity() {
	assert := assert.New(s.T())
	require := require.New(s.T())
	client, delete := s.init(true)
	defer delete()

	// 1. Create Basic Entity
	entityToCreate := createSimpleEntity(1, "partition")
	marshalled := marshalBasicEntity(entityToCreate, assert)

	_, err := client.UpsertEntity(ctx, *marshalled, Replace)
	assert.Nil(err)

	filter := "RowKey eq '1'"
<<<<<<< HEAD
	query := &QueryOptions{Filter: &filter}
=======
	pager := client.Query(&QueryOptions{Filter: &filter})
	for pager.NextPage(ctx) {
		qResp = pager.PageResponse()
	}
	preMerge := qResp.TableEntityQueryResponse.Value[0]

	mergeProp := "MergeProperty"
	val := "foo"
	var mergeProperty = map[string]interface{}{
		partitionKey: (*entitiesToCreate)[0][partitionKey],
		rowKey:       (*entitiesToCreate)[0][rowKey],
		mergeProp:    val,
	}
>>>>>>> 88aa7f21

	// 2. Query for basic Entity
	preMerge, err := client.GetEntity(ctx, entityToCreate.PartitionKey, entityToCreate.RowKey, nil)
	assert.Nil(err)

	var unMarshalledPreMerge map[string]interface{}
	err = json.Unmarshal(preMerge.Value, &unMarshalledPreMerge)
	assert.Nil(err)

	// 3. Create same entity without Bool property, add "MergeProperty" prop
	mapEntity := createSimpleEntityNoBool(1, "partition")
	mapEntity["MergeProperty"] = "foo"

	reMarshalled, err := json.Marshal(mapEntity)

<<<<<<< HEAD
	// 4. Replace Entity with "bool"-less entity
	_, err = client.UpsertEntity(ctx, reMarshalled, Replace)
	require.Nil(err)

	// 5. Query for new entity
	var qResp TableEntityQueryByteResponseResponse
	pager := client.Query(query)
=======
	pager = client.Query(&QueryOptions{Filter: &filter})
>>>>>>> 88aa7f21
	for pager.NextPage(ctx) {
		qResp = pager.PageResponse()
	}
	postMerge := qResp.TableEntityQueryResponse.Value[0]
	var unmarshalledPostMerge map[string]interface{}
	err = json.Unmarshal(postMerge, &unmarshalledPostMerge)

<<<<<<< HEAD
	// 6. Make assertions
	assert.Less(len(unmarshalledPostMerge), len(unMarshalledPreMerge))
	assert.Equal(unmarshalledPostMerge["MergeProperty"], "foo")
=======
	// The merged entity has only the standard properties + the merged property
	assert.Greater(len(preMerge), len(postMerge), "postMerge should have fewer properties than preMerge")
	assert.Equalf(postMerge[mergeProp], val, "%s property should equal %s", mergeProp, val)
}

func (s *tableClientLiveTests) TestGetEntity() {
	assert := assert.New(s.T())
	require := require.New(s.T())
	client, delete := s.init(true)
	defer delete()

	// Add 5 entities
	entitiesToCreate := createSimpleEntities(1, "partition")
	for _, e := range *entitiesToCreate {
		_, err := client.AddEntity(ctx, e)
		assert.Nil(err)
	}
>>>>>>> 88aa7f21

	_, ok := unmarshalledPostMerge["Bool"]
	assert.Falsef(ok, "Bool property should not be available in the merged entity")
}

func (s *tableClientLiveTests) TestQuerySimpleEntity() {
	assert := assert.New(s.T())
	client, delete := s.init(true)
	defer delete()

	// Add 5 entities
	entitiesToCreate := createSimpleEntities(5, "partition")
	for _, e := range *entitiesToCreate {
		marshalledEntity, err := json.Marshal(e)
		assert.Nil(err)
		_, err = client.AddEntity(ctx, marshalledEntity)
		assert.Nil(err)
	}

	filter := "RowKey lt '5'"
	query := &QueryOptions{Filter: &filter}
	expectedCount := 4
<<<<<<< HEAD

	var resp TableEntityQueryByteResponseResponse
	pager := client.Query(query)
	for pager.NextPage(ctx) {
		resp = pager.PageResponse()
=======
	var resp TableEntityQueryResponseResponse
	var models []simpleEntity
	pager := client.Query(&QueryOptions{Filter: &filter})
	for pager.NextPage(ctx) {
		resp = pager.PageResponse()
		models = make([]simpleEntity, len(resp.TableEntityQueryResponse.Value))
		err := resp.TableEntityQueryResponse.AsModels(&models)
		assert.Nil(err)
>>>>>>> 88aa7f21
		assert.Equal(len(resp.TableEntityQueryResponse.Value), expectedCount)
	}

	for i, e := range resp.TableEntityQueryResponse.Value {
		var mapModel map[string]interface{}
		err := json.Unmarshal(e, &mapModel)
		assert.Nil(err)

		_, ok := mapModel[timestamp]
		assert.True(ok)

		_, ok = mapModel[etagOdata]
		assert.True(ok)

		var b basicTestEntity
		err = json.Unmarshal(e, &b)
		assert.Nil(err)

		assert.Equal(b.PartitionKey, "partition")
		assert.Equal(b.RowKey, fmt.Sprint(i+1))
		assert.Equal(b.String, (*entitiesToCreate)[i].String)
		assert.Equal(b.Integer, (*entitiesToCreate)[i].Integer)
		assert.Equal(b.Bool, (*entitiesToCreate)[i].Bool)
	}
}

func (s *tableClientLiveTests) TestQueryComplexEntity() {
	assert := assert.New(s.T())
	client, delete := s.init(true)
	defer delete()

	// Add 5 entities
	entitiesToCreate := createComplexEntities(5, "partition")
	for _, e := range *entitiesToCreate {
		marshalledEntity, err := json.Marshal(e)
		assert.Nil(err)
		_, err = client.AddEntity(ctx, marshalledEntity)
		assert.Nil(err)
	}

	filter := "RowKey lt '5'"
	expectedCount := 4
<<<<<<< HEAD
	query := &QueryOptions{Filter: &filter}

	var resp TableEntityQueryByteResponseResponse
	pager := client.Query(query)
=======
	var resp TableEntityQueryResponseResponse
	pager := client.Query(&QueryOptions{Filter: &filter})
>>>>>>> 88aa7f21
	for pager.NextPage(ctx) {
		resp = pager.PageResponse()
		assert.Equal(expectedCount, len(resp.TableEntityQueryResponse.Value))

<<<<<<< HEAD
		for idx, entity := range resp.TableEntityQueryResponse.Value {
			model := complexTestEntity{}
			err := json.Unmarshal(entity, &model)
			assert.Nil(err)

			assert.Equal(model.PartitionKey, "partition")
			assert.Equal(model.RowKey, (*entitiesToCreate)[idx].RowKey)
			assert.Equal(model.Integer, (*entitiesToCreate)[idx].Integer)
			assert.Equal(model.String, (*entitiesToCreate)[idx].String)
			assert.Equal(model.Bool, (*entitiesToCreate)[idx].Bool)
			assert.Equal(model.Float, (*entitiesToCreate)[idx].Float)
			assert.Equal(model.DateTime, (*entitiesToCreate)[idx].DateTime)
			assert.Equal(model.Byte, (*entitiesToCreate)[idx].Byte)
		}
=======
	resp, err := client.submitTransactionInternal(ctx, &batch, context.recording.UUID(), context.recording.UUID(), nil)
	assert.Nil(err)
	for i := 0; i < len(*resp.TransactionResponses); i++ {
		r := (*resp.TransactionResponses)[i]
		assert.Equal(r.StatusCode, http.StatusNoContent)
	}
}

func (s *tableClientLiveTests) TestBatchMixed() {
	assert := assert.New(s.T())
	require := require.New(s.T())
	context := getTestContext(s.T().Name())
	client, delete := s.init(true)
	defer delete()

	entitiesToCreate := createComplexMapEntities(context, 5, "partition")
	batch := make([]TableTransactionAction, 3)

	// Add the first 3 entities.
	for i := range batch {
		batch[i] = TableTransactionAction{ActionType: Add, Entity: (*entitiesToCreate)[i]}
	}

	resp, err := client.submitTransactionInternal(ctx, &batch, context.recording.UUID(), context.recording.UUID(), nil)
	require.Nil(err)
	for i := 0; i < len(*resp.TransactionResponses); i++ {
		r := (*resp.TransactionResponses)[i]
		assert.Equal(http.StatusNoContent, r.StatusCode)
	}

	var qResp TableEntityQueryResponseResponse
	filter := "RowKey eq '1'"
	pager := client.Query(&QueryOptions{Filter: &filter})
	for pager.NextPage(ctx) {
		qResp = pager.PageResponse()
	}
	preMerge := qResp.TableEntityQueryResponse.Value[0]

	// create a new batch slice.
	batch = make([]TableTransactionAction, 5)

	// create a merge action for the first added entity
	mergeProp := "MergeProperty"
	val := "foo"
	var mergeProperty = map[string]interface{}{
		partitionKey: (*entitiesToCreate)[0][partitionKey],
		rowKey:       (*entitiesToCreate)[0][rowKey],
		mergeProp:    val,
	}
	batch[0] = TableTransactionAction{ActionType: UpdateMerge, Entity: mergeProperty, ETag: (*resp.TransactionResponses)[0].Header.Get(etag)}

	// create a delete action for the second added entity
	batch[1] = TableTransactionAction{ActionType: Delete, Entity: (*entitiesToCreate)[1]}

	// create an upsert action to replace the third added entity with a new value
	replaceProp := "ReplaceProperty"
	var replaceProperties = map[string]interface{}{
		partitionKey: (*entitiesToCreate)[2][partitionKey],
		rowKey:       (*entitiesToCreate)[2][rowKey],
		replaceProp:  val,
	}
	batch[2] = TableTransactionAction{ActionType: UpsertReplace, Entity: replaceProperties}

	// Add the remaining 2 entities.
	batch[3] = TableTransactionAction{ActionType: Add, Entity: (*entitiesToCreate)[3]}
	batch[4] = TableTransactionAction{ActionType: Add, Entity: (*entitiesToCreate)[4]}

	//batch = batch[1:]

	resp, err = client.submitTransactionInternal(ctx, &batch, context.recording.UUID(), context.recording.UUID(), nil)
	require.Nil(err)

	for i := 0; i < len(*resp.TransactionResponses); i++ {
		r := (*resp.TransactionResponses)[i]
		assert.Equal(http.StatusNoContent, r.StatusCode)

	}

	pager = client.Query(&QueryOptions{Filter: &filter})
	for pager.NextPage(ctx) {
		qResp = pager.PageResponse()
	}
	postMerge := qResp.TableEntityQueryResponse.Value[0]

	// The merged entity has all its properties + the merged property
	assert.Equalf(len(preMerge)+1, len(postMerge), "postMerge should have one more property than preMerge")
	assert.Equalf(postMerge[mergeProp], val, "%s property should equal %s", mergeProp, val)
}

func (s *tableClientLiveTests) TestBatchError() {
	assert := assert.New(s.T())
	require := require.New(s.T())
	context := getTestContext(s.T().Name())
	client, delete := s.init(true)
	defer delete()

	entitiesToCreate := createComplexMapEntities(context, 3, "partition")

	// Create the batch.
	batch := make([]TableTransactionAction, 0, 3)

	// Sending an empty batch throws.
	_, err := client.submitTransactionInternal(ctx, &batch, context.recording.UUID(), context.recording.UUID(), nil)
	assert.NotNil(err)
	assert.Equal(error_empty_transaction, err.Error())

	// Add the last entity to the table prior to adding it as part of the batch to cause a batch failure.
	_, err = client.AddEntity(ctx, (*entitiesToCreate)[2])
	assert.Nil(err)

	// Add the entities to the batch
	for i := 0; i < cap(batch); i++ {
		batch = append(batch, TableTransactionAction{ActionType: Add, Entity: (*entitiesToCreate)[i]})
>>>>>>> 88aa7f21
	}
}

func (s *tableClientLiveTests) TestInvalidEntity() {
	assert := assert.New(s.T())
	client, delete := s.init(true)
	defer delete()

	badEntity := map[string]interface{}{
		"Value":  10,
		"String": "stringystring",
	}

	badEntityMarshalled, err := json.Marshal(badEntity)
	_, err = client.AddEntity(ctx, badEntityMarshalled)

	assert.NotNil(err)
	assert.Contains(err.Error(), partitionKeyRowKeyError.Error())
}

// setup the test environment
func (s *tableClientLiveTests) BeforeTest(suite string, test string) {
	recordedTestSetup(s.T(), s.T().Name(), s.endpointType, s.mode)
}

// teardown the test context
func (s *tableClientLiveTests) AfterTest(suite string, test string) {
	recordedTestTeardown(s.T().Name())
}

func (s *tableClientLiveTests) init(createTable bool) (*TableClient, func()) {
	assert := assert.New(s.T())
	context := getTestContext(s.T().Name())
	tableName, _ := getTableName(context)
	client := context.client.NewTableClient(tableName)
	if createTable {
		_, err := client.Create(ctx)
		// fmt.Println("CREATE ERROR: ", err.Error())
		if err != nil {
			var svcErr *runtime.ResponseError
			errors.As(err, &svcErr)
			assert.FailNow(getStringFromBody(svcErr))
		}
	}
	return client, func() {
		_, err := client.Delete(ctx)
		if err != nil {
			fmt.Printf("Error deleting table. %v\n", err.Error())
		}
	}
}

func getStringFromBody(e *runtime.ResponseError) string {
	if e == nil {
		return "Error is nil"
	}
	r := e.RawResponse()
	body := bytes.Buffer{}
	b := r.Body
	b.Close()
	if b != nil {
		_, err := body.ReadFrom(b)
		if err != nil {
			return "<emtpy body>"
		}
		_ = ioutil.NopCloser(&body)
	}
	return body.String()
}<|MERGE_RESOLUTION|>--- conflicted
+++ resolved
@@ -118,7 +118,6 @@
 	assert.Nil(err)
 
 	filter := "RowKey eq '1'"
-<<<<<<< HEAD
 	queryOptions := &QueryOptions{Filter: &filter}
 
 	preMerge, err := client.GetEntity(ctx, entityToCreate.PartitionKey, entityToCreate.RowKey, nil)
@@ -135,31 +134,12 @@
 
 	reMarshalled, err := json.Marshal(mapEntity)
 	assert.Nil(err)
-=======
-	pager := client.Query(&QueryOptions{Filter: &filter})
-	for pager.NextPage(ctx) {
-		qResp = pager.PageResponse()
-	}
-	preMerge := qResp.TableEntityQueryResponse.Value[0]
-
-	mergeProp := "MergeProperty"
-	val := "foo"
-	var mergeProperty = map[string]interface{}{
-		partitionKey: (*entitiesToCreate)[0][partitionKey],
-		rowKey:       (*entitiesToCreate)[0][rowKey],
-		mergeProp:    val,
-	}
->>>>>>> 88aa7f21
 
 	_, updateErr := client.UpdateEntity(ctx, reMarshalled, nil, Merge)
 	assert.Nil(updateErr)
 
-<<<<<<< HEAD
 	var qResp TableEntityQueryByteResponseResponse
 	pager := client.Query(queryOptions)
-=======
-	pager = client.Query(&QueryOptions{Filter: &filter})
->>>>>>> 88aa7f21
 	for pager.NextPage(ctx) {
 		qResp = pager.PageResponse()
 	}
@@ -189,23 +169,7 @@
 	assert.Nil(err)
 
 	filter := "RowKey eq '1'"
-<<<<<<< HEAD
 	query := &QueryOptions{Filter: &filter}
-=======
-	pager := client.Query(&QueryOptions{Filter: &filter})
-	for pager.NextPage(ctx) {
-		qResp = pager.PageResponse()
-	}
-	preMerge := qResp.TableEntityQueryResponse.Value[0]
-
-	mergeProp := "MergeProperty"
-	val := "foo"
-	var mergeProperty = map[string]interface{}{
-		partitionKey: (*entitiesToCreate)[0][partitionKey],
-		rowKey:       (*entitiesToCreate)[0][rowKey],
-		mergeProp:    val,
-	}
->>>>>>> 88aa7f21
 
 	// 2. Query for basic Entity
 	preMerge, err := client.GetEntity(ctx, entityToCreate.PartitionKey, entityToCreate.RowKey, nil)
@@ -221,7 +185,6 @@
 
 	reMarshalled, err := json.Marshal(mapEntity)
 
-<<<<<<< HEAD
 	// 4. Replace Entity with "bool"-less entity
 	_, err = client.UpsertEntity(ctx, reMarshalled, Replace)
 	require.Nil(err)
@@ -229,9 +192,6 @@
 	// 5. Query for new entity
 	var qResp TableEntityQueryByteResponseResponse
 	pager := client.Query(query)
-=======
-	pager = client.Query(&QueryOptions{Filter: &filter})
->>>>>>> 88aa7f21
 	for pager.NextPage(ctx) {
 		qResp = pager.PageResponse()
 	}
@@ -239,29 +199,9 @@
 	var unmarshalledPostMerge map[string]interface{}
 	err = json.Unmarshal(postMerge, &unmarshalledPostMerge)
 
-<<<<<<< HEAD
 	// 6. Make assertions
 	assert.Less(len(unmarshalledPostMerge), len(unMarshalledPreMerge))
 	assert.Equal(unmarshalledPostMerge["MergeProperty"], "foo")
-=======
-	// The merged entity has only the standard properties + the merged property
-	assert.Greater(len(preMerge), len(postMerge), "postMerge should have fewer properties than preMerge")
-	assert.Equalf(postMerge[mergeProp], val, "%s property should equal %s", mergeProp, val)
-}
-
-func (s *tableClientLiveTests) TestGetEntity() {
-	assert := assert.New(s.T())
-	require := require.New(s.T())
-	client, delete := s.init(true)
-	defer delete()
-
-	// Add 5 entities
-	entitiesToCreate := createSimpleEntities(1, "partition")
-	for _, e := range *entitiesToCreate {
-		_, err := client.AddEntity(ctx, e)
-		assert.Nil(err)
-	}
->>>>>>> 88aa7f21
 
 	_, ok := unmarshalledPostMerge["Bool"]
 	assert.Falsef(ok, "Bool property should not be available in the merged entity")
@@ -284,22 +224,11 @@
 	filter := "RowKey lt '5'"
 	query := &QueryOptions{Filter: &filter}
 	expectedCount := 4
-<<<<<<< HEAD
 
 	var resp TableEntityQueryByteResponseResponse
 	pager := client.Query(query)
 	for pager.NextPage(ctx) {
 		resp = pager.PageResponse()
-=======
-	var resp TableEntityQueryResponseResponse
-	var models []simpleEntity
-	pager := client.Query(&QueryOptions{Filter: &filter})
-	for pager.NextPage(ctx) {
-		resp = pager.PageResponse()
-		models = make([]simpleEntity, len(resp.TableEntityQueryResponse.Value))
-		err := resp.TableEntityQueryResponse.AsModels(&models)
-		assert.Nil(err)
->>>>>>> 88aa7f21
 		assert.Equal(len(resp.TableEntityQueryResponse.Value), expectedCount)
 	}
 
@@ -342,20 +271,14 @@
 
 	filter := "RowKey lt '5'"
 	expectedCount := 4
-<<<<<<< HEAD
 	query := &QueryOptions{Filter: &filter}
 
 	var resp TableEntityQueryByteResponseResponse
 	pager := client.Query(query)
-=======
-	var resp TableEntityQueryResponseResponse
-	pager := client.Query(&QueryOptions{Filter: &filter})
->>>>>>> 88aa7f21
 	for pager.NextPage(ctx) {
 		resp = pager.PageResponse()
 		assert.Equal(expectedCount, len(resp.TableEntityQueryResponse.Value))
 
-<<<<<<< HEAD
 		for idx, entity := range resp.TableEntityQueryResponse.Value {
 			model := complexTestEntity{}
 			err := json.Unmarshal(entity, &model)
@@ -370,121 +293,6 @@
 			assert.Equal(model.DateTime, (*entitiesToCreate)[idx].DateTime)
 			assert.Equal(model.Byte, (*entitiesToCreate)[idx].Byte)
 		}
-=======
-	resp, err := client.submitTransactionInternal(ctx, &batch, context.recording.UUID(), context.recording.UUID(), nil)
-	assert.Nil(err)
-	for i := 0; i < len(*resp.TransactionResponses); i++ {
-		r := (*resp.TransactionResponses)[i]
-		assert.Equal(r.StatusCode, http.StatusNoContent)
-	}
-}
-
-func (s *tableClientLiveTests) TestBatchMixed() {
-	assert := assert.New(s.T())
-	require := require.New(s.T())
-	context := getTestContext(s.T().Name())
-	client, delete := s.init(true)
-	defer delete()
-
-	entitiesToCreate := createComplexMapEntities(context, 5, "partition")
-	batch := make([]TableTransactionAction, 3)
-
-	// Add the first 3 entities.
-	for i := range batch {
-		batch[i] = TableTransactionAction{ActionType: Add, Entity: (*entitiesToCreate)[i]}
-	}
-
-	resp, err := client.submitTransactionInternal(ctx, &batch, context.recording.UUID(), context.recording.UUID(), nil)
-	require.Nil(err)
-	for i := 0; i < len(*resp.TransactionResponses); i++ {
-		r := (*resp.TransactionResponses)[i]
-		assert.Equal(http.StatusNoContent, r.StatusCode)
-	}
-
-	var qResp TableEntityQueryResponseResponse
-	filter := "RowKey eq '1'"
-	pager := client.Query(&QueryOptions{Filter: &filter})
-	for pager.NextPage(ctx) {
-		qResp = pager.PageResponse()
-	}
-	preMerge := qResp.TableEntityQueryResponse.Value[0]
-
-	// create a new batch slice.
-	batch = make([]TableTransactionAction, 5)
-
-	// create a merge action for the first added entity
-	mergeProp := "MergeProperty"
-	val := "foo"
-	var mergeProperty = map[string]interface{}{
-		partitionKey: (*entitiesToCreate)[0][partitionKey],
-		rowKey:       (*entitiesToCreate)[0][rowKey],
-		mergeProp:    val,
-	}
-	batch[0] = TableTransactionAction{ActionType: UpdateMerge, Entity: mergeProperty, ETag: (*resp.TransactionResponses)[0].Header.Get(etag)}
-
-	// create a delete action for the second added entity
-	batch[1] = TableTransactionAction{ActionType: Delete, Entity: (*entitiesToCreate)[1]}
-
-	// create an upsert action to replace the third added entity with a new value
-	replaceProp := "ReplaceProperty"
-	var replaceProperties = map[string]interface{}{
-		partitionKey: (*entitiesToCreate)[2][partitionKey],
-		rowKey:       (*entitiesToCreate)[2][rowKey],
-		replaceProp:  val,
-	}
-	batch[2] = TableTransactionAction{ActionType: UpsertReplace, Entity: replaceProperties}
-
-	// Add the remaining 2 entities.
-	batch[3] = TableTransactionAction{ActionType: Add, Entity: (*entitiesToCreate)[3]}
-	batch[4] = TableTransactionAction{ActionType: Add, Entity: (*entitiesToCreate)[4]}
-
-	//batch = batch[1:]
-
-	resp, err = client.submitTransactionInternal(ctx, &batch, context.recording.UUID(), context.recording.UUID(), nil)
-	require.Nil(err)
-
-	for i := 0; i < len(*resp.TransactionResponses); i++ {
-		r := (*resp.TransactionResponses)[i]
-		assert.Equal(http.StatusNoContent, r.StatusCode)
-
-	}
-
-	pager = client.Query(&QueryOptions{Filter: &filter})
-	for pager.NextPage(ctx) {
-		qResp = pager.PageResponse()
-	}
-	postMerge := qResp.TableEntityQueryResponse.Value[0]
-
-	// The merged entity has all its properties + the merged property
-	assert.Equalf(len(preMerge)+1, len(postMerge), "postMerge should have one more property than preMerge")
-	assert.Equalf(postMerge[mergeProp], val, "%s property should equal %s", mergeProp, val)
-}
-
-func (s *tableClientLiveTests) TestBatchError() {
-	assert := assert.New(s.T())
-	require := require.New(s.T())
-	context := getTestContext(s.T().Name())
-	client, delete := s.init(true)
-	defer delete()
-
-	entitiesToCreate := createComplexMapEntities(context, 3, "partition")
-
-	// Create the batch.
-	batch := make([]TableTransactionAction, 0, 3)
-
-	// Sending an empty batch throws.
-	_, err := client.submitTransactionInternal(ctx, &batch, context.recording.UUID(), context.recording.UUID(), nil)
-	assert.NotNil(err)
-	assert.Equal(error_empty_transaction, err.Error())
-
-	// Add the last entity to the table prior to adding it as part of the batch to cause a batch failure.
-	_, err = client.AddEntity(ctx, (*entitiesToCreate)[2])
-	assert.Nil(err)
-
-	// Add the entities to the batch
-	for i := 0; i < cap(batch); i++ {
-		batch = append(batch, TableTransactionAction{ActionType: Add, Entity: (*entitiesToCreate)[i]})
->>>>>>> 88aa7f21
 	}
 }
 
