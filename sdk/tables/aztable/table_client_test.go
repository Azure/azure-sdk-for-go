--- conflicted
+++ resolved
@@ -68,15 +68,8 @@
 
 			marshalledEntity, err := json.Marshal(entity)
 			require.NoError(t, err)
-<<<<<<< HEAD
 			_, err = client.AddEntity(ctx, marshalledEntity, nil)
-			var svcErr *runtime.ResponseError
-			errors.As(err, &svcErr)
-			require.Nilf(t, err, getStringFromBody(svcErr))
-=======
-			_, err = client.AddEntity(ctx, marshalledEntity)
-			require.NoError(t, err)
->>>>>>> 088d5b01
+			require.NoError(t, err)
 		})
 	}
 }
