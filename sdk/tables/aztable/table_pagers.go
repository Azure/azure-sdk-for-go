// Copyright (c) Microsoft Corporation. All rights reserved.
// Licensed under the MIT License.

package aztable

import (
	"context"
<<<<<<< HEAD
	"net/http"

	generated "github.com/Azure/azure-sdk-for-go/sdk/tables/aztable/internal"
=======
	"encoding/json"
	"net/http"
	"time"
>>>>>>> 7e6523f5
)

// ListEntitiesPager is a Pager for Table entity query results.
//
// NextPage should be called first. It fetches the next available page of results from the service.
// If the fetched page contains results, the return value is true, else false.
// Results fetched from the service can be evaluated by calling PageResponse on this Pager.
// If the result is false, the value of Err() will indicate if an error occurred.
//
// PageResponse returns the results from the page most recently fetched from the service.
// Example usage of this in combination with NextPage would look like the following:
//
// for pager.NextPage(ctx) {
//     resp = pager.PageResponse()
//     fmt.Printf("The page contains %i results.\n", len(resp.TableEntityQueryResponse.Value))
// }
// err := pager.Err()
type ListEntitiesPager interface {

	// PageResponse returns the current TableQueryResponseResponse.
	PageResponse() ListEntitiesByteResponse
	// NextPage returns true if there is another page of data available, false if not
	NextPage(context.Context) bool
	// Err returns an error if there was an error on the last request
	Err() error
}

type tableEntityQueryResponsePager struct {
	tableClient       *TableClient
	current           *ListEntitiesByteResponse
	tableQueryOptions *generated.TableQueryEntitiesOptions
	listOptions       *ListEntitiesOptions
	err               error
}

// NextPage fetches the next available page of results from the service.
// If the fetched page contains results, the return value is true, else false.
// Results fetched from the service can be evaluated by calling PageResponse on this Pager.
func (p *tableEntityQueryResponsePager) NextPage(ctx context.Context) bool {
	if p.err != nil || (p.current != nil && p.current.XMSContinuationNextPartitionKey == nil && p.current.XMSContinuationNextRowKey == nil) {
		return false
	}
	var resp generated.TableQueryEntitiesResponse
	resp, p.err = p.tableClient.client.QueryEntities(ctx, p.tableClient.name, p.tableQueryOptions, p.listOptions.toQueryOptions())

	c, err := castToByteResponse(&resp)
	if err != nil {
		p.err = nil
	}

	p.current = &c
	p.tableQueryOptions.NextPartitionKey = resp.XMSContinuationNextPartitionKey
	p.tableQueryOptions.NextRowKey = resp.XMSContinuationNextRowKey
	return p.err == nil && len(resp.TableEntityQueryResponse.Value) > 0
}

// PageResponse returns the results from the page most recently fetched from the service.
// Example usage of this in combination with NextPage would look like the following:
//
// for pager.NextPage(ctx) {
//     resp = pager.PageResponse()
//     fmt.Printf("The page contains %i results.\n", len(resp.TableEntityQueryResponse.Value))
// }
// err := pager.Err()
func (p *tableEntityQueryResponsePager) PageResponse() ListEntitiesByteResponse {
	return *p.current
}

// Err returns an error value if the most recent call to NextPage was not successful, else nil.
func (p *tableEntityQueryResponsePager) Err() error {
	return p.err
}

// ListTablesPager is a Pager for Table Queries
//
// NextPage should be called first. It fetches the next available page of results from the service.
// If the fetched page contains results, the return value is true, else false.
// Results fetched from the service can be evaluated by calling PageResponse on this Pager.
// If the result is false, the value of Err() will indicate if an error occurred.
//
// PageResponse returns the results from the page most recently fetched from the service.
// Example usage of this in combination with NextPage would look like the following:
//
// for pager.NextPage(ctx) {
//     resp = pager.PageResponse()
//     fmt.Printf("The page contains %i results.\n", len(resp.TableEntityQueryResponse.Value))
// }
// err := pager.Err()
type ListTablesPager interface {
	// PageResponse returns the current TableQueryResponseResponse.
	PageResponse() TableListResponseEnvelope
	// NextPage returns true if there is another page of data available, false if not
	NextPage(context.Context) bool
	// Err returns an error if there was an error on the last request
	Err() error
}

type TableListResponseEnvelope struct {
	// RawResponse contains the underlying HTTP response.
	RawResponse *http.Response

	// XMSContinuationNextTableName contains the information returned from the x-ms-continuation-NextTableName header response.
	XMSContinuationNextTableName *string

	// The metadata response of the table.
	ODataMetadata *string `json:"odata.metadata,omitempty"`

	// List of tables.
	Value []*TableResponseProperties `json:"value,omitempty"`
}

func fromGeneratedTableQueryResponseEnvelope(g *generated.TableQueryResponseEnvelope) *TableListResponseEnvelope {
	if g == nil {
		return nil
	}

	var value []*TableResponseProperties

	for _, v := range g.Value {
		value = append(value, fromGeneratedTableResponseProperties(v))
	}

	return &TableListResponseEnvelope{
		RawResponse:                  g.RawResponse,
		XMSContinuationNextTableName: g.XMSContinuationNextTableName,
		ODataMetadata:                g.ODataMetadata,
		Value:                        value,
	}
}

type tableQueryResponsePager struct {
	client            *generated.TableClient
	current           *generated.TableQueryResponseEnvelope
	tableQueryOptions *generated.TableQueryOptions
	listOptions       *ListTablesOptions
	err               error
}

// NextPage fetches the next available page of results from the service.
// If the fetched page contains results, the return value is true, else false.
// Results fetched from the service can be evaulated by calling PageResponse on this Pager.
func (p *tableQueryResponsePager) NextPage(ctx context.Context) bool {
	if p.err != nil || (p.current != nil && p.current.XMSContinuationNextTableName == nil) {
		return false
	}
	var resp generated.TableQueryResponseEnvelope
	resp, p.err = p.client.Query(ctx, p.tableQueryOptions, p.listOptions.toQueryOptions())
	p.current = &resp
	p.tableQueryOptions.NextTableName = resp.XMSContinuationNextTableName
	return p.err == nil && resp.TableQueryResponse.Value != nil && len(resp.TableQueryResponse.Value) > 0
}

// PageResponse returns the results from the page most recently fetched from the service.
// Example usage of this in combination with NextPage would look like the following:
//
// for pager.NextPage(ctx) {
//     resp = pager.PageResponse()
//     fmt.Printf("The page contains %i results.\n", len(resp.TableEntityQueryResponse.Value))
// }
func (p *tableQueryResponsePager) PageResponse() TableListResponseEnvelope {
	return *fromGeneratedTableQueryResponseEnvelope(p.current)
}

// Err returns an error value if the most recent call to NextPage was not successful, else nil.
func (p *tableQueryResponsePager) Err() error {
	return p.err
}

// ByteArrayResponse is the return type for a GetEntity operation. The entities properties are stored in the Value property
type ByteArrayResponse struct {
	// ClientRequestID contains the information returned from the x-ms-client-request-id header response.
	ClientRequestID *string

	// ContentType contains the information returned from the Content-Type header response.
	ContentType *string

	// Date contains the information returned from the Date header response.
	Date *time.Time

	// ETag contains the information returned from the ETag header response.
	ETag *string

	// PreferenceApplied contains the information returned from the Preference-Applied header response.
	PreferenceApplied *string

	// RawResponse contains the underlying HTTP response.
	RawResponse *http.Response

	// RequestID contains the information returned from the x-ms-request-id header response.
	RequestID *string

	// The other properties of the table entity.
	Value []byte

	// Version contains the information returned from the x-ms-version header response.
	Version *string

	// XMSContinuationNextPartitionKey contains the information returned from the x-ms-continuation-NextPartitionKey header response.
	XMSContinuationNextPartitionKey *string

	// XMSContinuationNextRowKey contains the information returned from the x-ms-continuation-NextRowKey header response.
	XMSContinuationNextRowKey *string
}

// newByteArrayResponse converts a MapofInterfaceResponse from a map[string]interface{} to a []byte.
func newByteArrayResponse(m MapOfInterfaceResponse) (ByteArrayResponse, error) {
	marshalledValue, err := json.Marshal(m.Value)
	if err != nil {
		return ByteArrayResponse{}, err
	}
	return ByteArrayResponse{
		ClientRequestID:                 m.ClientRequestID,
		ContentType:                     m.ContentType,
		Date:                            m.Date,
		ETag:                            m.ETag,
		PreferenceApplied:               m.PreferenceApplied,
		RawResponse:                     m.RawResponse,
		RequestID:                       m.RequestID,
		Value:                           marshalledValue,
		Version:                         m.Version,
		XMSContinuationNextPartitionKey: m.XMSContinuationNextPartitionKey,
		XMSContinuationNextRowKey:       m.XMSContinuationNextRowKey,
	}, nil
}

// TableEntityListByteResponseResponse is the response envelope for operations that return a TableEntityQueryResponse type.
type TableEntityListByteResponseResponse struct {
	// ClientRequestID contains the information returned from the x-ms-client-request-id header response.
	ClientRequestID *string

	// Date contains the information returned from the Date header response.
	Date *time.Time

	// RawResponse contains the underlying HTTP response.
	RawResponse *http.Response

	// RequestID contains the information returned from the x-ms-request-id header response.
	RequestID *string

	// The properties for the table entity query response.
	TableEntityQueryResponse *TableEntityQueryByteResponse

	// Version contains the information returned from the x-ms-version header response.
	Version *string

	// XMSContinuationNextPartitionKey contains the information returned from the x-ms-continuation-NextPartitionKey header response.
	XMSContinuationNextPartitionKey *string

	// XMSContinuationNextRowKey contains the information returned from the x-ms-continuation-NextRowKey header response.
	XMSContinuationNextRowKey *string
}

// TableEntityQueryByteResponse - The properties for the table entity query response.
type TableEntityQueryByteResponse struct {
	// The metadata response of the table.
	OdataMetadata *string

	// List of table entities.
	Value [][]byte
}

func castToByteResponse(resp *TableEntityQueryResponseResponse) (TableEntityListByteResponseResponse, error) {
	marshalledValue := make([][]byte, 0)
	for _, e := range resp.TableEntityQueryResponse.Value {
		m, err := json.Marshal(e)
		if err != nil {
			return TableEntityListByteResponseResponse{}, err
		}
		marshalledValue = append(marshalledValue, m)
	}

	t := TableEntityQueryByteResponse{
		OdataMetadata: resp.TableEntityQueryResponse.OdataMetadata,
		Value:         marshalledValue,
	}

	return TableEntityListByteResponseResponse{
		ClientRequestID:                 resp.ClientRequestID,
		Date:                            resp.Date,
		RawResponse:                     resp.RawResponse,
		RequestID:                       resp.RequestID,
		TableEntityQueryResponse:        &t,
		Version:                         resp.Version,
		XMSContinuationNextPartitionKey: resp.XMSContinuationNextPartitionKey,
		XMSContinuationNextRowKey:       resp.XMSContinuationNextRowKey,
	}, nil
}

type TableListResponse struct {
	// The metadata response of the table.
	OdataMetadata *string `json:"odata.metadata,omitempty"`

	// List of tables.
	Value []*TableResponseProperties `json:"value,omitempty"`
}

func tableListResponseFromQueryResponse(q *TableQueryResponse) *TableListResponse {
	return &TableListResponse{
		OdataMetadata: q.OdataMetadata,
		Value:         q.Value,
	}
}

// TableListResponseResponse stores the results of a ListTables operation
type TableListResponseResponse struct {
	// ClientRequestID contains the information returned from the x-ms-client-request-id header response.
	ClientRequestID *string

	// Date contains the information returned from the Date header response.
	Date *time.Time

	// RawResponse contains the underlying HTTP response.
	RawResponse *http.Response

	// RequestID contains the information returned from the x-ms-request-id header response.
	RequestID *string

	// The properties for the table query response.
	TableListResponse *TableListResponse

	// Version contains the information returned from the x-ms-version header response.
	Version *string

	// XMSContinuationNextTableName contains the information returned from the x-ms-continuation-NextTableName header response.
	XMSContinuationNextTableName *string
}

func listResponseFromQueryResponse(q TableQueryResponseResponse) *TableListResponseResponse {
	return &TableListResponseResponse{
		ClientRequestID:              q.ClientRequestID,
		Date:                         q.Date,
		RawResponse:                  q.RawResponse,
		RequestID:                    q.RequestID,
		TableListResponse:            tableListResponseFromQueryResponse(q.TableQueryResponse),
		Version:                      q.Version,
		XMSContinuationNextTableName: q.XMSContinuationNextTableName,
	}
}<|MERGE_RESOLUTION|>--- conflicted
+++ resolved
@@ -5,15 +5,10 @@
 
 import (
 	"context"
-<<<<<<< HEAD
-	"net/http"
-
-	generated "github.com/Azure/azure-sdk-for-go/sdk/tables/aztable/internal"
-=======
-	"encoding/json"
 	"net/http"
 	"time"
->>>>>>> 7e6523f5
+
+	generated "github.com/Azure/azure-sdk-for-go/sdk/tables/aztable/internal"
 )
 
 // ListEntitiesPager is a Pager for Table entity query results.
@@ -182,63 +177,6 @@
 	return p.err
 }
 
-// ByteArrayResponse is the return type for a GetEntity operation. The entities properties are stored in the Value property
-type ByteArrayResponse struct {
-	// ClientRequestID contains the information returned from the x-ms-client-request-id header response.
-	ClientRequestID *string
-
-	// ContentType contains the information returned from the Content-Type header response.
-	ContentType *string
-
-	// Date contains the information returned from the Date header response.
-	Date *time.Time
-
-	// ETag contains the information returned from the ETag header response.
-	ETag *string
-
-	// PreferenceApplied contains the information returned from the Preference-Applied header response.
-	PreferenceApplied *string
-
-	// RawResponse contains the underlying HTTP response.
-	RawResponse *http.Response
-
-	// RequestID contains the information returned from the x-ms-request-id header response.
-	RequestID *string
-
-	// The other properties of the table entity.
-	Value []byte
-
-	// Version contains the information returned from the x-ms-version header response.
-	Version *string
-
-	// XMSContinuationNextPartitionKey contains the information returned from the x-ms-continuation-NextPartitionKey header response.
-	XMSContinuationNextPartitionKey *string
-
-	// XMSContinuationNextRowKey contains the information returned from the x-ms-continuation-NextRowKey header response.
-	XMSContinuationNextRowKey *string
-}
-
-// newByteArrayResponse converts a MapofInterfaceResponse from a map[string]interface{} to a []byte.
-func newByteArrayResponse(m MapOfInterfaceResponse) (ByteArrayResponse, error) {
-	marshalledValue, err := json.Marshal(m.Value)
-	if err != nil {
-		return ByteArrayResponse{}, err
-	}
-	return ByteArrayResponse{
-		ClientRequestID:                 m.ClientRequestID,
-		ContentType:                     m.ContentType,
-		Date:                            m.Date,
-		ETag:                            m.ETag,
-		PreferenceApplied:               m.PreferenceApplied,
-		RawResponse:                     m.RawResponse,
-		RequestID:                       m.RequestID,
-		Value:                           marshalledValue,
-		Version:                         m.Version,
-		XMSContinuationNextPartitionKey: m.XMSContinuationNextPartitionKey,
-		XMSContinuationNextRowKey:       m.XMSContinuationNextRowKey,
-	}, nil
-}
-
 // TableEntityListByteResponseResponse is the response envelope for operations that return a TableEntityQueryResponse type.
 type TableEntityListByteResponseResponse struct {
 	// ClientRequestID contains the information returned from the x-ms-client-request-id header response.
@@ -264,91 +202,4 @@
 
 	// XMSContinuationNextRowKey contains the information returned from the x-ms-continuation-NextRowKey header response.
 	XMSContinuationNextRowKey *string
-}
-
-// TableEntityQueryByteResponse - The properties for the table entity query response.
-type TableEntityQueryByteResponse struct {
-	// The metadata response of the table.
-	OdataMetadata *string
-
-	// List of table entities.
-	Value [][]byte
-}
-
-func castToByteResponse(resp *TableEntityQueryResponseResponse) (TableEntityListByteResponseResponse, error) {
-	marshalledValue := make([][]byte, 0)
-	for _, e := range resp.TableEntityQueryResponse.Value {
-		m, err := json.Marshal(e)
-		if err != nil {
-			return TableEntityListByteResponseResponse{}, err
-		}
-		marshalledValue = append(marshalledValue, m)
-	}
-
-	t := TableEntityQueryByteResponse{
-		OdataMetadata: resp.TableEntityQueryResponse.OdataMetadata,
-		Value:         marshalledValue,
-	}
-
-	return TableEntityListByteResponseResponse{
-		ClientRequestID:                 resp.ClientRequestID,
-		Date:                            resp.Date,
-		RawResponse:                     resp.RawResponse,
-		RequestID:                       resp.RequestID,
-		TableEntityQueryResponse:        &t,
-		Version:                         resp.Version,
-		XMSContinuationNextPartitionKey: resp.XMSContinuationNextPartitionKey,
-		XMSContinuationNextRowKey:       resp.XMSContinuationNextRowKey,
-	}, nil
-}
-
-type TableListResponse struct {
-	// The metadata response of the table.
-	OdataMetadata *string `json:"odata.metadata,omitempty"`
-
-	// List of tables.
-	Value []*TableResponseProperties `json:"value,omitempty"`
-}
-
-func tableListResponseFromQueryResponse(q *TableQueryResponse) *TableListResponse {
-	return &TableListResponse{
-		OdataMetadata: q.OdataMetadata,
-		Value:         q.Value,
-	}
-}
-
-// TableListResponseResponse stores the results of a ListTables operation
-type TableListResponseResponse struct {
-	// ClientRequestID contains the information returned from the x-ms-client-request-id header response.
-	ClientRequestID *string
-
-	// Date contains the information returned from the Date header response.
-	Date *time.Time
-
-	// RawResponse contains the underlying HTTP response.
-	RawResponse *http.Response
-
-	// RequestID contains the information returned from the x-ms-request-id header response.
-	RequestID *string
-
-	// The properties for the table query response.
-	TableListResponse *TableListResponse
-
-	// Version contains the information returned from the x-ms-version header response.
-	Version *string
-
-	// XMSContinuationNextTableName contains the information returned from the x-ms-continuation-NextTableName header response.
-	XMSContinuationNextTableName *string
-}
-
-func listResponseFromQueryResponse(q TableQueryResponseResponse) *TableListResponseResponse {
-	return &TableListResponseResponse{
-		ClientRequestID:              q.ClientRequestID,
-		Date:                         q.Date,
-		RawResponse:                  q.RawResponse,
-		RequestID:                    q.RequestID,
-		TableListResponse:            tableListResponseFromQueryResponse(q.TableQueryResponse),
-		Version:                      q.Version,
-		XMSContinuationNextTableName: q.XMSContinuationNextTableName,
-	}
 }