// Copyright (c) Microsoft Corporation. All rights reserved.
// Licensed under the MIT License.

package aztable

import (
	"context"

	"github.com/Azure/azure-sdk-for-go/sdk/azcore"
	generated "github.com/Azure/azure-sdk-for-go/sdk/tables/aztable/internal"
)

// TableEntityListResponsePager is a Pager for Table entity query results.
//
// NextPage should be called first. It fetches the next available page of results from the service.
// If the fetched page contains results, the return value is true, else false.
// Results fetched from the service can be evaluated by calling PageResponse on this Pager.
// If the result is false, the value of Err() will indicate if an error occurred.
//
// PageResponse returns the results from the page most recently fetched from the service.
// Example usage of this in combination with NextPage would look like the following:
//
// for pager.NextPage(ctx) {
//     resp = pager.PageResponse()
//     fmt.Printf("The page contains %i results.\n", len(resp.TableEntityQueryResponse.Value))
// }
// err := pager.Err()
type TableEntityListResponsePager interface {
	azcore.Pager

	// PageResponse returns the current TableQueryResponseResponse.
<<<<<<< HEAD
	PageResponse() ListEntitiesByteResponse
=======
	PageResponse() TableEntityListByteResponseResponse
>>>>>>> a8c839f9
}

type tableEntityQueryResponsePager struct {
	tableClient       *TableClient
<<<<<<< HEAD
	current           *ListEntitiesByteResponse
	tableQueryOptions *generated.TableQueryEntitiesOptions
	listOptions       *ListEntitiesOptions
=======
	current           *TableEntityListByteResponseResponse
	tableQueryOptions *TableQueryEntitiesOptions
	queryOptions      *ListOptions
>>>>>>> a8c839f9
	err               error
}

// NextPage fetches the next available page of results from the service.
// If the fetched page contains results, the return value is true, else false.
// Results fetched from the service can be evaluated by calling PageResponse on this Pager.
func (p *tableEntityQueryResponsePager) NextPage(ctx context.Context) bool {
	if p.err != nil || (p.current != nil && p.current.XMSContinuationNextPartitionKey == nil && p.current.XMSContinuationNextRowKey == nil) {
		return false
	}
	var resp generated.TableQueryEntitiesResponse
	resp, p.err = p.tableClient.client.QueryEntities(ctx, p.tableClient.name, p.tableQueryOptions, p.listOptions.toQueryOptions())

	c, err := castToByteResponse(&resp)
	if err != nil {
		p.err = nil
	}

	p.current = &c
	p.tableQueryOptions.NextPartitionKey = resp.XMSContinuationNextPartitionKey
	p.tableQueryOptions.NextRowKey = resp.XMSContinuationNextRowKey
	return p.err == nil && len(resp.TableEntityQueryResponse.Value) > 0
}

// PageResponse returns the results from the page most recently fetched from the service.
// Example usage of this in combination with NextPage would look like the following:
//
// for pager.NextPage(ctx) {
//     resp = pager.PageResponse()
//     fmt.Printf("The page contains %i results.\n", len(resp.TableEntityQueryResponse.Value))
// }
// err := pager.Err()
<<<<<<< HEAD
func (p *tableEntityQueryResponsePager) PageResponse() ListEntitiesByteResponse {
=======
func (p *tableEntityQueryResponsePager) PageResponse() TableEntityListByteResponseResponse {
>>>>>>> a8c839f9
	return *p.current
}

// Err returns an error value if the most recent call to NextPage was not successful, else nil.
func (p *tableEntityQueryResponsePager) Err() error {
	return p.err
}

// TableListResponsePager is a Pager for Table Queries
//
// NextPage should be called first. It fetches the next available page of results from the service.
// If the fetched page contains results, the return value is true, else false.
// Results fetched from the service can be evaluated by calling PageResponse on this Pager.
// If the result is false, the value of Err() will indicate if an error occurred.
//
// PageResponse returns the results from the page most recently fetched from the service.
// Example usage of this in combination with NextPage would look like the following:
//
// for pager.NextPage(ctx) {
//     resp = pager.PageResponse()
//     fmt.Printf("The page contains %i results.\n", len(resp.TableEntityQueryResponse.Value))
// }
// err := pager.Err()
type TableListResponsePager interface {
	azcore.Pager

	// PageResponse returns the current TableQueryResponseResponse.
<<<<<<< HEAD
	PageResponse() generated.TableQueryResponseEnvelope
}

type tableQueryResponsePager struct {
	client            *generated.TableClient
	current           *generated.TableQueryResponseEnvelope
	tableQueryOptions *generated.TableQueryOptions
	listOptions       *ListTablesOptions
=======
	PageResponse() TableListResponseResponse
}

type tableQueryResponsePager struct {
	client            *tableClient
	current           *TableListResponseResponse
	tableQueryOptions *TableQueryOptions
	queryOptions      *ListOptions
>>>>>>> a8c839f9
	err               error
}

// NextPage fetches the next available page of results from the service.
// If the fetched page contains results, the return value is true, else false.
// Results fetched from the service can be evaulated by calling PageResponse on this Pager.
func (p *tableQueryResponsePager) NextPage(ctx context.Context) bool {
	if p.err != nil || (p.current != nil && p.current.XMSContinuationNextTableName == nil) {
		return false
	}
<<<<<<< HEAD
	var resp generated.TableQueryResponseEnvelope
	resp, p.err = p.client.Query(ctx, p.tableQueryOptions, p.listOptions.toQueryOptions())
	p.current = &resp
=======
	var resp TableQueryResponseResponse
	resp, p.err = p.client.Query(ctx, p.tableQueryOptions, p.queryOptions.toQueryOptions())
	p.current = listResponseFromQueryResponse(resp)
>>>>>>> a8c839f9
	p.tableQueryOptions.NextTableName = resp.XMSContinuationNextTableName
	return p.err == nil && resp.TableQueryResponse.Value != nil && len(resp.TableQueryResponse.Value) > 0
}

// PageResponse returns the results from the page most recently fetched from the service.
// Example usage of this in combination with NextPage would look like the following:
//
// for pager.NextPage(ctx) {
//     resp = pager.PageResponse()
//     fmt.Printf("The page contains %i results.\n", len(resp.TableEntityQueryResponse.Value))
// }
<<<<<<< HEAD
func (p *tableQueryResponsePager) PageResponse() generated.TableQueryResponseEnvelope {
=======
func (p *tableQueryResponsePager) PageResponse() TableListResponseResponse {
>>>>>>> a8c839f9
	return *p.current
}

// Err returns an error value if the most recent call to NextPage was not successful, else nil.
func (p *tableQueryResponsePager) Err() error {
	return p.err
}<|MERGE_RESOLUTION|>--- conflicted
+++ resolved
@@ -29,24 +29,14 @@
 	azcore.Pager
 
 	// PageResponse returns the current TableQueryResponseResponse.
-<<<<<<< HEAD
 	PageResponse() ListEntitiesByteResponse
-=======
-	PageResponse() TableEntityListByteResponseResponse
->>>>>>> a8c839f9
 }
 
 type tableEntityQueryResponsePager struct {
 	tableClient       *TableClient
-<<<<<<< HEAD
 	current           *ListEntitiesByteResponse
 	tableQueryOptions *generated.TableQueryEntitiesOptions
 	listOptions       *ListEntitiesOptions
-=======
-	current           *TableEntityListByteResponseResponse
-	tableQueryOptions *TableQueryEntitiesOptions
-	queryOptions      *ListOptions
->>>>>>> a8c839f9
 	err               error
 }
 
@@ -79,11 +69,7 @@
 //     fmt.Printf("The page contains %i results.\n", len(resp.TableEntityQueryResponse.Value))
 // }
 // err := pager.Err()
-<<<<<<< HEAD
 func (p *tableEntityQueryResponsePager) PageResponse() ListEntitiesByteResponse {
-=======
-func (p *tableEntityQueryResponsePager) PageResponse() TableEntityListByteResponseResponse {
->>>>>>> a8c839f9
 	return *p.current
 }
 
@@ -111,7 +97,6 @@
 	azcore.Pager
 
 	// PageResponse returns the current TableQueryResponseResponse.
-<<<<<<< HEAD
 	PageResponse() generated.TableQueryResponseEnvelope
 }
 
@@ -120,16 +105,6 @@
 	current           *generated.TableQueryResponseEnvelope
 	tableQueryOptions *generated.TableQueryOptions
 	listOptions       *ListTablesOptions
-=======
-	PageResponse() TableListResponseResponse
-}
-
-type tableQueryResponsePager struct {
-	client            *tableClient
-	current           *TableListResponseResponse
-	tableQueryOptions *TableQueryOptions
-	queryOptions      *ListOptions
->>>>>>> a8c839f9
 	err               error
 }
 
@@ -140,15 +115,9 @@
 	if p.err != nil || (p.current != nil && p.current.XMSContinuationNextTableName == nil) {
 		return false
 	}
-<<<<<<< HEAD
 	var resp generated.TableQueryResponseEnvelope
 	resp, p.err = p.client.Query(ctx, p.tableQueryOptions, p.listOptions.toQueryOptions())
 	p.current = &resp
-=======
-	var resp TableQueryResponseResponse
-	resp, p.err = p.client.Query(ctx, p.tableQueryOptions, p.queryOptions.toQueryOptions())
-	p.current = listResponseFromQueryResponse(resp)
->>>>>>> a8c839f9
 	p.tableQueryOptions.NextTableName = resp.XMSContinuationNextTableName
 	return p.err == nil && resp.TableQueryResponse.Value != nil && len(resp.TableQueryResponse.Value) > 0
 }
@@ -160,11 +129,7 @@
 //     resp = pager.PageResponse()
 //     fmt.Printf("The page contains %i results.\n", len(resp.TableEntityQueryResponse.Value))
 // }
-<<<<<<< HEAD
 func (p *tableQueryResponsePager) PageResponse() generated.TableQueryResponseEnvelope {
-=======
-func (p *tableQueryResponsePager) PageResponse() TableListResponseResponse {
->>>>>>> a8c839f9
 	return *p.current
 }
 
