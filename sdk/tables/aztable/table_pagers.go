--- conflicted
+++ resolved
@@ -5,13 +5,9 @@
 
 import (
 	"context"
-<<<<<<< HEAD
 	"net/http"
 
-	"github.com/Azure/azure-sdk-for-go/sdk/azcore"
 	generated "github.com/Azure/azure-sdk-for-go/sdk/tables/aztable/internal"
-=======
->>>>>>> 088d5b01
 )
 
 // ListEntitiesPager is a Pager for Table entity query results.
@@ -29,23 +25,14 @@
 //     fmt.Printf("The page contains %i results.\n", len(resp.TableEntityQueryResponse.Value))
 // }
 // err := pager.Err()
-<<<<<<< HEAD
 type ListEntitiesPager interface {
-	azcore.Pager
 
 	// PageResponse returns the current TableQueryResponseResponse.
 	PageResponse() ListEntitiesByteResponse
-=======
-type TableEntityListResponsePager interface {
-	// azcore.Pager
-
-	// PageResponse returns the current TableQueryResponseResponse.
-	PageResponse() TableEntityListByteResponseResponse
 	// NextPage returns true if there is another page of data available, false if not
 	NextPage(context.Context) bool
 	// Err returns an error if there was an error on the last request
 	Err() error
->>>>>>> 088d5b01
 }
 
 type tableEntityQueryResponsePager struct {
@@ -109,12 +96,13 @@
 //     fmt.Printf("The page contains %i results.\n", len(resp.TableEntityQueryResponse.Value))
 // }
 // err := pager.Err()
-<<<<<<< HEAD
 type ListTablesPager interface {
-	azcore.Pager
-
 	// PageResponse returns the current TableQueryResponseResponse.
-	PageResponse() TableListResponseEnvelope //generated.TableQueryResponseEnvelope
+	PageResponse() TableListResponseEnvelope
+	// NextPage returns true if there is another page of data available, false if not
+	NextPage(context.Context) bool
+	// Err returns an error if there was an error on the last request
+	Err() error
 }
 
 type TableListResponseEnvelope struct {
@@ -148,17 +136,6 @@
 		ODataMetadata:                g.ODataMetadata,
 		Value:                        value,
 	}
-=======
-type TableListResponsePager interface {
-	// azcore.Pager
-
-	// PageResponse returns the current TableQueryResponseResponse.
-	PageResponse() TableListResponseResponse
-	// NextPage returns true if there is another page of data available, false if not
-	NextPage(context.Context) bool
-	// Err returns an error if there was an error on the last request
-	Err() error
->>>>>>> 088d5b01
 }
 
 type tableQueryResponsePager struct {
