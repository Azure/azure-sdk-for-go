// Copyright (c) Microsoft Corporation. All rights reserved.
// Licensed under the MIT License.

package aztable

import (
	"context"
	"encoding/base64"
	"errors"
	"fmt"
	"reflect"
	"strconv"
	"strings"
	"time"

	"github.com/Azure/azure-sdk-for-go/sdk/azcore"
	"github.com/Azure/azure-sdk-for-go/sdk/internal/uuid"
)

// TableEntityQueryResponsePager is a Pager for Table entity query results.
//
// NextPage should be called first. It fetches the next available page of results from the service.
// If the fetched page contains results, the return value is true, else false.
// Results fetched from the service can be evaluated by calling PageResponse on this Pager.
// If the result is false, the value of Err() will indicate if an error occurred.
//
// PageResponse returns the results from the page most recently fetched from the service.
// Example usage of this in combination with NextPage would look like the following:
//
// for pager.NextPage(ctx) {
//     resp = pager.PageResponse()
//     fmt.Printf("The page contains %i results.\n", len(resp.TableEntityQueryResponse.Value))
// }
// err := pager.Err()
type TableEntityQueryResponsePager interface {
	azcore.Pager

	// PageResponse returns the current TableQueryResponseResponse.
	PageResponse() TableEntityQueryByteResponseResponse
}

type tableEntityQueryResponsePager struct {
	tableClient       *TableClient
	current           *TableEntityQueryByteResponseResponse
	tableQueryOptions *TableQueryEntitiesOptions
	queryOptions      *ListOptions
	err               error
}

// NextPage fetches the next available page of results from the service.
// If the fetched page contains results, the return value is true, else false.
// Results fetched from the service can be evaluated by calling PageResponse on this Pager.
func (p *tableEntityQueryResponsePager) NextPage(ctx context.Context) bool {
	if p.err != nil || (p.current != nil && p.current.XMSContinuationNextPartitionKey == nil && p.current.XMSContinuationNextRowKey == nil) {
		return false
	}
	var resp TableEntityQueryResponseResponse
<<<<<<< HEAD
	resp, p.err = p.tableClient.client.QueryEntities(ctx, p.tableClient.Name, p.tableQueryOptions, p.queryOptions.toQueryOptions())
	if p.err == nil {
		castAndRemoveAnnotationsSlice(&resp.TableEntityQueryResponse.Value)
=======
	resp, p.err = p.tableClient.client.QueryEntities(ctx, p.tableClient.Name, p.tableQueryOptions, p.queryOptions)

	c, err := castToByteResponse(&resp)
	if err != nil {
		p.err = nil
>>>>>>> e2244444
	}

	p.current = &c
	p.tableQueryOptions.NextPartitionKey = resp.XMSContinuationNextPartitionKey
	p.tableQueryOptions.NextRowKey = resp.XMSContinuationNextRowKey
	return p.err == nil && resp.TableEntityQueryResponse != nil && len(resp.TableEntityQueryResponse.Value) > 0
}

// PageResponse returns the results from the page most recently fetched from the service.
// Example usage of this in combination with NextPage would look like the following:
//
// for pager.NextPage(ctx) {
//     resp = pager.PageResponse()
//     fmt.Printf("The page contains %i results.\n", len(resp.TableEntityQueryResponse.Value))
// }
// err := pager.Err()
func (p *tableEntityQueryResponsePager) PageResponse() TableEntityQueryByteResponseResponse {
	return *p.current
}

// Err returns an error value if the most recent call to NextPage was not successful, else nil.
func (p *tableEntityQueryResponsePager) Err() error {
	return p.err
}

// TableQueryResponsePager is a Pager for Table Queries
//
// NextPage should be called first. It fetches the next available page of results from the service.
// If the fetched page contains results, the return value is true, else false.
// Results fetched from the service can be evaluated by calling PageResponse on this Pager.
// If the result is false, the value of Err() will indicate if an error occurred.
//
// PageResponse returns the results from the page most recently fetched from the service.
// Example usage of this in combination with NextPage would look like the following:
//
// for pager.NextPage(ctx) {
//     resp = pager.PageResponse()
//     fmt.Printf("The page contains %i results.\n", len(resp.TableEntityQueryResponse.Value))
// }
// err := pager.Err()
type TableQueryResponsePager interface {
	azcore.Pager

	// PageResponse returns the current TableQueryResponseResponse.
	PageResponse() TableQueryResponseResponse
}

type tableQueryResponsePager struct {
	client            *tableClient
	current           *TableQueryResponseResponse
	tableQueryOptions *TableQueryOptions
	queryOptions      *ListOptions
	err               error
}

// NextPage fetches the next available page of results from the service.
// If the fetched page contains results, the return value is true, else false.
// Results fetched from the service can be evaulated by calling PageResponse on this Pager.
func (p *tableQueryResponsePager) NextPage(ctx context.Context) bool {
	if p.err != nil || (p.current != nil && p.current.XMSContinuationNextTableName == nil) {
		return false
	}
	var resp TableQueryResponseResponse
	resp, p.err = p.client.Query(ctx, p.tableQueryOptions, p.queryOptions.toQueryOptions())
	p.current = &resp
	p.tableQueryOptions.NextTableName = resp.XMSContinuationNextTableName
	return p.err == nil && resp.TableQueryResponse.Value != nil && len(resp.TableQueryResponse.Value) > 0
}

// PageResponse returns the results from the page most recently fetched from the service.
// Example usage of this in combination with NextPage would look like the following:
//
// for pager.NextPage(ctx) {
//     resp = pager.PageResponse()
//     fmt.Printf("The page contains %i results.\n", len(resp.TableEntityQueryResponse.Value))
// }
func (p *tableQueryResponsePager) PageResponse() TableQueryResponseResponse {
	return *p.current
}

// Err returns an error value if the most recent call to NextPage was not successful, else nil.
func (p *tableQueryResponsePager) Err() error {
	return p.err
}

func toOdataAnnotatedDictionary(entity *map[string]interface{}) error {
	entMap := *entity
	for k, v := range entMap {
		t := reflect.TypeOf(v)
	Switch:
		switch t.Kind() {
		case reflect.Slice, reflect.Array:
			if getTypeArray(v) != reflect.TypeOf(byte(0)) {
				return errors.New("arrays and slices must be of type byte")
			}
			// check if this is a uuid
			uuidVal, ok := v.(uuid.UUID)
			if ok {
				entMap[k] = uuidVal.String()
				entMap[odataType(k)] = edmGuid
			} else {
				entMap[odataType(k)] = edmBinary
				b := v.([]byte)
				entMap[k] = base64.StdEncoding.EncodeToString(b)
			}
		case reflect.Struct:
			switch tn := reflect.TypeOf(v).String(); tn {
			case "time.Time":
				entMap[odataType(k)] = edmDateTime
				time := v.(time.Time)
				entMap[k] = time.UTC().Format(ISO8601)
				continue
			default:
				return fmt.Errorf("Invalid struct for entity field '%s' of type '%s'", k, tn)
			}
		case reflect.Float32, reflect.Float64:
			entMap[odataType(k)] = edmDouble
		case reflect.Int64:
			entMap[odataType(k)] = edmInt64
			i64 := v.(int64)
			entMap[k] = strconv.FormatInt(i64, 10)
		case reflect.Ptr:
			if v == nil {
				// if the pointer is nil, ignore it.
				continue
			}
			// follow the pointer to the type and re-run the switch
			t = reflect.ValueOf(v).Elem().Type()
			goto Switch
		}
	}
	return nil
}

func flattenEntity(entity reflect.Value, entityMap *map[string]interface{}) {
	for i := 0; i < entity.NumField(); i++ {
		if !entity.Field(i).IsZero() {
			fieldName := entity.Type().Field(i).Name
			if fieldName == "PartitionKey" {
				(*entityMap)["PartitionKey"] = entity.Field(i).String()
			} else if fieldName == "RowKey" {
				(*entityMap)["RowKey"] = entity.Field(i).String()
			}
		}
	}
}

func odataType(n string) string {
	var b strings.Builder
	b.Grow(len(n) + len(OdataType))
	b.WriteString(n)
	b.WriteString(OdataType)
	return b.String()
}

func getTypeArray(arr interface{}) reflect.Type {
	return reflect.TypeOf(arr).Elem()
}<|MERGE_RESOLUTION|>--- conflicted
+++ resolved
@@ -55,17 +55,11 @@
 		return false
 	}
 	var resp TableEntityQueryResponseResponse
-<<<<<<< HEAD
 	resp, p.err = p.tableClient.client.QueryEntities(ctx, p.tableClient.Name, p.tableQueryOptions, p.queryOptions.toQueryOptions())
-	if p.err == nil {
-		castAndRemoveAnnotationsSlice(&resp.TableEntityQueryResponse.Value)
-=======
-	resp, p.err = p.tableClient.client.QueryEntities(ctx, p.tableClient.Name, p.tableQueryOptions, p.queryOptions)
 
 	c, err := castToByteResponse(&resp)
 	if err != nil {
 		p.err = nil
->>>>>>> e2244444
 	}
 
 	p.current = &c
