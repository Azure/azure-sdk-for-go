// Copyright (c) Microsoft Corporation. All rights reserved.
// Licensed under the MIT License.

package aztable

import (
	"context"
	"strings"

	"github.com/Azure/azure-sdk-for-go/sdk/azcore"
)

const (
	LegacyCosmosTableDomain = ".table.cosmosdb."
	CosmosTableDomain       = ".table.cosmos."
)

// A TableServiceClient represents a client to the table service. It can be used to query the available tables, add/remove tables, and various other service level operations.
type TableServiceClient struct {
	client  *tableClient
	service *serviceClient
	cred    SharedKeyCredential
}

// NewTableServiceClient creates a TableServiceClient struct using the specified serviceURL, credential, and options.
func NewTableServiceClient(serviceURL string, cred azcore.Credential, options *TableClientOptions) (*TableServiceClient, error) {
	conOptions := options.getConnectionOptions()
	if isCosmosEndpoint(serviceURL) {
		conOptions.PerCallPolicies = []azcore.Policy{CosmosPatchTransformPolicy{}}
	}
	conOptions.PerCallPolicies = append(conOptions.PerCallPolicies, cred.AuthenticationPolicy(azcore.AuthenticationPolicyOptions{Options: azcore.TokenRequestOptions{Scopes: []string{"none"}}}))
	con := newConnection(serviceURL, conOptions)
	c, _ := cred.(*SharedKeyCredential)
	return &TableServiceClient{client: &tableClient{con}, service: &serviceClient{con}, cred: *c}, nil
}

// NewTableClient returns a pointer to a TableClient affinitzed to the specified table name and initialized with the same serviceURL and credentials as this TableServiceClient
func (t *TableServiceClient) NewTableClient(tableName string) *TableClient {
	return &TableClient{client: t.client, cred: t.cred, Name: tableName, service: t}
}

// Create creates a table with the specified name.
func (t *TableServiceClient) Create(ctx context.Context, name string) (TableResponseResponse, error) {
	resp, err := t.client.Create(ctx, TableProperties{&name}, new(TableCreateOptions), new(QueryOptions))
	if err == nil {
		tableResp := resp.(TableResponseResponse)
		return tableResp, nil
	}
	return TableResponseResponse{}, err
}

// Delete deletes a table by name.
func (t *TableServiceClient) Delete(ctx context.Context, name string) (TableDeleteResponse, error) {
	return t.client.Delete(ctx, name, nil)
}

// Query queries the existing tables using the specified QueryOptions.
// QueryOptions can specify the following properties to affect the query results returned:
//
// Filter: An Odata filter expression that limits results to those tables that satisfy the filter expression.
// For example, the following expression would return only tables with a TableName of 'foo': "TableName eq 'foo'"
//
// Top: The maximum number of tables that will be returned per page of results.
// Note: This value does not limit the total number of results if NextPage is called on the returned Pager until it returns false.
//
// Query returns a Pager, which allows iteration through each page of results. Example:
//
// pager := client.Query(nil)
// for pager.NextPage(ctx) {
//     resp = pager.PageResponse()
//     fmt.sprintf("The page contains %i results", len(resp.TableQueryResponse.Value))
// }
// err := pager.Err()
func (t *TableServiceClient) Query(queryOptions *QueryOptions) TableQueryResponsePager {
	return &tableQueryResponsePager{client: t.client, queryOptions: queryOptions, tableQueryOptions: new(TableQueryOptions)}
<<<<<<< HEAD
=======
}

// GetStatistics retrieves all the statistics for an account with Geo-redundancy established.
//
// response, err := client.GetStatistics(context.Background, nil)
// handle(err)
// fmt.Println("Status: ", response.StorageServiceStats.GeoReplication.Status)
// fmt.Println(Last Sync Time: ", response.StorageServiceStats.GeoReplication.LastSyncTime)
func (t *TableServiceClient) GetStatistics(ctx context.Context, options *ServiceGetStatisticsOptions) (TableServiceStatsResponse, error) {
	if options == nil {
		options = &ServiceGetStatisticsOptions{}
	}
	return t.service.GetStatistics(ctx, options)
}

// GetProperties retrieves the properties for an account including the metrics, logging, and cors rules established.
//
// response, err := client.GetProperties(context.Background, nil)
// handle(err)
// fmt.Println(resopnse.StorageServiceStats.Cors)
// fmt.Println(resopnse.StorageServiceStats.HourMetrics)
// fmt.Println(resopnse.StorageServiceStats.Logging)
// fmt.Println(resopnse.StorageServiceStats.MinuteMetrics)
func (t *TableServiceClient) GetProperties(ctx context.Context, options *ServiceGetPropertiesOptions) (TableServicePropertiesResponse, error) {
	if options == nil {
		options = &ServiceGetPropertiesOptions{}
	}
	return t.service.GetProperties(ctx, options)
}

// SetProperties allows the user to set cors , metrics, and logging rules for the account.
//
// Cors: A slice of CorsRules.
//
// HoursMetrics: A summary of request statistics grouped in hourly aggregatess for tables
//
// HoursMetrics: A summary of request statistics grouped in minute aggregates for tables
//
// Logging: Azure Analytics logging settings
//
//
// logging := Logging{
// 		Read:    to.BoolPtr(true),
// 		Write:   to.BoolPtr(true),
// 		Delete:  to.BoolPtr(true),
// 		Version: to.StringPtr("1.0"),
// 		RetentionPolicy: &RetentionPolicy{
// 			Enabled: to.BoolPtr(true),
// 		Days:    to.Int32Ptr(5),
// 		},
// }
// props := TableServiceProperties{Logging: &logging}
// resp, err := context.client.SetProperties(ctx, props, nil)
// handle(err)
func (t *TableServiceClient) SetProperties(ctx context.Context, properties TableServiceProperties, options *ServiceSetPropertiesOptions) (ServiceSetPropertiesResponse, error) {
	if options == nil {
		options = &ServiceSetPropertiesOptions{}
	}
	return t.service.SetProperties(ctx, properties, options)
>>>>>>> 88aa7f21
}

func isCosmosEndpoint(url string) bool {
	isCosmosEmulator := strings.Contains(url, "localhost") && strings.Contains(url, "8902")
	return isCosmosEmulator || strings.Contains(url, CosmosTableDomain) || strings.Contains(url, LegacyCosmosTableDomain)
}<|MERGE_RESOLUTION|>--- conflicted
+++ resolved
@@ -73,8 +73,6 @@
 // err := pager.Err()
 func (t *TableServiceClient) Query(queryOptions *QueryOptions) TableQueryResponsePager {
 	return &tableQueryResponsePager{client: t.client, queryOptions: queryOptions, tableQueryOptions: new(TableQueryOptions)}
-<<<<<<< HEAD
-=======
 }
 
 // GetStatistics retrieves all the statistics for an account with Geo-redundancy established.
@@ -134,7 +132,6 @@
 		options = &ServiceSetPropertiesOptions{}
 	}
 	return t.service.SetProperties(ctx, properties, options)
->>>>>>> 88aa7f21
 }
 
 func isCosmosEndpoint(url string) bool {
