--- conflicted
+++ resolved
@@ -34,7 +34,6 @@
 		conOptions.PerCallPolicies = []azcore.Policy{cosmosPatchTransformPolicy{}}
 	}
 	conOptions.PerCallPolicies = append(conOptions.PerCallPolicies, cred.AuthenticationPolicy(azcore.AuthenticationPolicyOptions{Options: azcore.TokenRequestOptions{Scopes: options.Scopes}}))
-<<<<<<< HEAD
 	for _, p := range options.PerCallOptions {
 		conOptions.PerCallPolicies = append(conOptions.PerCallPolicies, p)
 	}
@@ -44,11 +43,6 @@
 		service: generated.NewServiceClient(con),
 		cred:    cred,
 	}, nil
-=======
-	conOptions.PerCallPolicies = append(conOptions.PerCallPolicies, options.PerCallOptions...)
-	con := newConnection(serviceURL, conOptions)
-	return &TableServiceClient{client: &tableClient{con}, service: &serviceClient{con}, cred: cred}, nil
->>>>>>> a8c839f9
 }
 
 // NewTableClient returns a pointer to a TableClient affinitzed to the specified table name and initialized with the same serviceURL and credentials as this TableServiceClient
@@ -95,11 +89,7 @@
 //     fmt.Printf("The page contains %i results.\n", len(resp.TableQueryResponse.Value))
 // }
 // err := pager.Err()
-<<<<<<< HEAD
-func (t *TableServiceClient) ListTables(listOptions *ListTablesOptions) TableQueryResponsePager {
-=======
-func (t *TableServiceClient) ListTables(listOptions *ListOptions) TableListResponsePager {
->>>>>>> a8c839f9
+func (t *TableServiceClient) ListTables(listOptions *ListTablesOptions) TableListResponsePager {
 	return &tableQueryResponsePager{
 		client:            t.client,
 		listOptions:       listOptions,
