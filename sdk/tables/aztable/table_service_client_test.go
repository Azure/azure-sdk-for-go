--- conflicted
+++ resolved
@@ -130,7 +130,6 @@
 	assert.Equal(pageCount, int(top))
 }
 
-<<<<<<< HEAD
 func clearAllTables(context *testContext) error {
 	pager := context.client.List(nil)
 	for pager.NextPage(ctx) {
@@ -168,7 +167,8 @@
 
 	require.NoError(pager.Err())
 	require.Equal(5, count)
-=======
+}
+
 func (s *tableServiceClientLiveTests) TestGetStatistics() {
 	require := require.New(s.T())
 	context := getTestContext(s.T().Name())
@@ -370,7 +370,6 @@
 
 	_, err := context.client.SetProperties(ctx, props, nil)
 	require.Error(err)
->>>>>>> 88aa7f21
 }
 
 func (s *tableServiceClientLiveTests) BeforeTest(suite string, test string) {
