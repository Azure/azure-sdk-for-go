--- conflicted
+++ resolved
@@ -325,13 +325,8 @@
 		}
 	case UpdateMerge:
 		fallthrough
-<<<<<<< HEAD
-	case UpsertMerge:
+	case InsertMerge:
 		opts := &generated.TableMergeEntityOptions{TableEntityProperties: entity}
-=======
-	case InsertMerge:
-		opts := &TableMergeEntityOptions{TableEntityProperties: entity}
->>>>>>> a8c839f9
 		if len(transactionAction.ETag) > 0 {
 			opts.IfMatch = &transactionAction.ETag
 		}
@@ -344,13 +339,8 @@
 		}
 	case UpdateReplace:
 		fallthrough
-<<<<<<< HEAD
-	case UpsertReplace:
+	case InsertReplace:
 		req, err = t.client.UpdateEntityCreateRequest(ctx, t.name, entity[partitionKey].(string), entity[rowKey].(string), &generated.TableUpdateEntityOptions{TableEntityProperties: entity, IfMatch: &transactionAction.ETag}, qo)
-=======
-	case InsertReplace:
-		req, err = t.client.updateEntityCreateRequest(ctx, t.Name, entity[partitionKey].(string), entity[rowKey].(string), &TableUpdateEntityOptions{TableEntityProperties: entity, IfMatch: &transactionAction.ETag}, qo)
->>>>>>> a8c839f9
 		if err != nil {
 			return err
 		}
