// Copyright (c) Microsoft Corporation. All rights reserved.
// Licensed under the MIT License.

package aztable

<<<<<<< HEAD
// import (
// 	"bufio"
// 	"bytes"
// 	"context"
// 	"encoding/json"
// 	"errors"
// 	"fmt"
// 	"io"
// 	"io/ioutil"
// 	"mime/multipart"
// 	"net/http"
// 	"net/textproto"
// 	"sort"
// 	"strconv"
// 	"strings"
// 	"time"

// 	"github.com/Azure/azure-sdk-for-go/sdk/azcore"
// 	"github.com/Azure/azure-sdk-for-go/sdk/internal/uuid"
// )

// type TableTransactionActionType string

// const (
// 	Add           TableTransactionActionType = "add"
// 	UpdateMerge   TableTransactionActionType = "updatemerge"
// 	UpdateReplace TableTransactionActionType = "updatereplace"
// 	Delete        TableTransactionActionType = "delete"
// 	UpsertMerge   TableTransactionActionType = "upsertmerge"
// 	UpsertReplace TableTransactionActionType = "upsertreplace"
// )

// const (
// 	headerContentType             = "Content-Type"
// 	headerContentTransferEncoding = "Content-Transfer-Encoding"
// 	error_empty_transaction       = "Transaction cannot be empty."
// )

// type OdataErrorMessage struct {
// 	Lang  string `json:"lang"`
// 	Value string `json:"value"`
// }

// type OdataError struct {
// 	Code    string            `json:"code"`
// 	Message OdataErrorMessage `json:"message"`
// }

// type TableTransactionError struct {
// 	OdataError        OdataError `json:"odata.error"`
// 	FailedEntityIndex int
// }

// func (e *TableTransactionError) Error() string {
// 	return fmt.Sprintf("Code: %s, Message: %s", e.OdataError.Code, e.OdataError.Message.Value)
// }

// type TableTransactionAction struct {
// 	ActionType TableTransactionActionType
// 	Entity     map[string]interface{}
// 	ETag       string
// }

// type TableTransactionResponse struct {
// 	// ClientRequestID contains the information returned from the x-ms-client-request-id header response.
// 	ClientRequestID *string

// 	// Date contains the information returned from the Date header response.
// 	Date *time.Time

// 	// PreferenceApplied contains the information returned from the Preference-Applied header response.
// 	PreferenceApplied *string

// 	// RawResponse contains the underlying HTTP response.
// 	RawResponse *http.Response

// 	// RequestID contains the information returned from the x-ms-request-id header response.
// 	RequestID *string

// 	// The response for a single table.
// 	TransactionResponses *[]azcore.Response

// 	// Version contains the information returned from the x-ms-version header response.
// 	Version *string

// 	// ContentType contains the information returned from the Content-Type header response.
// 	ContentType *string
// }

// type TableSubmitTransactionOptions struct {
// 	RequestID *string
// }

// var defaultChangesetHeaders = map[string]string{
// 	"Accept":       "application/json;odata=minimalmetadata",
// 	"Content-Type": "application/json",
// 	"Prefer":       "return-no-content",
// }

// // SubmitTransaction submits the table transactional batch according to the slice of TableTransactionActions provided.
// func (t *TableClient) SubmitTransaction(ctx context.Context, transactionActions []TableTransactionAction, tableSubmitTransactionOptions *TableSubmitTransactionOptions) (TableTransactionResponse, error) {
// 	return t.submitTransactionInternal(ctx, &transactionActions, uuid.New(), uuid.New(), tableSubmitTransactionOptions)
// }

// // submitTransactionInternal is the internal implementation for SubmitTransaction. It allows for explicit configuration of the batch and changeset UUID values for testing.
// func (t *TableClient) submitTransactionInternal(ctx context.Context, transactionActions *[]TableTransactionAction, batchUuid uuid.UUID, changesetUuid uuid.UUID, tableSubmitTransactionOptions *TableSubmitTransactionOptions) (TableTransactionResponse, error) {
// 	if len(*transactionActions) == 0 {
// 		return TableTransactionResponse{}, errors.New(error_empty_transaction)
// 	}
// 	changesetBoundary := fmt.Sprintf("changeset_%s", changesetUuid.String())
// 	changeSetBody, err := t.generateChangesetBody(changesetBoundary, transactionActions)
// 	if err != nil {
// 		return TableTransactionResponse{}, err
// 	}
// 	req, err := azcore.NewRequest(ctx, http.MethodPost, azcore.JoinPaths(t.client.con.Endpoint(), "$batch"))
// 	if err != nil {
// 		return TableTransactionResponse{}, err
// 	}
// 	req.Header.Set("x-ms-version", "2019-02-02")
// 	if tableSubmitTransactionOptions != nil && tableSubmitTransactionOptions.RequestID != nil {
// 		req.Header.Set("x-ms-client-request-id", *tableSubmitTransactionOptions.RequestID)
// 	}
// 	req.Header.Set("DataServiceVersion", "3.0")
// 	req.Header.Set("Accept", string(OdataMetadataFormatApplicationJSONOdataMinimalmetadata))

// 	boundary := fmt.Sprintf("batch_%s", batchUuid.String())
// 	body := new(bytes.Buffer)
// 	writer := multipart.NewWriter(body)
// 	writer.SetBoundary(boundary)
// 	h := make(textproto.MIMEHeader)
// 	h.Set(headerContentType, fmt.Sprintf("multipart/mixed; boundary=%s", changesetBoundary))
// 	batchWriter, err := writer.CreatePart(h)
// 	if err != nil {
// 		return TableTransactionResponse{}, err
// 	}
// 	batchWriter.Write(changeSetBody.Bytes())
// 	writer.Close()

// 	req.SetBody(azcore.NopCloser(bytes.NewReader(body.Bytes())), fmt.Sprintf("multipart/mixed; boundary=%s", boundary))

// 	resp, err := t.client.con.Pipeline().Do(req)
// 	if err != nil {
// 		return TableTransactionResponse{}, err
// 	}

// 	transactionResponse, err := buildTransactionResponse(req, resp, len(*transactionActions))
// 	if err != nil {
// 		return transactionResponse, err
// 	}

// 	if !resp.HasStatusCode(http.StatusAccepted, http.StatusNoContent) {
// 		return TableTransactionResponse{}, azcore.NewResponseError(err, resp.Response)
// 	}
// 	return transactionResponse, nil
// }

// func buildTransactionResponse(req *azcore.Request, resp *azcore.Response, itemCount int) (TableTransactionResponse, error) {
// 	innerResponses := make([]azcore.Response, itemCount)
// 	result := TableTransactionResponse{RawResponse: resp.Response, TransactionResponses: &innerResponses}

// 	if val := resp.Header.Get("x-ms-client-request-id"); val != "" {
// 		result.ClientRequestID = &val
// 	}
// 	if val := resp.Header.Get("x-ms-request-id"); val != "" {
// 		result.RequestID = &val
// 	}
// 	if val := resp.Header.Get("x-ms-version"); val != "" {
// 		result.Version = &val
// 	}
// 	if val := resp.Header.Get("Date"); val != "" {
// 		date, err := time.Parse(time.RFC1123, val)
// 		if err != nil {
// 			return TableTransactionResponse{}, err
// 		}
// 		result.Date = &date
// 	}

// 	if val := resp.Header.Get("Preference-Applied"); val != "" {
// 		result.PreferenceApplied = &val
// 	}
// 	if val := resp.Header.Get("Content-Type"); val != "" {
// 		result.ContentType = &val
// 	}

// 	bytesBody, err := ioutil.ReadAll(resp.Body)
// 	if err != nil {
// 		return TableTransactionResponse{}, err
// 	}
// 	reader := bytes.NewReader(bytesBody)
// 	if bytes.IndexByte(bytesBody, '{') == 0 {
// 		// This is a failure and the body is json
// 		return TableTransactionResponse{}, newTableTransactionError(bytesBody)
// 	}
// 	outerBoundary := getBoundaryName(bytesBody)
// 	mpReader := multipart.NewReader(reader, outerBoundary)
// 	outerPart, err := mpReader.NextPart()
// 	innerBytes, err := ioutil.ReadAll(outerPart)
// 	innerBoundary := getBoundaryName(innerBytes)
// 	reader = bytes.NewReader(innerBytes)
// 	mpReader = multipart.NewReader(reader, innerBoundary)
// 	i := 0
// 	innerPart, err := mpReader.NextPart()
// 	for ; err == nil; innerPart, err = mpReader.NextPart() {
// 		part, err := ioutil.ReadAll(innerPart)
// 		if err != nil {
// 			break
// 		}
// 		r, err := http.ReadResponse(bufio.NewReader(bytes.NewBuffer(part)), req.Request)
// 		if err != nil {
// 			return TableTransactionResponse{}, err
// 		}
// 		if r.StatusCode >= 400 {
// 			errorBody, err := ioutil.ReadAll(r.Body)
// 			if err != nil {
// 				return TableTransactionResponse{}, err
// 			} else {
// 				innerResponses = []azcore.Response{{Response: r}}
// 				return result, newTableTransactionError(errorBody)
// 			}
// 		}
// 		innerResponses[i] = azcore.Response{Response: r}
// 		i++
// 	}

// 	return result, nil
// }

// func getBoundaryName(bytesBody []byte) string {
// 	end := bytes.Index(bytesBody, []byte("\n"))
// 	if end > 0 && bytesBody[end-1] == '\r' {
// 		end -= 1
// 	}
// 	return string(bytesBody[2:end])
// }

// // newTableTransactionError handles the SubmitTransaction error response.
// func newTableTransactionError(errorBody []byte) error {
// 	oe := TableTransactionError{}
// 	if err := json.Unmarshal(errorBody, &oe); err == nil {
// 		if i := strings.Index(oe.OdataError.Message.Value, ":"); i > 0 {
// 			if val, err := strconv.Atoi(oe.OdataError.Message.Value[0:i]); err == nil {
// 				oe.FailedEntityIndex = val
// 			}
// 		}
// 		return &oe
// 	}
// 	return errors.New("Unknown error.")
// }

// // generateChangesetBody generates the individual changesets for the various operations within the batch request.
// // There is a changeset for Insert, Delete, Merge etc.
// func (t *TableClient) generateChangesetBody(changesetBoundary string, transactionActions *[]TableTransactionAction) (*bytes.Buffer, error) {

// 	body := new(bytes.Buffer)
// 	writer := multipart.NewWriter(body)
// 	writer.SetBoundary(changesetBoundary)

// 	for _, be := range *transactionActions {
// 		err := t.generateEntitySubset(&be, writer)
// 		if err != nil {
// 			return nil, err
// 		}
// 	}

// 	writer.Close()
// 	return body, nil
// }

// // generateEntitySubset generates body payload for particular batch entity
// func (t *TableClient) generateEntitySubset(transactionAction *TableTransactionAction, writer *multipart.Writer) error {

// 	h := make(textproto.MIMEHeader)
// 	h.Set(headerContentTransferEncoding, "binary")
// 	h.Set(headerContentType, "application/http")
// 	qo := &QueryOptions{Format: OdataMetadataFormatApplicationJSONOdataMinimalmetadata.ToPtr()}

// 	operationWriter, err := writer.CreatePart(h)
// 	if err != nil {
// 		return err
// 	}
// 	var req *azcore.Request
// 	var entity map[string]interface{} = transactionAction.Entity

// 	if _, ok := entity[partitionKey]; !ok {
// 		return fmt.Errorf("entity properties must contain a %s property", partitionKey)
// 	}
// 	if _, ok := entity[rowKey]; !ok {
// 		return fmt.Errorf("entity properties must contain a %s property", rowKey)
// 	}
// 	// Consider empty ETags as '*'
// 	if len(transactionAction.ETag) == 0 {
// 		transactionAction.ETag = "*"
// 	}

// 	switch transactionAction.ActionType {
// 	case Delete:
// 		req, err = t.client.deleteEntityCreateRequest(ctx, t.Name, entity[partitionKey].(string), entity[rowKey].(string), transactionAction.ETag, &TableDeleteEntityOptions{}, qo)
// 	case Add:
// 		toOdataAnnotatedDictionary(&entity)
// 		req, err = t.client.insertEntityCreateRequest(ctx, t.Name, &TableInsertEntityOptions{TableEntityProperties: entity, ResponsePreference: ResponseFormatReturnNoContent.ToPtr()}, qo)
// 	case UpdateMerge:
// 		fallthrough
// 	case UpsertMerge:
// 		toOdataAnnotatedDictionary(&entity)
// 		opts := &TableMergeEntityOptions{TableEntityProperties: entity}
// 		if len(transactionAction.ETag) > 0 {
// 			opts.IfMatch = &transactionAction.ETag
// 		}
// 		req, err = t.client.mergeEntityCreateRequest(ctx, t.Name, entity[partitionKey].(string), entity[rowKey].(string), opts, qo)
// 		if isCosmosEndpoint(t.client.con.Endpoint()) {
// 			transformPatchToCosmosPost(req)
// 		}
// 	case UpdateReplace:
// 		fallthrough
// 	case UpsertReplace:
// 		toOdataAnnotatedDictionary(&entity)
// 		req, err = t.client.updateEntityCreateRequest(ctx, t.Name, entity[partitionKey].(string), entity[rowKey].(string), &TableUpdateEntityOptions{TableEntityProperties: entity, IfMatch: &transactionAction.ETag}, qo)
// 	}

// 	urlAndVerb := fmt.Sprintf("%s %s HTTP/1.1\r\n", req.Method, req.URL)
// 	operationWriter.Write([]byte(urlAndVerb))
// 	writeHeaders(req.Header, &operationWriter)
// 	operationWriter.Write([]byte("\r\n")) // additional \r\n is needed per changeset separating the "headers" and the body.
// 	if req.Body != nil {
// 		io.Copy(operationWriter, req.Body)
// 	}

// 	return nil
// }

// func writeHeaders(h http.Header, writer *io.Writer) {
// 	// This way it is guaranteed the headers will be written in a sorted order
// 	var keys []string
// 	for k := range h {
// 		keys = append(keys, k)
// 	}
// 	sort.Strings(keys)
// 	for _, k := range keys {
// 		(*writer).Write([]byte(fmt.Sprintf("%s: %s\r\n", k, h.Get(k))))
// 	}
// }
=======
import (
	"bufio"
	"bytes"
	"context"
	"encoding/json"
	"errors"
	"fmt"
	"io"
	"io/ioutil"
	"mime/multipart"
	"net/http"
	"net/textproto"
	"sort"
	"strconv"
	"strings"
	"time"

	"github.com/Azure/azure-sdk-for-go/sdk/azcore"
	"github.com/Azure/azure-sdk-for-go/sdk/internal/uuid"
)

type TableTransactionActionType string

const (
	Add           TableTransactionActionType = "add"
	UpdateMerge   TableTransactionActionType = "updatemerge"
	UpdateReplace TableTransactionActionType = "updatereplace"
	Delete        TableTransactionActionType = "delete"
	UpsertMerge   TableTransactionActionType = "upsertmerge"
	UpsertReplace TableTransactionActionType = "upsertreplace"
)

const (
	headerContentType             = "Content-Type"
	headerContentTransferEncoding = "Content-Transfer-Encoding"
	error_empty_transaction       = "Transaction cannot be empty."
)

type OdataErrorMessage struct {
	Lang  string `json:"lang"`
	Value string `json:"value"`
}

type OdataError struct {
	Code    string            `json:"code"`
	Message OdataErrorMessage `json:"message"`
}

type TableTransactionError struct {
	OdataError        OdataError `json:"odata.error"`
	FailedEntityIndex int
}

func (e *TableTransactionError) Error() string {
	return fmt.Sprintf("Code: %s, Message: %s", e.OdataError.Code, e.OdataError.Message.Value)
}

type TableTransactionAction struct {
	ActionType TableTransactionActionType
	Entity     map[string]interface{}
	ETag       string
}

type TableTransactionResponse struct {
	// ClientRequestID contains the information returned from the x-ms-client-request-id header response.
	ClientRequestID *string

	// Date contains the information returned from the Date header response.
	Date *time.Time

	// PreferenceApplied contains the information returned from the Preference-Applied header response.
	PreferenceApplied *string

	// RawResponse contains the underlying HTTP response.
	RawResponse *http.Response

	// RequestID contains the information returned from the x-ms-request-id header response.
	RequestID *string

	// The response for a single table.
	TransactionResponses *[]azcore.Response

	// Version contains the information returned from the x-ms-version header response.
	Version *string

	// ContentType contains the information returned from the Content-Type header response.
	ContentType *string
}

type TableSubmitTransactionOptions struct {
	RequestID *string
}

//nolint
var defaultChangesetHeaders = map[string]string{
	"Accept":       "application/json;odata=minimalmetadata",
	"Content-Type": "application/json",
	"Prefer":       "return-no-content",
}

// SubmitTransaction submits the table transactional batch according to the slice of TableTransactionActions provided.
func (t *TableClient) SubmitTransaction(ctx context.Context, transactionActions []TableTransactionAction, tableSubmitTransactionOptions *TableSubmitTransactionOptions) (TableTransactionResponse, error) {
	return t.submitTransactionInternal(ctx, &transactionActions, uuid.New(), uuid.New(), tableSubmitTransactionOptions)
}

// submitTransactionInternal is the internal implementation for SubmitTransaction. It allows for explicit configuration of the batch and changeset UUID values for testing.
func (t *TableClient) submitTransactionInternal(ctx context.Context, transactionActions *[]TableTransactionAction, batchUuid uuid.UUID, changesetUuid uuid.UUID, tableSubmitTransactionOptions *TableSubmitTransactionOptions) (TableTransactionResponse, error) {
	if len(*transactionActions) == 0 {
		return TableTransactionResponse{}, errors.New(error_empty_transaction)
	}
	changesetBoundary := fmt.Sprintf("changeset_%s", changesetUuid.String())
	changeSetBody, err := t.generateChangesetBody(changesetBoundary, transactionActions)
	if err != nil {
		return TableTransactionResponse{}, err
	}
	req, err := azcore.NewRequest(ctx, http.MethodPost, azcore.JoinPaths(t.client.con.Endpoint(), "$batch"))
	if err != nil {
		return TableTransactionResponse{}, err
	}
	req.Header.Set("x-ms-version", "2019-02-02")
	if tableSubmitTransactionOptions != nil && tableSubmitTransactionOptions.RequestID != nil {
		req.Header.Set("x-ms-client-request-id", *tableSubmitTransactionOptions.RequestID)
	}
	req.Header.Set("DataServiceVersion", "3.0")
	req.Header.Set("Accept", string(OdataMetadataFormatApplicationJSONOdataMinimalmetadata))

	boundary := fmt.Sprintf("batch_%s", batchUuid.String())
	body := new(bytes.Buffer)
	writer := multipart.NewWriter(body)
	err = writer.SetBoundary(boundary)
	if err != nil {
		return TableTransactionResponse{}, err
	}
	h := make(textproto.MIMEHeader)
	h.Set(headerContentType, fmt.Sprintf("multipart/mixed; boundary=%s", changesetBoundary))
	batchWriter, err := writer.CreatePart(h)
	if err != nil {
		return TableTransactionResponse{}, err
	}
	_, err = batchWriter.Write(changeSetBody.Bytes())
	if err != nil {
		return TableTransactionResponse{}, err
	}
	writer.Close()

	err = req.SetBody(azcore.NopCloser(bytes.NewReader(body.Bytes())), fmt.Sprintf("multipart/mixed; boundary=%s", boundary))
	if err != nil {
		return TableTransactionResponse{}, err
	}

	resp, err := t.client.con.Pipeline().Do(req)
	if err != nil {
		return TableTransactionResponse{}, err
	}

	transactionResponse, err := buildTransactionResponse(req, resp, len(*transactionActions))
	if err != nil {
		return transactionResponse, err
	}

	if !resp.HasStatusCode(http.StatusAccepted, http.StatusNoContent) {
		return TableTransactionResponse{}, azcore.NewResponseError(err, resp.Response)
	}
	return transactionResponse, nil
}

func buildTransactionResponse(req *azcore.Request, resp *azcore.Response, itemCount int) (TableTransactionResponse, error) {
	innerResponses := make([]azcore.Response, itemCount)
	result := TableTransactionResponse{RawResponse: resp.Response, TransactionResponses: &innerResponses}

	if val := resp.Header.Get("x-ms-client-request-id"); val != "" {
		result.ClientRequestID = &val
	}
	if val := resp.Header.Get("x-ms-request-id"); val != "" {
		result.RequestID = &val
	}
	if val := resp.Header.Get("x-ms-version"); val != "" {
		result.Version = &val
	}
	if val := resp.Header.Get("Date"); val != "" {
		date, err := time.Parse(time.RFC1123, val)
		if err != nil {
			return TableTransactionResponse{}, err
		}
		result.Date = &date
	}

	if val := resp.Header.Get("Preference-Applied"); val != "" {
		result.PreferenceApplied = &val
	}
	if val := resp.Header.Get("Content-Type"); val != "" {
		result.ContentType = &val
	}

	bytesBody, err := ioutil.ReadAll(resp.Body)
	if err != nil {
		return TableTransactionResponse{}, err
	}
	reader := bytes.NewReader(bytesBody)
	if bytes.IndexByte(bytesBody, '{') == 0 {
		// This is a failure and the body is json
		return TableTransactionResponse{}, newTableTransactionError(bytesBody)
	}
	outerBoundary := getBoundaryName(bytesBody)
	mpReader := multipart.NewReader(reader, outerBoundary)
	outerPart, err := mpReader.NextPart()        //nolint There is an error here
	innerBytes, err := ioutil.ReadAll(outerPart) //nolint There is an error here
	innerBoundary := getBoundaryName(innerBytes)
	reader = bytes.NewReader(innerBytes)
	mpReader = multipart.NewReader(reader, innerBoundary)
	i := 0
	innerPart, err := mpReader.NextPart()
	for ; err == nil; innerPart, err = mpReader.NextPart() {
		part, err := ioutil.ReadAll(innerPart)
		if err != nil {
			break
		}
		r, err := http.ReadResponse(bufio.NewReader(bytes.NewBuffer(part)), req.Request)
		if err != nil {
			return TableTransactionResponse{}, err
		}
		if r.StatusCode >= 400 {
			errorBody, err := ioutil.ReadAll(r.Body)
			if err != nil {
				return TableTransactionResponse{}, err
			} else {
				innerResponses = []azcore.Response{{Response: r}}
				return result, newTableTransactionError(errorBody)
			}
		}
		innerResponses[i] = azcore.Response{Response: r}
		i++
	}

	return result, nil
}

func getBoundaryName(bytesBody []byte) string {
	end := bytes.Index(bytesBody, []byte("\n"))
	if end > 0 && bytesBody[end-1] == '\r' {
		end -= 1
	}
	return string(bytesBody[2:end])
}

// newTableTransactionError handles the SubmitTransaction error response.
func newTableTransactionError(errorBody []byte) error {
	oe := TableTransactionError{}
	if err := json.Unmarshal(errorBody, &oe); err == nil {
		if i := strings.Index(oe.OdataError.Message.Value, ":"); i > 0 {
			if val, err := strconv.Atoi(oe.OdataError.Message.Value[0:i]); err == nil {
				oe.FailedEntityIndex = val
			}
		}
		return &oe
	}
	return errors.New("Unknown error.")
}

// generateChangesetBody generates the individual changesets for the various operations within the batch request.
// There is a changeset for Insert, Delete, Merge etc.
func (t *TableClient) generateChangesetBody(changesetBoundary string, transactionActions *[]TableTransactionAction) (*bytes.Buffer, error) {

	body := new(bytes.Buffer)
	writer := multipart.NewWriter(body)
	err := writer.SetBoundary(changesetBoundary)
	if err != nil {
		return nil, err
	}

	for _, be := range *transactionActions {
		err := t.generateEntitySubset(&be, writer)
		if err != nil {
			return nil, err
		}
	}

	writer.Close()
	return body, nil
}

// generateEntitySubset generates body payload for particular batch entity
func (t *TableClient) generateEntitySubset(transactionAction *TableTransactionAction, writer *multipart.Writer) error {

	h := make(textproto.MIMEHeader)
	h.Set(headerContentTransferEncoding, "binary")
	h.Set(headerContentType, "application/http")
	qo := &QueryOptions{Format: OdataMetadataFormatApplicationJSONOdataMinimalmetadata.ToPtr()}

	operationWriter, err := writer.CreatePart(h)
	if err != nil {
		return err
	}
	var req *azcore.Request
	var entity map[string]interface{} = transactionAction.Entity

	if _, ok := entity[partitionKey]; !ok {
		return fmt.Errorf("entity properties must contain a %s property", partitionKey)
	}
	if _, ok := entity[rowKey]; !ok {
		return fmt.Errorf("entity properties must contain a %s property", rowKey)
	}
	// Consider empty ETags as '*'
	if len(transactionAction.ETag) == 0 {
		transactionAction.ETag = "*"
	}

	switch transactionAction.ActionType {
	case Delete:
		req, err = t.client.deleteEntityCreateRequest(ctx, t.Name, entity[partitionKey].(string), entity[rowKey].(string), transactionAction.ETag, &TableDeleteEntityOptions{}, qo)
		if err != nil {
			return err
		}
	case Add:
		err = toOdataAnnotatedDictionary(&entity)
		if err != nil {
			return err
		}
		req, err = t.client.insertEntityCreateRequest(ctx, t.Name, &TableInsertEntityOptions{TableEntityProperties: entity, ResponsePreference: ResponseFormatReturnNoContent.ToPtr()}, qo)
		if err != nil {
			return err
		}
	case UpdateMerge:
		fallthrough
	case UpsertMerge:
		err = toOdataAnnotatedDictionary(&entity)
		if err != nil {
			return err
		}
		opts := &TableMergeEntityOptions{TableEntityProperties: entity}
		if len(transactionAction.ETag) > 0 {
			opts.IfMatch = &transactionAction.ETag
		}
		req, err = t.client.mergeEntityCreateRequest(ctx, t.Name, entity[partitionKey].(string), entity[rowKey].(string), opts, qo)
		if err != nil {
			return err
		}
		if isCosmosEndpoint(t.client.con.Endpoint()) {
			transformPatchToCosmosPost(req)
		}
	case UpdateReplace:
		fallthrough
	case UpsertReplace:
		err = toOdataAnnotatedDictionary(&entity)
		if err != nil {
			return err
		}
		req, err = t.client.updateEntityCreateRequest(ctx, t.Name, entity[partitionKey].(string), entity[rowKey].(string), &TableUpdateEntityOptions{TableEntityProperties: entity, IfMatch: &transactionAction.ETag}, qo)
		if err != nil {
			return err
		}
	}

	urlAndVerb := fmt.Sprintf("%s %s HTTP/1.1\r\n", req.Method, req.URL)
	_, err = operationWriter.Write([]byte(urlAndVerb))
	if err != nil {
		return err
	}
	err = writeHeaders(req.Header, &operationWriter)
	if err != nil {
		return err
	}
	_, err = operationWriter.Write([]byte("\r\n")) // additional \r\n is needed per changeset separating the "headers" and the body.
	if err != nil {
		return err
	}
	if req.Body != nil {
		_, err = io.Copy(operationWriter, req.Body)

	}

	return err
}

func writeHeaders(h http.Header, writer *io.Writer) error {
	// This way it is guaranteed the headers will be written in a sorted order
	var keys []string
	for k := range h {
		keys = append(keys, k)
	}
	sort.Strings(keys)
	var err error
	for _, k := range keys {
		_, err = (*writer).Write([]byte(fmt.Sprintf("%s: %s\r\n", k, h.Get(k))))

	}
	return err
}
>>>>>>> 3d6b5ce0
<|MERGE_RESOLUTION|>--- conflicted
+++ resolved
@@ -3,349 +3,6 @@
 
 package aztable
 
-<<<<<<< HEAD
-// import (
-// 	"bufio"
-// 	"bytes"
-// 	"context"
-// 	"encoding/json"
-// 	"errors"
-// 	"fmt"
-// 	"io"
-// 	"io/ioutil"
-// 	"mime/multipart"
-// 	"net/http"
-// 	"net/textproto"
-// 	"sort"
-// 	"strconv"
-// 	"strings"
-// 	"time"
-
-// 	"github.com/Azure/azure-sdk-for-go/sdk/azcore"
-// 	"github.com/Azure/azure-sdk-for-go/sdk/internal/uuid"
-// )
-
-// type TableTransactionActionType string
-
-// const (
-// 	Add           TableTransactionActionType = "add"
-// 	UpdateMerge   TableTransactionActionType = "updatemerge"
-// 	UpdateReplace TableTransactionActionType = "updatereplace"
-// 	Delete        TableTransactionActionType = "delete"
-// 	UpsertMerge   TableTransactionActionType = "upsertmerge"
-// 	UpsertReplace TableTransactionActionType = "upsertreplace"
-// )
-
-// const (
-// 	headerContentType             = "Content-Type"
-// 	headerContentTransferEncoding = "Content-Transfer-Encoding"
-// 	error_empty_transaction       = "Transaction cannot be empty."
-// )
-
-// type OdataErrorMessage struct {
-// 	Lang  string `json:"lang"`
-// 	Value string `json:"value"`
-// }
-
-// type OdataError struct {
-// 	Code    string            `json:"code"`
-// 	Message OdataErrorMessage `json:"message"`
-// }
-
-// type TableTransactionError struct {
-// 	OdataError        OdataError `json:"odata.error"`
-// 	FailedEntityIndex int
-// }
-
-// func (e *TableTransactionError) Error() string {
-// 	return fmt.Sprintf("Code: %s, Message: %s", e.OdataError.Code, e.OdataError.Message.Value)
-// }
-
-// type TableTransactionAction struct {
-// 	ActionType TableTransactionActionType
-// 	Entity     map[string]interface{}
-// 	ETag       string
-// }
-
-// type TableTransactionResponse struct {
-// 	// ClientRequestID contains the information returned from the x-ms-client-request-id header response.
-// 	ClientRequestID *string
-
-// 	// Date contains the information returned from the Date header response.
-// 	Date *time.Time
-
-// 	// PreferenceApplied contains the information returned from the Preference-Applied header response.
-// 	PreferenceApplied *string
-
-// 	// RawResponse contains the underlying HTTP response.
-// 	RawResponse *http.Response
-
-// 	// RequestID contains the information returned from the x-ms-request-id header response.
-// 	RequestID *string
-
-// 	// The response for a single table.
-// 	TransactionResponses *[]azcore.Response
-
-// 	// Version contains the information returned from the x-ms-version header response.
-// 	Version *string
-
-// 	// ContentType contains the information returned from the Content-Type header response.
-// 	ContentType *string
-// }
-
-// type TableSubmitTransactionOptions struct {
-// 	RequestID *string
-// }
-
-// var defaultChangesetHeaders = map[string]string{
-// 	"Accept":       "application/json;odata=minimalmetadata",
-// 	"Content-Type": "application/json",
-// 	"Prefer":       "return-no-content",
-// }
-
-// // SubmitTransaction submits the table transactional batch according to the slice of TableTransactionActions provided.
-// func (t *TableClient) SubmitTransaction(ctx context.Context, transactionActions []TableTransactionAction, tableSubmitTransactionOptions *TableSubmitTransactionOptions) (TableTransactionResponse, error) {
-// 	return t.submitTransactionInternal(ctx, &transactionActions, uuid.New(), uuid.New(), tableSubmitTransactionOptions)
-// }
-
-// // submitTransactionInternal is the internal implementation for SubmitTransaction. It allows for explicit configuration of the batch and changeset UUID values for testing.
-// func (t *TableClient) submitTransactionInternal(ctx context.Context, transactionActions *[]TableTransactionAction, batchUuid uuid.UUID, changesetUuid uuid.UUID, tableSubmitTransactionOptions *TableSubmitTransactionOptions) (TableTransactionResponse, error) {
-// 	if len(*transactionActions) == 0 {
-// 		return TableTransactionResponse{}, errors.New(error_empty_transaction)
-// 	}
-// 	changesetBoundary := fmt.Sprintf("changeset_%s", changesetUuid.String())
-// 	changeSetBody, err := t.generateChangesetBody(changesetBoundary, transactionActions)
-// 	if err != nil {
-// 		return TableTransactionResponse{}, err
-// 	}
-// 	req, err := azcore.NewRequest(ctx, http.MethodPost, azcore.JoinPaths(t.client.con.Endpoint(), "$batch"))
-// 	if err != nil {
-// 		return TableTransactionResponse{}, err
-// 	}
-// 	req.Header.Set("x-ms-version", "2019-02-02")
-// 	if tableSubmitTransactionOptions != nil && tableSubmitTransactionOptions.RequestID != nil {
-// 		req.Header.Set("x-ms-client-request-id", *tableSubmitTransactionOptions.RequestID)
-// 	}
-// 	req.Header.Set("DataServiceVersion", "3.0")
-// 	req.Header.Set("Accept", string(OdataMetadataFormatApplicationJSONOdataMinimalmetadata))
-
-// 	boundary := fmt.Sprintf("batch_%s", batchUuid.String())
-// 	body := new(bytes.Buffer)
-// 	writer := multipart.NewWriter(body)
-// 	writer.SetBoundary(boundary)
-// 	h := make(textproto.MIMEHeader)
-// 	h.Set(headerContentType, fmt.Sprintf("multipart/mixed; boundary=%s", changesetBoundary))
-// 	batchWriter, err := writer.CreatePart(h)
-// 	if err != nil {
-// 		return TableTransactionResponse{}, err
-// 	}
-// 	batchWriter.Write(changeSetBody.Bytes())
-// 	writer.Close()
-
-// 	req.SetBody(azcore.NopCloser(bytes.NewReader(body.Bytes())), fmt.Sprintf("multipart/mixed; boundary=%s", boundary))
-
-// 	resp, err := t.client.con.Pipeline().Do(req)
-// 	if err != nil {
-// 		return TableTransactionResponse{}, err
-// 	}
-
-// 	transactionResponse, err := buildTransactionResponse(req, resp, len(*transactionActions))
-// 	if err != nil {
-// 		return transactionResponse, err
-// 	}
-
-// 	if !resp.HasStatusCode(http.StatusAccepted, http.StatusNoContent) {
-// 		return TableTransactionResponse{}, azcore.NewResponseError(err, resp.Response)
-// 	}
-// 	return transactionResponse, nil
-// }
-
-// func buildTransactionResponse(req *azcore.Request, resp *azcore.Response, itemCount int) (TableTransactionResponse, error) {
-// 	innerResponses := make([]azcore.Response, itemCount)
-// 	result := TableTransactionResponse{RawResponse: resp.Response, TransactionResponses: &innerResponses}
-
-// 	if val := resp.Header.Get("x-ms-client-request-id"); val != "" {
-// 		result.ClientRequestID = &val
-// 	}
-// 	if val := resp.Header.Get("x-ms-request-id"); val != "" {
-// 		result.RequestID = &val
-// 	}
-// 	if val := resp.Header.Get("x-ms-version"); val != "" {
-// 		result.Version = &val
-// 	}
-// 	if val := resp.Header.Get("Date"); val != "" {
-// 		date, err := time.Parse(time.RFC1123, val)
-// 		if err != nil {
-// 			return TableTransactionResponse{}, err
-// 		}
-// 		result.Date = &date
-// 	}
-
-// 	if val := resp.Header.Get("Preference-Applied"); val != "" {
-// 		result.PreferenceApplied = &val
-// 	}
-// 	if val := resp.Header.Get("Content-Type"); val != "" {
-// 		result.ContentType = &val
-// 	}
-
-// 	bytesBody, err := ioutil.ReadAll(resp.Body)
-// 	if err != nil {
-// 		return TableTransactionResponse{}, err
-// 	}
-// 	reader := bytes.NewReader(bytesBody)
-// 	if bytes.IndexByte(bytesBody, '{') == 0 {
-// 		// This is a failure and the body is json
-// 		return TableTransactionResponse{}, newTableTransactionError(bytesBody)
-// 	}
-// 	outerBoundary := getBoundaryName(bytesBody)
-// 	mpReader := multipart.NewReader(reader, outerBoundary)
-// 	outerPart, err := mpReader.NextPart()
-// 	innerBytes, err := ioutil.ReadAll(outerPart)
-// 	innerBoundary := getBoundaryName(innerBytes)
-// 	reader = bytes.NewReader(innerBytes)
-// 	mpReader = multipart.NewReader(reader, innerBoundary)
-// 	i := 0
-// 	innerPart, err := mpReader.NextPart()
-// 	for ; err == nil; innerPart, err = mpReader.NextPart() {
-// 		part, err := ioutil.ReadAll(innerPart)
-// 		if err != nil {
-// 			break
-// 		}
-// 		r, err := http.ReadResponse(bufio.NewReader(bytes.NewBuffer(part)), req.Request)
-// 		if err != nil {
-// 			return TableTransactionResponse{}, err
-// 		}
-// 		if r.StatusCode >= 400 {
-// 			errorBody, err := ioutil.ReadAll(r.Body)
-// 			if err != nil {
-// 				return TableTransactionResponse{}, err
-// 			} else {
-// 				innerResponses = []azcore.Response{{Response: r}}
-// 				return result, newTableTransactionError(errorBody)
-// 			}
-// 		}
-// 		innerResponses[i] = azcore.Response{Response: r}
-// 		i++
-// 	}
-
-// 	return result, nil
-// }
-
-// func getBoundaryName(bytesBody []byte) string {
-// 	end := bytes.Index(bytesBody, []byte("\n"))
-// 	if end > 0 && bytesBody[end-1] == '\r' {
-// 		end -= 1
-// 	}
-// 	return string(bytesBody[2:end])
-// }
-
-// // newTableTransactionError handles the SubmitTransaction error response.
-// func newTableTransactionError(errorBody []byte) error {
-// 	oe := TableTransactionError{}
-// 	if err := json.Unmarshal(errorBody, &oe); err == nil {
-// 		if i := strings.Index(oe.OdataError.Message.Value, ":"); i > 0 {
-// 			if val, err := strconv.Atoi(oe.OdataError.Message.Value[0:i]); err == nil {
-// 				oe.FailedEntityIndex = val
-// 			}
-// 		}
-// 		return &oe
-// 	}
-// 	return errors.New("Unknown error.")
-// }
-
-// // generateChangesetBody generates the individual changesets for the various operations within the batch request.
-// // There is a changeset for Insert, Delete, Merge etc.
-// func (t *TableClient) generateChangesetBody(changesetBoundary string, transactionActions *[]TableTransactionAction) (*bytes.Buffer, error) {
-
-// 	body := new(bytes.Buffer)
-// 	writer := multipart.NewWriter(body)
-// 	writer.SetBoundary(changesetBoundary)
-
-// 	for _, be := range *transactionActions {
-// 		err := t.generateEntitySubset(&be, writer)
-// 		if err != nil {
-// 			return nil, err
-// 		}
-// 	}
-
-// 	writer.Close()
-// 	return body, nil
-// }
-
-// // generateEntitySubset generates body payload for particular batch entity
-// func (t *TableClient) generateEntitySubset(transactionAction *TableTransactionAction, writer *multipart.Writer) error {
-
-// 	h := make(textproto.MIMEHeader)
-// 	h.Set(headerContentTransferEncoding, "binary")
-// 	h.Set(headerContentType, "application/http")
-// 	qo := &QueryOptions{Format: OdataMetadataFormatApplicationJSONOdataMinimalmetadata.ToPtr()}
-
-// 	operationWriter, err := writer.CreatePart(h)
-// 	if err != nil {
-// 		return err
-// 	}
-// 	var req *azcore.Request
-// 	var entity map[string]interface{} = transactionAction.Entity
-
-// 	if _, ok := entity[partitionKey]; !ok {
-// 		return fmt.Errorf("entity properties must contain a %s property", partitionKey)
-// 	}
-// 	if _, ok := entity[rowKey]; !ok {
-// 		return fmt.Errorf("entity properties must contain a %s property", rowKey)
-// 	}
-// 	// Consider empty ETags as '*'
-// 	if len(transactionAction.ETag) == 0 {
-// 		transactionAction.ETag = "*"
-// 	}
-
-// 	switch transactionAction.ActionType {
-// 	case Delete:
-// 		req, err = t.client.deleteEntityCreateRequest(ctx, t.Name, entity[partitionKey].(string), entity[rowKey].(string), transactionAction.ETag, &TableDeleteEntityOptions{}, qo)
-// 	case Add:
-// 		toOdataAnnotatedDictionary(&entity)
-// 		req, err = t.client.insertEntityCreateRequest(ctx, t.Name, &TableInsertEntityOptions{TableEntityProperties: entity, ResponsePreference: ResponseFormatReturnNoContent.ToPtr()}, qo)
-// 	case UpdateMerge:
-// 		fallthrough
-// 	case UpsertMerge:
-// 		toOdataAnnotatedDictionary(&entity)
-// 		opts := &TableMergeEntityOptions{TableEntityProperties: entity}
-// 		if len(transactionAction.ETag) > 0 {
-// 			opts.IfMatch = &transactionAction.ETag
-// 		}
-// 		req, err = t.client.mergeEntityCreateRequest(ctx, t.Name, entity[partitionKey].(string), entity[rowKey].(string), opts, qo)
-// 		if isCosmosEndpoint(t.client.con.Endpoint()) {
-// 			transformPatchToCosmosPost(req)
-// 		}
-// 	case UpdateReplace:
-// 		fallthrough
-// 	case UpsertReplace:
-// 		toOdataAnnotatedDictionary(&entity)
-// 		req, err = t.client.updateEntityCreateRequest(ctx, t.Name, entity[partitionKey].(string), entity[rowKey].(string), &TableUpdateEntityOptions{TableEntityProperties: entity, IfMatch: &transactionAction.ETag}, qo)
-// 	}
-
-// 	urlAndVerb := fmt.Sprintf("%s %s HTTP/1.1\r\n", req.Method, req.URL)
-// 	operationWriter.Write([]byte(urlAndVerb))
-// 	writeHeaders(req.Header, &operationWriter)
-// 	operationWriter.Write([]byte("\r\n")) // additional \r\n is needed per changeset separating the "headers" and the body.
-// 	if req.Body != nil {
-// 		io.Copy(operationWriter, req.Body)
-// 	}
-
-// 	return nil
-// }
-
-// func writeHeaders(h http.Header, writer *io.Writer) {
-// 	// This way it is guaranteed the headers will be written in a sorted order
-// 	var keys []string
-// 	for k := range h {
-// 		keys = append(keys, k)
-// 	}
-// 	sort.Strings(keys)
-// 	for _, k := range keys {
-// 		(*writer).Write([]byte(fmt.Sprintf("%s: %s\r\n", k, h.Get(k))))
-// 	}
-// }
-=======
 import (
 	"bufio"
 	"bytes"
@@ -733,5 +390,4 @@
 
 	}
 	return err
-}
->>>>>>> 3d6b5ce0
+}