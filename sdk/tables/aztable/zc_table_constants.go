// Copyright (c) Microsoft Corporation. All rights reserved.
// Licensed under the MIT License.

package aztable

import "errors"

const (
<<<<<<< HEAD
	timestamp     = "Timestamp"
	partitionKey  = "PartitionKey"
	rowKey        = "RowKey"
	etagOData     = "odata.etag"
	etag          = "ETag"
	odataMetadata = "odata.metadata"
	oDataType     = "@odata.type"
	edmBinary     = "Edm.Binary"
	edmBoolean    = "Emd.Boolean"
	edmDateTime   = "Edm.DateTime"
	edmDouble     = "Edm.Double"
	edmGuid       = "Edm.Guid"
	edmInt32      = "Edm.Int32"
	edmInt64      = "Edm.Int64"
	edmString     = "Edm.String"
	iSO8601       = "2006-01-02T15:04:05.9999999Z"
)

var errPartitionKeyRowKeyError = errors.New("Entity must have a PartitionKey and RowKey")
var errTooManyAccessPoliciesError = errors.New("You cannot set more than five (5) access policies at a time.")
=======
	timestamp    = "Timestamp"
	partitionKey = "PartitionKey"
	rowKey       = "RowKey"
	etagOdata    = "odata.etag"
	etag         = "ETag"
	OdataType    = "@odata.type"
	ISO8601      = "2006-01-02T15:04:05.9999999Z"
)

var errPartitionKeyRowKeyError = errors.New("entity must have a PartitionKey and RowKey")
var errTooManyAccessPoliciesError = errors.New("you cannot set more than five (5) access policies at a time.")
>>>>>>> 088d5b01
<|MERGE_RESOLUTION|>--- conflicted
+++ resolved
@@ -6,28 +6,6 @@
 import "errors"
 
 const (
-<<<<<<< HEAD
-	timestamp     = "Timestamp"
-	partitionKey  = "PartitionKey"
-	rowKey        = "RowKey"
-	etagOData     = "odata.etag"
-	etag          = "ETag"
-	odataMetadata = "odata.metadata"
-	oDataType     = "@odata.type"
-	edmBinary     = "Edm.Binary"
-	edmBoolean    = "Emd.Boolean"
-	edmDateTime   = "Edm.DateTime"
-	edmDouble     = "Edm.Double"
-	edmGuid       = "Edm.Guid"
-	edmInt32      = "Edm.Int32"
-	edmInt64      = "Edm.Int64"
-	edmString     = "Edm.String"
-	iSO8601       = "2006-01-02T15:04:05.9999999Z"
-)
-
-var errPartitionKeyRowKeyError = errors.New("Entity must have a PartitionKey and RowKey")
-var errTooManyAccessPoliciesError = errors.New("You cannot set more than five (5) access policies at a time.")
-=======
 	timestamp    = "Timestamp"
 	partitionKey = "PartitionKey"
 	rowKey       = "RowKey"
@@ -38,5 +16,4 @@
 )
 
 var errPartitionKeyRowKeyError = errors.New("entity must have a PartitionKey and RowKey")
-var errTooManyAccessPoliciesError = errors.New("you cannot set more than five (5) access policies at a time.")
->>>>>>> 088d5b01
+var errTooManyAccessPoliciesError = errors.New("you cannot set more than five (5) access policies at a time.")