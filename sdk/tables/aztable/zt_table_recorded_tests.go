--- conflicted
+++ resolved
@@ -68,8 +68,6 @@
 	return nil
 }
 
-<<<<<<< HEAD
-=======
 // cleans up the specified tables. If tables is nil, all tables will be deleted
 func cleanupTables(context *testContext, tables *[]string) {
 	c := context.client
@@ -101,7 +99,6 @@
 	}
 }
 
->>>>>>> 4aa5a96d
 type basicTestEntity struct {
 	Entity
 	Integer int32
