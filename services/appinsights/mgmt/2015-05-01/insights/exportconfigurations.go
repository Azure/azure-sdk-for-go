--- conflicted
+++ resolved
@@ -117,12 +117,7 @@
 // CreateSender sends the Create request. The method will close the
 // http.Response Body if it receives an error.
 func (client ExportConfigurationsClient) CreateSender(req *http.Request) (*http.Response, error) {
-<<<<<<< HEAD
-	sd := autorest.GetSendDecorators(req.Context(), azure.DoRetryWithRegistration(client.Client))
-	return autorest.SendWithSender(client, req, sd...)
-=======
 	return client.Send(req, azure.DoRetryWithRegistration(client.Client))
->>>>>>> 090dc0ee
 }
 
 // CreateResponder handles the response to the Create request. The method always
@@ -210,12 +205,7 @@
 // DeleteSender sends the Delete request. The method will close the
 // http.Response Body if it receives an error.
 func (client ExportConfigurationsClient) DeleteSender(req *http.Request) (*http.Response, error) {
-<<<<<<< HEAD
-	sd := autorest.GetSendDecorators(req.Context(), azure.DoRetryWithRegistration(client.Client))
-	return autorest.SendWithSender(client, req, sd...)
-=======
 	return client.Send(req, azure.DoRetryWithRegistration(client.Client))
->>>>>>> 090dc0ee
 }
 
 // DeleteResponder handles the response to the Delete request. The method always
@@ -303,12 +293,7 @@
 // GetSender sends the Get request. The method will close the
 // http.Response Body if it receives an error.
 func (client ExportConfigurationsClient) GetSender(req *http.Request) (*http.Response, error) {
-<<<<<<< HEAD
-	sd := autorest.GetSendDecorators(req.Context(), azure.DoRetryWithRegistration(client.Client))
-	return autorest.SendWithSender(client, req, sd...)
-=======
 	return client.Send(req, azure.DoRetryWithRegistration(client.Client))
->>>>>>> 090dc0ee
 }
 
 // GetResponder handles the response to the Get request. The method always
@@ -394,12 +379,7 @@
 // ListSender sends the List request. The method will close the
 // http.Response Body if it receives an error.
 func (client ExportConfigurationsClient) ListSender(req *http.Request) (*http.Response, error) {
-<<<<<<< HEAD
-	sd := autorest.GetSendDecorators(req.Context(), azure.DoRetryWithRegistration(client.Client))
-	return autorest.SendWithSender(client, req, sd...)
-=======
 	return client.Send(req, azure.DoRetryWithRegistration(client.Client))
->>>>>>> 090dc0ee
 }
 
 // ListResponder handles the response to the List request. The method always
@@ -490,12 +470,7 @@
 // UpdateSender sends the Update request. The method will close the
 // http.Response Body if it receives an error.
 func (client ExportConfigurationsClient) UpdateSender(req *http.Request) (*http.Response, error) {
-<<<<<<< HEAD
-	sd := autorest.GetSendDecorators(req.Context(), azure.DoRetryWithRegistration(client.Client))
-	return autorest.SendWithSender(client, req, sd...)
-=======
 	return client.Send(req, azure.DoRetryWithRegistration(client.Client))
->>>>>>> 090dc0ee
 }
 
 // UpdateResponder handles the response to the Update request. The method always
