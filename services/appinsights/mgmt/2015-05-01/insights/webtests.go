--- conflicted
+++ resolved
@@ -122,12 +122,7 @@
 // CreateOrUpdateSender sends the CreateOrUpdate request. The method will close the
 // http.Response Body if it receives an error.
 func (client WebTestsClient) CreateOrUpdateSender(req *http.Request) (*http.Response, error) {
-<<<<<<< HEAD
-	sd := autorest.GetSendDecorators(req.Context(), azure.DoRetryWithRegistration(client.Client))
-	return autorest.SendWithSender(client, req, sd...)
-=======
 	return client.Send(req, azure.DoRetryWithRegistration(client.Client))
->>>>>>> 090dc0ee
 }
 
 // CreateOrUpdateResponder handles the response to the CreateOrUpdate request. The method always
@@ -213,12 +208,7 @@
 // DeleteSender sends the Delete request. The method will close the
 // http.Response Body if it receives an error.
 func (client WebTestsClient) DeleteSender(req *http.Request) (*http.Response, error) {
-<<<<<<< HEAD
-	sd := autorest.GetSendDecorators(req.Context(), azure.DoRetryWithRegistration(client.Client))
-	return autorest.SendWithSender(client, req, sd...)
-=======
 	return client.Send(req, azure.DoRetryWithRegistration(client.Client))
->>>>>>> 090dc0ee
 }
 
 // DeleteResponder handles the response to the Delete request. The method always
@@ -303,12 +293,7 @@
 // GetSender sends the Get request. The method will close the
 // http.Response Body if it receives an error.
 func (client WebTestsClient) GetSender(req *http.Request) (*http.Response, error) {
-<<<<<<< HEAD
-	sd := autorest.GetSendDecorators(req.Context(), azure.DoRetryWithRegistration(client.Client))
-	return autorest.SendWithSender(client, req, sd...)
-=======
 	return client.Send(req, azure.DoRetryWithRegistration(client.Client))
->>>>>>> 090dc0ee
 }
 
 // GetResponder handles the response to the Get request. The method always
@@ -386,12 +371,7 @@
 // ListSender sends the List request. The method will close the
 // http.Response Body if it receives an error.
 func (client WebTestsClient) ListSender(req *http.Request) (*http.Response, error) {
-<<<<<<< HEAD
-	sd := autorest.GetSendDecorators(req.Context(), azure.DoRetryWithRegistration(client.Client))
-	return autorest.SendWithSender(client, req, sd...)
-=======
 	return client.Send(req, azure.DoRetryWithRegistration(client.Client))
->>>>>>> 090dc0ee
 }
 
 // ListResponder handles the response to the List request. The method always
@@ -515,12 +495,7 @@
 // ListByComponentSender sends the ListByComponent request. The method will close the
 // http.Response Body if it receives an error.
 func (client WebTestsClient) ListByComponentSender(req *http.Request) (*http.Response, error) {
-<<<<<<< HEAD
-	sd := autorest.GetSendDecorators(req.Context(), azure.DoRetryWithRegistration(client.Client))
-	return autorest.SendWithSender(client, req, sd...)
-=======
 	return client.Send(req, azure.DoRetryWithRegistration(client.Client))
->>>>>>> 090dc0ee
 }
 
 // ListByComponentResponder handles the response to the ListByComponent request. The method always
@@ -642,12 +617,7 @@
 // ListByResourceGroupSender sends the ListByResourceGroup request. The method will close the
 // http.Response Body if it receives an error.
 func (client WebTestsClient) ListByResourceGroupSender(req *http.Request) (*http.Response, error) {
-<<<<<<< HEAD
-	sd := autorest.GetSendDecorators(req.Context(), azure.DoRetryWithRegistration(client.Client))
-	return autorest.SendWithSender(client, req, sd...)
-=======
 	return client.Send(req, azure.DoRetryWithRegistration(client.Client))
->>>>>>> 090dc0ee
 }
 
 // ListByResourceGroupResponder handles the response to the ListByResourceGroup request. The method always
@@ -773,12 +743,7 @@
 // UpdateTagsSender sends the UpdateTags request. The method will close the
 // http.Response Body if it receives an error.
 func (client WebTestsClient) UpdateTagsSender(req *http.Request) (*http.Response, error) {
-<<<<<<< HEAD
-	sd := autorest.GetSendDecorators(req.Context(), azure.DoRetryWithRegistration(client.Client))
-	return autorest.SendWithSender(client, req, sd...)
-=======
 	return client.Send(req, azure.DoRetryWithRegistration(client.Client))
->>>>>>> 090dc0ee
 }
 
 // UpdateTagsResponder handles the response to the UpdateTags request. The method always
