--- conflicted
+++ resolved
@@ -117,12 +117,7 @@
 // CreateSender sends the Create request. The method will close the
 // http.Response Body if it receives an error.
 func (client WorkItemConfigurationsClient) CreateSender(req *http.Request) (*http.Response, error) {
-<<<<<<< HEAD
-	sd := autorest.GetSendDecorators(req.Context(), azure.DoRetryWithRegistration(client.Client))
-	return autorest.SendWithSender(client, req, sd...)
-=======
 	return client.Send(req, azure.DoRetryWithRegistration(client.Client))
->>>>>>> 090dc0ee
 }
 
 // CreateResponder handles the response to the Create request. The method always
@@ -211,12 +206,7 @@
 // DeleteSender sends the Delete request. The method will close the
 // http.Response Body if it receives an error.
 func (client WorkItemConfigurationsClient) DeleteSender(req *http.Request) (*http.Response, error) {
-<<<<<<< HEAD
-	sd := autorest.GetSendDecorators(req.Context(), azure.DoRetryWithRegistration(client.Client))
-	return autorest.SendWithSender(client, req, sd...)
-=======
 	return client.Send(req, azure.DoRetryWithRegistration(client.Client))
->>>>>>> 090dc0ee
 }
 
 // DeleteResponder handles the response to the Delete request. The method always
@@ -301,12 +291,7 @@
 // GetDefaultSender sends the GetDefault request. The method will close the
 // http.Response Body if it receives an error.
 func (client WorkItemConfigurationsClient) GetDefaultSender(req *http.Request) (*http.Response, error) {
-<<<<<<< HEAD
-	sd := autorest.GetSendDecorators(req.Context(), azure.DoRetryWithRegistration(client.Client))
-	return autorest.SendWithSender(client, req, sd...)
-=======
 	return client.Send(req, azure.DoRetryWithRegistration(client.Client))
->>>>>>> 090dc0ee
 }
 
 // GetDefaultResponder handles the response to the GetDefault request. The method always
@@ -395,12 +380,7 @@
 // GetItemSender sends the GetItem request. The method will close the
 // http.Response Body if it receives an error.
 func (client WorkItemConfigurationsClient) GetItemSender(req *http.Request) (*http.Response, error) {
-<<<<<<< HEAD
-	sd := autorest.GetSendDecorators(req.Context(), azure.DoRetryWithRegistration(client.Client))
-	return autorest.SendWithSender(client, req, sd...)
-=======
 	return client.Send(req, azure.DoRetryWithRegistration(client.Client))
->>>>>>> 090dc0ee
 }
 
 // GetItemResponder handles the response to the GetItem request. The method always
@@ -486,12 +466,7 @@
 // ListSender sends the List request. The method will close the
 // http.Response Body if it receives an error.
 func (client WorkItemConfigurationsClient) ListSender(req *http.Request) (*http.Response, error) {
-<<<<<<< HEAD
-	sd := autorest.GetSendDecorators(req.Context(), azure.DoRetryWithRegistration(client.Client))
-	return autorest.SendWithSender(client, req, sd...)
-=======
 	return client.Send(req, azure.DoRetryWithRegistration(client.Client))
->>>>>>> 090dc0ee
 }
 
 // ListResponder handles the response to the List request. The method always
@@ -584,12 +559,7 @@
 // UpdateItemSender sends the UpdateItem request. The method will close the
 // http.Response Body if it receives an error.
 func (client WorkItemConfigurationsClient) UpdateItemSender(req *http.Request) (*http.Response, error) {
-<<<<<<< HEAD
-	sd := autorest.GetSendDecorators(req.Context(), azure.DoRetryWithRegistration(client.Client))
-	return autorest.SendWithSender(client, req, sd...)
-=======
 	return client.Send(req, azure.DoRetryWithRegistration(client.Client))
->>>>>>> 090dc0ee
 }
 
 // UpdateItemResponder handles the response to the UpdateItem request. The method always
