package automation

// Copyright (c) Microsoft and contributors.  All rights reserved.
//
// Licensed under the Apache License, Version 2.0 (the "License");
// you may not use this file except in compliance with the License.
// You may obtain a copy of the License at
// http://www.apache.org/licenses/LICENSE-2.0
//
// Unless required by applicable law or agreed to in writing, software
// distributed under the License is distributed on an "AS IS" BASIS,
// WITHOUT WARRANTIES OR CONDITIONS OF ANY KIND, either express or implied.
//
// See the License for the specific language governing permissions and
// limitations under the License.
//
// Code generated by Microsoft (R) AutoRest Code Generator.
// Changes may cause incorrect behavior and will be lost if the code is regenerated.

import (
	"context"
	"net/http"

	"github.com/Azure/go-autorest/autorest"
	"github.com/Azure/go-autorest/autorest/azure"
	"github.com/Azure/go-autorest/autorest/validation"
)

// DscConfigurationClient is the automation Client
type DscConfigurationClient struct {
	BaseClient
}

// NewDscConfigurationClient creates an instance of the DscConfigurationClient client.
func NewDscConfigurationClient(subscriptionID string) DscConfigurationClient {
	return NewDscConfigurationClientWithBaseURI(DefaultBaseURI, subscriptionID)
}

// NewDscConfigurationClientWithBaseURI creates an instance of the DscConfigurationClient client.
func NewDscConfigurationClientWithBaseURI(baseURI string, subscriptionID string) DscConfigurationClient {
	return DscConfigurationClient{NewWithBaseURI(baseURI, subscriptionID)}
}

// CreateOrUpdate create the configuration identified by configuration name.
//
// resourceGroupName is the resource group name. automationAccountName is the automation account name.
// configurationName is the create or update parameters for configuration. parameters is the create or update
// parameters for configuration.
func (client DscConfigurationClient) CreateOrUpdate(ctx context.Context, resourceGroupName string, automationAccountName string, configurationName string, parameters DscConfigurationCreateOrUpdateParameters) (result DscConfiguration, err error) {
	if err := validation.Validate([]validation.Validation{
		{TargetValue: resourceGroupName,
			Constraints: []validation.Constraint{{Target: "resourceGroupName", Name: validation.Pattern, Rule: `^[-\w\._]+$`, Chain: nil}}},
		{TargetValue: parameters,
			Constraints: []validation.Constraint{{Target: "parameters.DscConfigurationCreateOrUpdateProperties", Name: validation.Null, Rule: true,
				Chain: []validation.Constraint{{Target: "parameters.DscConfigurationCreateOrUpdateProperties.Source", Name: validation.Null, Rule: true,
					Chain: []validation.Constraint{{Target: "parameters.DscConfigurationCreateOrUpdateProperties.Source.Hash", Name: validation.Null, Rule: false,
						Chain: []validation.Constraint{{Target: "parameters.DscConfigurationCreateOrUpdateProperties.Source.Hash.Algorithm", Name: validation.Null, Rule: true, Chain: nil},
							{Target: "parameters.DscConfigurationCreateOrUpdateProperties.Source.Hash.Value", Name: validation.Null, Rule: true, Chain: nil},
						}},
					}},
				}}}}}); err != nil {
		return result, validation.NewError("automation.DscConfigurationClient", "CreateOrUpdate", err.Error())
	}

	req, err := client.CreateOrUpdatePreparer(ctx, resourceGroupName, automationAccountName, configurationName, parameters)
	if err != nil {
		err = autorest.NewErrorWithError(err, "automation.DscConfigurationClient", "CreateOrUpdate", nil, "Failure preparing request")
		return
	}

	resp, err := client.CreateOrUpdateSender(req)
	if err != nil {
		result.Response = autorest.Response{Response: resp}
		err = autorest.NewErrorWithError(err, "automation.DscConfigurationClient", "CreateOrUpdate", resp, "Failure sending request")
		return
	}

	result, err = client.CreateOrUpdateResponder(resp)
	if err != nil {
		err = autorest.NewErrorWithError(err, "automation.DscConfigurationClient", "CreateOrUpdate", resp, "Failure responding to request")
	}

	return
}

// CreateOrUpdatePreparer prepares the CreateOrUpdate request.
func (client DscConfigurationClient) CreateOrUpdatePreparer(ctx context.Context, resourceGroupName string, automationAccountName string, configurationName string, parameters DscConfigurationCreateOrUpdateParameters) (*http.Request, error) {
	pathParameters := map[string]interface{}{
		"automationAccountName": autorest.Encode("path", automationAccountName),
		"configurationName":     autorest.Encode("path", configurationName),
		"resourceGroupName":     autorest.Encode("path", resourceGroupName),
		"subscriptionId":        autorest.Encode("path", client.SubscriptionID),
	}

	const APIVersion = "2015-10-31"
	queryParameters := map[string]interface{}{
		"api-version": APIVersion,
	}

	preparer := autorest.CreatePreparer(
		autorest.AsContentType("application/json; charset=utf-8"),
		autorest.AsPut(),
		autorest.WithBaseURL(client.BaseURI),
		autorest.WithPathParameters("/subscriptions/{subscriptionId}/resourceGroups/{resourceGroupName}/providers/Microsoft.Automation/automationAccounts/{automationAccountName}/configurations/{configurationName}", pathParameters),
		autorest.WithJSON(parameters),
		autorest.WithQueryParameters(queryParameters))
	return preparer.Prepare((&http.Request{}).WithContext(ctx))
}

// CreateOrUpdateSender sends the CreateOrUpdate request. The method will close the
// http.Response Body if it receives an error.
func (client DscConfigurationClient) CreateOrUpdateSender(req *http.Request) (*http.Response, error) {
	return autorest.SendWithSender(client, req,
		azure.DoRetryWithRegistration(client.Client))
}

// CreateOrUpdateResponder handles the response to the CreateOrUpdate request. The method always
// closes the http.Response Body.
func (client DscConfigurationClient) CreateOrUpdateResponder(resp *http.Response) (result DscConfiguration, err error) {
	err = autorest.Respond(
		resp,
		client.ByInspecting(),
		azure.WithErrorUnlessStatusCode(http.StatusOK, http.StatusCreated),
		autorest.ByUnmarshallingJSON(&result),
		autorest.ByClosing())
	result.Response = autorest.Response{Response: resp}
	return
}

// Delete delete the dsc configuration identified by configuration name.
//
// resourceGroupName is the resource group name. automationAccountName is the automation account name.
// configurationName is the configuration name.
func (client DscConfigurationClient) Delete(ctx context.Context, resourceGroupName string, automationAccountName string, configurationName string) (result autorest.Response, err error) {
	if err := validation.Validate([]validation.Validation{
		{TargetValue: resourceGroupName,
			Constraints: []validation.Constraint{{Target: "resourceGroupName", Name: validation.Pattern, Rule: `^[-\w\._]+$`, Chain: nil}}}}); err != nil {
		return result, validation.NewError("automation.DscConfigurationClient", "Delete", err.Error())
	}

	req, err := client.DeletePreparer(ctx, resourceGroupName, automationAccountName, configurationName)
	if err != nil {
		err = autorest.NewErrorWithError(err, "automation.DscConfigurationClient", "Delete", nil, "Failure preparing request")
		return
	}

	resp, err := client.DeleteSender(req)
	if err != nil {
		result.Response = resp
		err = autorest.NewErrorWithError(err, "automation.DscConfigurationClient", "Delete", resp, "Failure sending request")
		return
	}

	result, err = client.DeleteResponder(resp)
	if err != nil {
		err = autorest.NewErrorWithError(err, "automation.DscConfigurationClient", "Delete", resp, "Failure responding to request")
	}

	return
}

// DeletePreparer prepares the Delete request.
func (client DscConfigurationClient) DeletePreparer(ctx context.Context, resourceGroupName string, automationAccountName string, configurationName string) (*http.Request, error) {
	pathParameters := map[string]interface{}{
		"automationAccountName": autorest.Encode("path", automationAccountName),
		"configurationName":     autorest.Encode("path", configurationName),
		"resourceGroupName":     autorest.Encode("path", resourceGroupName),
		"subscriptionId":        autorest.Encode("path", client.SubscriptionID),
	}

	const APIVersion = "2015-10-31"
	queryParameters := map[string]interface{}{
		"api-version": APIVersion,
	}

	preparer := autorest.CreatePreparer(
		autorest.AsDelete(),
		autorest.WithBaseURL(client.BaseURI),
		autorest.WithPathParameters("/subscriptions/{subscriptionId}/resourceGroups/{resourceGroupName}/providers/Microsoft.Automation/automationAccounts/{automationAccountName}/configurations/{configurationName}", pathParameters),
		autorest.WithQueryParameters(queryParameters))
	return preparer.Prepare((&http.Request{}).WithContext(ctx))
}

// DeleteSender sends the Delete request. The method will close the
// http.Response Body if it receives an error.
func (client DscConfigurationClient) DeleteSender(req *http.Request) (*http.Response, error) {
	return autorest.SendWithSender(client, req,
		azure.DoRetryWithRegistration(client.Client))
}

// DeleteResponder handles the response to the Delete request. The method always
// closes the http.Response Body.
func (client DscConfigurationClient) DeleteResponder(resp *http.Response) (result autorest.Response, err error) {
	err = autorest.Respond(
		resp,
		client.ByInspecting(),
		azure.WithErrorUnlessStatusCode(http.StatusOK, http.StatusNoContent),
		autorest.ByClosing())
	result.Response = resp
	return
}

// Get retrieve the configuration identified by configuration name.
//
// resourceGroupName is the resource group name. automationAccountName is the automation account name.
// configurationName is the configuration name.
func (client DscConfigurationClient) Get(ctx context.Context, resourceGroupName string, automationAccountName string, configurationName string) (result DscConfiguration, err error) {
	if err := validation.Validate([]validation.Validation{
		{TargetValue: resourceGroupName,
			Constraints: []validation.Constraint{{Target: "resourceGroupName", Name: validation.Pattern, Rule: `^[-\w\._]+$`, Chain: nil}}}}); err != nil {
		return result, validation.NewError("automation.DscConfigurationClient", "Get", err.Error())
	}

	req, err := client.GetPreparer(ctx, resourceGroupName, automationAccountName, configurationName)
	if err != nil {
		err = autorest.NewErrorWithError(err, "automation.DscConfigurationClient", "Get", nil, "Failure preparing request")
		return
	}

	resp, err := client.GetSender(req)
	if err != nil {
		result.Response = autorest.Response{Response: resp}
		err = autorest.NewErrorWithError(err, "automation.DscConfigurationClient", "Get", resp, "Failure sending request")
		return
	}

	result, err = client.GetResponder(resp)
	if err != nil {
		err = autorest.NewErrorWithError(err, "automation.DscConfigurationClient", "Get", resp, "Failure responding to request")
	}

	return
}

// GetPreparer prepares the Get request.
func (client DscConfigurationClient) GetPreparer(ctx context.Context, resourceGroupName string, automationAccountName string, configurationName string) (*http.Request, error) {
	pathParameters := map[string]interface{}{
		"automationAccountName": autorest.Encode("path", automationAccountName),
		"configurationName":     autorest.Encode("path", configurationName),
		"resourceGroupName":     autorest.Encode("path", resourceGroupName),
		"subscriptionId":        autorest.Encode("path", client.SubscriptionID),
	}

	const APIVersion = "2015-10-31"
	queryParameters := map[string]interface{}{
		"api-version": APIVersion,
	}

	preparer := autorest.CreatePreparer(
		autorest.AsGet(),
		autorest.WithBaseURL(client.BaseURI),
		autorest.WithPathParameters("/subscriptions/{subscriptionId}/resourceGroups/{resourceGroupName}/providers/Microsoft.Automation/automationAccounts/{automationAccountName}/configurations/{configurationName}", pathParameters),
		autorest.WithQueryParameters(queryParameters))
	return preparer.Prepare((&http.Request{}).WithContext(ctx))
}

// GetSender sends the Get request. The method will close the
// http.Response Body if it receives an error.
func (client DscConfigurationClient) GetSender(req *http.Request) (*http.Response, error) {
	return autorest.SendWithSender(client, req,
		azure.DoRetryWithRegistration(client.Client))
}

// GetResponder handles the response to the Get request. The method always
// closes the http.Response Body.
func (client DscConfigurationClient) GetResponder(resp *http.Response) (result DscConfiguration, err error) {
	err = autorest.Respond(
		resp,
		client.ByInspecting(),
		azure.WithErrorUnlessStatusCode(http.StatusOK),
		autorest.ByUnmarshallingJSON(&result),
		autorest.ByClosing())
	result.Response = autorest.Response{Response: resp}
	return
}

// GetContent retrieve the configuration script identified by configuration name.
//
// resourceGroupName is the resource group name. automationAccountName is the automation account name.
// configurationName is the configuration name.
func (client DscConfigurationClient) GetContent(ctx context.Context, resourceGroupName string, automationAccountName string, configurationName string) (result String, err error) {
	if err := validation.Validate([]validation.Validation{
		{TargetValue: resourceGroupName,
			Constraints: []validation.Constraint{{Target: "resourceGroupName", Name: validation.Pattern, Rule: `^[-\w\._]+$`, Chain: nil}}}}); err != nil {
		return result, validation.NewError("automation.DscConfigurationClient", "GetContent", err.Error())
	}

	req, err := client.GetContentPreparer(ctx, resourceGroupName, automationAccountName, configurationName)
	if err != nil {
		err = autorest.NewErrorWithError(err, "automation.DscConfigurationClient", "GetContent", nil, "Failure preparing request")
		return
	}

	resp, err := client.GetContentSender(req)
	if err != nil {
		result.Response = autorest.Response{Response: resp}
		err = autorest.NewErrorWithError(err, "automation.DscConfigurationClient", "GetContent", resp, "Failure sending request")
		return
	}

	result, err = client.GetContentResponder(resp)
	if err != nil {
		err = autorest.NewErrorWithError(err, "automation.DscConfigurationClient", "GetContent", resp, "Failure responding to request")
	}

	return
}

// GetContentPreparer prepares the GetContent request.
func (client DscConfigurationClient) GetContentPreparer(ctx context.Context, resourceGroupName string, automationAccountName string, configurationName string) (*http.Request, error) {
	pathParameters := map[string]interface{}{
		"automationAccountName": autorest.Encode("path", automationAccountName),
		"configurationName":     autorest.Encode("path", configurationName),
		"resourceGroupName":     autorest.Encode("path", resourceGroupName),
		"subscriptionId":        autorest.Encode("path", client.SubscriptionID),
	}

	const APIVersion = "2015-10-31"
	queryParameters := map[string]interface{}{
		"api-version": APIVersion,
	}

	preparer := autorest.CreatePreparer(
		autorest.AsGet(),
		autorest.WithBaseURL(client.BaseURI),
		autorest.WithPathParameters("/subscriptions/{subscriptionId}/resourceGroups/{resourceGroupName}/providers/Microsoft.Automation/automationAccounts/{automationAccountName}/configurations/{configurationName}/content", pathParameters),
		autorest.WithQueryParameters(queryParameters))
	return preparer.Prepare((&http.Request{}).WithContext(ctx))
}

// GetContentSender sends the GetContent request. The method will close the
// http.Response Body if it receives an error.
func (client DscConfigurationClient) GetContentSender(req *http.Request) (*http.Response, error) {
	return autorest.SendWithSender(client, req,
		azure.DoRetryWithRegistration(client.Client))
}

// GetContentResponder handles the response to the GetContent request. The method always
// closes the http.Response Body.
func (client DscConfigurationClient) GetContentResponder(resp *http.Response) (result String, err error) {
	err = autorest.Respond(
		resp,
		client.ByInspecting(),
		azure.WithErrorUnlessStatusCode(http.StatusOK),
		autorest.ByUnmarshallingJSON(&result.Value),
		autorest.ByClosing())
	result.Response = autorest.Response{Response: resp}
	return
}

// ListByAutomationAccount retrieve a list of configurations.
//
// resourceGroupName is the resource group name. automationAccountName is the automation account name.
func (client DscConfigurationClient) ListByAutomationAccount(ctx context.Context, resourceGroupName string, automationAccountName string) (result DscConfigurationListResultPage, err error) {
	if err := validation.Validate([]validation.Validation{
		{TargetValue: resourceGroupName,
			Constraints: []validation.Constraint{{Target: "resourceGroupName", Name: validation.Pattern, Rule: `^[-\w\._]+$`, Chain: nil}}}}); err != nil {
		return result, validation.NewError("automation.DscConfigurationClient", "ListByAutomationAccount", err.Error())
	}

	result.fn = client.listByAutomationAccountNextResults
	req, err := client.ListByAutomationAccountPreparer(ctx, resourceGroupName, automationAccountName)
	if err != nil {
		err = autorest.NewErrorWithError(err, "automation.DscConfigurationClient", "ListByAutomationAccount", nil, "Failure preparing request")
		return
	}

	resp, err := client.ListByAutomationAccountSender(req)
	if err != nil {
		result.dclr.Response = autorest.Response{Response: resp}
		err = autorest.NewErrorWithError(err, "automation.DscConfigurationClient", "ListByAutomationAccount", resp, "Failure sending request")
		return
	}

	result.dclr, err = client.ListByAutomationAccountResponder(resp)
	if err != nil {
		err = autorest.NewErrorWithError(err, "automation.DscConfigurationClient", "ListByAutomationAccount", resp, "Failure responding to request")
	}

	return
}

// ListByAutomationAccountPreparer prepares the ListByAutomationAccount request.
func (client DscConfigurationClient) ListByAutomationAccountPreparer(ctx context.Context, resourceGroupName string, automationAccountName string) (*http.Request, error) {
	pathParameters := map[string]interface{}{
		"automationAccountName": autorest.Encode("path", automationAccountName),
		"resourceGroupName":     autorest.Encode("path", resourceGroupName),
		"subscriptionId":        autorest.Encode("path", client.SubscriptionID),
	}

	const APIVersion = "2015-10-31"
	queryParameters := map[string]interface{}{
		"api-version": APIVersion,
	}

	preparer := autorest.CreatePreparer(
		autorest.AsGet(),
		autorest.WithBaseURL(client.BaseURI),
		autorest.WithPathParameters("/subscriptions/{subscriptionId}/resourceGroups/{resourceGroupName}/providers/Microsoft.Automation/automationAccounts/{automationAccountName}/configurations", pathParameters),
		autorest.WithQueryParameters(queryParameters))
	return preparer.Prepare((&http.Request{}).WithContext(ctx))
}

// ListByAutomationAccountSender sends the ListByAutomationAccount request. The method will close the
// http.Response Body if it receives an error.
func (client DscConfigurationClient) ListByAutomationAccountSender(req *http.Request) (*http.Response, error) {
	return autorest.SendWithSender(client, req,
		azure.DoRetryWithRegistration(client.Client))
}

// ListByAutomationAccountResponder handles the response to the ListByAutomationAccount request. The method always
// closes the http.Response Body.
func (client DscConfigurationClient) ListByAutomationAccountResponder(resp *http.Response) (result DscConfigurationListResult, err error) {
	err = autorest.Respond(
		resp,
		client.ByInspecting(),
		azure.WithErrorUnlessStatusCode(http.StatusOK),
		autorest.ByUnmarshallingJSON(&result),
		autorest.ByClosing())
	result.Response = autorest.Response{Response: resp}
	return
}

// listByAutomationAccountNextResults retrieves the next set of results, if any.
func (client DscConfigurationClient) listByAutomationAccountNextResults(lastResults DscConfigurationListResult) (result DscConfigurationListResult, err error) {
	req, err := lastResults.dscConfigurationListResultPreparer()
	if err != nil {
		return result, autorest.NewErrorWithError(err, "automation.DscConfigurationClient", "listByAutomationAccountNextResults", nil, "Failure preparing next results request")
	}
	if req == nil {
		return
	}
	resp, err := client.ListByAutomationAccountSender(req)
	if err != nil {
		result.Response = autorest.Response{Response: resp}
		return result, autorest.NewErrorWithError(err, "automation.DscConfigurationClient", "listByAutomationAccountNextResults", resp, "Failure sending next results request")
	}
	result, err = client.ListByAutomationAccountResponder(resp)
	if err != nil {
		err = autorest.NewErrorWithError(err, "automation.DscConfigurationClient", "listByAutomationAccountNextResults", resp, "Failure responding to next results request")
	}
	return
}

// ListByAutomationAccountComplete enumerates all values, automatically crossing page boundaries as required.
func (client DscConfigurationClient) ListByAutomationAccountComplete(ctx context.Context, resourceGroupName string, automationAccountName string) (result DscConfigurationListResultIterator, err error) {
	result.page, err = client.ListByAutomationAccount(ctx, resourceGroupName, automationAccountName)
	return
}

// Update create the configuration identified by configuration name.
//
<<<<<<< HEAD
// automationAccountName is the automation account name. configurationName is the create or update parameters for
// configuration. parameters is the create or update parameters for configuration.
=======
// resourceGroupName is the resource group name. automationAccountName is the automation account name.
// configurationName is the create or update parameters for configuration. parameters is the create or update
// parameters for configuration.
>>>>>>> 42595a18
func (client DscConfigurationClient) Update(ctx context.Context, resourceGroupName string, automationAccountName string, configurationName string, parameters *DscConfigurationUpdateParameters) (result DscConfiguration, err error) {
	if err := validation.Validate([]validation.Validation{
		{TargetValue: resourceGroupName,
			Constraints: []validation.Constraint{{Target: "resourceGroupName", Name: validation.Pattern, Rule: `^[-\w\._]+$`, Chain: nil}}}}); err != nil {
		return result, validation.NewError("automation.DscConfigurationClient", "Update", err.Error())
	}

	req, err := client.UpdatePreparer(ctx, resourceGroupName, automationAccountName, configurationName, parameters)
	if err != nil {
		err = autorest.NewErrorWithError(err, "automation.DscConfigurationClient", "Update", nil, "Failure preparing request")
		return
	}

	resp, err := client.UpdateSender(req)
	if err != nil {
		result.Response = autorest.Response{Response: resp}
		err = autorest.NewErrorWithError(err, "automation.DscConfigurationClient", "Update", resp, "Failure sending request")
		return
	}

	result, err = client.UpdateResponder(resp)
	if err != nil {
		err = autorest.NewErrorWithError(err, "automation.DscConfigurationClient", "Update", resp, "Failure responding to request")
	}

	return
}

// UpdatePreparer prepares the Update request.
func (client DscConfigurationClient) UpdatePreparer(ctx context.Context, resourceGroupName string, automationAccountName string, configurationName string, parameters *DscConfigurationUpdateParameters) (*http.Request, error) {
	pathParameters := map[string]interface{}{
		"automationAccountName": autorest.Encode("path", automationAccountName),
		"configurationName":     autorest.Encode("path", configurationName),
		"resourceGroupName":     autorest.Encode("path", resourceGroupName),
		"subscriptionId":        autorest.Encode("path", client.SubscriptionID),
	}

	const APIVersion = "2015-10-31"
	queryParameters := map[string]interface{}{
		"api-version": APIVersion,
	}

	preparer := autorest.CreatePreparer(
		autorest.AsContentType("application/json; charset=utf-8"),
		autorest.AsPatch(),
		autorest.WithBaseURL(client.BaseURI),
		autorest.WithPathParameters("/subscriptions/{subscriptionId}/resourceGroups/{resourceGroupName}/providers/Microsoft.Automation/automationAccounts/{automationAccountName}/configurations/{configurationName}", pathParameters),
		autorest.WithQueryParameters(queryParameters))
	if parameters != nil {
		preparer = autorest.DecoratePreparer(preparer,
			autorest.WithJSON(parameters))
	}
	return preparer.Prepare((&http.Request{}).WithContext(ctx))
}

// UpdateSender sends the Update request. The method will close the
// http.Response Body if it receives an error.
func (client DscConfigurationClient) UpdateSender(req *http.Request) (*http.Response, error) {
	return autorest.SendWithSender(client, req,
		azure.DoRetryWithRegistration(client.Client))
}

// UpdateResponder handles the response to the Update request. The method always
// closes the http.Response Body.
func (client DscConfigurationClient) UpdateResponder(resp *http.Response) (result DscConfiguration, err error) {
	err = autorest.Respond(
		resp,
		client.ByInspecting(),
		azure.WithErrorUnlessStatusCode(http.StatusOK),
		autorest.ByUnmarshallingJSON(&result),
		autorest.ByClosing())
	result.Response = autorest.Response{Response: resp}
	return
}<|MERGE_RESOLUTION|>--- conflicted
+++ resolved
@@ -19,11 +19,10 @@
 
 import (
 	"context"
-	"net/http"
-
 	"github.com/Azure/go-autorest/autorest"
 	"github.com/Azure/go-autorest/autorest/azure"
 	"github.com/Azure/go-autorest/autorest/validation"
+	"net/http"
 )
 
 // DscConfigurationClient is the automation Client
@@ -450,14 +449,9 @@
 
 // Update create the configuration identified by configuration name.
 //
-<<<<<<< HEAD
-// automationAccountName is the automation account name. configurationName is the create or update parameters for
-// configuration. parameters is the create or update parameters for configuration.
-=======
 // resourceGroupName is the resource group name. automationAccountName is the automation account name.
 // configurationName is the create or update parameters for configuration. parameters is the create or update
 // parameters for configuration.
->>>>>>> 42595a18
 func (client DscConfigurationClient) Update(ctx context.Context, resourceGroupName string, automationAccountName string, configurationName string, parameters *DscConfigurationUpdateParameters) (result DscConfiguration, err error) {
 	if err := validation.Validate([]validation.Validation{
 		{TargetValue: resourceGroupName,
