package batch

// Copyright (c) Microsoft and contributors.  All rights reserved.
//
// Licensed under the Apache License, Version 2.0 (the "License");
// you may not use this file except in compliance with the License.
// You may obtain a copy of the License at
// http://www.apache.org/licenses/LICENSE-2.0
//
// Unless required by applicable law or agreed to in writing, software
// distributed under the License is distributed on an "AS IS" BASIS,
// WITHOUT WARRANTIES OR CONDITIONS OF ANY KIND, either express or implied.
//
// See the License for the specific language governing permissions and
// limitations under the License.
//
// Code generated by Microsoft (R) AutoRest Code Generator.
// Changes may cause incorrect behavior and will be lost if the code is regenerated.

import (
	"context"
	"github.com/Azure/go-autorest/autorest"
	"github.com/Azure/go-autorest/autorest/azure"
	"github.com/Azure/go-autorest/autorest/validation"
	"github.com/Azure/go-autorest/tracing"
	"net/http"
)

// ApplicationClient is the client for the Application methods of the Batch service.
type ApplicationClient struct {
	BaseClient
}

// NewApplicationClient creates an instance of the ApplicationClient client.
func NewApplicationClient(subscriptionID string) ApplicationClient {
	return NewApplicationClientWithBaseURI(DefaultBaseURI, subscriptionID)
}

// NewApplicationClientWithBaseURI creates an instance of the ApplicationClient client using a custom endpoint.  Use
// this when interacting with an Azure cloud that uses a non-standard base URI (sovereign clouds, Azure stack).
func NewApplicationClientWithBaseURI(baseURI string, subscriptionID string) ApplicationClient {
	return ApplicationClient{NewWithBaseURI(baseURI, subscriptionID)}
}

// Create adds an application to the specified Batch account.
// Parameters:
// resourceGroupName - the name of the resource group that contains the Batch account.
// accountName - the name of the Batch account.
// applicationID - the ID of the application.
// parameters - the parameters for the request.
func (client ApplicationClient) Create(ctx context.Context, resourceGroupName string, accountName string, applicationID string, parameters *ApplicationCreateParameters) (result Application, err error) {
	if tracing.IsEnabled() {
		ctx = tracing.StartSpan(ctx, fqdn+"/ApplicationClient.Create")
		defer func() {
			sc := -1
			if result.Response.Response != nil {
				sc = result.Response.Response.StatusCode
			}
			tracing.EndSpan(ctx, sc, err)
		}()
	}
	if err := validation.Validate([]validation.Validation{
		{TargetValue: accountName,
			Constraints: []validation.Constraint{{Target: "accountName", Name: validation.MaxLength, Rule: 24, Chain: nil},
				{Target: "accountName", Name: validation.MinLength, Rule: 3, Chain: nil},
				{Target: "accountName", Name: validation.Pattern, Rule: `^[-\w\._]+$`, Chain: nil}}}}); err != nil {
		return result, validation.NewError("batch.ApplicationClient", "Create", err.Error())
	}

	req, err := client.CreatePreparer(ctx, resourceGroupName, accountName, applicationID, parameters)
	if err != nil {
		err = autorest.NewErrorWithError(err, "batch.ApplicationClient", "Create", nil, "Failure preparing request")
		return
	}

	resp, err := client.CreateSender(req)
	if err != nil {
		result.Response = autorest.Response{Response: resp}
		err = autorest.NewErrorWithError(err, "batch.ApplicationClient", "Create", resp, "Failure sending request")
		return
	}

	result, err = client.CreateResponder(resp)
	if err != nil {
		err = autorest.NewErrorWithError(err, "batch.ApplicationClient", "Create", resp, "Failure responding to request")
	}

	return
}

// CreatePreparer prepares the Create request.
func (client ApplicationClient) CreatePreparer(ctx context.Context, resourceGroupName string, accountName string, applicationID string, parameters *ApplicationCreateParameters) (*http.Request, error) {
	pathParameters := map[string]interface{}{
		"accountName":       autorest.Encode("path", accountName),
		"applicationId":     autorest.Encode("path", applicationID),
		"resourceGroupName": autorest.Encode("path", resourceGroupName),
		"subscriptionId":    autorest.Encode("path", client.SubscriptionID),
	}

	const APIVersion = "2017-09-01"
	queryParameters := map[string]interface{}{
		"api-version": APIVersion,
	}

	preparer := autorest.CreatePreparer(
		autorest.AsContentType("application/json; charset=utf-8"),
		autorest.AsPut(),
		autorest.WithBaseURL(client.BaseURI),
		autorest.WithPathParameters("/subscriptions/{subscriptionId}/resourceGroups/{resourceGroupName}/providers/Microsoft.Batch/batchAccounts/{accountName}/applications/{applicationId}", pathParameters),
		autorest.WithQueryParameters(queryParameters))
	if parameters != nil {
		preparer = autorest.DecoratePreparer(preparer,
			autorest.WithJSON(parameters))
	}
	return preparer.Prepare((&http.Request{}).WithContext(ctx))
}

// CreateSender sends the Create request. The method will close the
// http.Response Body if it receives an error.
func (client ApplicationClient) CreateSender(req *http.Request) (*http.Response, error) {
<<<<<<< HEAD
	sd := autorest.GetSendDecorators(req.Context(), azure.DoRetryWithRegistration(client.Client))
	return autorest.SendWithSender(client, req, sd...)
=======
	return client.Send(req, azure.DoRetryWithRegistration(client.Client))
>>>>>>> 090dc0ee
}

// CreateResponder handles the response to the Create request. The method always
// closes the http.Response Body.
func (client ApplicationClient) CreateResponder(resp *http.Response) (result Application, err error) {
	err = autorest.Respond(
		resp,
		client.ByInspecting(),
		azure.WithErrorUnlessStatusCode(http.StatusOK, http.StatusCreated),
		autorest.ByUnmarshallingJSON(&result),
		autorest.ByClosing())
	result.Response = autorest.Response{Response: resp}
	return
}

// Delete deletes an application.
// Parameters:
// resourceGroupName - the name of the resource group that contains the Batch account.
// accountName - the name of the Batch account.
// applicationID - the ID of the application.
func (client ApplicationClient) Delete(ctx context.Context, resourceGroupName string, accountName string, applicationID string) (result autorest.Response, err error) {
	if tracing.IsEnabled() {
		ctx = tracing.StartSpan(ctx, fqdn+"/ApplicationClient.Delete")
		defer func() {
			sc := -1
			if result.Response != nil {
				sc = result.Response.StatusCode
			}
			tracing.EndSpan(ctx, sc, err)
		}()
	}
	if err := validation.Validate([]validation.Validation{
		{TargetValue: accountName,
			Constraints: []validation.Constraint{{Target: "accountName", Name: validation.MaxLength, Rule: 24, Chain: nil},
				{Target: "accountName", Name: validation.MinLength, Rule: 3, Chain: nil},
				{Target: "accountName", Name: validation.Pattern, Rule: `^[-\w\._]+$`, Chain: nil}}}}); err != nil {
		return result, validation.NewError("batch.ApplicationClient", "Delete", err.Error())
	}

	req, err := client.DeletePreparer(ctx, resourceGroupName, accountName, applicationID)
	if err != nil {
		err = autorest.NewErrorWithError(err, "batch.ApplicationClient", "Delete", nil, "Failure preparing request")
		return
	}

	resp, err := client.DeleteSender(req)
	if err != nil {
		result.Response = resp
		err = autorest.NewErrorWithError(err, "batch.ApplicationClient", "Delete", resp, "Failure sending request")
		return
	}

	result, err = client.DeleteResponder(resp)
	if err != nil {
		err = autorest.NewErrorWithError(err, "batch.ApplicationClient", "Delete", resp, "Failure responding to request")
	}

	return
}

// DeletePreparer prepares the Delete request.
func (client ApplicationClient) DeletePreparer(ctx context.Context, resourceGroupName string, accountName string, applicationID string) (*http.Request, error) {
	pathParameters := map[string]interface{}{
		"accountName":       autorest.Encode("path", accountName),
		"applicationId":     autorest.Encode("path", applicationID),
		"resourceGroupName": autorest.Encode("path", resourceGroupName),
		"subscriptionId":    autorest.Encode("path", client.SubscriptionID),
	}

	const APIVersion = "2017-09-01"
	queryParameters := map[string]interface{}{
		"api-version": APIVersion,
	}

	preparer := autorest.CreatePreparer(
		autorest.AsDelete(),
		autorest.WithBaseURL(client.BaseURI),
		autorest.WithPathParameters("/subscriptions/{subscriptionId}/resourceGroups/{resourceGroupName}/providers/Microsoft.Batch/batchAccounts/{accountName}/applications/{applicationId}", pathParameters),
		autorest.WithQueryParameters(queryParameters))
	return preparer.Prepare((&http.Request{}).WithContext(ctx))
}

// DeleteSender sends the Delete request. The method will close the
// http.Response Body if it receives an error.
func (client ApplicationClient) DeleteSender(req *http.Request) (*http.Response, error) {
<<<<<<< HEAD
	sd := autorest.GetSendDecorators(req.Context(), azure.DoRetryWithRegistration(client.Client))
	return autorest.SendWithSender(client, req, sd...)
=======
	return client.Send(req, azure.DoRetryWithRegistration(client.Client))
>>>>>>> 090dc0ee
}

// DeleteResponder handles the response to the Delete request. The method always
// closes the http.Response Body.
func (client ApplicationClient) DeleteResponder(resp *http.Response) (result autorest.Response, err error) {
	err = autorest.Respond(
		resp,
		client.ByInspecting(),
		azure.WithErrorUnlessStatusCode(http.StatusOK, http.StatusNoContent),
		autorest.ByClosing())
	result.Response = resp
	return
}

// Get gets information about the specified application.
// Parameters:
// resourceGroupName - the name of the resource group that contains the Batch account.
// accountName - the name of the Batch account.
// applicationID - the ID of the application.
func (client ApplicationClient) Get(ctx context.Context, resourceGroupName string, accountName string, applicationID string) (result Application, err error) {
	if tracing.IsEnabled() {
		ctx = tracing.StartSpan(ctx, fqdn+"/ApplicationClient.Get")
		defer func() {
			sc := -1
			if result.Response.Response != nil {
				sc = result.Response.Response.StatusCode
			}
			tracing.EndSpan(ctx, sc, err)
		}()
	}
	if err := validation.Validate([]validation.Validation{
		{TargetValue: accountName,
			Constraints: []validation.Constraint{{Target: "accountName", Name: validation.MaxLength, Rule: 24, Chain: nil},
				{Target: "accountName", Name: validation.MinLength, Rule: 3, Chain: nil},
				{Target: "accountName", Name: validation.Pattern, Rule: `^[-\w\._]+$`, Chain: nil}}}}); err != nil {
		return result, validation.NewError("batch.ApplicationClient", "Get", err.Error())
	}

	req, err := client.GetPreparer(ctx, resourceGroupName, accountName, applicationID)
	if err != nil {
		err = autorest.NewErrorWithError(err, "batch.ApplicationClient", "Get", nil, "Failure preparing request")
		return
	}

	resp, err := client.GetSender(req)
	if err != nil {
		result.Response = autorest.Response{Response: resp}
		err = autorest.NewErrorWithError(err, "batch.ApplicationClient", "Get", resp, "Failure sending request")
		return
	}

	result, err = client.GetResponder(resp)
	if err != nil {
		err = autorest.NewErrorWithError(err, "batch.ApplicationClient", "Get", resp, "Failure responding to request")
	}

	return
}

// GetPreparer prepares the Get request.
func (client ApplicationClient) GetPreparer(ctx context.Context, resourceGroupName string, accountName string, applicationID string) (*http.Request, error) {
	pathParameters := map[string]interface{}{
		"accountName":       autorest.Encode("path", accountName),
		"applicationId":     autorest.Encode("path", applicationID),
		"resourceGroupName": autorest.Encode("path", resourceGroupName),
		"subscriptionId":    autorest.Encode("path", client.SubscriptionID),
	}

	const APIVersion = "2017-09-01"
	queryParameters := map[string]interface{}{
		"api-version": APIVersion,
	}

	preparer := autorest.CreatePreparer(
		autorest.AsGet(),
		autorest.WithBaseURL(client.BaseURI),
		autorest.WithPathParameters("/subscriptions/{subscriptionId}/resourceGroups/{resourceGroupName}/providers/Microsoft.Batch/batchAccounts/{accountName}/applications/{applicationId}", pathParameters),
		autorest.WithQueryParameters(queryParameters))
	return preparer.Prepare((&http.Request{}).WithContext(ctx))
}

// GetSender sends the Get request. The method will close the
// http.Response Body if it receives an error.
func (client ApplicationClient) GetSender(req *http.Request) (*http.Response, error) {
<<<<<<< HEAD
	sd := autorest.GetSendDecorators(req.Context(), azure.DoRetryWithRegistration(client.Client))
	return autorest.SendWithSender(client, req, sd...)
=======
	return client.Send(req, azure.DoRetryWithRegistration(client.Client))
>>>>>>> 090dc0ee
}

// GetResponder handles the response to the Get request. The method always
// closes the http.Response Body.
func (client ApplicationClient) GetResponder(resp *http.Response) (result Application, err error) {
	err = autorest.Respond(
		resp,
		client.ByInspecting(),
		azure.WithErrorUnlessStatusCode(http.StatusOK),
		autorest.ByUnmarshallingJSON(&result),
		autorest.ByClosing())
	result.Response = autorest.Response{Response: resp}
	return
}

// List lists all of the applications in the specified account.
// Parameters:
// resourceGroupName - the name of the resource group that contains the Batch account.
// accountName - the name of the Batch account.
// maxresults - the maximum number of items to return in the response.
func (client ApplicationClient) List(ctx context.Context, resourceGroupName string, accountName string, maxresults *int32) (result ListApplicationsResultPage, err error) {
	if tracing.IsEnabled() {
		ctx = tracing.StartSpan(ctx, fqdn+"/ApplicationClient.List")
		defer func() {
			sc := -1
			if result.lar.Response.Response != nil {
				sc = result.lar.Response.Response.StatusCode
			}
			tracing.EndSpan(ctx, sc, err)
		}()
	}
	if err := validation.Validate([]validation.Validation{
		{TargetValue: accountName,
			Constraints: []validation.Constraint{{Target: "accountName", Name: validation.MaxLength, Rule: 24, Chain: nil},
				{Target: "accountName", Name: validation.MinLength, Rule: 3, Chain: nil},
				{Target: "accountName", Name: validation.Pattern, Rule: `^[-\w\._]+$`, Chain: nil}}}}); err != nil {
		return result, validation.NewError("batch.ApplicationClient", "List", err.Error())
	}

	result.fn = client.listNextResults
	req, err := client.ListPreparer(ctx, resourceGroupName, accountName, maxresults)
	if err != nil {
		err = autorest.NewErrorWithError(err, "batch.ApplicationClient", "List", nil, "Failure preparing request")
		return
	}

	resp, err := client.ListSender(req)
	if err != nil {
		result.lar.Response = autorest.Response{Response: resp}
		err = autorest.NewErrorWithError(err, "batch.ApplicationClient", "List", resp, "Failure sending request")
		return
	}

	result.lar, err = client.ListResponder(resp)
	if err != nil {
		err = autorest.NewErrorWithError(err, "batch.ApplicationClient", "List", resp, "Failure responding to request")
	}

	return
}

// ListPreparer prepares the List request.
func (client ApplicationClient) ListPreparer(ctx context.Context, resourceGroupName string, accountName string, maxresults *int32) (*http.Request, error) {
	pathParameters := map[string]interface{}{
		"accountName":       autorest.Encode("path", accountName),
		"resourceGroupName": autorest.Encode("path", resourceGroupName),
		"subscriptionId":    autorest.Encode("path", client.SubscriptionID),
	}

	const APIVersion = "2017-09-01"
	queryParameters := map[string]interface{}{
		"api-version": APIVersion,
	}
	if maxresults != nil {
		queryParameters["maxresults"] = autorest.Encode("query", *maxresults)
	}

	preparer := autorest.CreatePreparer(
		autorest.AsGet(),
		autorest.WithBaseURL(client.BaseURI),
		autorest.WithPathParameters("/subscriptions/{subscriptionId}/resourceGroups/{resourceGroupName}/providers/Microsoft.Batch/batchAccounts/{accountName}/applications", pathParameters),
		autorest.WithQueryParameters(queryParameters))
	return preparer.Prepare((&http.Request{}).WithContext(ctx))
}

// ListSender sends the List request. The method will close the
// http.Response Body if it receives an error.
func (client ApplicationClient) ListSender(req *http.Request) (*http.Response, error) {
<<<<<<< HEAD
	sd := autorest.GetSendDecorators(req.Context(), azure.DoRetryWithRegistration(client.Client))
	return autorest.SendWithSender(client, req, sd...)
=======
	return client.Send(req, azure.DoRetryWithRegistration(client.Client))
>>>>>>> 090dc0ee
}

// ListResponder handles the response to the List request. The method always
// closes the http.Response Body.
func (client ApplicationClient) ListResponder(resp *http.Response) (result ListApplicationsResult, err error) {
	err = autorest.Respond(
		resp,
		client.ByInspecting(),
		azure.WithErrorUnlessStatusCode(http.StatusOK),
		autorest.ByUnmarshallingJSON(&result),
		autorest.ByClosing())
	result.Response = autorest.Response{Response: resp}
	return
}

// listNextResults retrieves the next set of results, if any.
func (client ApplicationClient) listNextResults(ctx context.Context, lastResults ListApplicationsResult) (result ListApplicationsResult, err error) {
	req, err := lastResults.listApplicationsResultPreparer(ctx)
	if err != nil {
		return result, autorest.NewErrorWithError(err, "batch.ApplicationClient", "listNextResults", nil, "Failure preparing next results request")
	}
	if req == nil {
		return
	}
	resp, err := client.ListSender(req)
	if err != nil {
		result.Response = autorest.Response{Response: resp}
		return result, autorest.NewErrorWithError(err, "batch.ApplicationClient", "listNextResults", resp, "Failure sending next results request")
	}
	result, err = client.ListResponder(resp)
	if err != nil {
		err = autorest.NewErrorWithError(err, "batch.ApplicationClient", "listNextResults", resp, "Failure responding to next results request")
	}
	return
}

// ListComplete enumerates all values, automatically crossing page boundaries as required.
func (client ApplicationClient) ListComplete(ctx context.Context, resourceGroupName string, accountName string, maxresults *int32) (result ListApplicationsResultIterator, err error) {
	if tracing.IsEnabled() {
		ctx = tracing.StartSpan(ctx, fqdn+"/ApplicationClient.List")
		defer func() {
			sc := -1
			if result.Response().Response.Response != nil {
				sc = result.page.Response().Response.Response.StatusCode
			}
			tracing.EndSpan(ctx, sc, err)
		}()
	}
	result.page, err = client.List(ctx, resourceGroupName, accountName, maxresults)
	return
}

// Update updates settings for the specified application.
// Parameters:
// resourceGroupName - the name of the resource group that contains the Batch account.
// accountName - the name of the Batch account.
// applicationID - the ID of the application.
// parameters - the parameters for the request.
func (client ApplicationClient) Update(ctx context.Context, resourceGroupName string, accountName string, applicationID string, parameters ApplicationUpdateParameters) (result autorest.Response, err error) {
	if tracing.IsEnabled() {
		ctx = tracing.StartSpan(ctx, fqdn+"/ApplicationClient.Update")
		defer func() {
			sc := -1
			if result.Response != nil {
				sc = result.Response.StatusCode
			}
			tracing.EndSpan(ctx, sc, err)
		}()
	}
	if err := validation.Validate([]validation.Validation{
		{TargetValue: accountName,
			Constraints: []validation.Constraint{{Target: "accountName", Name: validation.MaxLength, Rule: 24, Chain: nil},
				{Target: "accountName", Name: validation.MinLength, Rule: 3, Chain: nil},
				{Target: "accountName", Name: validation.Pattern, Rule: `^[-\w\._]+$`, Chain: nil}}}}); err != nil {
		return result, validation.NewError("batch.ApplicationClient", "Update", err.Error())
	}

	req, err := client.UpdatePreparer(ctx, resourceGroupName, accountName, applicationID, parameters)
	if err != nil {
		err = autorest.NewErrorWithError(err, "batch.ApplicationClient", "Update", nil, "Failure preparing request")
		return
	}

	resp, err := client.UpdateSender(req)
	if err != nil {
		result.Response = resp
		err = autorest.NewErrorWithError(err, "batch.ApplicationClient", "Update", resp, "Failure sending request")
		return
	}

	result, err = client.UpdateResponder(resp)
	if err != nil {
		err = autorest.NewErrorWithError(err, "batch.ApplicationClient", "Update", resp, "Failure responding to request")
	}

	return
}

// UpdatePreparer prepares the Update request.
func (client ApplicationClient) UpdatePreparer(ctx context.Context, resourceGroupName string, accountName string, applicationID string, parameters ApplicationUpdateParameters) (*http.Request, error) {
	pathParameters := map[string]interface{}{
		"accountName":       autorest.Encode("path", accountName),
		"applicationId":     autorest.Encode("path", applicationID),
		"resourceGroupName": autorest.Encode("path", resourceGroupName),
		"subscriptionId":    autorest.Encode("path", client.SubscriptionID),
	}

	const APIVersion = "2017-09-01"
	queryParameters := map[string]interface{}{
		"api-version": APIVersion,
	}

	preparer := autorest.CreatePreparer(
		autorest.AsContentType("application/json; charset=utf-8"),
		autorest.AsPatch(),
		autorest.WithBaseURL(client.BaseURI),
		autorest.WithPathParameters("/subscriptions/{subscriptionId}/resourceGroups/{resourceGroupName}/providers/Microsoft.Batch/batchAccounts/{accountName}/applications/{applicationId}", pathParameters),
		autorest.WithJSON(parameters),
		autorest.WithQueryParameters(queryParameters))
	return preparer.Prepare((&http.Request{}).WithContext(ctx))
}

// UpdateSender sends the Update request. The method will close the
// http.Response Body if it receives an error.
func (client ApplicationClient) UpdateSender(req *http.Request) (*http.Response, error) {
<<<<<<< HEAD
	sd := autorest.GetSendDecorators(req.Context(), azure.DoRetryWithRegistration(client.Client))
	return autorest.SendWithSender(client, req, sd...)
=======
	return client.Send(req, azure.DoRetryWithRegistration(client.Client))
>>>>>>> 090dc0ee
}

// UpdateResponder handles the response to the Update request. The method always
// closes the http.Response Body.
func (client ApplicationClient) UpdateResponder(resp *http.Response) (result autorest.Response, err error) {
	err = autorest.Respond(
		resp,
		client.ByInspecting(),
		azure.WithErrorUnlessStatusCode(http.StatusOK, http.StatusNoContent),
		autorest.ByClosing())
	result.Response = resp
	return
}<|MERGE_RESOLUTION|>--- conflicted
+++ resolved
@@ -118,12 +118,7 @@
 // CreateSender sends the Create request. The method will close the
 // http.Response Body if it receives an error.
 func (client ApplicationClient) CreateSender(req *http.Request) (*http.Response, error) {
-<<<<<<< HEAD
-	sd := autorest.GetSendDecorators(req.Context(), azure.DoRetryWithRegistration(client.Client))
-	return autorest.SendWithSender(client, req, sd...)
-=======
 	return client.Send(req, azure.DoRetryWithRegistration(client.Client))
->>>>>>> 090dc0ee
 }
 
 // CreateResponder handles the response to the Create request. The method always
@@ -209,12 +204,7 @@
 // DeleteSender sends the Delete request. The method will close the
 // http.Response Body if it receives an error.
 func (client ApplicationClient) DeleteSender(req *http.Request) (*http.Response, error) {
-<<<<<<< HEAD
-	sd := autorest.GetSendDecorators(req.Context(), azure.DoRetryWithRegistration(client.Client))
-	return autorest.SendWithSender(client, req, sd...)
-=======
 	return client.Send(req, azure.DoRetryWithRegistration(client.Client))
->>>>>>> 090dc0ee
 }
 
 // DeleteResponder handles the response to the Delete request. The method always
@@ -299,12 +289,7 @@
 // GetSender sends the Get request. The method will close the
 // http.Response Body if it receives an error.
 func (client ApplicationClient) GetSender(req *http.Request) (*http.Response, error) {
-<<<<<<< HEAD
-	sd := autorest.GetSendDecorators(req.Context(), azure.DoRetryWithRegistration(client.Client))
-	return autorest.SendWithSender(client, req, sd...)
-=======
 	return client.Send(req, azure.DoRetryWithRegistration(client.Client))
->>>>>>> 090dc0ee
 }
 
 // GetResponder handles the response to the Get request. The method always
@@ -393,12 +378,7 @@
 // ListSender sends the List request. The method will close the
 // http.Response Body if it receives an error.
 func (client ApplicationClient) ListSender(req *http.Request) (*http.Response, error) {
-<<<<<<< HEAD
-	sd := autorest.GetSendDecorators(req.Context(), azure.DoRetryWithRegistration(client.Client))
-	return autorest.SendWithSender(client, req, sd...)
-=======
 	return client.Send(req, azure.DoRetryWithRegistration(client.Client))
->>>>>>> 090dc0ee
 }
 
 // ListResponder handles the response to the List request. The method always
@@ -524,12 +504,7 @@
 // UpdateSender sends the Update request. The method will close the
 // http.Response Body if it receives an error.
 func (client ApplicationClient) UpdateSender(req *http.Request) (*http.Response, error) {
-<<<<<<< HEAD
-	sd := autorest.GetSendDecorators(req.Context(), azure.DoRetryWithRegistration(client.Client))
-	return autorest.SendWithSender(client, req, sd...)
-=======
 	return client.Send(req, azure.DoRetryWithRegistration(client.Client))
->>>>>>> 090dc0ee
 }
 
 // UpdateResponder handles the response to the Update request. The method always
