--- conflicted
+++ resolved
@@ -158,13 +158,8 @@
 // CreateSender sends the Create request. The method will close the
 // http.Response Body if it receives an error.
 func (client ClustersClient) CreateSender(req *http.Request) (future ClustersCreateFuture, err error) {
-	sd := autorest.GetSendDecorators(req.Context(), azure.DoRetryWithRegistration(client.Client))
 	var resp *http.Response
-<<<<<<< HEAD
-	resp, err = autorest.SendWithSender(client, req, sd...)
-=======
 	resp, err = client.Send(req, azure.DoRetryWithRegistration(client.Client))
->>>>>>> 090dc0ee
 	if err != nil {
 		return
 	}
@@ -258,13 +253,8 @@
 // DeleteSender sends the Delete request. The method will close the
 // http.Response Body if it receives an error.
 func (client ClustersClient) DeleteSender(req *http.Request) (future ClustersDeleteFuture, err error) {
-	sd := autorest.GetSendDecorators(req.Context(), azure.DoRetryWithRegistration(client.Client))
 	var resp *http.Response
-<<<<<<< HEAD
-	resp, err = autorest.SendWithSender(client, req, sd...)
-=======
 	resp, err = client.Send(req, azure.DoRetryWithRegistration(client.Client))
->>>>>>> 090dc0ee
 	if err != nil {
 		return
 	}
@@ -363,12 +353,7 @@
 // GetSender sends the Get request. The method will close the
 // http.Response Body if it receives an error.
 func (client ClustersClient) GetSender(req *http.Request) (*http.Response, error) {
-<<<<<<< HEAD
-	sd := autorest.GetSendDecorators(req.Context(), azure.DoRetryWithRegistration(client.Client))
-	return autorest.SendWithSender(client, req, sd...)
-=======
 	return client.Send(req, azure.DoRetryWithRegistration(client.Client))
->>>>>>> 090dc0ee
 }
 
 // GetResponder handles the response to the Get request. The method always
@@ -467,12 +452,7 @@
 // ListByWorkspaceSender sends the ListByWorkspace request. The method will close the
 // http.Response Body if it receives an error.
 func (client ClustersClient) ListByWorkspaceSender(req *http.Request) (*http.Response, error) {
-<<<<<<< HEAD
-	sd := autorest.GetSendDecorators(req.Context(), azure.DoRetryWithRegistration(client.Client))
-	return autorest.SendWithSender(client, req, sd...)
-=======
 	return client.Send(req, azure.DoRetryWithRegistration(client.Client))
->>>>>>> 090dc0ee
 }
 
 // ListByWorkspaceResponder handles the response to the ListByWorkspace request. The method always
@@ -605,12 +585,7 @@
 // ListRemoteLoginInformationSender sends the ListRemoteLoginInformation request. The method will close the
 // http.Response Body if it receives an error.
 func (client ClustersClient) ListRemoteLoginInformationSender(req *http.Request) (*http.Response, error) {
-<<<<<<< HEAD
-	sd := autorest.GetSendDecorators(req.Context(), azure.DoRetryWithRegistration(client.Client))
-	return autorest.SendWithSender(client, req, sd...)
-=======
 	return client.Send(req, azure.DoRetryWithRegistration(client.Client))
->>>>>>> 090dc0ee
 }
 
 // ListRemoteLoginInformationResponder handles the response to the ListRemoteLoginInformation request. The method always
@@ -745,12 +720,7 @@
 // UpdateSender sends the Update request. The method will close the
 // http.Response Body if it receives an error.
 func (client ClustersClient) UpdateSender(req *http.Request) (*http.Response, error) {
-<<<<<<< HEAD
-	sd := autorest.GetSendDecorators(req.Context(), azure.DoRetryWithRegistration(client.Client))
-	return autorest.SendWithSender(client, req, sd...)
-=======
 	return client.Send(req, azure.DoRetryWithRegistration(client.Client))
->>>>>>> 090dc0ee
 }
 
 // UpdateResponder handles the response to the Update request. The method always
