--- conflicted
+++ resolved
@@ -132,13 +132,8 @@
 // CreateSender sends the Create request. The method will close the
 // http.Response Body if it receives an error.
 func (client FileServersClient) CreateSender(req *http.Request) (future FileServersCreateFuture, err error) {
-	sd := autorest.GetSendDecorators(req.Context(), azure.DoRetryWithRegistration(client.Client))
 	var resp *http.Response
-<<<<<<< HEAD
-	resp, err = autorest.SendWithSender(client, req, sd...)
-=======
 	resp, err = client.Send(req, azure.DoRetryWithRegistration(client.Client))
->>>>>>> 090dc0ee
 	if err != nil {
 		return
 	}
@@ -232,13 +227,8 @@
 // DeleteSender sends the Delete request. The method will close the
 // http.Response Body if it receives an error.
 func (client FileServersClient) DeleteSender(req *http.Request) (future FileServersDeleteFuture, err error) {
-	sd := autorest.GetSendDecorators(req.Context(), azure.DoRetryWithRegistration(client.Client))
 	var resp *http.Response
-<<<<<<< HEAD
-	resp, err = autorest.SendWithSender(client, req, sd...)
-=======
 	resp, err = client.Send(req, azure.DoRetryWithRegistration(client.Client))
->>>>>>> 090dc0ee
 	if err != nil {
 		return
 	}
@@ -337,12 +327,7 @@
 // GetSender sends the Get request. The method will close the
 // http.Response Body if it receives an error.
 func (client FileServersClient) GetSender(req *http.Request) (*http.Response, error) {
-<<<<<<< HEAD
-	sd := autorest.GetSendDecorators(req.Context(), azure.DoRetryWithRegistration(client.Client))
-	return autorest.SendWithSender(client, req, sd...)
-=======
 	return client.Send(req, azure.DoRetryWithRegistration(client.Client))
->>>>>>> 090dc0ee
 }
 
 // GetResponder handles the response to the Get request. The method always
@@ -441,12 +426,7 @@
 // ListByWorkspaceSender sends the ListByWorkspace request. The method will close the
 // http.Response Body if it receives an error.
 func (client FileServersClient) ListByWorkspaceSender(req *http.Request) (*http.Response, error) {
-<<<<<<< HEAD
-	sd := autorest.GetSendDecorators(req.Context(), azure.DoRetryWithRegistration(client.Client))
-	return autorest.SendWithSender(client, req, sd...)
-=======
 	return client.Send(req, azure.DoRetryWithRegistration(client.Client))
->>>>>>> 090dc0ee
 }
 
 // ListByWorkspaceResponder handles the response to the ListByWorkspace request. The method always
