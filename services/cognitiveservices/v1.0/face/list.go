package face

// Copyright (c) Microsoft Corporation. All rights reserved.
// Licensed under the MIT License. See License.txt in the project root for license information.
//
// Code generated by Microsoft (R) AutoRest Code Generator.
// Changes may cause incorrect behavior and will be lost if the code is regenerated.

import (
	"context"
	"github.com/Azure/go-autorest/autorest"
	"github.com/Azure/go-autorest/autorest/azure"
	"github.com/Azure/go-autorest/autorest/validation"
	"github.com/Azure/go-autorest/tracing"
	"github.com/gofrs/uuid"
	"io"
	"net/http"
)

// ListClient is the an API for face detection, verification, and identification.
type ListClient struct {
	BaseClient
}

// NewListClient creates an instance of the ListClient client.
func NewListClient(endpoint string) ListClient {
	return ListClient{New(endpoint)}
}

// AddFaceFromStream add a face to a specified face list, up to 1,000 faces.
// <br /> To deal with an image contains multiple faces, input face can be specified as an image with a targetFace
// rectangle. It returns a persistedFaceId representing the added face. No image will be stored. Only the extracted
// face feature will be stored on server until [FaceList - Delete
// Face](https://docs.microsoft.com/rest/api/cognitiveservices/face/facelist/deleteface) or [FaceList -
// Delete](https://docs.microsoft.com/rest/api/cognitiveservices/face/facelist/delete) is called.
// <br /> Note persistedFaceId is different from faceId generated by [Face -
// Detect](https://docs.microsoft.com/rest/api/cognitiveservices/face/face/detectwithurl).
// * Higher face image quality means better detection and recognition precision. Please consider high-quality faces:
// frontal, clear, and face size is 200x200 pixels (100 pixels between eyes) or bigger.
// * JPEG, PNG, GIF (the first frame), and BMP format are supported. The allowed image file size is from 1KB to 6MB.
// * "targetFace" rectangle should contain one face. Zero or multiple faces will be regarded as an error. If the
// provided "targetFace" rectangle is not returned from [Face -
// Detect](https://docs.microsoft.com/rest/api/cognitiveservices/face/face/detectwithurl), there’s no guarantee to
// detect and add the face successfully.
// * Out of detectable face size (36x36 - 4096x4096 pixels), large head-pose, or large occlusions will cause failures.
// * Adding/deleting faces to/from a same face list are processed sequentially and to/from different face lists are in
// parallel.
// * The minimum detectable face size is 36x36 pixels in an image no larger than 1920x1080 pixels. Images with
// dimensions higher than 1920x1080 pixels will need a proportionally larger minimum face size.
// * Different 'detectionModel' values can be provided. To use and compare different detection models, please refer to
// [How to specify a detection
// model](https://docs.microsoft.com/azure/cognitive-services/face/face-api-how-to-topics/specify-detection-model)
// | Model | Recommended use-case(s) |
// | ---------- | -------- |
// | 'detection_01': | The default detection model for [FaceList - Add
// Face](https://docs.microsoft.com/rest/api/cognitiveservices/face/facelist/addfacefromurl). Recommend for near
// frontal face detection. For scenarios with exceptionally large angle (head-pose) faces, occluded faces or wrong
// image orientation, the faces in such cases may not be detected. |
// | 'detection_02': | Detection model released in 2019 May with improved accuracy especially on small, side and blurry
// faces. |
// Parameters:
// faceListID - id referencing a particular face list.
// imageParameter - an image stream.
// userData - user-specified data about the face for any purpose. The maximum length is 1KB.
// targetFace - a face rectangle to specify the target face to be added to a person in the format of
// "targetFace=left,top,width,height". E.g. "targetFace=10,10,100,100". If there is more than one face in the
// image, targetFace is required to specify which face to add. No targetFace means there is only one face
// detected in the entire image.
// detectionModel - name of detection model. Detection model is used to detect faces in the submitted image. A
// detection model name can be provided when performing Face - Detect or (Large)FaceList - Add Face or
// (Large)PersonGroup - Add Face. The default value is 'detection_01', if another model is needed, please
// explicitly specify it.
func (client ListClient) AddFaceFromStream(ctx context.Context, faceListID string, imageParameter io.ReadCloser, userData string, targetFace []int32, detectionModel DetectionModel) (result PersistedFace, err error) {
	if tracing.IsEnabled() {
		ctx = tracing.StartSpan(ctx, fqdn+"/ListClient.AddFaceFromStream")
		defer func() {
			sc := -1
			if result.Response.Response != nil {
				sc = result.Response.Response.StatusCode
			}
			tracing.EndSpan(ctx, sc, err)
		}()
	}
	if err := validation.Validate([]validation.Validation{
		{TargetValue: faceListID,
			Constraints: []validation.Constraint{{Target: "faceListID", Name: validation.MaxLength, Rule: 64, Chain: nil},
				{Target: "faceListID", Name: validation.Pattern, Rule: `^[a-z0-9-_]+$`, Chain: nil}}},
		{TargetValue: userData,
			Constraints: []validation.Constraint{{Target: "userData", Name: validation.Empty, Rule: false,
				Chain: []validation.Constraint{{Target: "userData", Name: validation.MaxLength, Rule: 1024, Chain: nil}}}}}}); err != nil {
		return result, validation.NewError("face.ListClient", "AddFaceFromStream", err.Error())
	}

	req, err := client.AddFaceFromStreamPreparer(ctx, faceListID, imageParameter, userData, targetFace, detectionModel)
	if err != nil {
		err = autorest.NewErrorWithError(err, "face.ListClient", "AddFaceFromStream", nil, "Failure preparing request")
		return
	}

	resp, err := client.AddFaceFromStreamSender(req)
	if err != nil {
		result.Response = autorest.Response{Response: resp}
		err = autorest.NewErrorWithError(err, "face.ListClient", "AddFaceFromStream", resp, "Failure sending request")
		return
	}

	result, err = client.AddFaceFromStreamResponder(resp)
	if err != nil {
		err = autorest.NewErrorWithError(err, "face.ListClient", "AddFaceFromStream", resp, "Failure responding to request")
		return
	}

	return
}

// AddFaceFromStreamPreparer prepares the AddFaceFromStream request.
func (client ListClient) AddFaceFromStreamPreparer(ctx context.Context, faceListID string, imageParameter io.ReadCloser, userData string, targetFace []int32, detectionModel DetectionModel) (*http.Request, error) {
	urlParameters := map[string]interface{}{
		"Endpoint": client.Endpoint,
	}

	pathParameters := map[string]interface{}{
		"faceListId": autorest.Encode("path", faceListID),
	}

	queryParameters := map[string]interface{}{}
	if len(userData) > 0 {
		queryParameters["userData"] = autorest.Encode("query", userData)
	}
	if targetFace != nil && len(targetFace) > 0 {
		queryParameters["targetFace"] = autorest.Encode("query", targetFace, ",")
	}
	if len(string(detectionModel)) > 0 {
		queryParameters["detectionModel"] = autorest.Encode("query", detectionModel)
	} else {
		queryParameters["detectionModel"] = autorest.Encode("query", "detection_01")
	}

	preparer := autorest.CreatePreparer(
		autorest.AsContentType("application/octet-stream"),
		autorest.AsPost(),
		autorest.WithCustomBaseURL("{Endpoint}/face/v1.0", urlParameters),
		autorest.WithPathParameters("/facelists/{faceListId}/persistedfaces", pathParameters),
		autorest.WithFile(imageParameter),
		autorest.WithQueryParameters(queryParameters))
	return preparer.Prepare((&http.Request{}).WithContext(ctx))
}

// AddFaceFromStreamSender sends the AddFaceFromStream request. The method will close the
// http.Response Body if it receives an error.
func (client ListClient) AddFaceFromStreamSender(req *http.Request) (*http.Response, error) {
	return client.Send(req, autorest.DoRetryForStatusCodes(client.RetryAttempts, client.RetryDuration, autorest.StatusCodesForRetry...))
}

// AddFaceFromStreamResponder handles the response to the AddFaceFromStream request. The method always
// closes the http.Response Body.
func (client ListClient) AddFaceFromStreamResponder(resp *http.Response) (result PersistedFace, err error) {
	err = autorest.Respond(
		resp,
		azure.WithErrorUnlessStatusCode(http.StatusOK),
		autorest.ByUnmarshallingJSON(&result),
		autorest.ByClosing())
	result.Response = autorest.Response{Response: resp}
	return
}

// AddFaceFromURL add a face to a specified face list, up to 1,000 faces.
// <br /> To deal with an image contains multiple faces, input face can be specified as an image with a targetFace
// rectangle. It returns a persistedFaceId representing the added face. No image will be stored. Only the extracted
// face feature will be stored on server until [FaceList - Delete
// Face](https://docs.microsoft.com/rest/api/cognitiveservices/face/facelist/deleteface) or [FaceList -
// Delete](https://docs.microsoft.com/rest/api/cognitiveservices/face/facelist/delete) is called.
// <br /> Note persistedFaceId is different from faceId generated by [Face -
// Detect](https://docs.microsoft.com/rest/api/cognitiveservices/face/face/detectwithurl).
// * Higher face image quality means better detection and recognition precision. Please consider high-quality faces:
// frontal, clear, and face size is 200x200 pixels (100 pixels between eyes) or bigger.
// * JPEG, PNG, GIF (the first frame), and BMP format are supported. The allowed image file size is from 1KB to 6MB.
// * "targetFace" rectangle should contain one face. Zero or multiple faces will be regarded as an error. If the
// provided "targetFace" rectangle is not returned from [Face -
// Detect](https://docs.microsoft.com/rest/api/cognitiveservices/face/face/detectwithurl), there’s no guarantee to
// detect and add the face successfully.
// * Out of detectable face size (36x36 - 4096x4096 pixels), large head-pose, or large occlusions will cause failures.
// * Adding/deleting faces to/from a same face list are processed sequentially and to/from different face lists are in
// parallel.
// * The minimum detectable face size is 36x36 pixels in an image no larger than 1920x1080 pixels. Images with
// dimensions higher than 1920x1080 pixels will need a proportionally larger minimum face size.
// * Different 'detectionModel' values can be provided. To use and compare different detection models, please refer to
// [How to specify a detection
// model](https://docs.microsoft.com/azure/cognitive-services/face/face-api-how-to-topics/specify-detection-model)
// | Model | Recommended use-case(s) |
// | ---------- | -------- |
// | 'detection_01': | The default detection model for [FaceList - Add
// Face](https://docs.microsoft.com/rest/api/cognitiveservices/face/facelist/addfacefromurl). Recommend for near
// frontal face detection. For scenarios with exceptionally large angle (head-pose) faces, occluded faces or wrong
// image orientation, the faces in such cases may not be detected. |
// | 'detection_02': | Detection model released in 2019 May with improved accuracy especially on small, side and blurry
// faces. |
// Parameters:
// faceListID - id referencing a particular face list.
// imageURL - a JSON document with a URL pointing to the image that is to be analyzed.
// userData - user-specified data about the face for any purpose. The maximum length is 1KB.
// targetFace - a face rectangle to specify the target face to be added to a person in the format of
// "targetFace=left,top,width,height". E.g. "targetFace=10,10,100,100". If there is more than one face in the
// image, targetFace is required to specify which face to add. No targetFace means there is only one face
// detected in the entire image.
// detectionModel - name of detection model. Detection model is used to detect faces in the submitted image. A
// detection model name can be provided when performing Face - Detect or (Large)FaceList - Add Face or
// (Large)PersonGroup - Add Face. The default value is 'detection_01', if another model is needed, please
// explicitly specify it.
func (client ListClient) AddFaceFromURL(ctx context.Context, faceListID string, imageURL ImageURL, userData string, targetFace []int32, detectionModel DetectionModel) (result PersistedFace, err error) {
	if tracing.IsEnabled() {
		ctx = tracing.StartSpan(ctx, fqdn+"/ListClient.AddFaceFromURL")
		defer func() {
			sc := -1
			if result.Response.Response != nil {
				sc = result.Response.Response.StatusCode
			}
			tracing.EndSpan(ctx, sc, err)
		}()
	}
	if err := validation.Validate([]validation.Validation{
		{TargetValue: faceListID,
			Constraints: []validation.Constraint{{Target: "faceListID", Name: validation.MaxLength, Rule: 64, Chain: nil},
				{Target: "faceListID", Name: validation.Pattern, Rule: `^[a-z0-9-_]+$`, Chain: nil}}},
		{TargetValue: userData,
			Constraints: []validation.Constraint{{Target: "userData", Name: validation.Empty, Rule: false,
				Chain: []validation.Constraint{{Target: "userData", Name: validation.MaxLength, Rule: 1024, Chain: nil}}}}},
		{TargetValue: imageURL,
			Constraints: []validation.Constraint{{Target: "imageURL.URL", Name: validation.Null, Rule: true, Chain: nil}}}}); err != nil {
		return result, validation.NewError("face.ListClient", "AddFaceFromURL", err.Error())
	}

	req, err := client.AddFaceFromURLPreparer(ctx, faceListID, imageURL, userData, targetFace, detectionModel)
	if err != nil {
		err = autorest.NewErrorWithError(err, "face.ListClient", "AddFaceFromURL", nil, "Failure preparing request")
		return
	}

	resp, err := client.AddFaceFromURLSender(req)
	if err != nil {
		result.Response = autorest.Response{Response: resp}
		err = autorest.NewErrorWithError(err, "face.ListClient", "AddFaceFromURL", resp, "Failure sending request")
		return
	}

	result, err = client.AddFaceFromURLResponder(resp)
	if err != nil {
		err = autorest.NewErrorWithError(err, "face.ListClient", "AddFaceFromURL", resp, "Failure responding to request")
		return
	}

	return
}

// AddFaceFromURLPreparer prepares the AddFaceFromURL request.
func (client ListClient) AddFaceFromURLPreparer(ctx context.Context, faceListID string, imageURL ImageURL, userData string, targetFace []int32, detectionModel DetectionModel) (*http.Request, error) {
	urlParameters := map[string]interface{}{
		"Endpoint": client.Endpoint,
	}

	pathParameters := map[string]interface{}{
		"faceListId": autorest.Encode("path", faceListID),
	}

	queryParameters := map[string]interface{}{}
	if len(userData) > 0 {
		queryParameters["userData"] = autorest.Encode("query", userData)
	}
	if targetFace != nil && len(targetFace) > 0 {
		queryParameters["targetFace"] = autorest.Encode("query", targetFace, ",")
	}
	if len(string(detectionModel)) > 0 {
		queryParameters["detectionModel"] = autorest.Encode("query", detectionModel)
	} else {
		queryParameters["detectionModel"] = autorest.Encode("query", "detection_01")
	}

	preparer := autorest.CreatePreparer(
		autorest.AsContentType("application/json; charset=utf-8"),
		autorest.AsPost(),
		autorest.WithCustomBaseURL("{Endpoint}/face/v1.0", urlParameters),
		autorest.WithPathParameters("/facelists/{faceListId}/persistedfaces", pathParameters),
		autorest.WithJSON(imageURL),
		autorest.WithQueryParameters(queryParameters))
	return preparer.Prepare((&http.Request{}).WithContext(ctx))
}

// AddFaceFromURLSender sends the AddFaceFromURL request. The method will close the
// http.Response Body if it receives an error.
func (client ListClient) AddFaceFromURLSender(req *http.Request) (*http.Response, error) {
	return client.Send(req, autorest.DoRetryForStatusCodes(client.RetryAttempts, client.RetryDuration, autorest.StatusCodesForRetry...))
}

// AddFaceFromURLResponder handles the response to the AddFaceFromURL request. The method always
// closes the http.Response Body.
func (client ListClient) AddFaceFromURLResponder(resp *http.Response) (result PersistedFace, err error) {
	err = autorest.Respond(
		resp,
		azure.WithErrorUnlessStatusCode(http.StatusOK),
		autorest.ByUnmarshallingJSON(&result),
		autorest.ByClosing())
	result.Response = autorest.Response{Response: resp}
	return
}

// Create create an empty face list with user-specified faceListId, name, an optional userData and recognitionModel. Up
// to 64 face lists are allowed in one subscription.
// <br /> Face list is a list of faces, up to 1,000 faces, and used by [Face - Find
// Similar](https://docs.microsoft.com/rest/api/cognitiveservices/face/face/findsimilar).
// <br /> After creation, user should use [FaceList - Add
// Face](https://docs.microsoft.com/rest/api/cognitiveservices/face/facelist/addfacefromurl) to import the faces. No
// image will be stored. Only the extracted face features are stored on server until [FaceList -
// Delete](https://docs.microsoft.com/rest/api/cognitiveservices/face/facelist/delete) is called.
// <br /> Find Similar is used for scenario like finding celebrity-like faces, similar face filtering, or as a light
// way face identification. But if the actual use is to identify person, please use
// [PersonGroup](https://docs.microsoft.com/rest/api/cognitiveservices/face/persongroup) /
// [LargePersonGroup](https://docs.microsoft.com/rest/api/cognitiveservices/face/largepersongroup) and [Face -
// Identify](https://docs.microsoft.com/rest/api/cognitiveservices/face/face/identify).
// <br /> Please consider [LargeFaceList](https://docs.microsoft.com/rest/api/cognitiveservices/face/largefacelist)
// when the face number is large. It can support up to 1,000,000 faces.
// <br />'recognitionModel' should be specified to associate with this face list. The default value for
// 'recognitionModel' is 'recognition_01', if the latest model needed, please explicitly specify the model you need in
// this parameter. New faces that are added to an existing face list will use the recognition model that's already
// associated with the collection. Existing face features in a face list can't be updated to features extracted by
// another version of recognition model.
// * 'recognition_01': The default recognition model for [FaceList-
// Create](https://docs.microsoft.com/rest/api/cognitiveservices/face/facelist/create). All those face lists created
// before 2019 March are bonded with this recognition model.
<<<<<<< HEAD
// * 'recognition_02': Recognition model released in 2019 March. 'recognition_02' is recommended since its overall
// accuracy is improved compared with 'recognition_01'.
=======
// * 'recognition_02': Recognition model released in 2019 March.
// * 'recognition_03': Recognition model released in 2020 May. 'recognition_03' is recommended since its overall
// accuracy is improved compared with 'recognition_01' and 'recognition_02'.
>>>>>>> e6d0d5f5
// Parameters:
// faceListID - id referencing a particular face list.
// body - request body for creating a face list.
func (client ListClient) Create(ctx context.Context, faceListID string, body MetaDataContract) (result autorest.Response, err error) {
	if tracing.IsEnabled() {
		ctx = tracing.StartSpan(ctx, fqdn+"/ListClient.Create")
		defer func() {
			sc := -1
			if result.Response != nil {
				sc = result.Response.StatusCode
			}
			tracing.EndSpan(ctx, sc, err)
		}()
	}
	if err := validation.Validate([]validation.Validation{
		{TargetValue: faceListID,
			Constraints: []validation.Constraint{{Target: "faceListID", Name: validation.MaxLength, Rule: 64, Chain: nil},
				{Target: "faceListID", Name: validation.Pattern, Rule: `^[a-z0-9-_]+$`, Chain: nil}}}}); err != nil {
		return result, validation.NewError("face.ListClient", "Create", err.Error())
	}

	req, err := client.CreatePreparer(ctx, faceListID, body)
	if err != nil {
		err = autorest.NewErrorWithError(err, "face.ListClient", "Create", nil, "Failure preparing request")
		return
	}

	resp, err := client.CreateSender(req)
	if err != nil {
		result.Response = resp
		err = autorest.NewErrorWithError(err, "face.ListClient", "Create", resp, "Failure sending request")
		return
	}

	result, err = client.CreateResponder(resp)
	if err != nil {
		err = autorest.NewErrorWithError(err, "face.ListClient", "Create", resp, "Failure responding to request")
		return
	}

	return
}

// CreatePreparer prepares the Create request.
func (client ListClient) CreatePreparer(ctx context.Context, faceListID string, body MetaDataContract) (*http.Request, error) {
	urlParameters := map[string]interface{}{
		"Endpoint": client.Endpoint,
	}

	pathParameters := map[string]interface{}{
		"faceListId": autorest.Encode("path", faceListID),
	}

	preparer := autorest.CreatePreparer(
		autorest.AsContentType("application/json; charset=utf-8"),
		autorest.AsPut(),
		autorest.WithCustomBaseURL("{Endpoint}/face/v1.0", urlParameters),
		autorest.WithPathParameters("/facelists/{faceListId}", pathParameters),
		autorest.WithJSON(body))
	return preparer.Prepare((&http.Request{}).WithContext(ctx))
}

// CreateSender sends the Create request. The method will close the
// http.Response Body if it receives an error.
func (client ListClient) CreateSender(req *http.Request) (*http.Response, error) {
	return client.Send(req, autorest.DoRetryForStatusCodes(client.RetryAttempts, client.RetryDuration, autorest.StatusCodesForRetry...))
}

// CreateResponder handles the response to the Create request. The method always
// closes the http.Response Body.
func (client ListClient) CreateResponder(resp *http.Response) (result autorest.Response, err error) {
	err = autorest.Respond(
		resp,
		azure.WithErrorUnlessStatusCode(http.StatusOK),
		autorest.ByClosing())
	result.Response = resp
	return
}

// Delete delete a specified face list.
// Parameters:
// faceListID - id referencing a particular face list.
func (client ListClient) Delete(ctx context.Context, faceListID string) (result autorest.Response, err error) {
	if tracing.IsEnabled() {
		ctx = tracing.StartSpan(ctx, fqdn+"/ListClient.Delete")
		defer func() {
			sc := -1
			if result.Response != nil {
				sc = result.Response.StatusCode
			}
			tracing.EndSpan(ctx, sc, err)
		}()
	}
	if err := validation.Validate([]validation.Validation{
		{TargetValue: faceListID,
			Constraints: []validation.Constraint{{Target: "faceListID", Name: validation.MaxLength, Rule: 64, Chain: nil},
				{Target: "faceListID", Name: validation.Pattern, Rule: `^[a-z0-9-_]+$`, Chain: nil}}}}); err != nil {
		return result, validation.NewError("face.ListClient", "Delete", err.Error())
	}

	req, err := client.DeletePreparer(ctx, faceListID)
	if err != nil {
		err = autorest.NewErrorWithError(err, "face.ListClient", "Delete", nil, "Failure preparing request")
		return
	}

	resp, err := client.DeleteSender(req)
	if err != nil {
		result.Response = resp
		err = autorest.NewErrorWithError(err, "face.ListClient", "Delete", resp, "Failure sending request")
		return
	}

	result, err = client.DeleteResponder(resp)
	if err != nil {
		err = autorest.NewErrorWithError(err, "face.ListClient", "Delete", resp, "Failure responding to request")
		return
	}

	return
}

// DeletePreparer prepares the Delete request.
func (client ListClient) DeletePreparer(ctx context.Context, faceListID string) (*http.Request, error) {
	urlParameters := map[string]interface{}{
		"Endpoint": client.Endpoint,
	}

	pathParameters := map[string]interface{}{
		"faceListId": autorest.Encode("path", faceListID),
	}

	preparer := autorest.CreatePreparer(
		autorest.AsDelete(),
		autorest.WithCustomBaseURL("{Endpoint}/face/v1.0", urlParameters),
		autorest.WithPathParameters("/facelists/{faceListId}", pathParameters))
	return preparer.Prepare((&http.Request{}).WithContext(ctx))
}

// DeleteSender sends the Delete request. The method will close the
// http.Response Body if it receives an error.
func (client ListClient) DeleteSender(req *http.Request) (*http.Response, error) {
	return client.Send(req, autorest.DoRetryForStatusCodes(client.RetryAttempts, client.RetryDuration, autorest.StatusCodesForRetry...))
}

// DeleteResponder handles the response to the Delete request. The method always
// closes the http.Response Body.
func (client ListClient) DeleteResponder(resp *http.Response) (result autorest.Response, err error) {
	err = autorest.Respond(
		resp,
		azure.WithErrorUnlessStatusCode(http.StatusOK),
		autorest.ByClosing())
	result.Response = resp
	return
}

// DeleteFace delete a face from a face list by specified faceListId and persistedFaceId.
// <br /> Adding/deleting faces to/from a same face list are processed sequentially and to/from different face lists
// are in parallel.
// Parameters:
// faceListID - id referencing a particular face list.
// persistedFaceID - id referencing a particular persistedFaceId of an existing face.
func (client ListClient) DeleteFace(ctx context.Context, faceListID string, persistedFaceID uuid.UUID) (result autorest.Response, err error) {
	if tracing.IsEnabled() {
		ctx = tracing.StartSpan(ctx, fqdn+"/ListClient.DeleteFace")
		defer func() {
			sc := -1
			if result.Response != nil {
				sc = result.Response.StatusCode
			}
			tracing.EndSpan(ctx, sc, err)
		}()
	}
	if err := validation.Validate([]validation.Validation{
		{TargetValue: faceListID,
			Constraints: []validation.Constraint{{Target: "faceListID", Name: validation.MaxLength, Rule: 64, Chain: nil},
				{Target: "faceListID", Name: validation.Pattern, Rule: `^[a-z0-9-_]+$`, Chain: nil}}}}); err != nil {
		return result, validation.NewError("face.ListClient", "DeleteFace", err.Error())
	}

	req, err := client.DeleteFacePreparer(ctx, faceListID, persistedFaceID)
	if err != nil {
		err = autorest.NewErrorWithError(err, "face.ListClient", "DeleteFace", nil, "Failure preparing request")
		return
	}

	resp, err := client.DeleteFaceSender(req)
	if err != nil {
		result.Response = resp
		err = autorest.NewErrorWithError(err, "face.ListClient", "DeleteFace", resp, "Failure sending request")
		return
	}

	result, err = client.DeleteFaceResponder(resp)
	if err != nil {
		err = autorest.NewErrorWithError(err, "face.ListClient", "DeleteFace", resp, "Failure responding to request")
		return
	}

	return
}

// DeleteFacePreparer prepares the DeleteFace request.
func (client ListClient) DeleteFacePreparer(ctx context.Context, faceListID string, persistedFaceID uuid.UUID) (*http.Request, error) {
	urlParameters := map[string]interface{}{
		"Endpoint": client.Endpoint,
	}

	pathParameters := map[string]interface{}{
		"faceListId":      autorest.Encode("path", faceListID),
		"persistedFaceId": autorest.Encode("path", persistedFaceID),
	}

	preparer := autorest.CreatePreparer(
		autorest.AsDelete(),
		autorest.WithCustomBaseURL("{Endpoint}/face/v1.0", urlParameters),
		autorest.WithPathParameters("/facelists/{faceListId}/persistedfaces/{persistedFaceId}", pathParameters))
	return preparer.Prepare((&http.Request{}).WithContext(ctx))
}

// DeleteFaceSender sends the DeleteFace request. The method will close the
// http.Response Body if it receives an error.
func (client ListClient) DeleteFaceSender(req *http.Request) (*http.Response, error) {
	return client.Send(req, autorest.DoRetryForStatusCodes(client.RetryAttempts, client.RetryDuration, autorest.StatusCodesForRetry...))
}

// DeleteFaceResponder handles the response to the DeleteFace request. The method always
// closes the http.Response Body.
func (client ListClient) DeleteFaceResponder(resp *http.Response) (result autorest.Response, err error) {
	err = autorest.Respond(
		resp,
		azure.WithErrorUnlessStatusCode(http.StatusOK),
		autorest.ByClosing())
	result.Response = resp
	return
}

// Get retrieve a face list’s faceListId, name, userData, recognitionModel and faces in the face list.
// Parameters:
// faceListID - id referencing a particular face list.
// returnRecognitionModel - a value indicating whether the operation should return 'recognitionModel' in
// response.
func (client ListClient) Get(ctx context.Context, faceListID string, returnRecognitionModel *bool) (result List, err error) {
	if tracing.IsEnabled() {
		ctx = tracing.StartSpan(ctx, fqdn+"/ListClient.Get")
		defer func() {
			sc := -1
			if result.Response.Response != nil {
				sc = result.Response.Response.StatusCode
			}
			tracing.EndSpan(ctx, sc, err)
		}()
	}
	if err := validation.Validate([]validation.Validation{
		{TargetValue: faceListID,
			Constraints: []validation.Constraint{{Target: "faceListID", Name: validation.MaxLength, Rule: 64, Chain: nil},
				{Target: "faceListID", Name: validation.Pattern, Rule: `^[a-z0-9-_]+$`, Chain: nil}}}}); err != nil {
		return result, validation.NewError("face.ListClient", "Get", err.Error())
	}

	req, err := client.GetPreparer(ctx, faceListID, returnRecognitionModel)
	if err != nil {
		err = autorest.NewErrorWithError(err, "face.ListClient", "Get", nil, "Failure preparing request")
		return
	}

	resp, err := client.GetSender(req)
	if err != nil {
		result.Response = autorest.Response{Response: resp}
		err = autorest.NewErrorWithError(err, "face.ListClient", "Get", resp, "Failure sending request")
		return
	}

	result, err = client.GetResponder(resp)
	if err != nil {
		err = autorest.NewErrorWithError(err, "face.ListClient", "Get", resp, "Failure responding to request")
		return
	}

	return
}

// GetPreparer prepares the Get request.
func (client ListClient) GetPreparer(ctx context.Context, faceListID string, returnRecognitionModel *bool) (*http.Request, error) {
	urlParameters := map[string]interface{}{
		"Endpoint": client.Endpoint,
	}

	pathParameters := map[string]interface{}{
		"faceListId": autorest.Encode("path", faceListID),
	}

	queryParameters := map[string]interface{}{}
	if returnRecognitionModel != nil {
		queryParameters["returnRecognitionModel"] = autorest.Encode("query", *returnRecognitionModel)
	} else {
		queryParameters["returnRecognitionModel"] = autorest.Encode("query", false)
	}

	preparer := autorest.CreatePreparer(
		autorest.AsGet(),
		autorest.WithCustomBaseURL("{Endpoint}/face/v1.0", urlParameters),
		autorest.WithPathParameters("/facelists/{faceListId}", pathParameters),
		autorest.WithQueryParameters(queryParameters))
	return preparer.Prepare((&http.Request{}).WithContext(ctx))
}

// GetSender sends the Get request. The method will close the
// http.Response Body if it receives an error.
func (client ListClient) GetSender(req *http.Request) (*http.Response, error) {
	return client.Send(req, autorest.DoRetryForStatusCodes(client.RetryAttempts, client.RetryDuration, autorest.StatusCodesForRetry...))
}

// GetResponder handles the response to the Get request. The method always
// closes the http.Response Body.
func (client ListClient) GetResponder(resp *http.Response) (result List, err error) {
	err = autorest.Respond(
		resp,
		azure.WithErrorUnlessStatusCode(http.StatusOK),
		autorest.ByUnmarshallingJSON(&result),
		autorest.ByClosing())
	result.Response = autorest.Response{Response: resp}
	return
}

// List list face lists’ faceListId, name, userData and recognitionModel. <br />
// To get face information inside faceList use [FaceList -
// Get](https://docs.microsoft.com/rest/api/cognitiveservices/face/facelist/get)
// Parameters:
// returnRecognitionModel - a value indicating whether the operation should return 'recognitionModel' in
// response.
func (client ListClient) List(ctx context.Context, returnRecognitionModel *bool) (result ListList, err error) {
	if tracing.IsEnabled() {
		ctx = tracing.StartSpan(ctx, fqdn+"/ListClient.List")
		defer func() {
			sc := -1
			if result.Response.Response != nil {
				sc = result.Response.Response.StatusCode
			}
			tracing.EndSpan(ctx, sc, err)
		}()
	}
	req, err := client.ListPreparer(ctx, returnRecognitionModel)
	if err != nil {
		err = autorest.NewErrorWithError(err, "face.ListClient", "List", nil, "Failure preparing request")
		return
	}

	resp, err := client.ListSender(req)
	if err != nil {
		result.Response = autorest.Response{Response: resp}
		err = autorest.NewErrorWithError(err, "face.ListClient", "List", resp, "Failure sending request")
		return
	}

	result, err = client.ListResponder(resp)
	if err != nil {
		err = autorest.NewErrorWithError(err, "face.ListClient", "List", resp, "Failure responding to request")
		return
	}

	return
}

// ListPreparer prepares the List request.
func (client ListClient) ListPreparer(ctx context.Context, returnRecognitionModel *bool) (*http.Request, error) {
	urlParameters := map[string]interface{}{
		"Endpoint": client.Endpoint,
	}

	queryParameters := map[string]interface{}{}
	if returnRecognitionModel != nil {
		queryParameters["returnRecognitionModel"] = autorest.Encode("query", *returnRecognitionModel)
	} else {
		queryParameters["returnRecognitionModel"] = autorest.Encode("query", false)
	}

	preparer := autorest.CreatePreparer(
		autorest.AsGet(),
		autorest.WithCustomBaseURL("{Endpoint}/face/v1.0", urlParameters),
		autorest.WithPath("/facelists"),
		autorest.WithQueryParameters(queryParameters))
	return preparer.Prepare((&http.Request{}).WithContext(ctx))
}

// ListSender sends the List request. The method will close the
// http.Response Body if it receives an error.
func (client ListClient) ListSender(req *http.Request) (*http.Response, error) {
	return client.Send(req, autorest.DoRetryForStatusCodes(client.RetryAttempts, client.RetryDuration, autorest.StatusCodesForRetry...))
}

// ListResponder handles the response to the List request. The method always
// closes the http.Response Body.
func (client ListClient) ListResponder(resp *http.Response) (result ListList, err error) {
	err = autorest.Respond(
		resp,
		azure.WithErrorUnlessStatusCode(http.StatusOK),
		autorest.ByUnmarshallingJSON(&result.Value),
		autorest.ByClosing())
	result.Response = autorest.Response{Response: resp}
	return
}

// Update update information of a face list.
// Parameters:
// faceListID - id referencing a particular face list.
// body - request body for updating a face list.
func (client ListClient) Update(ctx context.Context, faceListID string, body NameAndUserDataContract) (result autorest.Response, err error) {
	if tracing.IsEnabled() {
		ctx = tracing.StartSpan(ctx, fqdn+"/ListClient.Update")
		defer func() {
			sc := -1
			if result.Response != nil {
				sc = result.Response.StatusCode
			}
			tracing.EndSpan(ctx, sc, err)
		}()
	}
	if err := validation.Validate([]validation.Validation{
		{TargetValue: faceListID,
			Constraints: []validation.Constraint{{Target: "faceListID", Name: validation.MaxLength, Rule: 64, Chain: nil},
				{Target: "faceListID", Name: validation.Pattern, Rule: `^[a-z0-9-_]+$`, Chain: nil}}}}); err != nil {
		return result, validation.NewError("face.ListClient", "Update", err.Error())
	}

	req, err := client.UpdatePreparer(ctx, faceListID, body)
	if err != nil {
		err = autorest.NewErrorWithError(err, "face.ListClient", "Update", nil, "Failure preparing request")
		return
	}

	resp, err := client.UpdateSender(req)
	if err != nil {
		result.Response = resp
		err = autorest.NewErrorWithError(err, "face.ListClient", "Update", resp, "Failure sending request")
		return
	}

	result, err = client.UpdateResponder(resp)
	if err != nil {
		err = autorest.NewErrorWithError(err, "face.ListClient", "Update", resp, "Failure responding to request")
		return
	}

	return
}

// UpdatePreparer prepares the Update request.
func (client ListClient) UpdatePreparer(ctx context.Context, faceListID string, body NameAndUserDataContract) (*http.Request, error) {
	urlParameters := map[string]interface{}{
		"Endpoint": client.Endpoint,
	}

	pathParameters := map[string]interface{}{
		"faceListId": autorest.Encode("path", faceListID),
	}

	preparer := autorest.CreatePreparer(
		autorest.AsContentType("application/json; charset=utf-8"),
		autorest.AsPatch(),
		autorest.WithCustomBaseURL("{Endpoint}/face/v1.0", urlParameters),
		autorest.WithPathParameters("/facelists/{faceListId}", pathParameters),
		autorest.WithJSON(body))
	return preparer.Prepare((&http.Request{}).WithContext(ctx))
}

// UpdateSender sends the Update request. The method will close the
// http.Response Body if it receives an error.
func (client ListClient) UpdateSender(req *http.Request) (*http.Response, error) {
	return client.Send(req, autorest.DoRetryForStatusCodes(client.RetryAttempts, client.RetryDuration, autorest.StatusCodesForRetry...))
}

// UpdateResponder handles the response to the Update request. The method always
// closes the http.Response Body.
func (client ListClient) UpdateResponder(resp *http.Response) (result autorest.Response, err error) {
	err = autorest.Respond(
		resp,
		azure.WithErrorUnlessStatusCode(http.StatusOK),
		autorest.ByClosing())
	result.Response = resp
	return
}<|MERGE_RESOLUTION|>--- conflicted
+++ resolved
@@ -326,14 +326,9 @@
 // * 'recognition_01': The default recognition model for [FaceList-
 // Create](https://docs.microsoft.com/rest/api/cognitiveservices/face/facelist/create). All those face lists created
 // before 2019 March are bonded with this recognition model.
-<<<<<<< HEAD
-// * 'recognition_02': Recognition model released in 2019 March. 'recognition_02' is recommended since its overall
-// accuracy is improved compared with 'recognition_01'.
-=======
 // * 'recognition_02': Recognition model released in 2019 March.
 // * 'recognition_03': Recognition model released in 2020 May. 'recognition_03' is recommended since its overall
 // accuracy is improved compared with 'recognition_01' and 'recognition_02'.
->>>>>>> e6d0d5f5
 // Parameters:
 // faceListID - id referencing a particular face list.
 // body - request body for creating a face list.
