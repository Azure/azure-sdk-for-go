--- conflicted
+++ resolved
@@ -98,13 +98,8 @@
 // CreateOrUpdateSender sends the CreateOrUpdate request. The method will close the
 // http.Response Body if it receives an error.
 func (client ImagesClient) CreateOrUpdateSender(req *http.Request) (future ImagesCreateOrUpdateFuture, err error) {
-	sd := autorest.GetSendDecorators(req.Context(), azure.DoRetryWithRegistration(client.Client))
 	var resp *http.Response
-<<<<<<< HEAD
-	resp, err = autorest.SendWithSender(client, req, sd...)
-=======
 	resp, err = client.Send(req, azure.DoRetryWithRegistration(client.Client))
->>>>>>> 090dc0ee
 	if err != nil {
 		return
 	}
@@ -179,13 +174,8 @@
 // DeleteSender sends the Delete request. The method will close the
 // http.Response Body if it receives an error.
 func (client ImagesClient) DeleteSender(req *http.Request) (future ImagesDeleteFuture, err error) {
-	sd := autorest.GetSendDecorators(req.Context(), azure.DoRetryWithRegistration(client.Client))
 	var resp *http.Response
-<<<<<<< HEAD
-	resp, err = autorest.SendWithSender(client, req, sd...)
-=======
 	resp, err = client.Send(req, azure.DoRetryWithRegistration(client.Client))
->>>>>>> 090dc0ee
 	if err != nil {
 		return
 	}
@@ -270,12 +260,7 @@
 // GetSender sends the Get request. The method will close the
 // http.Response Body if it receives an error.
 func (client ImagesClient) GetSender(req *http.Request) (*http.Response, error) {
-<<<<<<< HEAD
-	sd := autorest.GetSendDecorators(req.Context(), azure.DoRetryWithRegistration(client.Client))
-	return autorest.SendWithSender(client, req, sd...)
-=======
 	return client.Send(req, azure.DoRetryWithRegistration(client.Client))
->>>>>>> 090dc0ee
 }
 
 // GetResponder handles the response to the Get request. The method always
@@ -348,12 +333,7 @@
 // ListSender sends the List request. The method will close the
 // http.Response Body if it receives an error.
 func (client ImagesClient) ListSender(req *http.Request) (*http.Response, error) {
-<<<<<<< HEAD
-	sd := autorest.GetSendDecorators(req.Context(), azure.DoRetryWithRegistration(client.Client))
-	return autorest.SendWithSender(client, req, sd...)
-=======
 	return client.Send(req, azure.DoRetryWithRegistration(client.Client))
->>>>>>> 090dc0ee
 }
 
 // ListResponder handles the response to the List request. The method always
@@ -465,12 +445,7 @@
 // ListByResourceGroupSender sends the ListByResourceGroup request. The method will close the
 // http.Response Body if it receives an error.
 func (client ImagesClient) ListByResourceGroupSender(req *http.Request) (*http.Response, error) {
-<<<<<<< HEAD
-	sd := autorest.GetSendDecorators(req.Context(), azure.DoRetryWithRegistration(client.Client))
-	return autorest.SendWithSender(client, req, sd...)
-=======
 	return client.Send(req, azure.DoRetryWithRegistration(client.Client))
->>>>>>> 090dc0ee
 }
 
 // ListByResourceGroupResponder handles the response to the ListByResourceGroup request. The method always
@@ -580,13 +555,8 @@
 // UpdateSender sends the Update request. The method will close the
 // http.Response Body if it receives an error.
 func (client ImagesClient) UpdateSender(req *http.Request) (future ImagesUpdateFuture, err error) {
-	sd := autorest.GetSendDecorators(req.Context(), azure.DoRetryWithRegistration(client.Client))
 	var resp *http.Response
-<<<<<<< HEAD
-	resp, err = autorest.SendWithSender(client, req, sd...)
-=======
 	resp, err = client.Send(req, azure.DoRetryWithRegistration(client.Client))
->>>>>>> 090dc0ee
 	if err != nil {
 		return
 	}
