--- conflicted
+++ resolved
@@ -105,12 +105,7 @@
 // CreateOrUpdateSender sends the CreateOrUpdate request. The method will close the
 // http.Response Body if it receives an error.
 func (client AvailabilitySetsClient) CreateOrUpdateSender(req *http.Request) (*http.Response, error) {
-<<<<<<< HEAD
-	sd := autorest.GetSendDecorators(req.Context(), azure.DoRetryWithRegistration(client.Client))
-	return autorest.SendWithSender(client, req, sd...)
-=======
 	return client.Send(req, azure.DoRetryWithRegistration(client.Client))
->>>>>>> 090dc0ee
 }
 
 // CreateOrUpdateResponder handles the response to the CreateOrUpdate request. The method always
@@ -186,12 +181,7 @@
 // DeleteSender sends the Delete request. The method will close the
 // http.Response Body if it receives an error.
 func (client AvailabilitySetsClient) DeleteSender(req *http.Request) (*http.Response, error) {
-<<<<<<< HEAD
-	sd := autorest.GetSendDecorators(req.Context(), azure.DoRetryWithRegistration(client.Client))
-	return autorest.SendWithSender(client, req, sd...)
-=======
 	return client.Send(req, azure.DoRetryWithRegistration(client.Client))
->>>>>>> 090dc0ee
 }
 
 // DeleteResponder handles the response to the Delete request. The method always
@@ -266,12 +256,7 @@
 // GetSender sends the Get request. The method will close the
 // http.Response Body if it receives an error.
 func (client AvailabilitySetsClient) GetSender(req *http.Request) (*http.Response, error) {
-<<<<<<< HEAD
-	sd := autorest.GetSendDecorators(req.Context(), azure.DoRetryWithRegistration(client.Client))
-	return autorest.SendWithSender(client, req, sd...)
-=======
 	return client.Send(req, azure.DoRetryWithRegistration(client.Client))
->>>>>>> 090dc0ee
 }
 
 // GetResponder handles the response to the Get request. The method always
@@ -346,12 +331,7 @@
 // ListSender sends the List request. The method will close the
 // http.Response Body if it receives an error.
 func (client AvailabilitySetsClient) ListSender(req *http.Request) (*http.Response, error) {
-<<<<<<< HEAD
-	sd := autorest.GetSendDecorators(req.Context(), azure.DoRetryWithRegistration(client.Client))
-	return autorest.SendWithSender(client, req, sd...)
-=======
 	return client.Send(req, azure.DoRetryWithRegistration(client.Client))
->>>>>>> 090dc0ee
 }
 
 // ListResponder handles the response to the List request. The method always
@@ -465,12 +445,7 @@
 // ListAvailableSizesSender sends the ListAvailableSizes request. The method will close the
 // http.Response Body if it receives an error.
 func (client AvailabilitySetsClient) ListAvailableSizesSender(req *http.Request) (*http.Response, error) {
-<<<<<<< HEAD
-	sd := autorest.GetSendDecorators(req.Context(), azure.DoRetryWithRegistration(client.Client))
-	return autorest.SendWithSender(client, req, sd...)
-=======
 	return client.Send(req, azure.DoRetryWithRegistration(client.Client))
->>>>>>> 090dc0ee
 }
 
 // ListAvailableSizesResponder handles the response to the ListAvailableSizes request. The method always
@@ -547,12 +522,7 @@
 // ListBySubscriptionSender sends the ListBySubscription request. The method will close the
 // http.Response Body if it receives an error.
 func (client AvailabilitySetsClient) ListBySubscriptionSender(req *http.Request) (*http.Response, error) {
-<<<<<<< HEAD
-	sd := autorest.GetSendDecorators(req.Context(), azure.DoRetryWithRegistration(client.Client))
-	return autorest.SendWithSender(client, req, sd...)
-=======
 	return client.Send(req, azure.DoRetryWithRegistration(client.Client))
->>>>>>> 090dc0ee
 }
 
 // ListBySubscriptionResponder handles the response to the ListBySubscription request. The method always
@@ -668,12 +638,7 @@
 // UpdateSender sends the Update request. The method will close the
 // http.Response Body if it receives an error.
 func (client AvailabilitySetsClient) UpdateSender(req *http.Request) (*http.Response, error) {
-<<<<<<< HEAD
-	sd := autorest.GetSendDecorators(req.Context(), azure.DoRetryWithRegistration(client.Client))
-	return autorest.SendWithSender(client, req, sd...)
-=======
 	return client.Send(req, azure.DoRetryWithRegistration(client.Client))
->>>>>>> 090dc0ee
 }
 
 // UpdateResponder handles the response to the Update request. The method always
