--- conflicted
+++ resolved
@@ -104,13 +104,8 @@
 // ExportRequestRateByIntervalSender sends the ExportRequestRateByInterval request. The method will close the
 // http.Response Body if it receives an error.
 func (client LogAnalyticsClient) ExportRequestRateByIntervalSender(req *http.Request) (future LogAnalyticsExportRequestRateByIntervalFuture, err error) {
-	sd := autorest.GetSendDecorators(req.Context(), azure.DoRetryWithRegistration(client.Client))
 	var resp *http.Response
-<<<<<<< HEAD
-	resp, err = autorest.SendWithSender(client, req, sd...)
-=======
 	resp, err = client.Send(req, azure.DoRetryWithRegistration(client.Client))
->>>>>>> 090dc0ee
 	if err != nil {
 		return
 	}
@@ -193,13 +188,8 @@
 // ExportThrottledRequestsSender sends the ExportThrottledRequests request. The method will close the
 // http.Response Body if it receives an error.
 func (client LogAnalyticsClient) ExportThrottledRequestsSender(req *http.Request) (future LogAnalyticsExportThrottledRequestsFuture, err error) {
-	sd := autorest.GetSendDecorators(req.Context(), azure.DoRetryWithRegistration(client.Client))
 	var resp *http.Response
-<<<<<<< HEAD
-	resp, err = autorest.SendWithSender(client, req, sd...)
-=======
 	resp, err = client.Send(req, azure.DoRetryWithRegistration(client.Client))
->>>>>>> 090dc0ee
 	if err != nil {
 		return
 	}
