--- conflicted
+++ resolved
@@ -130,12 +130,7 @@
 // CreateOrUpdateSender sends the CreateOrUpdate request. The method will close the
 // http.Response Body if it receives an error.
 func (client BudgetsClient) CreateOrUpdateSender(req *http.Request) (*http.Response, error) {
-<<<<<<< HEAD
-	sd := autorest.GetSendDecorators(req.Context(), azure.DoRetryWithRegistration(client.Client))
-	return autorest.SendWithSender(client, req, sd...)
-=======
 	return client.Send(req, azure.DoRetryWithRegistration(client.Client))
->>>>>>> 090dc0ee
 }
 
 // CreateOrUpdateResponder handles the response to the CreateOrUpdate request. The method always
@@ -240,12 +235,7 @@
 // CreateOrUpdateByResourceGroupNameSender sends the CreateOrUpdateByResourceGroupName request. The method will close the
 // http.Response Body if it receives an error.
 func (client BudgetsClient) CreateOrUpdateByResourceGroupNameSender(req *http.Request) (*http.Response, error) {
-<<<<<<< HEAD
-	sd := autorest.GetSendDecorators(req.Context(), azure.DoRetryWithRegistration(client.Client))
-	return autorest.SendWithSender(client, req, sd...)
-=======
 	return client.Send(req, azure.DoRetryWithRegistration(client.Client))
->>>>>>> 090dc0ee
 }
 
 // CreateOrUpdateByResourceGroupNameResponder handles the response to the CreateOrUpdateByResourceGroupName request. The method always
@@ -319,12 +309,7 @@
 // DeleteSender sends the Delete request. The method will close the
 // http.Response Body if it receives an error.
 func (client BudgetsClient) DeleteSender(req *http.Request) (*http.Response, error) {
-<<<<<<< HEAD
-	sd := autorest.GetSendDecorators(req.Context(), azure.DoRetryWithRegistration(client.Client))
-	return autorest.SendWithSender(client, req, sd...)
-=======
 	return client.Send(req, azure.DoRetryWithRegistration(client.Client))
->>>>>>> 090dc0ee
 }
 
 // DeleteResponder handles the response to the Delete request. The method always
@@ -399,12 +384,7 @@
 // DeleteByResourceGroupNameSender sends the DeleteByResourceGroupName request. The method will close the
 // http.Response Body if it receives an error.
 func (client BudgetsClient) DeleteByResourceGroupNameSender(req *http.Request) (*http.Response, error) {
-<<<<<<< HEAD
-	sd := autorest.GetSendDecorators(req.Context(), azure.DoRetryWithRegistration(client.Client))
-	return autorest.SendWithSender(client, req, sd...)
-=======
 	return client.Send(req, azure.DoRetryWithRegistration(client.Client))
->>>>>>> 090dc0ee
 }
 
 // DeleteByResourceGroupNameResponder handles the response to the DeleteByResourceGroupName request. The method always
@@ -477,12 +457,7 @@
 // GetSender sends the Get request. The method will close the
 // http.Response Body if it receives an error.
 func (client BudgetsClient) GetSender(req *http.Request) (*http.Response, error) {
-<<<<<<< HEAD
-	sd := autorest.GetSendDecorators(req.Context(), azure.DoRetryWithRegistration(client.Client))
-	return autorest.SendWithSender(client, req, sd...)
-=======
 	return client.Send(req, azure.DoRetryWithRegistration(client.Client))
->>>>>>> 090dc0ee
 }
 
 // GetResponder handles the response to the Get request. The method always
@@ -558,12 +533,7 @@
 // GetByResourceGroupNameSender sends the GetByResourceGroupName request. The method will close the
 // http.Response Body if it receives an error.
 func (client BudgetsClient) GetByResourceGroupNameSender(req *http.Request) (*http.Response, error) {
-<<<<<<< HEAD
-	sd := autorest.GetSendDecorators(req.Context(), azure.DoRetryWithRegistration(client.Client))
-	return autorest.SendWithSender(client, req, sd...)
-=======
 	return client.Send(req, azure.DoRetryWithRegistration(client.Client))
->>>>>>> 090dc0ee
 }
 
 // GetByResourceGroupNameResponder handles the response to the GetByResourceGroupName request. The method always
@@ -635,12 +605,7 @@
 // ListSender sends the List request. The method will close the
 // http.Response Body if it receives an error.
 func (client BudgetsClient) ListSender(req *http.Request) (*http.Response, error) {
-<<<<<<< HEAD
-	sd := autorest.GetSendDecorators(req.Context(), azure.DoRetryWithRegistration(client.Client))
-	return autorest.SendWithSender(client, req, sd...)
-=======
 	return client.Send(req, azure.DoRetryWithRegistration(client.Client))
->>>>>>> 090dc0ee
 }
 
 // ListResponder handles the response to the List request. The method always
@@ -752,12 +717,7 @@
 // ListByResourceGroupNameSender sends the ListByResourceGroupName request. The method will close the
 // http.Response Body if it receives an error.
 func (client BudgetsClient) ListByResourceGroupNameSender(req *http.Request) (*http.Response, error) {
-<<<<<<< HEAD
-	sd := autorest.GetSendDecorators(req.Context(), azure.DoRetryWithRegistration(client.Client))
-	return autorest.SendWithSender(client, req, sd...)
-=======
 	return client.Send(req, azure.DoRetryWithRegistration(client.Client))
->>>>>>> 090dc0ee
 }
 
 // ListByResourceGroupNameResponder handles the response to the ListByResourceGroupName request. The method always
