--- conflicted
+++ resolved
@@ -124,12 +124,7 @@
 // GetSender sends the Get request. The method will close the
 // http.Response Body if it receives an error.
 func (client PriceSheetClient) GetSender(req *http.Request) (*http.Response, error) {
-<<<<<<< HEAD
-	sd := autorest.GetSendDecorators(req.Context(), azure.DoRetryWithRegistration(client.Client))
-	return autorest.SendWithSender(client, req, sd...)
-=======
 	return client.Send(req, azure.DoRetryWithRegistration(client.Client))
->>>>>>> 090dc0ee
 }
 
 // GetResponder handles the response to the Get request. The method always
@@ -228,12 +223,7 @@
 // GetByBillingPeriodSender sends the GetByBillingPeriod request. The method will close the
 // http.Response Body if it receives an error.
 func (client PriceSheetClient) GetByBillingPeriodSender(req *http.Request) (*http.Response, error) {
-<<<<<<< HEAD
-	sd := autorest.GetSendDecorators(req.Context(), azure.DoRetryWithRegistration(client.Client))
-	return autorest.SendWithSender(client, req, sd...)
-=======
 	return client.Send(req, azure.DoRetryWithRegistration(client.Client))
->>>>>>> 090dc0ee
 }
 
 // GetByBillingPeriodResponder handles the response to the GetByBillingPeriod request. The method always
