package containerservice

// Copyright (c) Microsoft and contributors.  All rights reserved.
//
// Licensed under the Apache License, Version 2.0 (the "License");
// you may not use this file except in compliance with the License.
// You may obtain a copy of the License at
// http://www.apache.org/licenses/LICENSE-2.0
//
// Unless required by applicable law or agreed to in writing, software
// distributed under the License is distributed on an "AS IS" BASIS,
// WITHOUT WARRANTIES OR CONDITIONS OF ANY KIND, either express or implied.
//
// See the License for the specific language governing permissions and
// limitations under the License.
//
// Code generated by Microsoft (R) AutoRest Code Generator.
// Changes may cause incorrect behavior and will be lost if the code is regenerated.

import (
	"context"
	"github.com/Azure/go-autorest/autorest"
	"github.com/Azure/go-autorest/autorest/azure"
	"github.com/Azure/go-autorest/autorest/validation"
	"github.com/Azure/go-autorest/tracing"
	"net/http"
)

// ContainerServicesClient is the the Container Service Client.
type ContainerServicesClient struct {
	BaseClient
}

// NewContainerServicesClient creates an instance of the ContainerServicesClient client.
func NewContainerServicesClient(subscriptionID string) ContainerServicesClient {
	return NewContainerServicesClientWithBaseURI(DefaultBaseURI, subscriptionID)
}

// NewContainerServicesClientWithBaseURI creates an instance of the ContainerServicesClient client using a custom
// endpoint.  Use this when interacting with an Azure cloud that uses a non-standard base URI (sovereign clouds, Azure
// stack).
func NewContainerServicesClientWithBaseURI(baseURI string, subscriptionID string) ContainerServicesClient {
	return ContainerServicesClient{NewWithBaseURI(baseURI, subscriptionID)}
}

// CreateOrUpdate creates or updates a container service with the specified configuration of orchestrator, masters, and
// agents.
// Parameters:
// resourceGroupName - the name of the resource group.
// containerServiceName - the name of the container service in the specified subscription and resource group.
// parameters - parameters supplied to the Create or Update a Container Service operation.
func (client ContainerServicesClient) CreateOrUpdate(ctx context.Context, resourceGroupName string, containerServiceName string, parameters ContainerService) (result ContainerServicesCreateOrUpdateFutureType, err error) {
	if tracing.IsEnabled() {
		ctx = tracing.StartSpan(ctx, fqdn+"/ContainerServicesClient.CreateOrUpdate")
		defer func() {
			sc := -1
			if result.Response() != nil {
				sc = result.Response().StatusCode
			}
			tracing.EndSpan(ctx, sc, err)
		}()
	}
	if err := validation.Validate([]validation.Validation{
		{TargetValue: parameters,
			Constraints: []validation.Constraint{{Target: "parameters.Properties", Name: validation.Null, Rule: false,
				Chain: []validation.Constraint{{Target: "parameters.Properties.OrchestratorProfile", Name: validation.Null, Rule: true, Chain: nil},
					{Target: "parameters.Properties.CustomProfile", Name: validation.Null, Rule: false,
						Chain: []validation.Constraint{{Target: "parameters.Properties.CustomProfile.Orchestrator", Name: validation.Null, Rule: true, Chain: nil}}},
					{Target: "parameters.Properties.ServicePrincipalProfile", Name: validation.Null, Rule: false,
						Chain: []validation.Constraint{{Target: "parameters.Properties.ServicePrincipalProfile.ClientID", Name: validation.Null, Rule: true, Chain: nil},
							{Target: "parameters.Properties.ServicePrincipalProfile.KeyVaultSecretRef", Name: validation.Null, Rule: false,
								Chain: []validation.Constraint{{Target: "parameters.Properties.ServicePrincipalProfile.KeyVaultSecretRef.VaultID", Name: validation.Null, Rule: true, Chain: nil},
									{Target: "parameters.Properties.ServicePrincipalProfile.KeyVaultSecretRef.SecretName", Name: validation.Null, Rule: true, Chain: nil},
								}},
						}},
					{Target: "parameters.Properties.MasterProfile", Name: validation.Null, Rule: true,
						Chain: []validation.Constraint{{Target: "parameters.Properties.MasterProfile.DNSPrefix", Name: validation.Null, Rule: true, Chain: nil}}},
					{Target: "parameters.Properties.WindowsProfile", Name: validation.Null, Rule: false,
						Chain: []validation.Constraint{{Target: "parameters.Properties.WindowsProfile.AdminUsername", Name: validation.Null, Rule: true,
							Chain: []validation.Constraint{{Target: "parameters.Properties.WindowsProfile.AdminUsername", Name: validation.Pattern, Rule: `^[a-zA-Z0-9]+([._]?[a-zA-Z0-9]+)*$`, Chain: nil}}},
							{Target: "parameters.Properties.WindowsProfile.AdminPassword", Name: validation.Null, Rule: true, Chain: nil},
						}},
					{Target: "parameters.Properties.LinuxProfile", Name: validation.Null, Rule: true,
						Chain: []validation.Constraint{{Target: "parameters.Properties.LinuxProfile.AdminUsername", Name: validation.Null, Rule: true,
							Chain: []validation.Constraint{{Target: "parameters.Properties.LinuxProfile.AdminUsername", Name: validation.Pattern, Rule: `^[A-Za-z][-A-Za-z0-9_]*$`, Chain: nil}}},
							{Target: "parameters.Properties.LinuxProfile.SSH", Name: validation.Null, Rule: true,
								Chain: []validation.Constraint{{Target: "parameters.Properties.LinuxProfile.SSH.PublicKeys", Name: validation.Null, Rule: true, Chain: nil}}},
						}},
					{Target: "parameters.Properties.DiagnosticsProfile", Name: validation.Null, Rule: false,
						Chain: []validation.Constraint{{Target: "parameters.Properties.DiagnosticsProfile.VMDiagnostics", Name: validation.Null, Rule: true,
							Chain: []validation.Constraint{{Target: "parameters.Properties.DiagnosticsProfile.VMDiagnostics.Enabled", Name: validation.Null, Rule: true, Chain: nil}}},
						}},
				}}}}}); err != nil {
		return result, validation.NewError("containerservice.ContainerServicesClient", "CreateOrUpdate", err.Error())
	}

	req, err := client.CreateOrUpdatePreparer(ctx, resourceGroupName, containerServiceName, parameters)
	if err != nil {
		err = autorest.NewErrorWithError(err, "containerservice.ContainerServicesClient", "CreateOrUpdate", nil, "Failure preparing request")
		return
	}

	result, err = client.CreateOrUpdateSender(req)
	if err != nil {
		err = autorest.NewErrorWithError(err, "containerservice.ContainerServicesClient", "CreateOrUpdate", result.Response(), "Failure sending request")
		return
	}

	return
}

// CreateOrUpdatePreparer prepares the CreateOrUpdate request.
func (client ContainerServicesClient) CreateOrUpdatePreparer(ctx context.Context, resourceGroupName string, containerServiceName string, parameters ContainerService) (*http.Request, error) {
	pathParameters := map[string]interface{}{
		"containerServiceName": autorest.Encode("path", containerServiceName),
		"resourceGroupName":    autorest.Encode("path", resourceGroupName),
		"subscriptionId":       autorest.Encode("path", client.SubscriptionID),
	}

	const APIVersion = "2017-07-01"
	queryParameters := map[string]interface{}{
		"api-version": APIVersion,
	}

	preparer := autorest.CreatePreparer(
		autorest.AsContentType("application/json; charset=utf-8"),
		autorest.AsPut(),
		autorest.WithBaseURL(client.BaseURI),
		autorest.WithPathParameters("/subscriptions/{subscriptionId}/resourceGroups/{resourceGroupName}/providers/Microsoft.ContainerService/containerServices/{containerServiceName}", pathParameters),
		autorest.WithJSON(parameters),
		autorest.WithQueryParameters(queryParameters))
	return preparer.Prepare((&http.Request{}).WithContext(ctx))
}

// CreateOrUpdateSender sends the CreateOrUpdate request. The method will close the
// http.Response Body if it receives an error.
func (client ContainerServicesClient) CreateOrUpdateSender(req *http.Request) (future ContainerServicesCreateOrUpdateFutureType, err error) {
	sd := autorest.GetSendDecorators(req.Context(), azure.DoRetryWithRegistration(client.Client))
	var resp *http.Response
<<<<<<< HEAD
	resp, err = autorest.SendWithSender(client, req, sd...)
=======
	resp, err = client.Send(req, azure.DoRetryWithRegistration(client.Client))
>>>>>>> 090dc0ee
	if err != nil {
		return
	}
	future.Future, err = azure.NewFutureFromResponse(resp)
	return
}

// CreateOrUpdateResponder handles the response to the CreateOrUpdate request. The method always
// closes the http.Response Body.
func (client ContainerServicesClient) CreateOrUpdateResponder(resp *http.Response) (result ContainerService, err error) {
	err = autorest.Respond(
		resp,
		client.ByInspecting(),
		azure.WithErrorUnlessStatusCode(http.StatusOK, http.StatusCreated, http.StatusAccepted),
		autorest.ByUnmarshallingJSON(&result),
		autorest.ByClosing())
	result.Response = autorest.Response{Response: resp}
	return
}

// Delete deletes the specified container service in the specified subscription and resource group. The operation does
// not delete other resources created as part of creating a container service, including storage accounts, VMs, and
// availability sets. All the other resources created with the container service are part of the same resource group
// and can be deleted individually.
// Parameters:
// resourceGroupName - the name of the resource group.
// containerServiceName - the name of the container service in the specified subscription and resource group.
func (client ContainerServicesClient) Delete(ctx context.Context, resourceGroupName string, containerServiceName string) (result ContainerServicesDeleteFutureType, err error) {
	if tracing.IsEnabled() {
		ctx = tracing.StartSpan(ctx, fqdn+"/ContainerServicesClient.Delete")
		defer func() {
			sc := -1
			if result.Response() != nil {
				sc = result.Response().StatusCode
			}
			tracing.EndSpan(ctx, sc, err)
		}()
	}
	req, err := client.DeletePreparer(ctx, resourceGroupName, containerServiceName)
	if err != nil {
		err = autorest.NewErrorWithError(err, "containerservice.ContainerServicesClient", "Delete", nil, "Failure preparing request")
		return
	}

	result, err = client.DeleteSender(req)
	if err != nil {
		err = autorest.NewErrorWithError(err, "containerservice.ContainerServicesClient", "Delete", result.Response(), "Failure sending request")
		return
	}

	return
}

// DeletePreparer prepares the Delete request.
func (client ContainerServicesClient) DeletePreparer(ctx context.Context, resourceGroupName string, containerServiceName string) (*http.Request, error) {
	pathParameters := map[string]interface{}{
		"containerServiceName": autorest.Encode("path", containerServiceName),
		"resourceGroupName":    autorest.Encode("path", resourceGroupName),
		"subscriptionId":       autorest.Encode("path", client.SubscriptionID),
	}

	const APIVersion = "2017-07-01"
	queryParameters := map[string]interface{}{
		"api-version": APIVersion,
	}

	preparer := autorest.CreatePreparer(
		autorest.AsDelete(),
		autorest.WithBaseURL(client.BaseURI),
		autorest.WithPathParameters("/subscriptions/{subscriptionId}/resourceGroups/{resourceGroupName}/providers/Microsoft.ContainerService/containerServices/{containerServiceName}", pathParameters),
		autorest.WithQueryParameters(queryParameters))
	return preparer.Prepare((&http.Request{}).WithContext(ctx))
}

// DeleteSender sends the Delete request. The method will close the
// http.Response Body if it receives an error.
func (client ContainerServicesClient) DeleteSender(req *http.Request) (future ContainerServicesDeleteFutureType, err error) {
	sd := autorest.GetSendDecorators(req.Context(), azure.DoRetryWithRegistration(client.Client))
	var resp *http.Response
<<<<<<< HEAD
	resp, err = autorest.SendWithSender(client, req, sd...)
=======
	resp, err = client.Send(req, azure.DoRetryWithRegistration(client.Client))
>>>>>>> 090dc0ee
	if err != nil {
		return
	}
	future.Future, err = azure.NewFutureFromResponse(resp)
	return
}

// DeleteResponder handles the response to the Delete request. The method always
// closes the http.Response Body.
func (client ContainerServicesClient) DeleteResponder(resp *http.Response) (result autorest.Response, err error) {
	err = autorest.Respond(
		resp,
		client.ByInspecting(),
		azure.WithErrorUnlessStatusCode(http.StatusOK, http.StatusAccepted, http.StatusNoContent),
		autorest.ByClosing())
	result.Response = resp
	return
}

// Get gets the properties of the specified container service in the specified subscription and resource group. The
// operation returns the properties including state, orchestrator, number of masters and agents, and FQDNs of masters
// and agents.
// Parameters:
// resourceGroupName - the name of the resource group.
// containerServiceName - the name of the container service in the specified subscription and resource group.
func (client ContainerServicesClient) Get(ctx context.Context, resourceGroupName string, containerServiceName string) (result ContainerService, err error) {
	if tracing.IsEnabled() {
		ctx = tracing.StartSpan(ctx, fqdn+"/ContainerServicesClient.Get")
		defer func() {
			sc := -1
			if result.Response.Response != nil {
				sc = result.Response.Response.StatusCode
			}
			tracing.EndSpan(ctx, sc, err)
		}()
	}
	req, err := client.GetPreparer(ctx, resourceGroupName, containerServiceName)
	if err != nil {
		err = autorest.NewErrorWithError(err, "containerservice.ContainerServicesClient", "Get", nil, "Failure preparing request")
		return
	}

	resp, err := client.GetSender(req)
	if err != nil {
		result.Response = autorest.Response{Response: resp}
		err = autorest.NewErrorWithError(err, "containerservice.ContainerServicesClient", "Get", resp, "Failure sending request")
		return
	}

	result, err = client.GetResponder(resp)
	if err != nil {
		err = autorest.NewErrorWithError(err, "containerservice.ContainerServicesClient", "Get", resp, "Failure responding to request")
	}

	return
}

// GetPreparer prepares the Get request.
func (client ContainerServicesClient) GetPreparer(ctx context.Context, resourceGroupName string, containerServiceName string) (*http.Request, error) {
	pathParameters := map[string]interface{}{
		"containerServiceName": autorest.Encode("path", containerServiceName),
		"resourceGroupName":    autorest.Encode("path", resourceGroupName),
		"subscriptionId":       autorest.Encode("path", client.SubscriptionID),
	}

	const APIVersion = "2017-07-01"
	queryParameters := map[string]interface{}{
		"api-version": APIVersion,
	}

	preparer := autorest.CreatePreparer(
		autorest.AsGet(),
		autorest.WithBaseURL(client.BaseURI),
		autorest.WithPathParameters("/subscriptions/{subscriptionId}/resourceGroups/{resourceGroupName}/providers/Microsoft.ContainerService/containerServices/{containerServiceName}", pathParameters),
		autorest.WithQueryParameters(queryParameters))
	return preparer.Prepare((&http.Request{}).WithContext(ctx))
}

// GetSender sends the Get request. The method will close the
// http.Response Body if it receives an error.
func (client ContainerServicesClient) GetSender(req *http.Request) (*http.Response, error) {
<<<<<<< HEAD
	sd := autorest.GetSendDecorators(req.Context(), azure.DoRetryWithRegistration(client.Client))
	return autorest.SendWithSender(client, req, sd...)
=======
	return client.Send(req, azure.DoRetryWithRegistration(client.Client))
>>>>>>> 090dc0ee
}

// GetResponder handles the response to the Get request. The method always
// closes the http.Response Body.
func (client ContainerServicesClient) GetResponder(resp *http.Response) (result ContainerService, err error) {
	err = autorest.Respond(
		resp,
		client.ByInspecting(),
		azure.WithErrorUnlessStatusCode(http.StatusOK),
		autorest.ByUnmarshallingJSON(&result),
		autorest.ByClosing())
	result.Response = autorest.Response{Response: resp}
	return
}

// List gets a list of container services in the specified subscription. The operation returns properties of each
// container service including state, orchestrator, number of masters and agents, and FQDNs of masters and agents.
func (client ContainerServicesClient) List(ctx context.Context) (result ListResultPage, err error) {
	if tracing.IsEnabled() {
		ctx = tracing.StartSpan(ctx, fqdn+"/ContainerServicesClient.List")
		defer func() {
			sc := -1
			if result.lr.Response.Response != nil {
				sc = result.lr.Response.Response.StatusCode
			}
			tracing.EndSpan(ctx, sc, err)
		}()
	}
	result.fn = client.listNextResults
	req, err := client.ListPreparer(ctx)
	if err != nil {
		err = autorest.NewErrorWithError(err, "containerservice.ContainerServicesClient", "List", nil, "Failure preparing request")
		return
	}

	resp, err := client.ListSender(req)
	if err != nil {
		result.lr.Response = autorest.Response{Response: resp}
		err = autorest.NewErrorWithError(err, "containerservice.ContainerServicesClient", "List", resp, "Failure sending request")
		return
	}

	result.lr, err = client.ListResponder(resp)
	if err != nil {
		err = autorest.NewErrorWithError(err, "containerservice.ContainerServicesClient", "List", resp, "Failure responding to request")
	}

	return
}

// ListPreparer prepares the List request.
func (client ContainerServicesClient) ListPreparer(ctx context.Context) (*http.Request, error) {
	pathParameters := map[string]interface{}{
		"subscriptionId": autorest.Encode("path", client.SubscriptionID),
	}

	const APIVersion = "2017-07-01"
	queryParameters := map[string]interface{}{
		"api-version": APIVersion,
	}

	preparer := autorest.CreatePreparer(
		autorest.AsGet(),
		autorest.WithBaseURL(client.BaseURI),
		autorest.WithPathParameters("/subscriptions/{subscriptionId}/providers/Microsoft.ContainerService/containerServices", pathParameters),
		autorest.WithQueryParameters(queryParameters))
	return preparer.Prepare((&http.Request{}).WithContext(ctx))
}

// ListSender sends the List request. The method will close the
// http.Response Body if it receives an error.
func (client ContainerServicesClient) ListSender(req *http.Request) (*http.Response, error) {
<<<<<<< HEAD
	sd := autorest.GetSendDecorators(req.Context(), azure.DoRetryWithRegistration(client.Client))
	return autorest.SendWithSender(client, req, sd...)
=======
	return client.Send(req, azure.DoRetryWithRegistration(client.Client))
>>>>>>> 090dc0ee
}

// ListResponder handles the response to the List request. The method always
// closes the http.Response Body.
func (client ContainerServicesClient) ListResponder(resp *http.Response) (result ListResult, err error) {
	err = autorest.Respond(
		resp,
		client.ByInspecting(),
		azure.WithErrorUnlessStatusCode(http.StatusOK),
		autorest.ByUnmarshallingJSON(&result),
		autorest.ByClosing())
	result.Response = autorest.Response{Response: resp}
	return
}

// listNextResults retrieves the next set of results, if any.
func (client ContainerServicesClient) listNextResults(ctx context.Context, lastResults ListResult) (result ListResult, err error) {
	req, err := lastResults.listResultPreparer(ctx)
	if err != nil {
		return result, autorest.NewErrorWithError(err, "containerservice.ContainerServicesClient", "listNextResults", nil, "Failure preparing next results request")
	}
	if req == nil {
		return
	}
	resp, err := client.ListSender(req)
	if err != nil {
		result.Response = autorest.Response{Response: resp}
		return result, autorest.NewErrorWithError(err, "containerservice.ContainerServicesClient", "listNextResults", resp, "Failure sending next results request")
	}
	result, err = client.ListResponder(resp)
	if err != nil {
		err = autorest.NewErrorWithError(err, "containerservice.ContainerServicesClient", "listNextResults", resp, "Failure responding to next results request")
	}
	return
}

// ListComplete enumerates all values, automatically crossing page boundaries as required.
func (client ContainerServicesClient) ListComplete(ctx context.Context) (result ListResultIterator, err error) {
	if tracing.IsEnabled() {
		ctx = tracing.StartSpan(ctx, fqdn+"/ContainerServicesClient.List")
		defer func() {
			sc := -1
			if result.Response().Response.Response != nil {
				sc = result.page.Response().Response.Response.StatusCode
			}
			tracing.EndSpan(ctx, sc, err)
		}()
	}
	result.page, err = client.List(ctx)
	return
}

// ListByResourceGroup gets a list of container services in the specified subscription and resource group. The
// operation returns properties of each container service including state, orchestrator, number of masters and agents,
// and FQDNs of masters and agents.
// Parameters:
// resourceGroupName - the name of the resource group.
func (client ContainerServicesClient) ListByResourceGroup(ctx context.Context, resourceGroupName string) (result ListResultPage, err error) {
	if tracing.IsEnabled() {
		ctx = tracing.StartSpan(ctx, fqdn+"/ContainerServicesClient.ListByResourceGroup")
		defer func() {
			sc := -1
			if result.lr.Response.Response != nil {
				sc = result.lr.Response.Response.StatusCode
			}
			tracing.EndSpan(ctx, sc, err)
		}()
	}
	result.fn = client.listByResourceGroupNextResults
	req, err := client.ListByResourceGroupPreparer(ctx, resourceGroupName)
	if err != nil {
		err = autorest.NewErrorWithError(err, "containerservice.ContainerServicesClient", "ListByResourceGroup", nil, "Failure preparing request")
		return
	}

	resp, err := client.ListByResourceGroupSender(req)
	if err != nil {
		result.lr.Response = autorest.Response{Response: resp}
		err = autorest.NewErrorWithError(err, "containerservice.ContainerServicesClient", "ListByResourceGroup", resp, "Failure sending request")
		return
	}

	result.lr, err = client.ListByResourceGroupResponder(resp)
	if err != nil {
		err = autorest.NewErrorWithError(err, "containerservice.ContainerServicesClient", "ListByResourceGroup", resp, "Failure responding to request")
	}

	return
}

// ListByResourceGroupPreparer prepares the ListByResourceGroup request.
func (client ContainerServicesClient) ListByResourceGroupPreparer(ctx context.Context, resourceGroupName string) (*http.Request, error) {
	pathParameters := map[string]interface{}{
		"resourceGroupName": autorest.Encode("path", resourceGroupName),
		"subscriptionId":    autorest.Encode("path", client.SubscriptionID),
	}

	const APIVersion = "2017-07-01"
	queryParameters := map[string]interface{}{
		"api-version": APIVersion,
	}

	preparer := autorest.CreatePreparer(
		autorest.AsGet(),
		autorest.WithBaseURL(client.BaseURI),
		autorest.WithPathParameters("/subscriptions/{subscriptionId}/resourceGroups/{resourceGroupName}/providers/Microsoft.ContainerService/containerServices", pathParameters),
		autorest.WithQueryParameters(queryParameters))
	return preparer.Prepare((&http.Request{}).WithContext(ctx))
}

// ListByResourceGroupSender sends the ListByResourceGroup request. The method will close the
// http.Response Body if it receives an error.
func (client ContainerServicesClient) ListByResourceGroupSender(req *http.Request) (*http.Response, error) {
<<<<<<< HEAD
	sd := autorest.GetSendDecorators(req.Context(), azure.DoRetryWithRegistration(client.Client))
	return autorest.SendWithSender(client, req, sd...)
=======
	return client.Send(req, azure.DoRetryWithRegistration(client.Client))
>>>>>>> 090dc0ee
}

// ListByResourceGroupResponder handles the response to the ListByResourceGroup request. The method always
// closes the http.Response Body.
func (client ContainerServicesClient) ListByResourceGroupResponder(resp *http.Response) (result ListResult, err error) {
	err = autorest.Respond(
		resp,
		client.ByInspecting(),
		azure.WithErrorUnlessStatusCode(http.StatusOK),
		autorest.ByUnmarshallingJSON(&result),
		autorest.ByClosing())
	result.Response = autorest.Response{Response: resp}
	return
}

// listByResourceGroupNextResults retrieves the next set of results, if any.
func (client ContainerServicesClient) listByResourceGroupNextResults(ctx context.Context, lastResults ListResult) (result ListResult, err error) {
	req, err := lastResults.listResultPreparer(ctx)
	if err != nil {
		return result, autorest.NewErrorWithError(err, "containerservice.ContainerServicesClient", "listByResourceGroupNextResults", nil, "Failure preparing next results request")
	}
	if req == nil {
		return
	}
	resp, err := client.ListByResourceGroupSender(req)
	if err != nil {
		result.Response = autorest.Response{Response: resp}
		return result, autorest.NewErrorWithError(err, "containerservice.ContainerServicesClient", "listByResourceGroupNextResults", resp, "Failure sending next results request")
	}
	result, err = client.ListByResourceGroupResponder(resp)
	if err != nil {
		err = autorest.NewErrorWithError(err, "containerservice.ContainerServicesClient", "listByResourceGroupNextResults", resp, "Failure responding to next results request")
	}
	return
}

// ListByResourceGroupComplete enumerates all values, automatically crossing page boundaries as required.
func (client ContainerServicesClient) ListByResourceGroupComplete(ctx context.Context, resourceGroupName string) (result ListResultIterator, err error) {
	if tracing.IsEnabled() {
		ctx = tracing.StartSpan(ctx, fqdn+"/ContainerServicesClient.ListByResourceGroup")
		defer func() {
			sc := -1
			if result.Response().Response.Response != nil {
				sc = result.page.Response().Response.Response.StatusCode
			}
			tracing.EndSpan(ctx, sc, err)
		}()
	}
	result.page, err = client.ListByResourceGroup(ctx, resourceGroupName)
	return
}

// ListOrchestrators gets a list of supported orchestrators in the specified subscription. The operation returns
// properties of each orchestrator including version, available upgrades and whether that version or upgrades are in
// preview.
// Parameters:
// location - the name of a supported Azure region.
// resourceType - resource type for which the list of orchestrators needs to be returned
func (client ContainerServicesClient) ListOrchestrators(ctx context.Context, location string, resourceType string) (result OrchestratorVersionProfileListResult, err error) {
	if tracing.IsEnabled() {
		ctx = tracing.StartSpan(ctx, fqdn+"/ContainerServicesClient.ListOrchestrators")
		defer func() {
			sc := -1
			if result.Response.Response != nil {
				sc = result.Response.Response.StatusCode
			}
			tracing.EndSpan(ctx, sc, err)
		}()
	}
	req, err := client.ListOrchestratorsPreparer(ctx, location, resourceType)
	if err != nil {
		err = autorest.NewErrorWithError(err, "containerservice.ContainerServicesClient", "ListOrchestrators", nil, "Failure preparing request")
		return
	}

	resp, err := client.ListOrchestratorsSender(req)
	if err != nil {
		result.Response = autorest.Response{Response: resp}
		err = autorest.NewErrorWithError(err, "containerservice.ContainerServicesClient", "ListOrchestrators", resp, "Failure sending request")
		return
	}

	result, err = client.ListOrchestratorsResponder(resp)
	if err != nil {
		err = autorest.NewErrorWithError(err, "containerservice.ContainerServicesClient", "ListOrchestrators", resp, "Failure responding to request")
	}

	return
}

// ListOrchestratorsPreparer prepares the ListOrchestrators request.
func (client ContainerServicesClient) ListOrchestratorsPreparer(ctx context.Context, location string, resourceType string) (*http.Request, error) {
	pathParameters := map[string]interface{}{
		"location":       autorest.Encode("path", location),
		"subscriptionId": autorest.Encode("path", client.SubscriptionID),
	}

	const APIVersion = "2019-04-01"
	queryParameters := map[string]interface{}{
		"api-version": APIVersion,
	}
	if len(resourceType) > 0 {
		queryParameters["resource-type"] = autorest.Encode("query", resourceType)
	}

	preparer := autorest.CreatePreparer(
		autorest.AsGet(),
		autorest.WithBaseURL(client.BaseURI),
		autorest.WithPathParameters("/subscriptions/{subscriptionId}/providers/Microsoft.ContainerService/locations/{location}/orchestrators", pathParameters),
		autorest.WithQueryParameters(queryParameters))
	return preparer.Prepare((&http.Request{}).WithContext(ctx))
}

// ListOrchestratorsSender sends the ListOrchestrators request. The method will close the
// http.Response Body if it receives an error.
func (client ContainerServicesClient) ListOrchestratorsSender(req *http.Request) (*http.Response, error) {
<<<<<<< HEAD
	sd := autorest.GetSendDecorators(req.Context(), azure.DoRetryWithRegistration(client.Client))
	return autorest.SendWithSender(client, req, sd...)
=======
	return client.Send(req, azure.DoRetryWithRegistration(client.Client))
>>>>>>> 090dc0ee
}

// ListOrchestratorsResponder handles the response to the ListOrchestrators request. The method always
// closes the http.Response Body.
func (client ContainerServicesClient) ListOrchestratorsResponder(resp *http.Response) (result OrchestratorVersionProfileListResult, err error) {
	err = autorest.Respond(
		resp,
		client.ByInspecting(),
		azure.WithErrorUnlessStatusCode(http.StatusOK),
		autorest.ByUnmarshallingJSON(&result),
		autorest.ByClosing())
	result.Response = autorest.Response{Response: resp}
	return
}<|MERGE_RESOLUTION|>--- conflicted
+++ resolved
@@ -135,13 +135,8 @@
 // CreateOrUpdateSender sends the CreateOrUpdate request. The method will close the
 // http.Response Body if it receives an error.
 func (client ContainerServicesClient) CreateOrUpdateSender(req *http.Request) (future ContainerServicesCreateOrUpdateFutureType, err error) {
-	sd := autorest.GetSendDecorators(req.Context(), azure.DoRetryWithRegistration(client.Client))
 	var resp *http.Response
-<<<<<<< HEAD
-	resp, err = autorest.SendWithSender(client, req, sd...)
-=======
 	resp, err = client.Send(req, azure.DoRetryWithRegistration(client.Client))
->>>>>>> 090dc0ee
 	if err != nil {
 		return
 	}
@@ -219,13 +214,8 @@
 // DeleteSender sends the Delete request. The method will close the
 // http.Response Body if it receives an error.
 func (client ContainerServicesClient) DeleteSender(req *http.Request) (future ContainerServicesDeleteFutureType, err error) {
-	sd := autorest.GetSendDecorators(req.Context(), azure.DoRetryWithRegistration(client.Client))
 	var resp *http.Response
-<<<<<<< HEAD
-	resp, err = autorest.SendWithSender(client, req, sd...)
-=======
 	resp, err = client.Send(req, azure.DoRetryWithRegistration(client.Client))
->>>>>>> 090dc0ee
 	if err != nil {
 		return
 	}
@@ -307,12 +297,7 @@
 // GetSender sends the Get request. The method will close the
 // http.Response Body if it receives an error.
 func (client ContainerServicesClient) GetSender(req *http.Request) (*http.Response, error) {
-<<<<<<< HEAD
-	sd := autorest.GetSendDecorators(req.Context(), azure.DoRetryWithRegistration(client.Client))
-	return autorest.SendWithSender(client, req, sd...)
-=======
 	return client.Send(req, azure.DoRetryWithRegistration(client.Client))
->>>>>>> 090dc0ee
 }
 
 // GetResponder handles the response to the Get request. The method always
@@ -385,12 +370,7 @@
 // ListSender sends the List request. The method will close the
 // http.Response Body if it receives an error.
 func (client ContainerServicesClient) ListSender(req *http.Request) (*http.Response, error) {
-<<<<<<< HEAD
-	sd := autorest.GetSendDecorators(req.Context(), azure.DoRetryWithRegistration(client.Client))
-	return autorest.SendWithSender(client, req, sd...)
-=======
 	return client.Send(req, azure.DoRetryWithRegistration(client.Client))
->>>>>>> 090dc0ee
 }
 
 // ListResponder handles the response to the List request. The method always
@@ -504,12 +484,7 @@
 // ListByResourceGroupSender sends the ListByResourceGroup request. The method will close the
 // http.Response Body if it receives an error.
 func (client ContainerServicesClient) ListByResourceGroupSender(req *http.Request) (*http.Response, error) {
-<<<<<<< HEAD
-	sd := autorest.GetSendDecorators(req.Context(), azure.DoRetryWithRegistration(client.Client))
-	return autorest.SendWithSender(client, req, sd...)
-=======
 	return client.Send(req, azure.DoRetryWithRegistration(client.Client))
->>>>>>> 090dc0ee
 }
 
 // ListByResourceGroupResponder handles the response to the ListByResourceGroup request. The method always
@@ -626,12 +601,7 @@
 // ListOrchestratorsSender sends the ListOrchestrators request. The method will close the
 // http.Response Body if it receives an error.
 func (client ContainerServicesClient) ListOrchestratorsSender(req *http.Request) (*http.Response, error) {
-<<<<<<< HEAD
-	sd := autorest.GetSendDecorators(req.Context(), azure.DoRetryWithRegistration(client.Client))
-	return autorest.SendWithSender(client, req, sd...)
-=======
 	return client.Send(req, azure.DoRetryWithRegistration(client.Client))
->>>>>>> 090dc0ee
 }
 
 // ListOrchestratorsResponder handles the response to the ListOrchestrators request. The method always
