--- conflicted
+++ resolved
@@ -118,12 +118,7 @@
 // ListMetricDefinitionsSender sends the ListMetricDefinitions request. The method will close the
 // http.Response Body if it receives an error.
 func (client CollectionClient) ListMetricDefinitionsSender(req *http.Request) (*http.Response, error) {
-<<<<<<< HEAD
-	sd := autorest.GetSendDecorators(req.Context(), azure.DoRetryWithRegistration(client.Client))
-	return autorest.SendWithSender(client, req, sd...)
-=======
 	return client.Send(req, azure.DoRetryWithRegistration(client.Client))
->>>>>>> 090dc0ee
 }
 
 // ListMetricDefinitionsResponder handles the response to the ListMetricDefinitions request. The method always
@@ -219,12 +214,7 @@
 // ListMetricsSender sends the ListMetrics request. The method will close the
 // http.Response Body if it receives an error.
 func (client CollectionClient) ListMetricsSender(req *http.Request) (*http.Response, error) {
-<<<<<<< HEAD
-	sd := autorest.GetSendDecorators(req.Context(), azure.DoRetryWithRegistration(client.Client))
-	return autorest.SendWithSender(client, req, sd...)
-=======
 	return client.Send(req, azure.DoRetryWithRegistration(client.Client))
->>>>>>> 090dc0ee
 }
 
 // ListMetricsResponder handles the response to the ListMetrics request. The method always
@@ -321,12 +311,7 @@
 // ListUsagesSender sends the ListUsages request. The method will close the
 // http.Response Body if it receives an error.
 func (client CollectionClient) ListUsagesSender(req *http.Request) (*http.Response, error) {
-<<<<<<< HEAD
-	sd := autorest.GetSendDecorators(req.Context(), azure.DoRetryWithRegistration(client.Client))
-	return autorest.SendWithSender(client, req, sd...)
-=======
 	return client.Send(req, azure.DoRetryWithRegistration(client.Client))
->>>>>>> 090dc0ee
 }
 
 // ListUsagesResponder handles the response to the ListUsages request. The method always
