--- conflicted
+++ resolved
@@ -152,12 +152,7 @@
 // CreateOrUpdateSender sends the CreateOrUpdate request. The method will close the
 // http.Response Body if it receives an error.
 func (client ReportConfigClient) CreateOrUpdateSender(req *http.Request) (*http.Response, error) {
-<<<<<<< HEAD
-	sd := autorest.GetSendDecorators(req.Context(), azure.DoRetryWithRegistration(client.Client))
-	return autorest.SendWithSender(client, req, sd...)
-=======
 	return client.Send(req, azure.DoRetryWithRegistration(client.Client))
->>>>>>> 090dc0ee
 }
 
 // CreateOrUpdateResponder handles the response to the CreateOrUpdate request. The method always
@@ -285,12 +280,7 @@
 // CreateOrUpdateByResourceGroupNameSender sends the CreateOrUpdateByResourceGroupName request. The method will close the
 // http.Response Body if it receives an error.
 func (client ReportConfigClient) CreateOrUpdateByResourceGroupNameSender(req *http.Request) (*http.Response, error) {
-<<<<<<< HEAD
-	sd := autorest.GetSendDecorators(req.Context(), azure.DoRetryWithRegistration(client.Client))
-	return autorest.SendWithSender(client, req, sd...)
-=======
 	return client.Send(req, azure.DoRetryWithRegistration(client.Client))
->>>>>>> 090dc0ee
 }
 
 // CreateOrUpdateByResourceGroupNameResponder handles the response to the CreateOrUpdateByResourceGroupName request. The method always
@@ -364,12 +354,7 @@
 // DeleteSender sends the Delete request. The method will close the
 // http.Response Body if it receives an error.
 func (client ReportConfigClient) DeleteSender(req *http.Request) (*http.Response, error) {
-<<<<<<< HEAD
-	sd := autorest.GetSendDecorators(req.Context(), azure.DoRetryWithRegistration(client.Client))
-	return autorest.SendWithSender(client, req, sd...)
-=======
 	return client.Send(req, azure.DoRetryWithRegistration(client.Client))
->>>>>>> 090dc0ee
 }
 
 // DeleteResponder handles the response to the Delete request. The method always
@@ -444,12 +429,7 @@
 // DeleteByResourceGroupNameSender sends the DeleteByResourceGroupName request. The method will close the
 // http.Response Body if it receives an error.
 func (client ReportConfigClient) DeleteByResourceGroupNameSender(req *http.Request) (*http.Response, error) {
-<<<<<<< HEAD
-	sd := autorest.GetSendDecorators(req.Context(), azure.DoRetryWithRegistration(client.Client))
-	return autorest.SendWithSender(client, req, sd...)
-=======
 	return client.Send(req, azure.DoRetryWithRegistration(client.Client))
->>>>>>> 090dc0ee
 }
 
 // DeleteByResourceGroupNameResponder handles the response to the DeleteByResourceGroupName request. The method always
@@ -522,12 +502,7 @@
 // GetSender sends the Get request. The method will close the
 // http.Response Body if it receives an error.
 func (client ReportConfigClient) GetSender(req *http.Request) (*http.Response, error) {
-<<<<<<< HEAD
-	sd := autorest.GetSendDecorators(req.Context(), azure.DoRetryWithRegistration(client.Client))
-	return autorest.SendWithSender(client, req, sd...)
-=======
 	return client.Send(req, azure.DoRetryWithRegistration(client.Client))
->>>>>>> 090dc0ee
 }
 
 // GetResponder handles the response to the Get request. The method always
@@ -603,12 +578,7 @@
 // GetByResourceGroupNameSender sends the GetByResourceGroupName request. The method will close the
 // http.Response Body if it receives an error.
 func (client ReportConfigClient) GetByResourceGroupNameSender(req *http.Request) (*http.Response, error) {
-<<<<<<< HEAD
-	sd := autorest.GetSendDecorators(req.Context(), azure.DoRetryWithRegistration(client.Client))
-	return autorest.SendWithSender(client, req, sd...)
-=======
 	return client.Send(req, azure.DoRetryWithRegistration(client.Client))
->>>>>>> 090dc0ee
 }
 
 // GetByResourceGroupNameResponder handles the response to the GetByResourceGroupName request. The method always
@@ -679,12 +649,7 @@
 // ListSender sends the List request. The method will close the
 // http.Response Body if it receives an error.
 func (client ReportConfigClient) ListSender(req *http.Request) (*http.Response, error) {
-<<<<<<< HEAD
-	sd := autorest.GetSendDecorators(req.Context(), azure.DoRetryWithRegistration(client.Client))
-	return autorest.SendWithSender(client, req, sd...)
-=======
 	return client.Send(req, azure.DoRetryWithRegistration(client.Client))
->>>>>>> 090dc0ee
 }
 
 // ListResponder handles the response to the List request. The method always
@@ -758,12 +723,7 @@
 // ListByResourceGroupNameSender sends the ListByResourceGroupName request. The method will close the
 // http.Response Body if it receives an error.
 func (client ReportConfigClient) ListByResourceGroupNameSender(req *http.Request) (*http.Response, error) {
-<<<<<<< HEAD
-	sd := autorest.GetSendDecorators(req.Context(), azure.DoRetryWithRegistration(client.Client))
-	return autorest.SendWithSender(client, req, sd...)
-=======
 	return client.Send(req, azure.DoRetryWithRegistration(client.Client))
->>>>>>> 090dc0ee
 }
 
 // ListByResourceGroupNameResponder handles the response to the ListByResourceGroupName request. The method always
