--- conflicted
+++ resolved
@@ -123,12 +123,7 @@
 // CreateOrUpdateSender sends the CreateOrUpdate request. The method will close the
 // http.Response Body if it receives an error.
 func (client AuthorizationPoliciesClient) CreateOrUpdateSender(req *http.Request) (*http.Response, error) {
-<<<<<<< HEAD
-	sd := autorest.GetSendDecorators(req.Context(), azure.DoRetryWithRegistration(client.Client))
-	return autorest.SendWithSender(client, req, sd...)
-=======
 	return client.Send(req, azure.DoRetryWithRegistration(client.Client))
->>>>>>> 090dc0ee
 }
 
 // CreateOrUpdateResponder handles the response to the CreateOrUpdate request. The method always
@@ -206,12 +201,7 @@
 // GetSender sends the Get request. The method will close the
 // http.Response Body if it receives an error.
 func (client AuthorizationPoliciesClient) GetSender(req *http.Request) (*http.Response, error) {
-<<<<<<< HEAD
-	sd := autorest.GetSendDecorators(req.Context(), azure.DoRetryWithRegistration(client.Client))
-	return autorest.SendWithSender(client, req, sd...)
-=======
 	return client.Send(req, azure.DoRetryWithRegistration(client.Client))
->>>>>>> 090dc0ee
 }
 
 // GetResponder handles the response to the Get request. The method always
@@ -288,12 +278,7 @@
 // ListByHubSender sends the ListByHub request. The method will close the
 // http.Response Body if it receives an error.
 func (client AuthorizationPoliciesClient) ListByHubSender(req *http.Request) (*http.Response, error) {
-<<<<<<< HEAD
-	sd := autorest.GetSendDecorators(req.Context(), azure.DoRetryWithRegistration(client.Client))
-	return autorest.SendWithSender(client, req, sd...)
-=======
 	return client.Send(req, azure.DoRetryWithRegistration(client.Client))
->>>>>>> 090dc0ee
 }
 
 // ListByHubResponder handles the response to the ListByHub request. The method always
@@ -408,12 +393,7 @@
 // RegeneratePrimaryKeySender sends the RegeneratePrimaryKey request. The method will close the
 // http.Response Body if it receives an error.
 func (client AuthorizationPoliciesClient) RegeneratePrimaryKeySender(req *http.Request) (*http.Response, error) {
-<<<<<<< HEAD
-	sd := autorest.GetSendDecorators(req.Context(), azure.DoRetryWithRegistration(client.Client))
-	return autorest.SendWithSender(client, req, sd...)
-=======
 	return client.Send(req, azure.DoRetryWithRegistration(client.Client))
->>>>>>> 090dc0ee
 }
 
 // RegeneratePrimaryKeyResponder handles the response to the RegeneratePrimaryKey request. The method always
@@ -491,12 +471,7 @@
 // RegenerateSecondaryKeySender sends the RegenerateSecondaryKey request. The method will close the
 // http.Response Body if it receives an error.
 func (client AuthorizationPoliciesClient) RegenerateSecondaryKeySender(req *http.Request) (*http.Response, error) {
-<<<<<<< HEAD
-	sd := autorest.GetSendDecorators(req.Context(), azure.DoRetryWithRegistration(client.Client))
-	return autorest.SendWithSender(client, req, sd...)
-=======
 	return client.Send(req, azure.DoRetryWithRegistration(client.Client))
->>>>>>> 090dc0ee
 }
 
 // RegenerateSecondaryKeyResponder handles the response to the RegenerateSecondaryKey request. The method always
