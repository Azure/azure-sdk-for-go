package customerinsights

// Copyright (c) Microsoft and contributors.  All rights reserved.
//
// Licensed under the Apache License, Version 2.0 (the "License");
// you may not use this file except in compliance with the License.
// You may obtain a copy of the License at
// http://www.apache.org/licenses/LICENSE-2.0
//
// Unless required by applicable law or agreed to in writing, software
// distributed under the License is distributed on an "AS IS" BASIS,
// WITHOUT WARRANTIES OR CONDITIONS OF ANY KIND, either express or implied.
//
// See the License for the specific language governing permissions and
// limitations under the License.
//
// Code generated by Microsoft (R) AutoRest Code Generator.
// Changes may cause incorrect behavior and will be lost if the code is regenerated.

import (
	"context"
	"github.com/Azure/go-autorest/autorest"
	"github.com/Azure/go-autorest/autorest/azure"
	"github.com/Azure/go-autorest/autorest/validation"
	"github.com/Azure/go-autorest/tracing"
	"net/http"
)

// RoleAssignmentsClient is the the Azure Customer Insights management API provides a RESTful set of web services that
// interact with Azure Customer Insights service to manage your resources. The API has entities that capture the
// relationship between an end user and the Azure Customer Insights service.
type RoleAssignmentsClient struct {
	BaseClient
}

// NewRoleAssignmentsClient creates an instance of the RoleAssignmentsClient client.
func NewRoleAssignmentsClient(subscriptionID string) RoleAssignmentsClient {
	return NewRoleAssignmentsClientWithBaseURI(DefaultBaseURI, subscriptionID)
}

// NewRoleAssignmentsClientWithBaseURI creates an instance of the RoleAssignmentsClient client using a custom endpoint.
// Use this when interacting with an Azure cloud that uses a non-standard base URI (sovereign clouds, Azure stack).
func NewRoleAssignmentsClientWithBaseURI(baseURI string, subscriptionID string) RoleAssignmentsClient {
	return RoleAssignmentsClient{NewWithBaseURI(baseURI, subscriptionID)}
}

// CreateOrUpdate creates or updates a role assignment in the hub.
// Parameters:
// resourceGroupName - the name of the resource group.
// hubName - the name of the hub.
// assignmentName - the assignment name
// parameters - parameters supplied to the CreateOrUpdate RoleAssignment operation.
func (client RoleAssignmentsClient) CreateOrUpdate(ctx context.Context, resourceGroupName string, hubName string, assignmentName string, parameters RoleAssignmentResourceFormat) (result RoleAssignmentsCreateOrUpdateFuture, err error) {
	if tracing.IsEnabled() {
		ctx = tracing.StartSpan(ctx, fqdn+"/RoleAssignmentsClient.CreateOrUpdate")
		defer func() {
			sc := -1
			if result.Response() != nil {
				sc = result.Response().StatusCode
			}
			tracing.EndSpan(ctx, sc, err)
		}()
	}
	if err := validation.Validate([]validation.Validation{
		{TargetValue: assignmentName,
			Constraints: []validation.Constraint{{Target: "assignmentName", Name: validation.MaxLength, Rule: 128, Chain: nil},
				{Target: "assignmentName", Name: validation.MinLength, Rule: 1, Chain: nil},
				{Target: "assignmentName", Name: validation.Pattern, Rule: `^[a-zA-Z][a-zA-Z0-9_]+$`, Chain: nil}}},
		{TargetValue: parameters,
			Constraints: []validation.Constraint{{Target: "parameters.RoleAssignment", Name: validation.Null, Rule: false,
				Chain: []validation.Constraint{{Target: "parameters.RoleAssignment.Principals", Name: validation.Null, Rule: true, Chain: nil}}}}}}); err != nil {
		return result, validation.NewError("customerinsights.RoleAssignmentsClient", "CreateOrUpdate", err.Error())
	}

	req, err := client.CreateOrUpdatePreparer(ctx, resourceGroupName, hubName, assignmentName, parameters)
	if err != nil {
		err = autorest.NewErrorWithError(err, "customerinsights.RoleAssignmentsClient", "CreateOrUpdate", nil, "Failure preparing request")
		return
	}

	result, err = client.CreateOrUpdateSender(req)
	if err != nil {
		err = autorest.NewErrorWithError(err, "customerinsights.RoleAssignmentsClient", "CreateOrUpdate", result.Response(), "Failure sending request")
		return
	}

	return
}

// CreateOrUpdatePreparer prepares the CreateOrUpdate request.
func (client RoleAssignmentsClient) CreateOrUpdatePreparer(ctx context.Context, resourceGroupName string, hubName string, assignmentName string, parameters RoleAssignmentResourceFormat) (*http.Request, error) {
	pathParameters := map[string]interface{}{
		"assignmentName":    autorest.Encode("path", assignmentName),
		"hubName":           autorest.Encode("path", hubName),
		"resourceGroupName": autorest.Encode("path", resourceGroupName),
		"subscriptionId":    autorest.Encode("path", client.SubscriptionID),
	}

	const APIVersion = "2017-04-26"
	queryParameters := map[string]interface{}{
		"api-version": APIVersion,
	}

	preparer := autorest.CreatePreparer(
		autorest.AsContentType("application/json; charset=utf-8"),
		autorest.AsPut(),
		autorest.WithBaseURL(client.BaseURI),
		autorest.WithPathParameters("/subscriptions/{subscriptionId}/resourceGroups/{resourceGroupName}/providers/Microsoft.CustomerInsights/hubs/{hubName}/roleAssignments/{assignmentName}", pathParameters),
		autorest.WithJSON(parameters),
		autorest.WithQueryParameters(queryParameters))
	return preparer.Prepare((&http.Request{}).WithContext(ctx))
}

// CreateOrUpdateSender sends the CreateOrUpdate request. The method will close the
// http.Response Body if it receives an error.
func (client RoleAssignmentsClient) CreateOrUpdateSender(req *http.Request) (future RoleAssignmentsCreateOrUpdateFuture, err error) {
	sd := autorest.GetSendDecorators(req.Context(), azure.DoRetryWithRegistration(client.Client))
	var resp *http.Response
<<<<<<< HEAD
	resp, err = autorest.SendWithSender(client, req, sd...)
=======
	resp, err = client.Send(req, azure.DoRetryWithRegistration(client.Client))
>>>>>>> 090dc0ee
	if err != nil {
		return
	}
	future.Future, err = azure.NewFutureFromResponse(resp)
	return
}

// CreateOrUpdateResponder handles the response to the CreateOrUpdate request. The method always
// closes the http.Response Body.
func (client RoleAssignmentsClient) CreateOrUpdateResponder(resp *http.Response) (result RoleAssignmentResourceFormat, err error) {
	err = autorest.Respond(
		resp,
		client.ByInspecting(),
		azure.WithErrorUnlessStatusCode(http.StatusOK, http.StatusAccepted),
		autorest.ByUnmarshallingJSON(&result),
		autorest.ByClosing())
	result.Response = autorest.Response{Response: resp}
	return
}

// Delete deletes the role assignment in the hub.
// Parameters:
// resourceGroupName - the name of the resource group.
// hubName - the name of the hub.
// assignmentName - the name of the role assignment.
func (client RoleAssignmentsClient) Delete(ctx context.Context, resourceGroupName string, hubName string, assignmentName string) (result autorest.Response, err error) {
	if tracing.IsEnabled() {
		ctx = tracing.StartSpan(ctx, fqdn+"/RoleAssignmentsClient.Delete")
		defer func() {
			sc := -1
			if result.Response != nil {
				sc = result.Response.StatusCode
			}
			tracing.EndSpan(ctx, sc, err)
		}()
	}
	req, err := client.DeletePreparer(ctx, resourceGroupName, hubName, assignmentName)
	if err != nil {
		err = autorest.NewErrorWithError(err, "customerinsights.RoleAssignmentsClient", "Delete", nil, "Failure preparing request")
		return
	}

	resp, err := client.DeleteSender(req)
	if err != nil {
		result.Response = resp
		err = autorest.NewErrorWithError(err, "customerinsights.RoleAssignmentsClient", "Delete", resp, "Failure sending request")
		return
	}

	result, err = client.DeleteResponder(resp)
	if err != nil {
		err = autorest.NewErrorWithError(err, "customerinsights.RoleAssignmentsClient", "Delete", resp, "Failure responding to request")
	}

	return
}

// DeletePreparer prepares the Delete request.
func (client RoleAssignmentsClient) DeletePreparer(ctx context.Context, resourceGroupName string, hubName string, assignmentName string) (*http.Request, error) {
	pathParameters := map[string]interface{}{
		"assignmentName":    autorest.Encode("path", assignmentName),
		"hubName":           autorest.Encode("path", hubName),
		"resourceGroupName": autorest.Encode("path", resourceGroupName),
		"subscriptionId":    autorest.Encode("path", client.SubscriptionID),
	}

	const APIVersion = "2017-04-26"
	queryParameters := map[string]interface{}{
		"api-version": APIVersion,
	}

	preparer := autorest.CreatePreparer(
		autorest.AsDelete(),
		autorest.WithBaseURL(client.BaseURI),
		autorest.WithPathParameters("/subscriptions/{subscriptionId}/resourceGroups/{resourceGroupName}/providers/Microsoft.CustomerInsights/hubs/{hubName}/roleAssignments/{assignmentName}", pathParameters),
		autorest.WithQueryParameters(queryParameters))
	return preparer.Prepare((&http.Request{}).WithContext(ctx))
}

// DeleteSender sends the Delete request. The method will close the
// http.Response Body if it receives an error.
func (client RoleAssignmentsClient) DeleteSender(req *http.Request) (*http.Response, error) {
<<<<<<< HEAD
	sd := autorest.GetSendDecorators(req.Context(), azure.DoRetryWithRegistration(client.Client))
	return autorest.SendWithSender(client, req, sd...)
=======
	return client.Send(req, azure.DoRetryWithRegistration(client.Client))
>>>>>>> 090dc0ee
}

// DeleteResponder handles the response to the Delete request. The method always
// closes the http.Response Body.
func (client RoleAssignmentsClient) DeleteResponder(resp *http.Response) (result autorest.Response, err error) {
	err = autorest.Respond(
		resp,
		client.ByInspecting(),
		azure.WithErrorUnlessStatusCode(http.StatusOK, http.StatusAccepted, http.StatusNoContent),
		autorest.ByClosing())
	result.Response = resp
	return
}

// Get gets the role assignment in the hub.
// Parameters:
// resourceGroupName - the name of the resource group.
// hubName - the name of the hub.
// assignmentName - the name of the role assignment.
func (client RoleAssignmentsClient) Get(ctx context.Context, resourceGroupName string, hubName string, assignmentName string) (result RoleAssignmentResourceFormat, err error) {
	if tracing.IsEnabled() {
		ctx = tracing.StartSpan(ctx, fqdn+"/RoleAssignmentsClient.Get")
		defer func() {
			sc := -1
			if result.Response.Response != nil {
				sc = result.Response.Response.StatusCode
			}
			tracing.EndSpan(ctx, sc, err)
		}()
	}
	req, err := client.GetPreparer(ctx, resourceGroupName, hubName, assignmentName)
	if err != nil {
		err = autorest.NewErrorWithError(err, "customerinsights.RoleAssignmentsClient", "Get", nil, "Failure preparing request")
		return
	}

	resp, err := client.GetSender(req)
	if err != nil {
		result.Response = autorest.Response{Response: resp}
		err = autorest.NewErrorWithError(err, "customerinsights.RoleAssignmentsClient", "Get", resp, "Failure sending request")
		return
	}

	result, err = client.GetResponder(resp)
	if err != nil {
		err = autorest.NewErrorWithError(err, "customerinsights.RoleAssignmentsClient", "Get", resp, "Failure responding to request")
	}

	return
}

// GetPreparer prepares the Get request.
func (client RoleAssignmentsClient) GetPreparer(ctx context.Context, resourceGroupName string, hubName string, assignmentName string) (*http.Request, error) {
	pathParameters := map[string]interface{}{
		"assignmentName":    autorest.Encode("path", assignmentName),
		"hubName":           autorest.Encode("path", hubName),
		"resourceGroupName": autorest.Encode("path", resourceGroupName),
		"subscriptionId":    autorest.Encode("path", client.SubscriptionID),
	}

	const APIVersion = "2017-04-26"
	queryParameters := map[string]interface{}{
		"api-version": APIVersion,
	}

	preparer := autorest.CreatePreparer(
		autorest.AsGet(),
		autorest.WithBaseURL(client.BaseURI),
		autorest.WithPathParameters("/subscriptions/{subscriptionId}/resourceGroups/{resourceGroupName}/providers/Microsoft.CustomerInsights/hubs/{hubName}/roleAssignments/{assignmentName}", pathParameters),
		autorest.WithQueryParameters(queryParameters))
	return preparer.Prepare((&http.Request{}).WithContext(ctx))
}

// GetSender sends the Get request. The method will close the
// http.Response Body if it receives an error.
func (client RoleAssignmentsClient) GetSender(req *http.Request) (*http.Response, error) {
<<<<<<< HEAD
	sd := autorest.GetSendDecorators(req.Context(), azure.DoRetryWithRegistration(client.Client))
	return autorest.SendWithSender(client, req, sd...)
=======
	return client.Send(req, azure.DoRetryWithRegistration(client.Client))
>>>>>>> 090dc0ee
}

// GetResponder handles the response to the Get request. The method always
// closes the http.Response Body.
func (client RoleAssignmentsClient) GetResponder(resp *http.Response) (result RoleAssignmentResourceFormat, err error) {
	err = autorest.Respond(
		resp,
		client.ByInspecting(),
		azure.WithErrorUnlessStatusCode(http.StatusOK),
		autorest.ByUnmarshallingJSON(&result),
		autorest.ByClosing())
	result.Response = autorest.Response{Response: resp}
	return
}

// ListByHub gets all the role assignments for the specified hub.
// Parameters:
// resourceGroupName - the name of the resource group.
// hubName - the name of the hub.
func (client RoleAssignmentsClient) ListByHub(ctx context.Context, resourceGroupName string, hubName string) (result RoleAssignmentListResultPage, err error) {
	if tracing.IsEnabled() {
		ctx = tracing.StartSpan(ctx, fqdn+"/RoleAssignmentsClient.ListByHub")
		defer func() {
			sc := -1
			if result.ralr.Response.Response != nil {
				sc = result.ralr.Response.Response.StatusCode
			}
			tracing.EndSpan(ctx, sc, err)
		}()
	}
	result.fn = client.listByHubNextResults
	req, err := client.ListByHubPreparer(ctx, resourceGroupName, hubName)
	if err != nil {
		err = autorest.NewErrorWithError(err, "customerinsights.RoleAssignmentsClient", "ListByHub", nil, "Failure preparing request")
		return
	}

	resp, err := client.ListByHubSender(req)
	if err != nil {
		result.ralr.Response = autorest.Response{Response: resp}
		err = autorest.NewErrorWithError(err, "customerinsights.RoleAssignmentsClient", "ListByHub", resp, "Failure sending request")
		return
	}

	result.ralr, err = client.ListByHubResponder(resp)
	if err != nil {
		err = autorest.NewErrorWithError(err, "customerinsights.RoleAssignmentsClient", "ListByHub", resp, "Failure responding to request")
	}

	return
}

// ListByHubPreparer prepares the ListByHub request.
func (client RoleAssignmentsClient) ListByHubPreparer(ctx context.Context, resourceGroupName string, hubName string) (*http.Request, error) {
	pathParameters := map[string]interface{}{
		"hubName":           autorest.Encode("path", hubName),
		"resourceGroupName": autorest.Encode("path", resourceGroupName),
		"subscriptionId":    autorest.Encode("path", client.SubscriptionID),
	}

	const APIVersion = "2017-04-26"
	queryParameters := map[string]interface{}{
		"api-version": APIVersion,
	}

	preparer := autorest.CreatePreparer(
		autorest.AsGet(),
		autorest.WithBaseURL(client.BaseURI),
		autorest.WithPathParameters("/subscriptions/{subscriptionId}/resourceGroups/{resourceGroupName}/providers/Microsoft.CustomerInsights/hubs/{hubName}/roleAssignments", pathParameters),
		autorest.WithQueryParameters(queryParameters))
	return preparer.Prepare((&http.Request{}).WithContext(ctx))
}

// ListByHubSender sends the ListByHub request. The method will close the
// http.Response Body if it receives an error.
func (client RoleAssignmentsClient) ListByHubSender(req *http.Request) (*http.Response, error) {
<<<<<<< HEAD
	sd := autorest.GetSendDecorators(req.Context(), azure.DoRetryWithRegistration(client.Client))
	return autorest.SendWithSender(client, req, sd...)
=======
	return client.Send(req, azure.DoRetryWithRegistration(client.Client))
>>>>>>> 090dc0ee
}

// ListByHubResponder handles the response to the ListByHub request. The method always
// closes the http.Response Body.
func (client RoleAssignmentsClient) ListByHubResponder(resp *http.Response) (result RoleAssignmentListResult, err error) {
	err = autorest.Respond(
		resp,
		client.ByInspecting(),
		azure.WithErrorUnlessStatusCode(http.StatusOK),
		autorest.ByUnmarshallingJSON(&result),
		autorest.ByClosing())
	result.Response = autorest.Response{Response: resp}
	return
}

// listByHubNextResults retrieves the next set of results, if any.
func (client RoleAssignmentsClient) listByHubNextResults(ctx context.Context, lastResults RoleAssignmentListResult) (result RoleAssignmentListResult, err error) {
	req, err := lastResults.roleAssignmentListResultPreparer(ctx)
	if err != nil {
		return result, autorest.NewErrorWithError(err, "customerinsights.RoleAssignmentsClient", "listByHubNextResults", nil, "Failure preparing next results request")
	}
	if req == nil {
		return
	}
	resp, err := client.ListByHubSender(req)
	if err != nil {
		result.Response = autorest.Response{Response: resp}
		return result, autorest.NewErrorWithError(err, "customerinsights.RoleAssignmentsClient", "listByHubNextResults", resp, "Failure sending next results request")
	}
	result, err = client.ListByHubResponder(resp)
	if err != nil {
		err = autorest.NewErrorWithError(err, "customerinsights.RoleAssignmentsClient", "listByHubNextResults", resp, "Failure responding to next results request")
	}
	return
}

// ListByHubComplete enumerates all values, automatically crossing page boundaries as required.
func (client RoleAssignmentsClient) ListByHubComplete(ctx context.Context, resourceGroupName string, hubName string) (result RoleAssignmentListResultIterator, err error) {
	if tracing.IsEnabled() {
		ctx = tracing.StartSpan(ctx, fqdn+"/RoleAssignmentsClient.ListByHub")
		defer func() {
			sc := -1
			if result.Response().Response.Response != nil {
				sc = result.page.Response().Response.Response.StatusCode
			}
			tracing.EndSpan(ctx, sc, err)
		}()
	}
	result.page, err = client.ListByHub(ctx, resourceGroupName, hubName)
	return
}<|MERGE_RESOLUTION|>--- conflicted
+++ resolved
@@ -114,13 +114,8 @@
 // CreateOrUpdateSender sends the CreateOrUpdate request. The method will close the
 // http.Response Body if it receives an error.
 func (client RoleAssignmentsClient) CreateOrUpdateSender(req *http.Request) (future RoleAssignmentsCreateOrUpdateFuture, err error) {
-	sd := autorest.GetSendDecorators(req.Context(), azure.DoRetryWithRegistration(client.Client))
 	var resp *http.Response
-<<<<<<< HEAD
-	resp, err = autorest.SendWithSender(client, req, sd...)
-=======
 	resp, err = client.Send(req, azure.DoRetryWithRegistration(client.Client))
->>>>>>> 090dc0ee
 	if err != nil {
 		return
 	}
@@ -203,12 +198,7 @@
 // DeleteSender sends the Delete request. The method will close the
 // http.Response Body if it receives an error.
 func (client RoleAssignmentsClient) DeleteSender(req *http.Request) (*http.Response, error) {
-<<<<<<< HEAD
-	sd := autorest.GetSendDecorators(req.Context(), azure.DoRetryWithRegistration(client.Client))
-	return autorest.SendWithSender(client, req, sd...)
-=======
 	return client.Send(req, azure.DoRetryWithRegistration(client.Client))
->>>>>>> 090dc0ee
 }
 
 // DeleteResponder handles the response to the Delete request. The method always
@@ -285,12 +275,7 @@
 // GetSender sends the Get request. The method will close the
 // http.Response Body if it receives an error.
 func (client RoleAssignmentsClient) GetSender(req *http.Request) (*http.Response, error) {
-<<<<<<< HEAD
-	sd := autorest.GetSendDecorators(req.Context(), azure.DoRetryWithRegistration(client.Client))
-	return autorest.SendWithSender(client, req, sd...)
-=======
 	return client.Send(req, azure.DoRetryWithRegistration(client.Client))
->>>>>>> 090dc0ee
 }
 
 // GetResponder handles the response to the Get request. The method always
@@ -367,12 +352,7 @@
 // ListByHubSender sends the ListByHub request. The method will close the
 // http.Response Body if it receives an error.
 func (client RoleAssignmentsClient) ListByHubSender(req *http.Request) (*http.Response, error) {
-<<<<<<< HEAD
-	sd := autorest.GetSendDecorators(req.Context(), azure.DoRetryWithRegistration(client.Client))
-	return autorest.SendWithSender(client, req, sd...)
-=======
 	return client.Send(req, azure.DoRetryWithRegistration(client.Client))
->>>>>>> 090dc0ee
 }
 
 // ListByHubResponder handles the response to the ListByHub request. The method always
