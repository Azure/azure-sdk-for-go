--- conflicted
+++ resolved
@@ -117,12 +117,7 @@
 // CreateOrUpdateSender sends the CreateOrUpdate request. The method will close the
 // http.Response Body if it receives an error.
 func (client FirewallRulesClient) CreateOrUpdateSender(req *http.Request) (*http.Response, error) {
-<<<<<<< HEAD
-	sd := autorest.GetSendDecorators(req.Context(), azure.DoRetryWithRegistration(client.Client))
-	return autorest.SendWithSender(client, req, sd...)
-=======
 	return client.Send(req, azure.DoRetryWithRegistration(client.Client))
->>>>>>> 090dc0ee
 }
 
 // CreateOrUpdateResponder handles the response to the CreateOrUpdate request. The method always
@@ -200,12 +195,7 @@
 // DeleteSender sends the Delete request. The method will close the
 // http.Response Body if it receives an error.
 func (client FirewallRulesClient) DeleteSender(req *http.Request) (*http.Response, error) {
-<<<<<<< HEAD
-	sd := autorest.GetSendDecorators(req.Context(), azure.DoRetryWithRegistration(client.Client))
-	return autorest.SendWithSender(client, req, sd...)
-=======
 	return client.Send(req, azure.DoRetryWithRegistration(client.Client))
->>>>>>> 090dc0ee
 }
 
 // DeleteResponder handles the response to the Delete request. The method always
@@ -282,12 +272,7 @@
 // GetSender sends the Get request. The method will close the
 // http.Response Body if it receives an error.
 func (client FirewallRulesClient) GetSender(req *http.Request) (*http.Response, error) {
-<<<<<<< HEAD
-	sd := autorest.GetSendDecorators(req.Context(), azure.DoRetryWithRegistration(client.Client))
-	return autorest.SendWithSender(client, req, sd...)
-=======
 	return client.Send(req, azure.DoRetryWithRegistration(client.Client))
->>>>>>> 090dc0ee
 }
 
 // GetResponder handles the response to the Get request. The method always
@@ -364,12 +349,7 @@
 // ListByAccountSender sends the ListByAccount request. The method will close the
 // http.Response Body if it receives an error.
 func (client FirewallRulesClient) ListByAccountSender(req *http.Request) (*http.Response, error) {
-<<<<<<< HEAD
-	sd := autorest.GetSendDecorators(req.Context(), azure.DoRetryWithRegistration(client.Client))
-	return autorest.SendWithSender(client, req, sd...)
-=======
 	return client.Send(req, azure.DoRetryWithRegistration(client.Client))
->>>>>>> 090dc0ee
 }
 
 // ListByAccountResponder handles the response to the ListByAccount request. The method always
@@ -490,12 +470,7 @@
 // UpdateSender sends the Update request. The method will close the
 // http.Response Body if it receives an error.
 func (client FirewallRulesClient) UpdateSender(req *http.Request) (*http.Response, error) {
-<<<<<<< HEAD
-	sd := autorest.GetSendDecorators(req.Context(), azure.DoRetryWithRegistration(client.Client))
-	return autorest.SendWithSender(client, req, sd...)
-=======
 	return client.Send(req, azure.DoRetryWithRegistration(client.Client))
->>>>>>> 090dc0ee
 }
 
 // UpdateResponder handles the response to the Update request. The method always
