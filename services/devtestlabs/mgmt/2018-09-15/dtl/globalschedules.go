--- conflicted
+++ resolved
@@ -111,12 +111,7 @@
 // CreateOrUpdateSender sends the CreateOrUpdate request. The method will close the
 // http.Response Body if it receives an error.
 func (client GlobalSchedulesClient) CreateOrUpdateSender(req *http.Request) (*http.Response, error) {
-<<<<<<< HEAD
-	sd := autorest.GetSendDecorators(req.Context(), azure.DoRetryWithRegistration(client.Client))
-	return autorest.SendWithSender(client, req, sd...)
-=======
 	return client.Send(req, azure.DoRetryWithRegistration(client.Client))
->>>>>>> 090dc0ee
 }
 
 // CreateOrUpdateResponder handles the response to the CreateOrUpdate request. The method always
@@ -192,12 +187,7 @@
 // DeleteSender sends the Delete request. The method will close the
 // http.Response Body if it receives an error.
 func (client GlobalSchedulesClient) DeleteSender(req *http.Request) (*http.Response, error) {
-<<<<<<< HEAD
-	sd := autorest.GetSendDecorators(req.Context(), azure.DoRetryWithRegistration(client.Client))
-	return autorest.SendWithSender(client, req, sd...)
-=======
 	return client.Send(req, azure.DoRetryWithRegistration(client.Client))
->>>>>>> 090dc0ee
 }
 
 // DeleteResponder handles the response to the Delete request. The method always
@@ -266,13 +256,8 @@
 // ExecuteSender sends the Execute request. The method will close the
 // http.Response Body if it receives an error.
 func (client GlobalSchedulesClient) ExecuteSender(req *http.Request) (future GlobalSchedulesExecuteFuture, err error) {
-	sd := autorest.GetSendDecorators(req.Context(), azure.DoRetryWithRegistration(client.Client))
 	var resp *http.Response
-<<<<<<< HEAD
-	resp, err = autorest.SendWithSender(client, req, sd...)
-=======
 	resp, err = client.Send(req, azure.DoRetryWithRegistration(client.Client))
->>>>>>> 090dc0ee
 	if err != nil {
 		return
 	}
@@ -356,12 +341,7 @@
 // GetSender sends the Get request. The method will close the
 // http.Response Body if it receives an error.
 func (client GlobalSchedulesClient) GetSender(req *http.Request) (*http.Response, error) {
-<<<<<<< HEAD
-	sd := autorest.GetSendDecorators(req.Context(), azure.DoRetryWithRegistration(client.Client))
-	return autorest.SendWithSender(client, req, sd...)
-=======
 	return client.Send(req, azure.DoRetryWithRegistration(client.Client))
->>>>>>> 090dc0ee
 }
 
 // GetResponder handles the response to the Get request. The method always
@@ -452,12 +432,7 @@
 // ListByResourceGroupSender sends the ListByResourceGroup request. The method will close the
 // http.Response Body if it receives an error.
 func (client GlobalSchedulesClient) ListByResourceGroupSender(req *http.Request) (*http.Response, error) {
-<<<<<<< HEAD
-	sd := autorest.GetSendDecorators(req.Context(), azure.DoRetryWithRegistration(client.Client))
-	return autorest.SendWithSender(client, req, sd...)
-=======
 	return client.Send(req, azure.DoRetryWithRegistration(client.Client))
->>>>>>> 090dc0ee
 }
 
 // ListByResourceGroupResponder handles the response to the ListByResourceGroup request. The method always
@@ -583,12 +558,7 @@
 // ListBySubscriptionSender sends the ListBySubscription request. The method will close the
 // http.Response Body if it receives an error.
 func (client GlobalSchedulesClient) ListBySubscriptionSender(req *http.Request) (*http.Response, error) {
-<<<<<<< HEAD
-	sd := autorest.GetSendDecorators(req.Context(), azure.DoRetryWithRegistration(client.Client))
-	return autorest.SendWithSender(client, req, sd...)
-=======
 	return client.Send(req, azure.DoRetryWithRegistration(client.Client))
->>>>>>> 090dc0ee
 }
 
 // ListBySubscriptionResponder handles the response to the ListBySubscription request. The method always
@@ -698,13 +668,8 @@
 // RetargetSender sends the Retarget request. The method will close the
 // http.Response Body if it receives an error.
 func (client GlobalSchedulesClient) RetargetSender(req *http.Request) (future GlobalSchedulesRetargetFuture, err error) {
-	sd := autorest.GetSendDecorators(req.Context(), azure.DoRetryWithRegistration(client.Client))
 	var resp *http.Response
-<<<<<<< HEAD
-	resp, err = autorest.SendWithSender(client, req, sd...)
-=======
 	resp, err = client.Send(req, azure.DoRetryWithRegistration(client.Client))
->>>>>>> 090dc0ee
 	if err != nil {
 		return
 	}
@@ -787,12 +752,7 @@
 // UpdateSender sends the Update request. The method will close the
 // http.Response Body if it receives an error.
 func (client GlobalSchedulesClient) UpdateSender(req *http.Request) (*http.Response, error) {
-<<<<<<< HEAD
-	sd := autorest.GetSendDecorators(req.Context(), azure.DoRetryWithRegistration(client.Client))
-	return autorest.SendWithSender(client, req, sd...)
-=======
 	return client.Send(req, azure.DoRetryWithRegistration(client.Client))
->>>>>>> 090dc0ee
 }
 
 // UpdateResponder handles the response to the Update request. The method always
