package dtl

// Copyright (c) Microsoft and contributors.  All rights reserved.
//
// Licensed under the Apache License, Version 2.0 (the "License");
// you may not use this file except in compliance with the License.
// You may obtain a copy of the License at
// http://www.apache.org/licenses/LICENSE-2.0
//
// Unless required by applicable law or agreed to in writing, software
// distributed under the License is distributed on an "AS IS" BASIS,
// WITHOUT WARRANTIES OR CONDITIONS OF ANY KIND, either express or implied.
//
// See the License for the specific language governing permissions and
// limitations under the License.
//
// Code generated by Microsoft (R) AutoRest Code Generator.
// Changes may cause incorrect behavior and will be lost if the code is regenerated.

import (
	"context"
	"github.com/Azure/go-autorest/autorest"
	"github.com/Azure/go-autorest/autorest/azure"
	"github.com/Azure/go-autorest/autorest/validation"
	"github.com/Azure/go-autorest/tracing"
	"net/http"
)

// ServiceFabricSchedulesClient is the the DevTest Labs Client.
type ServiceFabricSchedulesClient struct {
	BaseClient
}

// NewServiceFabricSchedulesClient creates an instance of the ServiceFabricSchedulesClient client.
func NewServiceFabricSchedulesClient(subscriptionID string) ServiceFabricSchedulesClient {
	return NewServiceFabricSchedulesClientWithBaseURI(DefaultBaseURI, subscriptionID)
}

// NewServiceFabricSchedulesClientWithBaseURI creates an instance of the ServiceFabricSchedulesClient client using a
// custom endpoint.  Use this when interacting with an Azure cloud that uses a non-standard base URI (sovereign clouds,
// Azure stack).
func NewServiceFabricSchedulesClientWithBaseURI(baseURI string, subscriptionID string) ServiceFabricSchedulesClient {
	return ServiceFabricSchedulesClient{NewWithBaseURI(baseURI, subscriptionID)}
}

// CreateOrUpdate create or replace an existing schedule.
// Parameters:
// resourceGroupName - the name of the resource group.
// labName - the name of the lab.
// userName - the name of the user profile.
// serviceFabricName - the name of the service fabric.
// name - the name of the schedule.
// schedule - a schedule.
func (client ServiceFabricSchedulesClient) CreateOrUpdate(ctx context.Context, resourceGroupName string, labName string, userName string, serviceFabricName string, name string, schedule Schedule) (result Schedule, err error) {
	if tracing.IsEnabled() {
		ctx = tracing.StartSpan(ctx, fqdn+"/ServiceFabricSchedulesClient.CreateOrUpdate")
		defer func() {
			sc := -1
			if result.Response.Response != nil {
				sc = result.Response.Response.StatusCode
			}
			tracing.EndSpan(ctx, sc, err)
		}()
	}
	if err := validation.Validate([]validation.Validation{
		{TargetValue: schedule,
			Constraints: []validation.Constraint{{Target: "schedule.ScheduleProperties", Name: validation.Null, Rule: true, Chain: nil}}}}); err != nil {
		return result, validation.NewError("dtl.ServiceFabricSchedulesClient", "CreateOrUpdate", err.Error())
	}

	req, err := client.CreateOrUpdatePreparer(ctx, resourceGroupName, labName, userName, serviceFabricName, name, schedule)
	if err != nil {
		err = autorest.NewErrorWithError(err, "dtl.ServiceFabricSchedulesClient", "CreateOrUpdate", nil, "Failure preparing request")
		return
	}

	resp, err := client.CreateOrUpdateSender(req)
	if err != nil {
		result.Response = autorest.Response{Response: resp}
		err = autorest.NewErrorWithError(err, "dtl.ServiceFabricSchedulesClient", "CreateOrUpdate", resp, "Failure sending request")
		return
	}

	result, err = client.CreateOrUpdateResponder(resp)
	if err != nil {
		err = autorest.NewErrorWithError(err, "dtl.ServiceFabricSchedulesClient", "CreateOrUpdate", resp, "Failure responding to request")
	}

	return
}

// CreateOrUpdatePreparer prepares the CreateOrUpdate request.
func (client ServiceFabricSchedulesClient) CreateOrUpdatePreparer(ctx context.Context, resourceGroupName string, labName string, userName string, serviceFabricName string, name string, schedule Schedule) (*http.Request, error) {
	pathParameters := map[string]interface{}{
		"labName":           autorest.Encode("path", labName),
		"name":              autorest.Encode("path", name),
		"resourceGroupName": autorest.Encode("path", resourceGroupName),
		"serviceFabricName": autorest.Encode("path", serviceFabricName),
		"subscriptionId":    autorest.Encode("path", client.SubscriptionID),
		"userName":          autorest.Encode("path", userName),
	}

	const APIVersion = "2018-09-15"
	queryParameters := map[string]interface{}{
		"api-version": APIVersion,
	}

	preparer := autorest.CreatePreparer(
		autorest.AsContentType("application/json; charset=utf-8"),
		autorest.AsPut(),
		autorest.WithBaseURL(client.BaseURI),
		autorest.WithPathParameters("/subscriptions/{subscriptionId}/resourceGroups/{resourceGroupName}/providers/Microsoft.DevTestLab/labs/{labName}/users/{userName}/servicefabrics/{serviceFabricName}/schedules/{name}", pathParameters),
		autorest.WithJSON(schedule),
		autorest.WithQueryParameters(queryParameters))
	return preparer.Prepare((&http.Request{}).WithContext(ctx))
}

// CreateOrUpdateSender sends the CreateOrUpdate request. The method will close the
// http.Response Body if it receives an error.
func (client ServiceFabricSchedulesClient) CreateOrUpdateSender(req *http.Request) (*http.Response, error) {
<<<<<<< HEAD
	sd := autorest.GetSendDecorators(req.Context(), azure.DoRetryWithRegistration(client.Client))
	return autorest.SendWithSender(client, req, sd...)
=======
	return client.Send(req, azure.DoRetryWithRegistration(client.Client))
>>>>>>> 090dc0ee
}

// CreateOrUpdateResponder handles the response to the CreateOrUpdate request. The method always
// closes the http.Response Body.
func (client ServiceFabricSchedulesClient) CreateOrUpdateResponder(resp *http.Response) (result Schedule, err error) {
	err = autorest.Respond(
		resp,
		client.ByInspecting(),
		azure.WithErrorUnlessStatusCode(http.StatusOK, http.StatusCreated),
		autorest.ByUnmarshallingJSON(&result),
		autorest.ByClosing())
	result.Response = autorest.Response{Response: resp}
	return
}

// Delete delete schedule.
// Parameters:
// resourceGroupName - the name of the resource group.
// labName - the name of the lab.
// userName - the name of the user profile.
// serviceFabricName - the name of the service fabric.
// name - the name of the schedule.
func (client ServiceFabricSchedulesClient) Delete(ctx context.Context, resourceGroupName string, labName string, userName string, serviceFabricName string, name string) (result autorest.Response, err error) {
	if tracing.IsEnabled() {
		ctx = tracing.StartSpan(ctx, fqdn+"/ServiceFabricSchedulesClient.Delete")
		defer func() {
			sc := -1
			if result.Response != nil {
				sc = result.Response.StatusCode
			}
			tracing.EndSpan(ctx, sc, err)
		}()
	}
	req, err := client.DeletePreparer(ctx, resourceGroupName, labName, userName, serviceFabricName, name)
	if err != nil {
		err = autorest.NewErrorWithError(err, "dtl.ServiceFabricSchedulesClient", "Delete", nil, "Failure preparing request")
		return
	}

	resp, err := client.DeleteSender(req)
	if err != nil {
		result.Response = resp
		err = autorest.NewErrorWithError(err, "dtl.ServiceFabricSchedulesClient", "Delete", resp, "Failure sending request")
		return
	}

	result, err = client.DeleteResponder(resp)
	if err != nil {
		err = autorest.NewErrorWithError(err, "dtl.ServiceFabricSchedulesClient", "Delete", resp, "Failure responding to request")
	}

	return
}

// DeletePreparer prepares the Delete request.
func (client ServiceFabricSchedulesClient) DeletePreparer(ctx context.Context, resourceGroupName string, labName string, userName string, serviceFabricName string, name string) (*http.Request, error) {
	pathParameters := map[string]interface{}{
		"labName":           autorest.Encode("path", labName),
		"name":              autorest.Encode("path", name),
		"resourceGroupName": autorest.Encode("path", resourceGroupName),
		"serviceFabricName": autorest.Encode("path", serviceFabricName),
		"subscriptionId":    autorest.Encode("path", client.SubscriptionID),
		"userName":          autorest.Encode("path", userName),
	}

	const APIVersion = "2018-09-15"
	queryParameters := map[string]interface{}{
		"api-version": APIVersion,
	}

	preparer := autorest.CreatePreparer(
		autorest.AsDelete(),
		autorest.WithBaseURL(client.BaseURI),
		autorest.WithPathParameters("/subscriptions/{subscriptionId}/resourceGroups/{resourceGroupName}/providers/Microsoft.DevTestLab/labs/{labName}/users/{userName}/servicefabrics/{serviceFabricName}/schedules/{name}", pathParameters),
		autorest.WithQueryParameters(queryParameters))
	return preparer.Prepare((&http.Request{}).WithContext(ctx))
}

// DeleteSender sends the Delete request. The method will close the
// http.Response Body if it receives an error.
func (client ServiceFabricSchedulesClient) DeleteSender(req *http.Request) (*http.Response, error) {
<<<<<<< HEAD
	sd := autorest.GetSendDecorators(req.Context(), azure.DoRetryWithRegistration(client.Client))
	return autorest.SendWithSender(client, req, sd...)
=======
	return client.Send(req, azure.DoRetryWithRegistration(client.Client))
>>>>>>> 090dc0ee
}

// DeleteResponder handles the response to the Delete request. The method always
// closes the http.Response Body.
func (client ServiceFabricSchedulesClient) DeleteResponder(resp *http.Response) (result autorest.Response, err error) {
	err = autorest.Respond(
		resp,
		client.ByInspecting(),
		azure.WithErrorUnlessStatusCode(http.StatusOK, http.StatusNoContent),
		autorest.ByClosing())
	result.Response = resp
	return
}

// Execute execute a schedule. This operation can take a while to complete.
// Parameters:
// resourceGroupName - the name of the resource group.
// labName - the name of the lab.
// userName - the name of the user profile.
// serviceFabricName - the name of the service fabric.
// name - the name of the schedule.
func (client ServiceFabricSchedulesClient) Execute(ctx context.Context, resourceGroupName string, labName string, userName string, serviceFabricName string, name string) (result ServiceFabricSchedulesExecuteFuture, err error) {
	if tracing.IsEnabled() {
		ctx = tracing.StartSpan(ctx, fqdn+"/ServiceFabricSchedulesClient.Execute")
		defer func() {
			sc := -1
			if result.Response() != nil {
				sc = result.Response().StatusCode
			}
			tracing.EndSpan(ctx, sc, err)
		}()
	}
	req, err := client.ExecutePreparer(ctx, resourceGroupName, labName, userName, serviceFabricName, name)
	if err != nil {
		err = autorest.NewErrorWithError(err, "dtl.ServiceFabricSchedulesClient", "Execute", nil, "Failure preparing request")
		return
	}

	result, err = client.ExecuteSender(req)
	if err != nil {
		err = autorest.NewErrorWithError(err, "dtl.ServiceFabricSchedulesClient", "Execute", result.Response(), "Failure sending request")
		return
	}

	return
}

// ExecutePreparer prepares the Execute request.
func (client ServiceFabricSchedulesClient) ExecutePreparer(ctx context.Context, resourceGroupName string, labName string, userName string, serviceFabricName string, name string) (*http.Request, error) {
	pathParameters := map[string]interface{}{
		"labName":           autorest.Encode("path", labName),
		"name":              autorest.Encode("path", name),
		"resourceGroupName": autorest.Encode("path", resourceGroupName),
		"serviceFabricName": autorest.Encode("path", serviceFabricName),
		"subscriptionId":    autorest.Encode("path", client.SubscriptionID),
		"userName":          autorest.Encode("path", userName),
	}

	const APIVersion = "2018-09-15"
	queryParameters := map[string]interface{}{
		"api-version": APIVersion,
	}

	preparer := autorest.CreatePreparer(
		autorest.AsPost(),
		autorest.WithBaseURL(client.BaseURI),
		autorest.WithPathParameters("/subscriptions/{subscriptionId}/resourceGroups/{resourceGroupName}/providers/Microsoft.DevTestLab/labs/{labName}/users/{userName}/servicefabrics/{serviceFabricName}/schedules/{name}/execute", pathParameters),
		autorest.WithQueryParameters(queryParameters))
	return preparer.Prepare((&http.Request{}).WithContext(ctx))
}

// ExecuteSender sends the Execute request. The method will close the
// http.Response Body if it receives an error.
func (client ServiceFabricSchedulesClient) ExecuteSender(req *http.Request) (future ServiceFabricSchedulesExecuteFuture, err error) {
	sd := autorest.GetSendDecorators(req.Context(), azure.DoRetryWithRegistration(client.Client))
	var resp *http.Response
<<<<<<< HEAD
	resp, err = autorest.SendWithSender(client, req, sd...)
=======
	resp, err = client.Send(req, azure.DoRetryWithRegistration(client.Client))
>>>>>>> 090dc0ee
	if err != nil {
		return
	}
	future.Future, err = azure.NewFutureFromResponse(resp)
	return
}

// ExecuteResponder handles the response to the Execute request. The method always
// closes the http.Response Body.
func (client ServiceFabricSchedulesClient) ExecuteResponder(resp *http.Response) (result autorest.Response, err error) {
	err = autorest.Respond(
		resp,
		client.ByInspecting(),
		azure.WithErrorUnlessStatusCode(http.StatusOK, http.StatusAccepted),
		autorest.ByClosing())
	result.Response = resp
	return
}

// Get get schedule.
// Parameters:
// resourceGroupName - the name of the resource group.
// labName - the name of the lab.
// userName - the name of the user profile.
// serviceFabricName - the name of the service fabric.
// name - the name of the schedule.
// expand - specify the $expand query. Example: 'properties($select=status)'
func (client ServiceFabricSchedulesClient) Get(ctx context.Context, resourceGroupName string, labName string, userName string, serviceFabricName string, name string, expand string) (result Schedule, err error) {
	if tracing.IsEnabled() {
		ctx = tracing.StartSpan(ctx, fqdn+"/ServiceFabricSchedulesClient.Get")
		defer func() {
			sc := -1
			if result.Response.Response != nil {
				sc = result.Response.Response.StatusCode
			}
			tracing.EndSpan(ctx, sc, err)
		}()
	}
	req, err := client.GetPreparer(ctx, resourceGroupName, labName, userName, serviceFabricName, name, expand)
	if err != nil {
		err = autorest.NewErrorWithError(err, "dtl.ServiceFabricSchedulesClient", "Get", nil, "Failure preparing request")
		return
	}

	resp, err := client.GetSender(req)
	if err != nil {
		result.Response = autorest.Response{Response: resp}
		err = autorest.NewErrorWithError(err, "dtl.ServiceFabricSchedulesClient", "Get", resp, "Failure sending request")
		return
	}

	result, err = client.GetResponder(resp)
	if err != nil {
		err = autorest.NewErrorWithError(err, "dtl.ServiceFabricSchedulesClient", "Get", resp, "Failure responding to request")
	}

	return
}

// GetPreparer prepares the Get request.
func (client ServiceFabricSchedulesClient) GetPreparer(ctx context.Context, resourceGroupName string, labName string, userName string, serviceFabricName string, name string, expand string) (*http.Request, error) {
	pathParameters := map[string]interface{}{
		"labName":           autorest.Encode("path", labName),
		"name":              autorest.Encode("path", name),
		"resourceGroupName": autorest.Encode("path", resourceGroupName),
		"serviceFabricName": autorest.Encode("path", serviceFabricName),
		"subscriptionId":    autorest.Encode("path", client.SubscriptionID),
		"userName":          autorest.Encode("path", userName),
	}

	const APIVersion = "2018-09-15"
	queryParameters := map[string]interface{}{
		"api-version": APIVersion,
	}
	if len(expand) > 0 {
		queryParameters["$expand"] = autorest.Encode("query", expand)
	}

	preparer := autorest.CreatePreparer(
		autorest.AsGet(),
		autorest.WithBaseURL(client.BaseURI),
		autorest.WithPathParameters("/subscriptions/{subscriptionId}/resourceGroups/{resourceGroupName}/providers/Microsoft.DevTestLab/labs/{labName}/users/{userName}/servicefabrics/{serviceFabricName}/schedules/{name}", pathParameters),
		autorest.WithQueryParameters(queryParameters))
	return preparer.Prepare((&http.Request{}).WithContext(ctx))
}

// GetSender sends the Get request. The method will close the
// http.Response Body if it receives an error.
func (client ServiceFabricSchedulesClient) GetSender(req *http.Request) (*http.Response, error) {
<<<<<<< HEAD
	sd := autorest.GetSendDecorators(req.Context(), azure.DoRetryWithRegistration(client.Client))
	return autorest.SendWithSender(client, req, sd...)
=======
	return client.Send(req, azure.DoRetryWithRegistration(client.Client))
>>>>>>> 090dc0ee
}

// GetResponder handles the response to the Get request. The method always
// closes the http.Response Body.
func (client ServiceFabricSchedulesClient) GetResponder(resp *http.Response) (result Schedule, err error) {
	err = autorest.Respond(
		resp,
		client.ByInspecting(),
		azure.WithErrorUnlessStatusCode(http.StatusOK),
		autorest.ByUnmarshallingJSON(&result),
		autorest.ByClosing())
	result.Response = autorest.Response{Response: resp}
	return
}

// List list schedules in a given service fabric.
// Parameters:
// resourceGroupName - the name of the resource group.
// labName - the name of the lab.
// userName - the name of the user profile.
// serviceFabricName - the name of the service fabric.
// expand - specify the $expand query. Example: 'properties($select=status)'
// filter - the filter to apply to the operation. Example: '$filter=contains(name,'myName')
// top - the maximum number of resources to return from the operation. Example: '$top=10'
// orderby - the ordering expression for the results, using OData notation. Example: '$orderby=name desc'
func (client ServiceFabricSchedulesClient) List(ctx context.Context, resourceGroupName string, labName string, userName string, serviceFabricName string, expand string, filter string, top *int32, orderby string) (result ScheduleListPage, err error) {
	if tracing.IsEnabled() {
		ctx = tracing.StartSpan(ctx, fqdn+"/ServiceFabricSchedulesClient.List")
		defer func() {
			sc := -1
			if result.sl.Response.Response != nil {
				sc = result.sl.Response.Response.StatusCode
			}
			tracing.EndSpan(ctx, sc, err)
		}()
	}
	result.fn = client.listNextResults
	req, err := client.ListPreparer(ctx, resourceGroupName, labName, userName, serviceFabricName, expand, filter, top, orderby)
	if err != nil {
		err = autorest.NewErrorWithError(err, "dtl.ServiceFabricSchedulesClient", "List", nil, "Failure preparing request")
		return
	}

	resp, err := client.ListSender(req)
	if err != nil {
		result.sl.Response = autorest.Response{Response: resp}
		err = autorest.NewErrorWithError(err, "dtl.ServiceFabricSchedulesClient", "List", resp, "Failure sending request")
		return
	}

	result.sl, err = client.ListResponder(resp)
	if err != nil {
		err = autorest.NewErrorWithError(err, "dtl.ServiceFabricSchedulesClient", "List", resp, "Failure responding to request")
	}

	return
}

// ListPreparer prepares the List request.
func (client ServiceFabricSchedulesClient) ListPreparer(ctx context.Context, resourceGroupName string, labName string, userName string, serviceFabricName string, expand string, filter string, top *int32, orderby string) (*http.Request, error) {
	pathParameters := map[string]interface{}{
		"labName":           autorest.Encode("path", labName),
		"resourceGroupName": autorest.Encode("path", resourceGroupName),
		"serviceFabricName": autorest.Encode("path", serviceFabricName),
		"subscriptionId":    autorest.Encode("path", client.SubscriptionID),
		"userName":          autorest.Encode("path", userName),
	}

	const APIVersion = "2018-09-15"
	queryParameters := map[string]interface{}{
		"api-version": APIVersion,
	}
	if len(expand) > 0 {
		queryParameters["$expand"] = autorest.Encode("query", expand)
	}
	if len(filter) > 0 {
		queryParameters["$filter"] = autorest.Encode("query", filter)
	}
	if top != nil {
		queryParameters["$top"] = autorest.Encode("query", *top)
	}
	if len(orderby) > 0 {
		queryParameters["$orderby"] = autorest.Encode("query", orderby)
	}

	preparer := autorest.CreatePreparer(
		autorest.AsGet(),
		autorest.WithBaseURL(client.BaseURI),
		autorest.WithPathParameters("/subscriptions/{subscriptionId}/resourceGroups/{resourceGroupName}/providers/Microsoft.DevTestLab/labs/{labName}/users/{userName}/servicefabrics/{serviceFabricName}/schedules", pathParameters),
		autorest.WithQueryParameters(queryParameters))
	return preparer.Prepare((&http.Request{}).WithContext(ctx))
}

// ListSender sends the List request. The method will close the
// http.Response Body if it receives an error.
func (client ServiceFabricSchedulesClient) ListSender(req *http.Request) (*http.Response, error) {
<<<<<<< HEAD
	sd := autorest.GetSendDecorators(req.Context(), azure.DoRetryWithRegistration(client.Client))
	return autorest.SendWithSender(client, req, sd...)
=======
	return client.Send(req, azure.DoRetryWithRegistration(client.Client))
>>>>>>> 090dc0ee
}

// ListResponder handles the response to the List request. The method always
// closes the http.Response Body.
func (client ServiceFabricSchedulesClient) ListResponder(resp *http.Response) (result ScheduleList, err error) {
	err = autorest.Respond(
		resp,
		client.ByInspecting(),
		azure.WithErrorUnlessStatusCode(http.StatusOK),
		autorest.ByUnmarshallingJSON(&result),
		autorest.ByClosing())
	result.Response = autorest.Response{Response: resp}
	return
}

// listNextResults retrieves the next set of results, if any.
func (client ServiceFabricSchedulesClient) listNextResults(ctx context.Context, lastResults ScheduleList) (result ScheduleList, err error) {
	req, err := lastResults.scheduleListPreparer(ctx)
	if err != nil {
		return result, autorest.NewErrorWithError(err, "dtl.ServiceFabricSchedulesClient", "listNextResults", nil, "Failure preparing next results request")
	}
	if req == nil {
		return
	}
	resp, err := client.ListSender(req)
	if err != nil {
		result.Response = autorest.Response{Response: resp}
		return result, autorest.NewErrorWithError(err, "dtl.ServiceFabricSchedulesClient", "listNextResults", resp, "Failure sending next results request")
	}
	result, err = client.ListResponder(resp)
	if err != nil {
		err = autorest.NewErrorWithError(err, "dtl.ServiceFabricSchedulesClient", "listNextResults", resp, "Failure responding to next results request")
	}
	return
}

// ListComplete enumerates all values, automatically crossing page boundaries as required.
func (client ServiceFabricSchedulesClient) ListComplete(ctx context.Context, resourceGroupName string, labName string, userName string, serviceFabricName string, expand string, filter string, top *int32, orderby string) (result ScheduleListIterator, err error) {
	if tracing.IsEnabled() {
		ctx = tracing.StartSpan(ctx, fqdn+"/ServiceFabricSchedulesClient.List")
		defer func() {
			sc := -1
			if result.Response().Response.Response != nil {
				sc = result.page.Response().Response.Response.StatusCode
			}
			tracing.EndSpan(ctx, sc, err)
		}()
	}
	result.page, err = client.List(ctx, resourceGroupName, labName, userName, serviceFabricName, expand, filter, top, orderby)
	return
}

// Update allows modifying tags of schedules. All other properties will be ignored.
// Parameters:
// resourceGroupName - the name of the resource group.
// labName - the name of the lab.
// userName - the name of the user profile.
// serviceFabricName - the name of the service fabric.
// name - the name of the schedule.
// schedule - a schedule.
func (client ServiceFabricSchedulesClient) Update(ctx context.Context, resourceGroupName string, labName string, userName string, serviceFabricName string, name string, schedule ScheduleFragment) (result Schedule, err error) {
	if tracing.IsEnabled() {
		ctx = tracing.StartSpan(ctx, fqdn+"/ServiceFabricSchedulesClient.Update")
		defer func() {
			sc := -1
			if result.Response.Response != nil {
				sc = result.Response.Response.StatusCode
			}
			tracing.EndSpan(ctx, sc, err)
		}()
	}
	req, err := client.UpdatePreparer(ctx, resourceGroupName, labName, userName, serviceFabricName, name, schedule)
	if err != nil {
		err = autorest.NewErrorWithError(err, "dtl.ServiceFabricSchedulesClient", "Update", nil, "Failure preparing request")
		return
	}

	resp, err := client.UpdateSender(req)
	if err != nil {
		result.Response = autorest.Response{Response: resp}
		err = autorest.NewErrorWithError(err, "dtl.ServiceFabricSchedulesClient", "Update", resp, "Failure sending request")
		return
	}

	result, err = client.UpdateResponder(resp)
	if err != nil {
		err = autorest.NewErrorWithError(err, "dtl.ServiceFabricSchedulesClient", "Update", resp, "Failure responding to request")
	}

	return
}

// UpdatePreparer prepares the Update request.
func (client ServiceFabricSchedulesClient) UpdatePreparer(ctx context.Context, resourceGroupName string, labName string, userName string, serviceFabricName string, name string, schedule ScheduleFragment) (*http.Request, error) {
	pathParameters := map[string]interface{}{
		"labName":           autorest.Encode("path", labName),
		"name":              autorest.Encode("path", name),
		"resourceGroupName": autorest.Encode("path", resourceGroupName),
		"serviceFabricName": autorest.Encode("path", serviceFabricName),
		"subscriptionId":    autorest.Encode("path", client.SubscriptionID),
		"userName":          autorest.Encode("path", userName),
	}

	const APIVersion = "2018-09-15"
	queryParameters := map[string]interface{}{
		"api-version": APIVersion,
	}

	preparer := autorest.CreatePreparer(
		autorest.AsContentType("application/json; charset=utf-8"),
		autorest.AsPatch(),
		autorest.WithBaseURL(client.BaseURI),
		autorest.WithPathParameters("/subscriptions/{subscriptionId}/resourceGroups/{resourceGroupName}/providers/Microsoft.DevTestLab/labs/{labName}/users/{userName}/servicefabrics/{serviceFabricName}/schedules/{name}", pathParameters),
		autorest.WithJSON(schedule),
		autorest.WithQueryParameters(queryParameters))
	return preparer.Prepare((&http.Request{}).WithContext(ctx))
}

// UpdateSender sends the Update request. The method will close the
// http.Response Body if it receives an error.
func (client ServiceFabricSchedulesClient) UpdateSender(req *http.Request) (*http.Response, error) {
<<<<<<< HEAD
	sd := autorest.GetSendDecorators(req.Context(), azure.DoRetryWithRegistration(client.Client))
	return autorest.SendWithSender(client, req, sd...)
=======
	return client.Send(req, azure.DoRetryWithRegistration(client.Client))
>>>>>>> 090dc0ee
}

// UpdateResponder handles the response to the Update request. The method always
// closes the http.Response Body.
func (client ServiceFabricSchedulesClient) UpdateResponder(resp *http.Response) (result Schedule, err error) {
	err = autorest.Respond(
		resp,
		client.ByInspecting(),
		azure.WithErrorUnlessStatusCode(http.StatusOK),
		autorest.ByUnmarshallingJSON(&result),
		autorest.ByClosing())
	result.Response = autorest.Response{Response: resp}
	return
}<|MERGE_RESOLUTION|>--- conflicted
+++ resolved
@@ -118,12 +118,7 @@
 // CreateOrUpdateSender sends the CreateOrUpdate request. The method will close the
 // http.Response Body if it receives an error.
 func (client ServiceFabricSchedulesClient) CreateOrUpdateSender(req *http.Request) (*http.Response, error) {
-<<<<<<< HEAD
-	sd := autorest.GetSendDecorators(req.Context(), azure.DoRetryWithRegistration(client.Client))
-	return autorest.SendWithSender(client, req, sd...)
-=======
 	return client.Send(req, azure.DoRetryWithRegistration(client.Client))
->>>>>>> 090dc0ee
 }
 
 // CreateOrUpdateResponder handles the response to the CreateOrUpdate request. The method always
@@ -205,12 +200,7 @@
 // DeleteSender sends the Delete request. The method will close the
 // http.Response Body if it receives an error.
 func (client ServiceFabricSchedulesClient) DeleteSender(req *http.Request) (*http.Response, error) {
-<<<<<<< HEAD
-	sd := autorest.GetSendDecorators(req.Context(), azure.DoRetryWithRegistration(client.Client))
-	return autorest.SendWithSender(client, req, sd...)
-=======
 	return client.Send(req, azure.DoRetryWithRegistration(client.Client))
->>>>>>> 090dc0ee
 }
 
 // DeleteResponder handles the response to the Delete request. The method always
@@ -285,13 +275,8 @@
 // ExecuteSender sends the Execute request. The method will close the
 // http.Response Body if it receives an error.
 func (client ServiceFabricSchedulesClient) ExecuteSender(req *http.Request) (future ServiceFabricSchedulesExecuteFuture, err error) {
-	sd := autorest.GetSendDecorators(req.Context(), azure.DoRetryWithRegistration(client.Client))
 	var resp *http.Response
-<<<<<<< HEAD
-	resp, err = autorest.SendWithSender(client, req, sd...)
-=======
 	resp, err = client.Send(req, azure.DoRetryWithRegistration(client.Client))
->>>>>>> 090dc0ee
 	if err != nil {
 		return
 	}
@@ -381,12 +366,7 @@
 // GetSender sends the Get request. The method will close the
 // http.Response Body if it receives an error.
 func (client ServiceFabricSchedulesClient) GetSender(req *http.Request) (*http.Response, error) {
-<<<<<<< HEAD
-	sd := autorest.GetSendDecorators(req.Context(), azure.DoRetryWithRegistration(client.Client))
-	return autorest.SendWithSender(client, req, sd...)
-=======
 	return client.Send(req, azure.DoRetryWithRegistration(client.Client))
->>>>>>> 090dc0ee
 }
 
 // GetResponder handles the response to the Get request. The method always
@@ -483,12 +463,7 @@
 // ListSender sends the List request. The method will close the
 // http.Response Body if it receives an error.
 func (client ServiceFabricSchedulesClient) ListSender(req *http.Request) (*http.Response, error) {
-<<<<<<< HEAD
-	sd := autorest.GetSendDecorators(req.Context(), azure.DoRetryWithRegistration(client.Client))
-	return autorest.SendWithSender(client, req, sd...)
-=======
 	return client.Send(req, azure.DoRetryWithRegistration(client.Client))
->>>>>>> 090dc0ee
 }
 
 // ListResponder handles the response to the List request. The method always
@@ -610,12 +585,7 @@
 // UpdateSender sends the Update request. The method will close the
 // http.Response Body if it receives an error.
 func (client ServiceFabricSchedulesClient) UpdateSender(req *http.Request) (*http.Response, error) {
-<<<<<<< HEAD
-	sd := autorest.GetSendDecorators(req.Context(), azure.DoRetryWithRegistration(client.Client))
-	return autorest.SendWithSender(client, req, sd...)
-=======
 	return client.Send(req, azure.DoRetryWithRegistration(client.Client))
->>>>>>> 090dc0ee
 }
 
 // UpdateResponder handles the response to the Update request. The method always
