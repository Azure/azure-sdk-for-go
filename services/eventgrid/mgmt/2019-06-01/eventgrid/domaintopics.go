package eventgrid

// Copyright (c) Microsoft and contributors.  All rights reserved.
//
// Licensed under the Apache License, Version 2.0 (the "License");
// you may not use this file except in compliance with the License.
// You may obtain a copy of the License at
// http://www.apache.org/licenses/LICENSE-2.0
//
// Unless required by applicable law or agreed to in writing, software
// distributed under the License is distributed on an "AS IS" BASIS,
// WITHOUT WARRANTIES OR CONDITIONS OF ANY KIND, either express or implied.
//
// See the License for the specific language governing permissions and
// limitations under the License.
//
// Code generated by Microsoft (R) AutoRest Code Generator.
// Changes may cause incorrect behavior and will be lost if the code is regenerated.

import (
	"context"
	"github.com/Azure/go-autorest/autorest"
	"github.com/Azure/go-autorest/autorest/azure"
	"github.com/Azure/go-autorest/tracing"
	"net/http"
)

// DomainTopicsClient is the azure EventGrid Management Client
type DomainTopicsClient struct {
	BaseClient
}

// NewDomainTopicsClient creates an instance of the DomainTopicsClient client.
func NewDomainTopicsClient(subscriptionID string) DomainTopicsClient {
	return NewDomainTopicsClientWithBaseURI(DefaultBaseURI, subscriptionID)
}

// NewDomainTopicsClientWithBaseURI creates an instance of the DomainTopicsClient client using a custom endpoint.  Use
// this when interacting with an Azure cloud that uses a non-standard base URI (sovereign clouds, Azure stack).
func NewDomainTopicsClientWithBaseURI(baseURI string, subscriptionID string) DomainTopicsClient {
	return DomainTopicsClient{NewWithBaseURI(baseURI, subscriptionID)}
}

// CreateOrUpdate asynchronously creates or updates a new domain topic with the specified parameters.
// Parameters:
// resourceGroupName - the name of the resource group within the user's subscription.
// domainName - name of the domain.
// domainTopicName - name of the domain topic.
func (client DomainTopicsClient) CreateOrUpdate(ctx context.Context, resourceGroupName string, domainName string, domainTopicName string) (result DomainTopicsCreateOrUpdateFuture, err error) {
	if tracing.IsEnabled() {
		ctx = tracing.StartSpan(ctx, fqdn+"/DomainTopicsClient.CreateOrUpdate")
		defer func() {
			sc := -1
			if result.Response() != nil {
				sc = result.Response().StatusCode
			}
			tracing.EndSpan(ctx, sc, err)
		}()
	}
	req, err := client.CreateOrUpdatePreparer(ctx, resourceGroupName, domainName, domainTopicName)
	if err != nil {
		err = autorest.NewErrorWithError(err, "eventgrid.DomainTopicsClient", "CreateOrUpdate", nil, "Failure preparing request")
		return
	}

	result, err = client.CreateOrUpdateSender(req)
	if err != nil {
		err = autorest.NewErrorWithError(err, "eventgrid.DomainTopicsClient", "CreateOrUpdate", result.Response(), "Failure sending request")
		return
	}

	return
}

// CreateOrUpdatePreparer prepares the CreateOrUpdate request.
func (client DomainTopicsClient) CreateOrUpdatePreparer(ctx context.Context, resourceGroupName string, domainName string, domainTopicName string) (*http.Request, error) {
	pathParameters := map[string]interface{}{
		"domainName":        autorest.Encode("path", domainName),
		"domainTopicName":   autorest.Encode("path", domainTopicName),
		"resourceGroupName": autorest.Encode("path", resourceGroupName),
		"subscriptionId":    autorest.Encode("path", client.SubscriptionID),
	}

	const APIVersion = "2019-06-01"
	queryParameters := map[string]interface{}{
		"api-version": APIVersion,
	}

	preparer := autorest.CreatePreparer(
		autorest.AsPut(),
		autorest.WithBaseURL(client.BaseURI),
		autorest.WithPathParameters("/subscriptions/{subscriptionId}/resourceGroups/{resourceGroupName}/providers/Microsoft.EventGrid/domains/{domainName}/topics/{domainTopicName}", pathParameters),
		autorest.WithQueryParameters(queryParameters))
	return preparer.Prepare((&http.Request{}).WithContext(ctx))
}

// CreateOrUpdateSender sends the CreateOrUpdate request. The method will close the
// http.Response Body if it receives an error.
func (client DomainTopicsClient) CreateOrUpdateSender(req *http.Request) (future DomainTopicsCreateOrUpdateFuture, err error) {
	sd := autorest.GetSendDecorators(req.Context(), azure.DoRetryWithRegistration(client.Client))
	var resp *http.Response
<<<<<<< HEAD
	resp, err = autorest.SendWithSender(client, req, sd...)
=======
	resp, err = client.Send(req, azure.DoRetryWithRegistration(client.Client))
>>>>>>> 090dc0ee
	if err != nil {
		return
	}
	future.Future, err = azure.NewFutureFromResponse(resp)
	return
}

// CreateOrUpdateResponder handles the response to the CreateOrUpdate request. The method always
// closes the http.Response Body.
func (client DomainTopicsClient) CreateOrUpdateResponder(resp *http.Response) (result DomainTopic, err error) {
	err = autorest.Respond(
		resp,
		client.ByInspecting(),
		azure.WithErrorUnlessStatusCode(http.StatusOK, http.StatusCreated),
		autorest.ByUnmarshallingJSON(&result),
		autorest.ByClosing())
	result.Response = autorest.Response{Response: resp}
	return
}

// Delete delete existing domain topic.
// Parameters:
// resourceGroupName - the name of the resource group within the user's subscription.
// domainName - name of the domain.
// domainTopicName - name of the domain topic.
func (client DomainTopicsClient) Delete(ctx context.Context, resourceGroupName string, domainName string, domainTopicName string) (result DomainTopicsDeleteFuture, err error) {
	if tracing.IsEnabled() {
		ctx = tracing.StartSpan(ctx, fqdn+"/DomainTopicsClient.Delete")
		defer func() {
			sc := -1
			if result.Response() != nil {
				sc = result.Response().StatusCode
			}
			tracing.EndSpan(ctx, sc, err)
		}()
	}
	req, err := client.DeletePreparer(ctx, resourceGroupName, domainName, domainTopicName)
	if err != nil {
		err = autorest.NewErrorWithError(err, "eventgrid.DomainTopicsClient", "Delete", nil, "Failure preparing request")
		return
	}

	result, err = client.DeleteSender(req)
	if err != nil {
		err = autorest.NewErrorWithError(err, "eventgrid.DomainTopicsClient", "Delete", result.Response(), "Failure sending request")
		return
	}

	return
}

// DeletePreparer prepares the Delete request.
func (client DomainTopicsClient) DeletePreparer(ctx context.Context, resourceGroupName string, domainName string, domainTopicName string) (*http.Request, error) {
	pathParameters := map[string]interface{}{
		"domainName":        autorest.Encode("path", domainName),
		"domainTopicName":   autorest.Encode("path", domainTopicName),
		"resourceGroupName": autorest.Encode("path", resourceGroupName),
		"subscriptionId":    autorest.Encode("path", client.SubscriptionID),
	}

	const APIVersion = "2019-06-01"
	queryParameters := map[string]interface{}{
		"api-version": APIVersion,
	}

	preparer := autorest.CreatePreparer(
		autorest.AsDelete(),
		autorest.WithBaseURL(client.BaseURI),
		autorest.WithPathParameters("/subscriptions/{subscriptionId}/resourceGroups/{resourceGroupName}/providers/Microsoft.EventGrid/domains/{domainName}/topics/{domainTopicName}", pathParameters),
		autorest.WithQueryParameters(queryParameters))
	return preparer.Prepare((&http.Request{}).WithContext(ctx))
}

// DeleteSender sends the Delete request. The method will close the
// http.Response Body if it receives an error.
func (client DomainTopicsClient) DeleteSender(req *http.Request) (future DomainTopicsDeleteFuture, err error) {
	sd := autorest.GetSendDecorators(req.Context(), azure.DoRetryWithRegistration(client.Client))
	var resp *http.Response
<<<<<<< HEAD
	resp, err = autorest.SendWithSender(client, req, sd...)
=======
	resp, err = client.Send(req, azure.DoRetryWithRegistration(client.Client))
>>>>>>> 090dc0ee
	if err != nil {
		return
	}
	future.Future, err = azure.NewFutureFromResponse(resp)
	return
}

// DeleteResponder handles the response to the Delete request. The method always
// closes the http.Response Body.
func (client DomainTopicsClient) DeleteResponder(resp *http.Response) (result autorest.Response, err error) {
	err = autorest.Respond(
		resp,
		client.ByInspecting(),
		azure.WithErrorUnlessStatusCode(http.StatusOK, http.StatusAccepted, http.StatusNoContent),
		autorest.ByClosing())
	result.Response = resp
	return
}

// Get get properties of a domain topic.
// Parameters:
// resourceGroupName - the name of the resource group within the user's subscription.
// domainName - name of the domain.
// domainTopicName - name of the topic.
func (client DomainTopicsClient) Get(ctx context.Context, resourceGroupName string, domainName string, domainTopicName string) (result DomainTopic, err error) {
	if tracing.IsEnabled() {
		ctx = tracing.StartSpan(ctx, fqdn+"/DomainTopicsClient.Get")
		defer func() {
			sc := -1
			if result.Response.Response != nil {
				sc = result.Response.Response.StatusCode
			}
			tracing.EndSpan(ctx, sc, err)
		}()
	}
	req, err := client.GetPreparer(ctx, resourceGroupName, domainName, domainTopicName)
	if err != nil {
		err = autorest.NewErrorWithError(err, "eventgrid.DomainTopicsClient", "Get", nil, "Failure preparing request")
		return
	}

	resp, err := client.GetSender(req)
	if err != nil {
		result.Response = autorest.Response{Response: resp}
		err = autorest.NewErrorWithError(err, "eventgrid.DomainTopicsClient", "Get", resp, "Failure sending request")
		return
	}

	result, err = client.GetResponder(resp)
	if err != nil {
		err = autorest.NewErrorWithError(err, "eventgrid.DomainTopicsClient", "Get", resp, "Failure responding to request")
	}

	return
}

// GetPreparer prepares the Get request.
func (client DomainTopicsClient) GetPreparer(ctx context.Context, resourceGroupName string, domainName string, domainTopicName string) (*http.Request, error) {
	pathParameters := map[string]interface{}{
		"domainName":        autorest.Encode("path", domainName),
		"domainTopicName":   autorest.Encode("path", domainTopicName),
		"resourceGroupName": autorest.Encode("path", resourceGroupName),
		"subscriptionId":    autorest.Encode("path", client.SubscriptionID),
	}

	const APIVersion = "2019-06-01"
	queryParameters := map[string]interface{}{
		"api-version": APIVersion,
	}

	preparer := autorest.CreatePreparer(
		autorest.AsGet(),
		autorest.WithBaseURL(client.BaseURI),
		autorest.WithPathParameters("/subscriptions/{subscriptionId}/resourceGroups/{resourceGroupName}/providers/Microsoft.EventGrid/domains/{domainName}/topics/{domainTopicName}", pathParameters),
		autorest.WithQueryParameters(queryParameters))
	return preparer.Prepare((&http.Request{}).WithContext(ctx))
}

// GetSender sends the Get request. The method will close the
// http.Response Body if it receives an error.
func (client DomainTopicsClient) GetSender(req *http.Request) (*http.Response, error) {
<<<<<<< HEAD
	sd := autorest.GetSendDecorators(req.Context(), azure.DoRetryWithRegistration(client.Client))
	return autorest.SendWithSender(client, req, sd...)
=======
	return client.Send(req, azure.DoRetryWithRegistration(client.Client))
>>>>>>> 090dc0ee
}

// GetResponder handles the response to the Get request. The method always
// closes the http.Response Body.
func (client DomainTopicsClient) GetResponder(resp *http.Response) (result DomainTopic, err error) {
	err = autorest.Respond(
		resp,
		client.ByInspecting(),
		azure.WithErrorUnlessStatusCode(http.StatusOK),
		autorest.ByUnmarshallingJSON(&result),
		autorest.ByClosing())
	result.Response = autorest.Response{Response: resp}
	return
}

// ListByDomain list all the topics in a domain.
// Parameters:
// resourceGroupName - the name of the resource group within the user's subscription.
// domainName - domain name.
// filter - the query used to filter the search results using OData syntax. Filtering is permitted on the
// 'name' property only and with limited number of OData operations. These operations are: the 'contains'
// function as well as the following logical operations: not, and, or, eq (for equal), and ne (for not equal).
// No arithmetic operations are supported. The following is a valid filter example: $filter=contains(namE,
// 'PATTERN') and name ne 'PATTERN-1'. The following is not a valid filter example: $filter=location eq
// 'westus'.
// top - the number of results to return per page for the list operation. Valid range for top parameter is 1 to
// 100. If not specified, the default number of results to be returned is 20 items per page.
func (client DomainTopicsClient) ListByDomain(ctx context.Context, resourceGroupName string, domainName string, filter string, top *int32) (result DomainTopicsListResultPage, err error) {
	if tracing.IsEnabled() {
		ctx = tracing.StartSpan(ctx, fqdn+"/DomainTopicsClient.ListByDomain")
		defer func() {
			sc := -1
			if result.dtlr.Response.Response != nil {
				sc = result.dtlr.Response.Response.StatusCode
			}
			tracing.EndSpan(ctx, sc, err)
		}()
	}
	result.fn = client.listByDomainNextResults
	req, err := client.ListByDomainPreparer(ctx, resourceGroupName, domainName, filter, top)
	if err != nil {
		err = autorest.NewErrorWithError(err, "eventgrid.DomainTopicsClient", "ListByDomain", nil, "Failure preparing request")
		return
	}

	resp, err := client.ListByDomainSender(req)
	if err != nil {
		result.dtlr.Response = autorest.Response{Response: resp}
		err = autorest.NewErrorWithError(err, "eventgrid.DomainTopicsClient", "ListByDomain", resp, "Failure sending request")
		return
	}

	result.dtlr, err = client.ListByDomainResponder(resp)
	if err != nil {
		err = autorest.NewErrorWithError(err, "eventgrid.DomainTopicsClient", "ListByDomain", resp, "Failure responding to request")
	}

	return
}

// ListByDomainPreparer prepares the ListByDomain request.
func (client DomainTopicsClient) ListByDomainPreparer(ctx context.Context, resourceGroupName string, domainName string, filter string, top *int32) (*http.Request, error) {
	pathParameters := map[string]interface{}{
		"domainName":        autorest.Encode("path", domainName),
		"resourceGroupName": autorest.Encode("path", resourceGroupName),
		"subscriptionId":    autorest.Encode("path", client.SubscriptionID),
	}

	const APIVersion = "2019-06-01"
	queryParameters := map[string]interface{}{
		"api-version": APIVersion,
	}
	if len(filter) > 0 {
		queryParameters["$filter"] = autorest.Encode("query", filter)
	}
	if top != nil {
		queryParameters["$top"] = autorest.Encode("query", *top)
	}

	preparer := autorest.CreatePreparer(
		autorest.AsGet(),
		autorest.WithBaseURL(client.BaseURI),
		autorest.WithPathParameters("/subscriptions/{subscriptionId}/resourceGroups/{resourceGroupName}/providers/Microsoft.EventGrid/domains/{domainName}/topics", pathParameters),
		autorest.WithQueryParameters(queryParameters))
	return preparer.Prepare((&http.Request{}).WithContext(ctx))
}

// ListByDomainSender sends the ListByDomain request. The method will close the
// http.Response Body if it receives an error.
func (client DomainTopicsClient) ListByDomainSender(req *http.Request) (*http.Response, error) {
<<<<<<< HEAD
	sd := autorest.GetSendDecorators(req.Context(), azure.DoRetryWithRegistration(client.Client))
	return autorest.SendWithSender(client, req, sd...)
=======
	return client.Send(req, azure.DoRetryWithRegistration(client.Client))
>>>>>>> 090dc0ee
}

// ListByDomainResponder handles the response to the ListByDomain request. The method always
// closes the http.Response Body.
func (client DomainTopicsClient) ListByDomainResponder(resp *http.Response) (result DomainTopicsListResult, err error) {
	err = autorest.Respond(
		resp,
		client.ByInspecting(),
		azure.WithErrorUnlessStatusCode(http.StatusOK),
		autorest.ByUnmarshallingJSON(&result),
		autorest.ByClosing())
	result.Response = autorest.Response{Response: resp}
	return
}

// listByDomainNextResults retrieves the next set of results, if any.
func (client DomainTopicsClient) listByDomainNextResults(ctx context.Context, lastResults DomainTopicsListResult) (result DomainTopicsListResult, err error) {
	req, err := lastResults.domainTopicsListResultPreparer(ctx)
	if err != nil {
		return result, autorest.NewErrorWithError(err, "eventgrid.DomainTopicsClient", "listByDomainNextResults", nil, "Failure preparing next results request")
	}
	if req == nil {
		return
	}
	resp, err := client.ListByDomainSender(req)
	if err != nil {
		result.Response = autorest.Response{Response: resp}
		return result, autorest.NewErrorWithError(err, "eventgrid.DomainTopicsClient", "listByDomainNextResults", resp, "Failure sending next results request")
	}
	result, err = client.ListByDomainResponder(resp)
	if err != nil {
		err = autorest.NewErrorWithError(err, "eventgrid.DomainTopicsClient", "listByDomainNextResults", resp, "Failure responding to next results request")
	}
	return
}

// ListByDomainComplete enumerates all values, automatically crossing page boundaries as required.
func (client DomainTopicsClient) ListByDomainComplete(ctx context.Context, resourceGroupName string, domainName string, filter string, top *int32) (result DomainTopicsListResultIterator, err error) {
	if tracing.IsEnabled() {
		ctx = tracing.StartSpan(ctx, fqdn+"/DomainTopicsClient.ListByDomain")
		defer func() {
			sc := -1
			if result.Response().Response.Response != nil {
				sc = result.page.Response().Response.Response.StatusCode
			}
			tracing.EndSpan(ctx, sc, err)
		}()
	}
	result.page, err = client.ListByDomain(ctx, resourceGroupName, domainName, filter, top)
	return
}<|MERGE_RESOLUTION|>--- conflicted
+++ resolved
@@ -97,13 +97,8 @@
 // CreateOrUpdateSender sends the CreateOrUpdate request. The method will close the
 // http.Response Body if it receives an error.
 func (client DomainTopicsClient) CreateOrUpdateSender(req *http.Request) (future DomainTopicsCreateOrUpdateFuture, err error) {
-	sd := autorest.GetSendDecorators(req.Context(), azure.DoRetryWithRegistration(client.Client))
 	var resp *http.Response
-<<<<<<< HEAD
-	resp, err = autorest.SendWithSender(client, req, sd...)
-=======
 	resp, err = client.Send(req, azure.DoRetryWithRegistration(client.Client))
->>>>>>> 090dc0ee
 	if err != nil {
 		return
 	}
@@ -180,13 +175,8 @@
 // DeleteSender sends the Delete request. The method will close the
 // http.Response Body if it receives an error.
 func (client DomainTopicsClient) DeleteSender(req *http.Request) (future DomainTopicsDeleteFuture, err error) {
-	sd := autorest.GetSendDecorators(req.Context(), azure.DoRetryWithRegistration(client.Client))
 	var resp *http.Response
-<<<<<<< HEAD
-	resp, err = autorest.SendWithSender(client, req, sd...)
-=======
 	resp, err = client.Send(req, azure.DoRetryWithRegistration(client.Client))
->>>>>>> 090dc0ee
 	if err != nil {
 		return
 	}
@@ -268,12 +258,7 @@
 // GetSender sends the Get request. The method will close the
 // http.Response Body if it receives an error.
 func (client DomainTopicsClient) GetSender(req *http.Request) (*http.Response, error) {
-<<<<<<< HEAD
-	sd := autorest.GetSendDecorators(req.Context(), azure.DoRetryWithRegistration(client.Client))
-	return autorest.SendWithSender(client, req, sd...)
-=======
 	return client.Send(req, azure.DoRetryWithRegistration(client.Client))
->>>>>>> 090dc0ee
 }
 
 // GetResponder handles the response to the Get request. The method always
@@ -364,12 +349,7 @@
 // ListByDomainSender sends the ListByDomain request. The method will close the
 // http.Response Body if it receives an error.
 func (client DomainTopicsClient) ListByDomainSender(req *http.Request) (*http.Response, error) {
-<<<<<<< HEAD
-	sd := autorest.GetSendDecorators(req.Context(), azure.DoRetryWithRegistration(client.Client))
-	return autorest.SendWithSender(client, req, sd...)
-=======
 	return client.Send(req, azure.DoRetryWithRegistration(client.Client))
->>>>>>> 090dc0ee
 }
 
 // ListByDomainResponder handles the response to the ListByDomain request. The method always
