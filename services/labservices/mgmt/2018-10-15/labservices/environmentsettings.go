--- conflicted
+++ resolved
@@ -107,12 +107,7 @@
 // ClaimAnySender sends the ClaimAny request. The method will close the
 // http.Response Body if it receives an error.
 func (client EnvironmentSettingsClient) ClaimAnySender(req *http.Request) (*http.Response, error) {
-<<<<<<< HEAD
-	sd := autorest.GetSendDecorators(req.Context(), azure.DoRetryWithRegistration(client.Client))
-	return autorest.SendWithSender(client, req, sd...)
-=======
 	return client.Send(req, azure.DoRetryWithRegistration(client.Client))
->>>>>>> 090dc0ee
 }
 
 // ClaimAnyResponder handles the response to the ClaimAny request. The method always
@@ -200,13 +195,8 @@
 // CreateOrUpdateSender sends the CreateOrUpdate request. The method will close the
 // http.Response Body if it receives an error.
 func (client EnvironmentSettingsClient) CreateOrUpdateSender(req *http.Request) (future EnvironmentSettingsCreateOrUpdateFuture, err error) {
-	sd := autorest.GetSendDecorators(req.Context(), azure.DoRetryWithRegistration(client.Client))
 	var resp *http.Response
-<<<<<<< HEAD
-	resp, err = autorest.SendWithSender(client, req, sd...)
-=======
 	resp, err = client.Send(req, azure.DoRetryWithRegistration(client.Client))
->>>>>>> 090dc0ee
 	if err != nil {
 		return
 	}
@@ -285,13 +275,8 @@
 // DeleteSender sends the Delete request. The method will close the
 // http.Response Body if it receives an error.
 func (client EnvironmentSettingsClient) DeleteSender(req *http.Request) (future EnvironmentSettingsDeleteFuture, err error) {
-	sd := autorest.GetSendDecorators(req.Context(), azure.DoRetryWithRegistration(client.Client))
 	var resp *http.Response
-<<<<<<< HEAD
-	resp, err = autorest.SendWithSender(client, req, sd...)
-=======
 	resp, err = client.Send(req, azure.DoRetryWithRegistration(client.Client))
->>>>>>> 090dc0ee
 	if err != nil {
 		return
 	}
@@ -379,12 +364,7 @@
 // GetSender sends the Get request. The method will close the
 // http.Response Body if it receives an error.
 func (client EnvironmentSettingsClient) GetSender(req *http.Request) (*http.Response, error) {
-<<<<<<< HEAD
-	sd := autorest.GetSendDecorators(req.Context(), azure.DoRetryWithRegistration(client.Client))
-	return autorest.SendWithSender(client, req, sd...)
-=======
 	return client.Send(req, azure.DoRetryWithRegistration(client.Client))
->>>>>>> 090dc0ee
 }
 
 // GetResponder handles the response to the Get request. The method always
@@ -479,12 +459,7 @@
 // ListSender sends the List request. The method will close the
 // http.Response Body if it receives an error.
 func (client EnvironmentSettingsClient) ListSender(req *http.Request) (*http.Response, error) {
-<<<<<<< HEAD
-	sd := autorest.GetSendDecorators(req.Context(), azure.DoRetryWithRegistration(client.Client))
-	return autorest.SendWithSender(client, req, sd...)
-=======
 	return client.Send(req, azure.DoRetryWithRegistration(client.Client))
->>>>>>> 090dc0ee
 }
 
 // ListResponder handles the response to the List request. The method always
@@ -605,12 +580,7 @@
 // PublishSender sends the Publish request. The method will close the
 // http.Response Body if it receives an error.
 func (client EnvironmentSettingsClient) PublishSender(req *http.Request) (*http.Response, error) {
-<<<<<<< HEAD
-	sd := autorest.GetSendDecorators(req.Context(), azure.DoRetryWithRegistration(client.Client))
-	return autorest.SendWithSender(client, req, sd...)
-=======
 	return client.Send(req, azure.DoRetryWithRegistration(client.Client))
->>>>>>> 090dc0ee
 }
 
 // PublishResponder handles the response to the Publish request. The method always
@@ -683,13 +653,8 @@
 // StartSender sends the Start request. The method will close the
 // http.Response Body if it receives an error.
 func (client EnvironmentSettingsClient) StartSender(req *http.Request) (future EnvironmentSettingsStartFuture, err error) {
-	sd := autorest.GetSendDecorators(req.Context(), azure.DoRetryWithRegistration(client.Client))
 	var resp *http.Response
-<<<<<<< HEAD
-	resp, err = autorest.SendWithSender(client, req, sd...)
-=======
 	resp, err = client.Send(req, azure.DoRetryWithRegistration(client.Client))
->>>>>>> 090dc0ee
 	if err != nil {
 		return
 	}
@@ -767,13 +732,8 @@
 // StopSender sends the Stop request. The method will close the
 // http.Response Body if it receives an error.
 func (client EnvironmentSettingsClient) StopSender(req *http.Request) (future EnvironmentSettingsStopFuture, err error) {
-	sd := autorest.GetSendDecorators(req.Context(), azure.DoRetryWithRegistration(client.Client))
 	var resp *http.Response
-<<<<<<< HEAD
-	resp, err = autorest.SendWithSender(client, req, sd...)
-=======
 	resp, err = client.Send(req, azure.DoRetryWithRegistration(client.Client))
->>>>>>> 090dc0ee
 	if err != nil {
 		return
 	}
@@ -861,12 +821,7 @@
 // UpdateSender sends the Update request. The method will close the
 // http.Response Body if it receives an error.
 func (client EnvironmentSettingsClient) UpdateSender(req *http.Request) (*http.Response, error) {
-<<<<<<< HEAD
-	sd := autorest.GetSendDecorators(req.Context(), azure.DoRetryWithRegistration(client.Client))
-	return autorest.SendWithSender(client, req, sd...)
-=======
 	return client.Send(req, azure.DoRetryWithRegistration(client.Client))
->>>>>>> 090dc0ee
 }
 
 // UpdateResponder handles the response to the Update request. The method always
