package logic

// Copyright (c) Microsoft and contributors.  All rights reserved.
//
// Licensed under the Apache License, Version 2.0 (the "License");
// you may not use this file except in compliance with the License.
// You may obtain a copy of the License at
// http://www.apache.org/licenses/LICENSE-2.0
//
// Unless required by applicable law or agreed to in writing, software
// distributed under the License is distributed on an "AS IS" BASIS,
// WITHOUT WARRANTIES OR CONDITIONS OF ANY KIND, either express or implied.
//
// See the License for the specific language governing permissions and
// limitations under the License.
//
// Code generated by Microsoft (R) AutoRest Code Generator.
// Changes may cause incorrect behavior and will be lost if the code is regenerated.

import (
	"context"
	"github.com/Azure/go-autorest/autorest"
	"github.com/Azure/go-autorest/autorest/azure"
	"github.com/Azure/go-autorest/autorest/validation"
	"github.com/Azure/go-autorest/tracing"
	"net/http"
)

// IntegrationAccountsClient is the REST API for Azure Logic Apps.
type IntegrationAccountsClient struct {
	BaseClient
}

// NewIntegrationAccountsClient creates an instance of the IntegrationAccountsClient client.
func NewIntegrationAccountsClient(subscriptionID string) IntegrationAccountsClient {
	return NewIntegrationAccountsClientWithBaseURI(DefaultBaseURI, subscriptionID)
}

// NewIntegrationAccountsClientWithBaseURI creates an instance of the IntegrationAccountsClient client using a custom
// endpoint.  Use this when interacting with an Azure cloud that uses a non-standard base URI (sovereign clouds, Azure
// stack).
func NewIntegrationAccountsClientWithBaseURI(baseURI string, subscriptionID string) IntegrationAccountsClient {
	return IntegrationAccountsClient{NewWithBaseURI(baseURI, subscriptionID)}
}

// CreateOrUpdate creates or updates an integration account.
// Parameters:
// resourceGroupName - the resource group name.
// integrationAccountName - the integration account name.
// integrationAccount - the integration account.
func (client IntegrationAccountsClient) CreateOrUpdate(ctx context.Context, resourceGroupName string, integrationAccountName string, integrationAccount IntegrationAccount) (result IntegrationAccount, err error) {
	if tracing.IsEnabled() {
		ctx = tracing.StartSpan(ctx, fqdn+"/IntegrationAccountsClient.CreateOrUpdate")
		defer func() {
			sc := -1
			if result.Response.Response != nil {
				sc = result.Response.Response.StatusCode
			}
			tracing.EndSpan(ctx, sc, err)
		}()
	}
	req, err := client.CreateOrUpdatePreparer(ctx, resourceGroupName, integrationAccountName, integrationAccount)
	if err != nil {
		err = autorest.NewErrorWithError(err, "logic.IntegrationAccountsClient", "CreateOrUpdate", nil, "Failure preparing request")
		return
	}

	resp, err := client.CreateOrUpdateSender(req)
	if err != nil {
		result.Response = autorest.Response{Response: resp}
		err = autorest.NewErrorWithError(err, "logic.IntegrationAccountsClient", "CreateOrUpdate", resp, "Failure sending request")
		return
	}

	result, err = client.CreateOrUpdateResponder(resp)
	if err != nil {
		err = autorest.NewErrorWithError(err, "logic.IntegrationAccountsClient", "CreateOrUpdate", resp, "Failure responding to request")
	}

	return
}

// CreateOrUpdatePreparer prepares the CreateOrUpdate request.
func (client IntegrationAccountsClient) CreateOrUpdatePreparer(ctx context.Context, resourceGroupName string, integrationAccountName string, integrationAccount IntegrationAccount) (*http.Request, error) {
	pathParameters := map[string]interface{}{
		"integrationAccountName": autorest.Encode("path", integrationAccountName),
		"resourceGroupName":      autorest.Encode("path", resourceGroupName),
		"subscriptionId":         autorest.Encode("path", client.SubscriptionID),
	}

	const APIVersion = "2016-06-01"
	queryParameters := map[string]interface{}{
		"api-version": APIVersion,
	}

	preparer := autorest.CreatePreparer(
		autorest.AsContentType("application/json; charset=utf-8"),
		autorest.AsPut(),
		autorest.WithBaseURL(client.BaseURI),
		autorest.WithPathParameters("/subscriptions/{subscriptionId}/resourceGroups/{resourceGroupName}/providers/Microsoft.Logic/integrationAccounts/{integrationAccountName}", pathParameters),
		autorest.WithJSON(integrationAccount),
		autorest.WithQueryParameters(queryParameters))
	return preparer.Prepare((&http.Request{}).WithContext(ctx))
}

// CreateOrUpdateSender sends the CreateOrUpdate request. The method will close the
// http.Response Body if it receives an error.
func (client IntegrationAccountsClient) CreateOrUpdateSender(req *http.Request) (*http.Response, error) {
<<<<<<< HEAD
	sd := autorest.GetSendDecorators(req.Context(), azure.DoRetryWithRegistration(client.Client))
	return autorest.SendWithSender(client, req, sd...)
=======
	return client.Send(req, azure.DoRetryWithRegistration(client.Client))
>>>>>>> 090dc0ee
}

// CreateOrUpdateResponder handles the response to the CreateOrUpdate request. The method always
// closes the http.Response Body.
func (client IntegrationAccountsClient) CreateOrUpdateResponder(resp *http.Response) (result IntegrationAccount, err error) {
	err = autorest.Respond(
		resp,
		client.ByInspecting(),
		azure.WithErrorUnlessStatusCode(http.StatusOK, http.StatusCreated),
		autorest.ByUnmarshallingJSON(&result),
		autorest.ByClosing())
	result.Response = autorest.Response{Response: resp}
	return
}

// Delete deletes an integration account.
// Parameters:
// resourceGroupName - the resource group name.
// integrationAccountName - the integration account name.
func (client IntegrationAccountsClient) Delete(ctx context.Context, resourceGroupName string, integrationAccountName string) (result autorest.Response, err error) {
	if tracing.IsEnabled() {
		ctx = tracing.StartSpan(ctx, fqdn+"/IntegrationAccountsClient.Delete")
		defer func() {
			sc := -1
			if result.Response != nil {
				sc = result.Response.StatusCode
			}
			tracing.EndSpan(ctx, sc, err)
		}()
	}
	req, err := client.DeletePreparer(ctx, resourceGroupName, integrationAccountName)
	if err != nil {
		err = autorest.NewErrorWithError(err, "logic.IntegrationAccountsClient", "Delete", nil, "Failure preparing request")
		return
	}

	resp, err := client.DeleteSender(req)
	if err != nil {
		result.Response = resp
		err = autorest.NewErrorWithError(err, "logic.IntegrationAccountsClient", "Delete", resp, "Failure sending request")
		return
	}

	result, err = client.DeleteResponder(resp)
	if err != nil {
		err = autorest.NewErrorWithError(err, "logic.IntegrationAccountsClient", "Delete", resp, "Failure responding to request")
	}

	return
}

// DeletePreparer prepares the Delete request.
func (client IntegrationAccountsClient) DeletePreparer(ctx context.Context, resourceGroupName string, integrationAccountName string) (*http.Request, error) {
	pathParameters := map[string]interface{}{
		"integrationAccountName": autorest.Encode("path", integrationAccountName),
		"resourceGroupName":      autorest.Encode("path", resourceGroupName),
		"subscriptionId":         autorest.Encode("path", client.SubscriptionID),
	}

	const APIVersion = "2016-06-01"
	queryParameters := map[string]interface{}{
		"api-version": APIVersion,
	}

	preparer := autorest.CreatePreparer(
		autorest.AsDelete(),
		autorest.WithBaseURL(client.BaseURI),
		autorest.WithPathParameters("/subscriptions/{subscriptionId}/resourceGroups/{resourceGroupName}/providers/Microsoft.Logic/integrationAccounts/{integrationAccountName}", pathParameters),
		autorest.WithQueryParameters(queryParameters))
	return preparer.Prepare((&http.Request{}).WithContext(ctx))
}

// DeleteSender sends the Delete request. The method will close the
// http.Response Body if it receives an error.
func (client IntegrationAccountsClient) DeleteSender(req *http.Request) (*http.Response, error) {
<<<<<<< HEAD
	sd := autorest.GetSendDecorators(req.Context(), azure.DoRetryWithRegistration(client.Client))
	return autorest.SendWithSender(client, req, sd...)
=======
	return client.Send(req, azure.DoRetryWithRegistration(client.Client))
>>>>>>> 090dc0ee
}

// DeleteResponder handles the response to the Delete request. The method always
// closes the http.Response Body.
func (client IntegrationAccountsClient) DeleteResponder(resp *http.Response) (result autorest.Response, err error) {
	err = autorest.Respond(
		resp,
		client.ByInspecting(),
		azure.WithErrorUnlessStatusCode(http.StatusOK, http.StatusNoContent),
		autorest.ByClosing())
	result.Response = resp
	return
}

// Get gets an integration account.
// Parameters:
// resourceGroupName - the resource group name.
// integrationAccountName - the integration account name.
func (client IntegrationAccountsClient) Get(ctx context.Context, resourceGroupName string, integrationAccountName string) (result IntegrationAccount, err error) {
	if tracing.IsEnabled() {
		ctx = tracing.StartSpan(ctx, fqdn+"/IntegrationAccountsClient.Get")
		defer func() {
			sc := -1
			if result.Response.Response != nil {
				sc = result.Response.Response.StatusCode
			}
			tracing.EndSpan(ctx, sc, err)
		}()
	}
	req, err := client.GetPreparer(ctx, resourceGroupName, integrationAccountName)
	if err != nil {
		err = autorest.NewErrorWithError(err, "logic.IntegrationAccountsClient", "Get", nil, "Failure preparing request")
		return
	}

	resp, err := client.GetSender(req)
	if err != nil {
		result.Response = autorest.Response{Response: resp}
		err = autorest.NewErrorWithError(err, "logic.IntegrationAccountsClient", "Get", resp, "Failure sending request")
		return
	}

	result, err = client.GetResponder(resp)
	if err != nil {
		err = autorest.NewErrorWithError(err, "logic.IntegrationAccountsClient", "Get", resp, "Failure responding to request")
	}

	return
}

// GetPreparer prepares the Get request.
func (client IntegrationAccountsClient) GetPreparer(ctx context.Context, resourceGroupName string, integrationAccountName string) (*http.Request, error) {
	pathParameters := map[string]interface{}{
		"integrationAccountName": autorest.Encode("path", integrationAccountName),
		"resourceGroupName":      autorest.Encode("path", resourceGroupName),
		"subscriptionId":         autorest.Encode("path", client.SubscriptionID),
	}

	const APIVersion = "2016-06-01"
	queryParameters := map[string]interface{}{
		"api-version": APIVersion,
	}

	preparer := autorest.CreatePreparer(
		autorest.AsGet(),
		autorest.WithBaseURL(client.BaseURI),
		autorest.WithPathParameters("/subscriptions/{subscriptionId}/resourceGroups/{resourceGroupName}/providers/Microsoft.Logic/integrationAccounts/{integrationAccountName}", pathParameters),
		autorest.WithQueryParameters(queryParameters))
	return preparer.Prepare((&http.Request{}).WithContext(ctx))
}

// GetSender sends the Get request. The method will close the
// http.Response Body if it receives an error.
func (client IntegrationAccountsClient) GetSender(req *http.Request) (*http.Response, error) {
<<<<<<< HEAD
	sd := autorest.GetSendDecorators(req.Context(), azure.DoRetryWithRegistration(client.Client))
	return autorest.SendWithSender(client, req, sd...)
=======
	return client.Send(req, azure.DoRetryWithRegistration(client.Client))
>>>>>>> 090dc0ee
}

// GetResponder handles the response to the Get request. The method always
// closes the http.Response Body.
func (client IntegrationAccountsClient) GetResponder(resp *http.Response) (result IntegrationAccount, err error) {
	err = autorest.Respond(
		resp,
		client.ByInspecting(),
		azure.WithErrorUnlessStatusCode(http.StatusOK),
		autorest.ByUnmarshallingJSON(&result),
		autorest.ByClosing())
	result.Response = autorest.Response{Response: resp}
	return
}

// GetCallbackURL gets the integration account callback URL.
// Parameters:
// resourceGroupName - the resource group name.
// integrationAccountName - the integration account name.
// parameters - the callback URL parameters.
func (client IntegrationAccountsClient) GetCallbackURL(ctx context.Context, resourceGroupName string, integrationAccountName string, parameters GetCallbackURLParameters) (result CallbackURL, err error) {
	if tracing.IsEnabled() {
		ctx = tracing.StartSpan(ctx, fqdn+"/IntegrationAccountsClient.GetCallbackURL")
		defer func() {
			sc := -1
			if result.Response.Response != nil {
				sc = result.Response.Response.StatusCode
			}
			tracing.EndSpan(ctx, sc, err)
		}()
	}
	req, err := client.GetCallbackURLPreparer(ctx, resourceGroupName, integrationAccountName, parameters)
	if err != nil {
		err = autorest.NewErrorWithError(err, "logic.IntegrationAccountsClient", "GetCallbackURL", nil, "Failure preparing request")
		return
	}

	resp, err := client.GetCallbackURLSender(req)
	if err != nil {
		result.Response = autorest.Response{Response: resp}
		err = autorest.NewErrorWithError(err, "logic.IntegrationAccountsClient", "GetCallbackURL", resp, "Failure sending request")
		return
	}

	result, err = client.GetCallbackURLResponder(resp)
	if err != nil {
		err = autorest.NewErrorWithError(err, "logic.IntegrationAccountsClient", "GetCallbackURL", resp, "Failure responding to request")
	}

	return
}

// GetCallbackURLPreparer prepares the GetCallbackURL request.
func (client IntegrationAccountsClient) GetCallbackURLPreparer(ctx context.Context, resourceGroupName string, integrationAccountName string, parameters GetCallbackURLParameters) (*http.Request, error) {
	pathParameters := map[string]interface{}{
		"integrationAccountName": autorest.Encode("path", integrationAccountName),
		"resourceGroupName":      autorest.Encode("path", resourceGroupName),
		"subscriptionId":         autorest.Encode("path", client.SubscriptionID),
	}

	const APIVersion = "2016-06-01"
	queryParameters := map[string]interface{}{
		"api-version": APIVersion,
	}

	preparer := autorest.CreatePreparer(
		autorest.AsContentType("application/json; charset=utf-8"),
		autorest.AsPost(),
		autorest.WithBaseURL(client.BaseURI),
		autorest.WithPathParameters("/subscriptions/{subscriptionId}/resourceGroups/{resourceGroupName}/providers/Microsoft.Logic/integrationAccounts/{integrationAccountName}/listCallbackUrl", pathParameters),
		autorest.WithJSON(parameters),
		autorest.WithQueryParameters(queryParameters))
	return preparer.Prepare((&http.Request{}).WithContext(ctx))
}

// GetCallbackURLSender sends the GetCallbackURL request. The method will close the
// http.Response Body if it receives an error.
func (client IntegrationAccountsClient) GetCallbackURLSender(req *http.Request) (*http.Response, error) {
<<<<<<< HEAD
	sd := autorest.GetSendDecorators(req.Context(), azure.DoRetryWithRegistration(client.Client))
	return autorest.SendWithSender(client, req, sd...)
=======
	return client.Send(req, azure.DoRetryWithRegistration(client.Client))
>>>>>>> 090dc0ee
}

// GetCallbackURLResponder handles the response to the GetCallbackURL request. The method always
// closes the http.Response Body.
func (client IntegrationAccountsClient) GetCallbackURLResponder(resp *http.Response) (result CallbackURL, err error) {
	err = autorest.Respond(
		resp,
		client.ByInspecting(),
		azure.WithErrorUnlessStatusCode(http.StatusOK),
		autorest.ByUnmarshallingJSON(&result),
		autorest.ByClosing())
	result.Response = autorest.Response{Response: resp}
	return
}

// ListByResourceGroup gets a list of integration accounts by resource group.
// Parameters:
// resourceGroupName - the resource group name.
// top - the number of items to be included in the result.
func (client IntegrationAccountsClient) ListByResourceGroup(ctx context.Context, resourceGroupName string, top *int32) (result IntegrationAccountListResultPage, err error) {
	if tracing.IsEnabled() {
		ctx = tracing.StartSpan(ctx, fqdn+"/IntegrationAccountsClient.ListByResourceGroup")
		defer func() {
			sc := -1
			if result.ialr.Response.Response != nil {
				sc = result.ialr.Response.Response.StatusCode
			}
			tracing.EndSpan(ctx, sc, err)
		}()
	}
	result.fn = client.listByResourceGroupNextResults
	req, err := client.ListByResourceGroupPreparer(ctx, resourceGroupName, top)
	if err != nil {
		err = autorest.NewErrorWithError(err, "logic.IntegrationAccountsClient", "ListByResourceGroup", nil, "Failure preparing request")
		return
	}

	resp, err := client.ListByResourceGroupSender(req)
	if err != nil {
		result.ialr.Response = autorest.Response{Response: resp}
		err = autorest.NewErrorWithError(err, "logic.IntegrationAccountsClient", "ListByResourceGroup", resp, "Failure sending request")
		return
	}

	result.ialr, err = client.ListByResourceGroupResponder(resp)
	if err != nil {
		err = autorest.NewErrorWithError(err, "logic.IntegrationAccountsClient", "ListByResourceGroup", resp, "Failure responding to request")
	}

	return
}

// ListByResourceGroupPreparer prepares the ListByResourceGroup request.
func (client IntegrationAccountsClient) ListByResourceGroupPreparer(ctx context.Context, resourceGroupName string, top *int32) (*http.Request, error) {
	pathParameters := map[string]interface{}{
		"resourceGroupName": autorest.Encode("path", resourceGroupName),
		"subscriptionId":    autorest.Encode("path", client.SubscriptionID),
	}

	const APIVersion = "2016-06-01"
	queryParameters := map[string]interface{}{
		"api-version": APIVersion,
	}
	if top != nil {
		queryParameters["$top"] = autorest.Encode("query", *top)
	}

	preparer := autorest.CreatePreparer(
		autorest.AsGet(),
		autorest.WithBaseURL(client.BaseURI),
		autorest.WithPathParameters("/subscriptions/{subscriptionId}/resourceGroups/{resourceGroupName}/providers/Microsoft.Logic/integrationAccounts", pathParameters),
		autorest.WithQueryParameters(queryParameters))
	return preparer.Prepare((&http.Request{}).WithContext(ctx))
}

// ListByResourceGroupSender sends the ListByResourceGroup request. The method will close the
// http.Response Body if it receives an error.
func (client IntegrationAccountsClient) ListByResourceGroupSender(req *http.Request) (*http.Response, error) {
<<<<<<< HEAD
	sd := autorest.GetSendDecorators(req.Context(), azure.DoRetryWithRegistration(client.Client))
	return autorest.SendWithSender(client, req, sd...)
=======
	return client.Send(req, azure.DoRetryWithRegistration(client.Client))
>>>>>>> 090dc0ee
}

// ListByResourceGroupResponder handles the response to the ListByResourceGroup request. The method always
// closes the http.Response Body.
func (client IntegrationAccountsClient) ListByResourceGroupResponder(resp *http.Response) (result IntegrationAccountListResult, err error) {
	err = autorest.Respond(
		resp,
		client.ByInspecting(),
		azure.WithErrorUnlessStatusCode(http.StatusOK),
		autorest.ByUnmarshallingJSON(&result),
		autorest.ByClosing())
	result.Response = autorest.Response{Response: resp}
	return
}

// listByResourceGroupNextResults retrieves the next set of results, if any.
func (client IntegrationAccountsClient) listByResourceGroupNextResults(ctx context.Context, lastResults IntegrationAccountListResult) (result IntegrationAccountListResult, err error) {
	req, err := lastResults.integrationAccountListResultPreparer(ctx)
	if err != nil {
		return result, autorest.NewErrorWithError(err, "logic.IntegrationAccountsClient", "listByResourceGroupNextResults", nil, "Failure preparing next results request")
	}
	if req == nil {
		return
	}
	resp, err := client.ListByResourceGroupSender(req)
	if err != nil {
		result.Response = autorest.Response{Response: resp}
		return result, autorest.NewErrorWithError(err, "logic.IntegrationAccountsClient", "listByResourceGroupNextResults", resp, "Failure sending next results request")
	}
	result, err = client.ListByResourceGroupResponder(resp)
	if err != nil {
		err = autorest.NewErrorWithError(err, "logic.IntegrationAccountsClient", "listByResourceGroupNextResults", resp, "Failure responding to next results request")
	}
	return
}

// ListByResourceGroupComplete enumerates all values, automatically crossing page boundaries as required.
func (client IntegrationAccountsClient) ListByResourceGroupComplete(ctx context.Context, resourceGroupName string, top *int32) (result IntegrationAccountListResultIterator, err error) {
	if tracing.IsEnabled() {
		ctx = tracing.StartSpan(ctx, fqdn+"/IntegrationAccountsClient.ListByResourceGroup")
		defer func() {
			sc := -1
			if result.Response().Response.Response != nil {
				sc = result.page.Response().Response.Response.StatusCode
			}
			tracing.EndSpan(ctx, sc, err)
		}()
	}
	result.page, err = client.ListByResourceGroup(ctx, resourceGroupName, top)
	return
}

// ListBySubscription gets a list of integration accounts by subscription.
// Parameters:
// top - the number of items to be included in the result.
func (client IntegrationAccountsClient) ListBySubscription(ctx context.Context, top *int32) (result IntegrationAccountListResultPage, err error) {
	if tracing.IsEnabled() {
		ctx = tracing.StartSpan(ctx, fqdn+"/IntegrationAccountsClient.ListBySubscription")
		defer func() {
			sc := -1
			if result.ialr.Response.Response != nil {
				sc = result.ialr.Response.Response.StatusCode
			}
			tracing.EndSpan(ctx, sc, err)
		}()
	}
	result.fn = client.listBySubscriptionNextResults
	req, err := client.ListBySubscriptionPreparer(ctx, top)
	if err != nil {
		err = autorest.NewErrorWithError(err, "logic.IntegrationAccountsClient", "ListBySubscription", nil, "Failure preparing request")
		return
	}

	resp, err := client.ListBySubscriptionSender(req)
	if err != nil {
		result.ialr.Response = autorest.Response{Response: resp}
		err = autorest.NewErrorWithError(err, "logic.IntegrationAccountsClient", "ListBySubscription", resp, "Failure sending request")
		return
	}

	result.ialr, err = client.ListBySubscriptionResponder(resp)
	if err != nil {
		err = autorest.NewErrorWithError(err, "logic.IntegrationAccountsClient", "ListBySubscription", resp, "Failure responding to request")
	}

	return
}

// ListBySubscriptionPreparer prepares the ListBySubscription request.
func (client IntegrationAccountsClient) ListBySubscriptionPreparer(ctx context.Context, top *int32) (*http.Request, error) {
	pathParameters := map[string]interface{}{
		"subscriptionId": autorest.Encode("path", client.SubscriptionID),
	}

	const APIVersion = "2016-06-01"
	queryParameters := map[string]interface{}{
		"api-version": APIVersion,
	}
	if top != nil {
		queryParameters["$top"] = autorest.Encode("query", *top)
	}

	preparer := autorest.CreatePreparer(
		autorest.AsGet(),
		autorest.WithBaseURL(client.BaseURI),
		autorest.WithPathParameters("/subscriptions/{subscriptionId}/providers/Microsoft.Logic/integrationAccounts", pathParameters),
		autorest.WithQueryParameters(queryParameters))
	return preparer.Prepare((&http.Request{}).WithContext(ctx))
}

// ListBySubscriptionSender sends the ListBySubscription request. The method will close the
// http.Response Body if it receives an error.
func (client IntegrationAccountsClient) ListBySubscriptionSender(req *http.Request) (*http.Response, error) {
<<<<<<< HEAD
	sd := autorest.GetSendDecorators(req.Context(), azure.DoRetryWithRegistration(client.Client))
	return autorest.SendWithSender(client, req, sd...)
=======
	return client.Send(req, azure.DoRetryWithRegistration(client.Client))
>>>>>>> 090dc0ee
}

// ListBySubscriptionResponder handles the response to the ListBySubscription request. The method always
// closes the http.Response Body.
func (client IntegrationAccountsClient) ListBySubscriptionResponder(resp *http.Response) (result IntegrationAccountListResult, err error) {
	err = autorest.Respond(
		resp,
		client.ByInspecting(),
		azure.WithErrorUnlessStatusCode(http.StatusOK),
		autorest.ByUnmarshallingJSON(&result),
		autorest.ByClosing())
	result.Response = autorest.Response{Response: resp}
	return
}

// listBySubscriptionNextResults retrieves the next set of results, if any.
func (client IntegrationAccountsClient) listBySubscriptionNextResults(ctx context.Context, lastResults IntegrationAccountListResult) (result IntegrationAccountListResult, err error) {
	req, err := lastResults.integrationAccountListResultPreparer(ctx)
	if err != nil {
		return result, autorest.NewErrorWithError(err, "logic.IntegrationAccountsClient", "listBySubscriptionNextResults", nil, "Failure preparing next results request")
	}
	if req == nil {
		return
	}
	resp, err := client.ListBySubscriptionSender(req)
	if err != nil {
		result.Response = autorest.Response{Response: resp}
		return result, autorest.NewErrorWithError(err, "logic.IntegrationAccountsClient", "listBySubscriptionNextResults", resp, "Failure sending next results request")
	}
	result, err = client.ListBySubscriptionResponder(resp)
	if err != nil {
		err = autorest.NewErrorWithError(err, "logic.IntegrationAccountsClient", "listBySubscriptionNextResults", resp, "Failure responding to next results request")
	}
	return
}

// ListBySubscriptionComplete enumerates all values, automatically crossing page boundaries as required.
func (client IntegrationAccountsClient) ListBySubscriptionComplete(ctx context.Context, top *int32) (result IntegrationAccountListResultIterator, err error) {
	if tracing.IsEnabled() {
		ctx = tracing.StartSpan(ctx, fqdn+"/IntegrationAccountsClient.ListBySubscription")
		defer func() {
			sc := -1
			if result.Response().Response.Response != nil {
				sc = result.page.Response().Response.Response.StatusCode
			}
			tracing.EndSpan(ctx, sc, err)
		}()
	}
	result.page, err = client.ListBySubscription(ctx, top)
	return
}

// ListKeyVaultKeys gets the integration account's Key Vault keys.
// Parameters:
// resourceGroupName - the resource group name.
// integrationAccountName - the integration account name.
// listKeyVaultKeys - the key vault parameters.
func (client IntegrationAccountsClient) ListKeyVaultKeys(ctx context.Context, resourceGroupName string, integrationAccountName string, listKeyVaultKeys ListKeyVaultKeysDefinition) (result KeyVaultKeyCollection, err error) {
	if tracing.IsEnabled() {
		ctx = tracing.StartSpan(ctx, fqdn+"/IntegrationAccountsClient.ListKeyVaultKeys")
		defer func() {
			sc := -1
			if result.Response.Response != nil {
				sc = result.Response.Response.StatusCode
			}
			tracing.EndSpan(ctx, sc, err)
		}()
	}
	if err := validation.Validate([]validation.Validation{
		{TargetValue: listKeyVaultKeys,
			Constraints: []validation.Constraint{{Target: "listKeyVaultKeys.KeyVault", Name: validation.Null, Rule: true, Chain: nil}}}}); err != nil {
		return result, validation.NewError("logic.IntegrationAccountsClient", "ListKeyVaultKeys", err.Error())
	}

	req, err := client.ListKeyVaultKeysPreparer(ctx, resourceGroupName, integrationAccountName, listKeyVaultKeys)
	if err != nil {
		err = autorest.NewErrorWithError(err, "logic.IntegrationAccountsClient", "ListKeyVaultKeys", nil, "Failure preparing request")
		return
	}

	resp, err := client.ListKeyVaultKeysSender(req)
	if err != nil {
		result.Response = autorest.Response{Response: resp}
		err = autorest.NewErrorWithError(err, "logic.IntegrationAccountsClient", "ListKeyVaultKeys", resp, "Failure sending request")
		return
	}

	result, err = client.ListKeyVaultKeysResponder(resp)
	if err != nil {
		err = autorest.NewErrorWithError(err, "logic.IntegrationAccountsClient", "ListKeyVaultKeys", resp, "Failure responding to request")
	}

	return
}

// ListKeyVaultKeysPreparer prepares the ListKeyVaultKeys request.
func (client IntegrationAccountsClient) ListKeyVaultKeysPreparer(ctx context.Context, resourceGroupName string, integrationAccountName string, listKeyVaultKeys ListKeyVaultKeysDefinition) (*http.Request, error) {
	pathParameters := map[string]interface{}{
		"integrationAccountName": autorest.Encode("path", integrationAccountName),
		"resourceGroupName":      autorest.Encode("path", resourceGroupName),
		"subscriptionId":         autorest.Encode("path", client.SubscriptionID),
	}

	const APIVersion = "2016-06-01"
	queryParameters := map[string]interface{}{
		"api-version": APIVersion,
	}

	preparer := autorest.CreatePreparer(
		autorest.AsContentType("application/json; charset=utf-8"),
		autorest.AsPost(),
		autorest.WithBaseURL(client.BaseURI),
		autorest.WithPathParameters("/subscriptions/{subscriptionId}/resourceGroups/{resourceGroupName}/providers/Microsoft.Logic/integrationAccounts/{integrationAccountName}/listKeyVaultKeys", pathParameters),
		autorest.WithJSON(listKeyVaultKeys),
		autorest.WithQueryParameters(queryParameters))
	return preparer.Prepare((&http.Request{}).WithContext(ctx))
}

// ListKeyVaultKeysSender sends the ListKeyVaultKeys request. The method will close the
// http.Response Body if it receives an error.
func (client IntegrationAccountsClient) ListKeyVaultKeysSender(req *http.Request) (*http.Response, error) {
<<<<<<< HEAD
	sd := autorest.GetSendDecorators(req.Context(), azure.DoRetryWithRegistration(client.Client))
	return autorest.SendWithSender(client, req, sd...)
=======
	return client.Send(req, azure.DoRetryWithRegistration(client.Client))
>>>>>>> 090dc0ee
}

// ListKeyVaultKeysResponder handles the response to the ListKeyVaultKeys request. The method always
// closes the http.Response Body.
func (client IntegrationAccountsClient) ListKeyVaultKeysResponder(resp *http.Response) (result KeyVaultKeyCollection, err error) {
	err = autorest.Respond(
		resp,
		client.ByInspecting(),
		azure.WithErrorUnlessStatusCode(http.StatusOK),
		autorest.ByUnmarshallingJSON(&result),
		autorest.ByClosing())
	result.Response = autorest.Response{Response: resp}
	return
}

// LogTrackingEvents logs the integration account's tracking events.
// Parameters:
// resourceGroupName - the resource group name.
// integrationAccountName - the integration account name.
// logTrackingEvents - the callback URL parameters.
func (client IntegrationAccountsClient) LogTrackingEvents(ctx context.Context, resourceGroupName string, integrationAccountName string, logTrackingEvents TrackingEventsDefinition) (result autorest.Response, err error) {
	if tracing.IsEnabled() {
		ctx = tracing.StartSpan(ctx, fqdn+"/IntegrationAccountsClient.LogTrackingEvents")
		defer func() {
			sc := -1
			if result.Response != nil {
				sc = result.Response.StatusCode
			}
			tracing.EndSpan(ctx, sc, err)
		}()
	}
	if err := validation.Validate([]validation.Validation{
		{TargetValue: logTrackingEvents,
			Constraints: []validation.Constraint{{Target: "logTrackingEvents.SourceType", Name: validation.Null, Rule: true, Chain: nil},
				{Target: "logTrackingEvents.Events", Name: validation.Null, Rule: true, Chain: nil}}}}); err != nil {
		return result, validation.NewError("logic.IntegrationAccountsClient", "LogTrackingEvents", err.Error())
	}

	req, err := client.LogTrackingEventsPreparer(ctx, resourceGroupName, integrationAccountName, logTrackingEvents)
	if err != nil {
		err = autorest.NewErrorWithError(err, "logic.IntegrationAccountsClient", "LogTrackingEvents", nil, "Failure preparing request")
		return
	}

	resp, err := client.LogTrackingEventsSender(req)
	if err != nil {
		result.Response = resp
		err = autorest.NewErrorWithError(err, "logic.IntegrationAccountsClient", "LogTrackingEvents", resp, "Failure sending request")
		return
	}

	result, err = client.LogTrackingEventsResponder(resp)
	if err != nil {
		err = autorest.NewErrorWithError(err, "logic.IntegrationAccountsClient", "LogTrackingEvents", resp, "Failure responding to request")
	}

	return
}

// LogTrackingEventsPreparer prepares the LogTrackingEvents request.
func (client IntegrationAccountsClient) LogTrackingEventsPreparer(ctx context.Context, resourceGroupName string, integrationAccountName string, logTrackingEvents TrackingEventsDefinition) (*http.Request, error) {
	pathParameters := map[string]interface{}{
		"integrationAccountName": autorest.Encode("path", integrationAccountName),
		"resourceGroupName":      autorest.Encode("path", resourceGroupName),
		"subscriptionId":         autorest.Encode("path", client.SubscriptionID),
	}

	const APIVersion = "2016-06-01"
	queryParameters := map[string]interface{}{
		"api-version": APIVersion,
	}

	preparer := autorest.CreatePreparer(
		autorest.AsContentType("application/json; charset=utf-8"),
		autorest.AsPost(),
		autorest.WithBaseURL(client.BaseURI),
		autorest.WithPathParameters("/subscriptions/{subscriptionId}/resourceGroups/{resourceGroupName}/providers/Microsoft.Logic/integrationAccounts/{integrationAccountName}/logTrackingEvents", pathParameters),
		autorest.WithJSON(logTrackingEvents),
		autorest.WithQueryParameters(queryParameters))
	return preparer.Prepare((&http.Request{}).WithContext(ctx))
}

// LogTrackingEventsSender sends the LogTrackingEvents request. The method will close the
// http.Response Body if it receives an error.
func (client IntegrationAccountsClient) LogTrackingEventsSender(req *http.Request) (*http.Response, error) {
<<<<<<< HEAD
	sd := autorest.GetSendDecorators(req.Context(), azure.DoRetryWithRegistration(client.Client))
	return autorest.SendWithSender(client, req, sd...)
=======
	return client.Send(req, azure.DoRetryWithRegistration(client.Client))
>>>>>>> 090dc0ee
}

// LogTrackingEventsResponder handles the response to the LogTrackingEvents request. The method always
// closes the http.Response Body.
func (client IntegrationAccountsClient) LogTrackingEventsResponder(resp *http.Response) (result autorest.Response, err error) {
	err = autorest.Respond(
		resp,
		client.ByInspecting(),
		azure.WithErrorUnlessStatusCode(http.StatusOK),
		autorest.ByClosing())
	result.Response = resp
	return
}

// RegenerateAccessKey regenerates the integration account access key.
// Parameters:
// resourceGroupName - the resource group name.
// integrationAccountName - the integration account name.
// regenerateAccessKey - the access key type.
func (client IntegrationAccountsClient) RegenerateAccessKey(ctx context.Context, resourceGroupName string, integrationAccountName string, regenerateAccessKey RegenerateActionParameter) (result IntegrationAccount, err error) {
	if tracing.IsEnabled() {
		ctx = tracing.StartSpan(ctx, fqdn+"/IntegrationAccountsClient.RegenerateAccessKey")
		defer func() {
			sc := -1
			if result.Response.Response != nil {
				sc = result.Response.Response.StatusCode
			}
			tracing.EndSpan(ctx, sc, err)
		}()
	}
	req, err := client.RegenerateAccessKeyPreparer(ctx, resourceGroupName, integrationAccountName, regenerateAccessKey)
	if err != nil {
		err = autorest.NewErrorWithError(err, "logic.IntegrationAccountsClient", "RegenerateAccessKey", nil, "Failure preparing request")
		return
	}

	resp, err := client.RegenerateAccessKeySender(req)
	if err != nil {
		result.Response = autorest.Response{Response: resp}
		err = autorest.NewErrorWithError(err, "logic.IntegrationAccountsClient", "RegenerateAccessKey", resp, "Failure sending request")
		return
	}

	result, err = client.RegenerateAccessKeyResponder(resp)
	if err != nil {
		err = autorest.NewErrorWithError(err, "logic.IntegrationAccountsClient", "RegenerateAccessKey", resp, "Failure responding to request")
	}

	return
}

// RegenerateAccessKeyPreparer prepares the RegenerateAccessKey request.
func (client IntegrationAccountsClient) RegenerateAccessKeyPreparer(ctx context.Context, resourceGroupName string, integrationAccountName string, regenerateAccessKey RegenerateActionParameter) (*http.Request, error) {
	pathParameters := map[string]interface{}{
		"integrationAccountName": autorest.Encode("path", integrationAccountName),
		"resourceGroupName":      autorest.Encode("path", resourceGroupName),
		"subscriptionId":         autorest.Encode("path", client.SubscriptionID),
	}

	const APIVersion = "2016-06-01"
	queryParameters := map[string]interface{}{
		"api-version": APIVersion,
	}

	preparer := autorest.CreatePreparer(
		autorest.AsContentType("application/json; charset=utf-8"),
		autorest.AsPost(),
		autorest.WithBaseURL(client.BaseURI),
		autorest.WithPathParameters("/subscriptions/{subscriptionId}/resourceGroups/{resourceGroupName}/providers/Microsoft.Logic/integrationAccounts/{integrationAccountName}/regenerateAccessKey", pathParameters),
		autorest.WithJSON(regenerateAccessKey),
		autorest.WithQueryParameters(queryParameters))
	return preparer.Prepare((&http.Request{}).WithContext(ctx))
}

// RegenerateAccessKeySender sends the RegenerateAccessKey request. The method will close the
// http.Response Body if it receives an error.
func (client IntegrationAccountsClient) RegenerateAccessKeySender(req *http.Request) (*http.Response, error) {
<<<<<<< HEAD
	sd := autorest.GetSendDecorators(req.Context(), azure.DoRetryWithRegistration(client.Client))
	return autorest.SendWithSender(client, req, sd...)
=======
	return client.Send(req, azure.DoRetryWithRegistration(client.Client))
>>>>>>> 090dc0ee
}

// RegenerateAccessKeyResponder handles the response to the RegenerateAccessKey request. The method always
// closes the http.Response Body.
func (client IntegrationAccountsClient) RegenerateAccessKeyResponder(resp *http.Response) (result IntegrationAccount, err error) {
	err = autorest.Respond(
		resp,
		client.ByInspecting(),
		azure.WithErrorUnlessStatusCode(http.StatusOK),
		autorest.ByUnmarshallingJSON(&result),
		autorest.ByClosing())
	result.Response = autorest.Response{Response: resp}
	return
}

// Update updates an integration account.
// Parameters:
// resourceGroupName - the resource group name.
// integrationAccountName - the integration account name.
// integrationAccount - the integration account.
func (client IntegrationAccountsClient) Update(ctx context.Context, resourceGroupName string, integrationAccountName string, integrationAccount IntegrationAccount) (result IntegrationAccount, err error) {
	if tracing.IsEnabled() {
		ctx = tracing.StartSpan(ctx, fqdn+"/IntegrationAccountsClient.Update")
		defer func() {
			sc := -1
			if result.Response.Response != nil {
				sc = result.Response.Response.StatusCode
			}
			tracing.EndSpan(ctx, sc, err)
		}()
	}
	req, err := client.UpdatePreparer(ctx, resourceGroupName, integrationAccountName, integrationAccount)
	if err != nil {
		err = autorest.NewErrorWithError(err, "logic.IntegrationAccountsClient", "Update", nil, "Failure preparing request")
		return
	}

	resp, err := client.UpdateSender(req)
	if err != nil {
		result.Response = autorest.Response{Response: resp}
		err = autorest.NewErrorWithError(err, "logic.IntegrationAccountsClient", "Update", resp, "Failure sending request")
		return
	}

	result, err = client.UpdateResponder(resp)
	if err != nil {
		err = autorest.NewErrorWithError(err, "logic.IntegrationAccountsClient", "Update", resp, "Failure responding to request")
	}

	return
}

// UpdatePreparer prepares the Update request.
func (client IntegrationAccountsClient) UpdatePreparer(ctx context.Context, resourceGroupName string, integrationAccountName string, integrationAccount IntegrationAccount) (*http.Request, error) {
	pathParameters := map[string]interface{}{
		"integrationAccountName": autorest.Encode("path", integrationAccountName),
		"resourceGroupName":      autorest.Encode("path", resourceGroupName),
		"subscriptionId":         autorest.Encode("path", client.SubscriptionID),
	}

	const APIVersion = "2016-06-01"
	queryParameters := map[string]interface{}{
		"api-version": APIVersion,
	}

	preparer := autorest.CreatePreparer(
		autorest.AsContentType("application/json; charset=utf-8"),
		autorest.AsPatch(),
		autorest.WithBaseURL(client.BaseURI),
		autorest.WithPathParameters("/subscriptions/{subscriptionId}/resourceGroups/{resourceGroupName}/providers/Microsoft.Logic/integrationAccounts/{integrationAccountName}", pathParameters),
		autorest.WithJSON(integrationAccount),
		autorest.WithQueryParameters(queryParameters))
	return preparer.Prepare((&http.Request{}).WithContext(ctx))
}

// UpdateSender sends the Update request. The method will close the
// http.Response Body if it receives an error.
func (client IntegrationAccountsClient) UpdateSender(req *http.Request) (*http.Response, error) {
<<<<<<< HEAD
	sd := autorest.GetSendDecorators(req.Context(), azure.DoRetryWithRegistration(client.Client))
	return autorest.SendWithSender(client, req, sd...)
=======
	return client.Send(req, azure.DoRetryWithRegistration(client.Client))
>>>>>>> 090dc0ee
}

// UpdateResponder handles the response to the Update request. The method always
// closes the http.Response Body.
func (client IntegrationAccountsClient) UpdateResponder(resp *http.Response) (result IntegrationAccount, err error) {
	err = autorest.Respond(
		resp,
		client.ByInspecting(),
		azure.WithErrorUnlessStatusCode(http.StatusOK),
		autorest.ByUnmarshallingJSON(&result),
		autorest.ByClosing())
	result.Response = autorest.Response{Response: resp}
	return
}<|MERGE_RESOLUTION|>--- conflicted
+++ resolved
@@ -106,12 +106,7 @@
 // CreateOrUpdateSender sends the CreateOrUpdate request. The method will close the
 // http.Response Body if it receives an error.
 func (client IntegrationAccountsClient) CreateOrUpdateSender(req *http.Request) (*http.Response, error) {
-<<<<<<< HEAD
-	sd := autorest.GetSendDecorators(req.Context(), azure.DoRetryWithRegistration(client.Client))
-	return autorest.SendWithSender(client, req, sd...)
-=======
 	return client.Send(req, azure.DoRetryWithRegistration(client.Client))
->>>>>>> 090dc0ee
 }
 
 // CreateOrUpdateResponder handles the response to the CreateOrUpdate request. The method always
@@ -187,12 +182,7 @@
 // DeleteSender sends the Delete request. The method will close the
 // http.Response Body if it receives an error.
 func (client IntegrationAccountsClient) DeleteSender(req *http.Request) (*http.Response, error) {
-<<<<<<< HEAD
-	sd := autorest.GetSendDecorators(req.Context(), azure.DoRetryWithRegistration(client.Client))
-	return autorest.SendWithSender(client, req, sd...)
-=======
 	return client.Send(req, azure.DoRetryWithRegistration(client.Client))
->>>>>>> 090dc0ee
 }
 
 // DeleteResponder handles the response to the Delete request. The method always
@@ -267,12 +257,7 @@
 // GetSender sends the Get request. The method will close the
 // http.Response Body if it receives an error.
 func (client IntegrationAccountsClient) GetSender(req *http.Request) (*http.Response, error) {
-<<<<<<< HEAD
-	sd := autorest.GetSendDecorators(req.Context(), azure.DoRetryWithRegistration(client.Client))
-	return autorest.SendWithSender(client, req, sd...)
-=======
 	return client.Send(req, azure.DoRetryWithRegistration(client.Client))
->>>>>>> 090dc0ee
 }
 
 // GetResponder handles the response to the Get request. The method always
@@ -351,12 +336,7 @@
 // GetCallbackURLSender sends the GetCallbackURL request. The method will close the
 // http.Response Body if it receives an error.
 func (client IntegrationAccountsClient) GetCallbackURLSender(req *http.Request) (*http.Response, error) {
-<<<<<<< HEAD
-	sd := autorest.GetSendDecorators(req.Context(), azure.DoRetryWithRegistration(client.Client))
-	return autorest.SendWithSender(client, req, sd...)
-=======
 	return client.Send(req, azure.DoRetryWithRegistration(client.Client))
->>>>>>> 090dc0ee
 }
 
 // GetCallbackURLResponder handles the response to the GetCallbackURL request. The method always
@@ -435,12 +415,7 @@
 // ListByResourceGroupSender sends the ListByResourceGroup request. The method will close the
 // http.Response Body if it receives an error.
 func (client IntegrationAccountsClient) ListByResourceGroupSender(req *http.Request) (*http.Response, error) {
-<<<<<<< HEAD
-	sd := autorest.GetSendDecorators(req.Context(), azure.DoRetryWithRegistration(client.Client))
-	return autorest.SendWithSender(client, req, sd...)
-=======
 	return client.Send(req, azure.DoRetryWithRegistration(client.Client))
->>>>>>> 090dc0ee
 }
 
 // ListByResourceGroupResponder handles the response to the ListByResourceGroup request. The method always
@@ -554,12 +529,7 @@
 // ListBySubscriptionSender sends the ListBySubscription request. The method will close the
 // http.Response Body if it receives an error.
 func (client IntegrationAccountsClient) ListBySubscriptionSender(req *http.Request) (*http.Response, error) {
-<<<<<<< HEAD
-	sd := autorest.GetSendDecorators(req.Context(), azure.DoRetryWithRegistration(client.Client))
-	return autorest.SendWithSender(client, req, sd...)
-=======
 	return client.Send(req, azure.DoRetryWithRegistration(client.Client))
->>>>>>> 090dc0ee
 }
 
 // ListBySubscriptionResponder handles the response to the ListBySubscription request. The method always
@@ -681,12 +651,7 @@
 // ListKeyVaultKeysSender sends the ListKeyVaultKeys request. The method will close the
 // http.Response Body if it receives an error.
 func (client IntegrationAccountsClient) ListKeyVaultKeysSender(req *http.Request) (*http.Response, error) {
-<<<<<<< HEAD
-	sd := autorest.GetSendDecorators(req.Context(), azure.DoRetryWithRegistration(client.Client))
-	return autorest.SendWithSender(client, req, sd...)
-=======
 	return client.Send(req, azure.DoRetryWithRegistration(client.Client))
->>>>>>> 090dc0ee
 }
 
 // ListKeyVaultKeysResponder handles the response to the ListKeyVaultKeys request. The method always
@@ -772,12 +737,7 @@
 // LogTrackingEventsSender sends the LogTrackingEvents request. The method will close the
 // http.Response Body if it receives an error.
 func (client IntegrationAccountsClient) LogTrackingEventsSender(req *http.Request) (*http.Response, error) {
-<<<<<<< HEAD
-	sd := autorest.GetSendDecorators(req.Context(), azure.DoRetryWithRegistration(client.Client))
-	return autorest.SendWithSender(client, req, sd...)
-=======
 	return client.Send(req, azure.DoRetryWithRegistration(client.Client))
->>>>>>> 090dc0ee
 }
 
 // LogTrackingEventsResponder handles the response to the LogTrackingEvents request. The method always
@@ -855,12 +815,7 @@
 // RegenerateAccessKeySender sends the RegenerateAccessKey request. The method will close the
 // http.Response Body if it receives an error.
 func (client IntegrationAccountsClient) RegenerateAccessKeySender(req *http.Request) (*http.Response, error) {
-<<<<<<< HEAD
-	sd := autorest.GetSendDecorators(req.Context(), azure.DoRetryWithRegistration(client.Client))
-	return autorest.SendWithSender(client, req, sd...)
-=======
 	return client.Send(req, azure.DoRetryWithRegistration(client.Client))
->>>>>>> 090dc0ee
 }
 
 // RegenerateAccessKeyResponder handles the response to the RegenerateAccessKey request. The method always
@@ -939,12 +894,7 @@
 // UpdateSender sends the Update request. The method will close the
 // http.Response Body if it receives an error.
 func (client IntegrationAccountsClient) UpdateSender(req *http.Request) (*http.Response, error) {
-<<<<<<< HEAD
-	sd := autorest.GetSendDecorators(req.Context(), azure.DoRetryWithRegistration(client.Client))
-	return autorest.SendWithSender(client, req, sd...)
-=======
 	return client.Send(req, azure.DoRetryWithRegistration(client.Client))
->>>>>>> 090dc0ee
 }
 
 // UpdateResponder handles the response to the Update request. The method always
