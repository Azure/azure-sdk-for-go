--- conflicted
+++ resolved
@@ -114,12 +114,7 @@
 // CreateOrUpdateSender sends the CreateOrUpdate request. The method will close the
 // http.Response Body if it receives an error.
 func (client PartnersClient) CreateOrUpdateSender(req *http.Request) (*http.Response, error) {
-<<<<<<< HEAD
-	sd := autorest.GetSendDecorators(req.Context(), azure.DoRetryWithRegistration(client.Client))
-	return autorest.SendWithSender(client, req, sd...)
-=======
 	return client.Send(req, azure.DoRetryWithRegistration(client.Client))
->>>>>>> 090dc0ee
 }
 
 // CreateOrUpdateResponder handles the response to the CreateOrUpdate request. The method always
@@ -197,12 +192,7 @@
 // DeleteSender sends the Delete request. The method will close the
 // http.Response Body if it receives an error.
 func (client PartnersClient) DeleteSender(req *http.Request) (*http.Response, error) {
-<<<<<<< HEAD
-	sd := autorest.GetSendDecorators(req.Context(), azure.DoRetryWithRegistration(client.Client))
-	return autorest.SendWithSender(client, req, sd...)
-=======
 	return client.Send(req, azure.DoRetryWithRegistration(client.Client))
->>>>>>> 090dc0ee
 }
 
 // DeleteResponder handles the response to the Delete request. The method always
@@ -279,12 +269,7 @@
 // GetSender sends the Get request. The method will close the
 // http.Response Body if it receives an error.
 func (client PartnersClient) GetSender(req *http.Request) (*http.Response, error) {
-<<<<<<< HEAD
-	sd := autorest.GetSendDecorators(req.Context(), azure.DoRetryWithRegistration(client.Client))
-	return autorest.SendWithSender(client, req, sd...)
-=======
 	return client.Send(req, azure.DoRetryWithRegistration(client.Client))
->>>>>>> 090dc0ee
 }
 
 // GetResponder handles the response to the Get request. The method always
@@ -369,12 +354,7 @@
 // ListByIntegrationAccountsSender sends the ListByIntegrationAccounts request. The method will close the
 // http.Response Body if it receives an error.
 func (client PartnersClient) ListByIntegrationAccountsSender(req *http.Request) (*http.Response, error) {
-<<<<<<< HEAD
-	sd := autorest.GetSendDecorators(req.Context(), azure.DoRetryWithRegistration(client.Client))
-	return autorest.SendWithSender(client, req, sd...)
-=======
 	return client.Send(req, azure.DoRetryWithRegistration(client.Client))
->>>>>>> 090dc0ee
 }
 
 // ListByIntegrationAccountsResponder handles the response to the ListByIntegrationAccounts request. The method always
@@ -491,12 +471,7 @@
 // ListContentCallbackURLSender sends the ListContentCallbackURL request. The method will close the
 // http.Response Body if it receives an error.
 func (client PartnersClient) ListContentCallbackURLSender(req *http.Request) (*http.Response, error) {
-<<<<<<< HEAD
-	sd := autorest.GetSendDecorators(req.Context(), azure.DoRetryWithRegistration(client.Client))
-	return autorest.SendWithSender(client, req, sd...)
-=======
 	return client.Send(req, azure.DoRetryWithRegistration(client.Client))
->>>>>>> 090dc0ee
 }
 
 // ListContentCallbackURLResponder handles the response to the ListContentCallbackURL request. The method always
