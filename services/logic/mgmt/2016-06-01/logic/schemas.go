package logic

// Copyright (c) Microsoft and contributors.  All rights reserved.
//
// Licensed under the Apache License, Version 2.0 (the "License");
// you may not use this file except in compliance with the License.
// You may obtain a copy of the License at
// http://www.apache.org/licenses/LICENSE-2.0
//
// Unless required by applicable law or agreed to in writing, software
// distributed under the License is distributed on an "AS IS" BASIS,
// WITHOUT WARRANTIES OR CONDITIONS OF ANY KIND, either express or implied.
//
// See the License for the specific language governing permissions and
// limitations under the License.
//
// Code generated by Microsoft (R) AutoRest Code Generator.
// Changes may cause incorrect behavior and will be lost if the code is regenerated.

import (
	"context"
	"github.com/Azure/go-autorest/autorest"
	"github.com/Azure/go-autorest/autorest/azure"
	"github.com/Azure/go-autorest/autorest/validation"
	"github.com/Azure/go-autorest/tracing"
	"net/http"
)

// SchemasClient is the REST API for Azure Logic Apps.
type SchemasClient struct {
	BaseClient
}

// NewSchemasClient creates an instance of the SchemasClient client.
func NewSchemasClient(subscriptionID string) SchemasClient {
	return NewSchemasClientWithBaseURI(DefaultBaseURI, subscriptionID)
}

// NewSchemasClientWithBaseURI creates an instance of the SchemasClient client using a custom endpoint.  Use this when
// interacting with an Azure cloud that uses a non-standard base URI (sovereign clouds, Azure stack).
func NewSchemasClientWithBaseURI(baseURI string, subscriptionID string) SchemasClient {
	return SchemasClient{NewWithBaseURI(baseURI, subscriptionID)}
}

// CreateOrUpdate creates or updates an integration account schema.
// Parameters:
// resourceGroupName - the resource group name.
// integrationAccountName - the integration account name.
// schemaName - the integration account schema name.
// schema - the integration account schema.
func (client SchemasClient) CreateOrUpdate(ctx context.Context, resourceGroupName string, integrationAccountName string, schemaName string, schema IntegrationAccountSchema) (result IntegrationAccountSchema, err error) {
	if tracing.IsEnabled() {
		ctx = tracing.StartSpan(ctx, fqdn+"/SchemasClient.CreateOrUpdate")
		defer func() {
			sc := -1
			if result.Response.Response != nil {
				sc = result.Response.Response.StatusCode
			}
			tracing.EndSpan(ctx, sc, err)
		}()
	}
	if err := validation.Validate([]validation.Validation{
		{TargetValue: schema,
			Constraints: []validation.Constraint{{Target: "schema.IntegrationAccountSchemaProperties", Name: validation.Null, Rule: true, Chain: nil}}}}); err != nil {
		return result, validation.NewError("logic.SchemasClient", "CreateOrUpdate", err.Error())
	}

	req, err := client.CreateOrUpdatePreparer(ctx, resourceGroupName, integrationAccountName, schemaName, schema)
	if err != nil {
		err = autorest.NewErrorWithError(err, "logic.SchemasClient", "CreateOrUpdate", nil, "Failure preparing request")
		return
	}

	resp, err := client.CreateOrUpdateSender(req)
	if err != nil {
		result.Response = autorest.Response{Response: resp}
		err = autorest.NewErrorWithError(err, "logic.SchemasClient", "CreateOrUpdate", resp, "Failure sending request")
		return
	}

	result, err = client.CreateOrUpdateResponder(resp)
	if err != nil {
		err = autorest.NewErrorWithError(err, "logic.SchemasClient", "CreateOrUpdate", resp, "Failure responding to request")
	}

	return
}

// CreateOrUpdatePreparer prepares the CreateOrUpdate request.
func (client SchemasClient) CreateOrUpdatePreparer(ctx context.Context, resourceGroupName string, integrationAccountName string, schemaName string, schema IntegrationAccountSchema) (*http.Request, error) {
	pathParameters := map[string]interface{}{
		"integrationAccountName": autorest.Encode("path", integrationAccountName),
		"resourceGroupName":      autorest.Encode("path", resourceGroupName),
		"schemaName":             autorest.Encode("path", schemaName),
		"subscriptionId":         autorest.Encode("path", client.SubscriptionID),
	}

	const APIVersion = "2016-06-01"
	queryParameters := map[string]interface{}{
		"api-version": APIVersion,
	}

	preparer := autorest.CreatePreparer(
		autorest.AsContentType("application/json; charset=utf-8"),
		autorest.AsPut(),
		autorest.WithBaseURL(client.BaseURI),
		autorest.WithPathParameters("/subscriptions/{subscriptionId}/resourceGroups/{resourceGroupName}/providers/Microsoft.Logic/integrationAccounts/{integrationAccountName}/schemas/{schemaName}", pathParameters),
		autorest.WithJSON(schema),
		autorest.WithQueryParameters(queryParameters))
	return preparer.Prepare((&http.Request{}).WithContext(ctx))
}

// CreateOrUpdateSender sends the CreateOrUpdate request. The method will close the
// http.Response Body if it receives an error.
func (client SchemasClient) CreateOrUpdateSender(req *http.Request) (*http.Response, error) {
<<<<<<< HEAD
	sd := autorest.GetSendDecorators(req.Context(), azure.DoRetryWithRegistration(client.Client))
	return autorest.SendWithSender(client, req, sd...)
=======
	return client.Send(req, azure.DoRetryWithRegistration(client.Client))
>>>>>>> 090dc0ee
}

// CreateOrUpdateResponder handles the response to the CreateOrUpdate request. The method always
// closes the http.Response Body.
func (client SchemasClient) CreateOrUpdateResponder(resp *http.Response) (result IntegrationAccountSchema, err error) {
	err = autorest.Respond(
		resp,
		client.ByInspecting(),
		azure.WithErrorUnlessStatusCode(http.StatusOK, http.StatusCreated),
		autorest.ByUnmarshallingJSON(&result),
		autorest.ByClosing())
	result.Response = autorest.Response{Response: resp}
	return
}

// Delete deletes an integration account schema.
// Parameters:
// resourceGroupName - the resource group name.
// integrationAccountName - the integration account name.
// schemaName - the integration account schema name.
func (client SchemasClient) Delete(ctx context.Context, resourceGroupName string, integrationAccountName string, schemaName string) (result autorest.Response, err error) {
	if tracing.IsEnabled() {
		ctx = tracing.StartSpan(ctx, fqdn+"/SchemasClient.Delete")
		defer func() {
			sc := -1
			if result.Response != nil {
				sc = result.Response.StatusCode
			}
			tracing.EndSpan(ctx, sc, err)
		}()
	}
	req, err := client.DeletePreparer(ctx, resourceGroupName, integrationAccountName, schemaName)
	if err != nil {
		err = autorest.NewErrorWithError(err, "logic.SchemasClient", "Delete", nil, "Failure preparing request")
		return
	}

	resp, err := client.DeleteSender(req)
	if err != nil {
		result.Response = resp
		err = autorest.NewErrorWithError(err, "logic.SchemasClient", "Delete", resp, "Failure sending request")
		return
	}

	result, err = client.DeleteResponder(resp)
	if err != nil {
		err = autorest.NewErrorWithError(err, "logic.SchemasClient", "Delete", resp, "Failure responding to request")
	}

	return
}

// DeletePreparer prepares the Delete request.
func (client SchemasClient) DeletePreparer(ctx context.Context, resourceGroupName string, integrationAccountName string, schemaName string) (*http.Request, error) {
	pathParameters := map[string]interface{}{
		"integrationAccountName": autorest.Encode("path", integrationAccountName),
		"resourceGroupName":      autorest.Encode("path", resourceGroupName),
		"schemaName":             autorest.Encode("path", schemaName),
		"subscriptionId":         autorest.Encode("path", client.SubscriptionID),
	}

	const APIVersion = "2016-06-01"
	queryParameters := map[string]interface{}{
		"api-version": APIVersion,
	}

	preparer := autorest.CreatePreparer(
		autorest.AsDelete(),
		autorest.WithBaseURL(client.BaseURI),
		autorest.WithPathParameters("/subscriptions/{subscriptionId}/resourceGroups/{resourceGroupName}/providers/Microsoft.Logic/integrationAccounts/{integrationAccountName}/schemas/{schemaName}", pathParameters),
		autorest.WithQueryParameters(queryParameters))
	return preparer.Prepare((&http.Request{}).WithContext(ctx))
}

// DeleteSender sends the Delete request. The method will close the
// http.Response Body if it receives an error.
func (client SchemasClient) DeleteSender(req *http.Request) (*http.Response, error) {
<<<<<<< HEAD
	sd := autorest.GetSendDecorators(req.Context(), azure.DoRetryWithRegistration(client.Client))
	return autorest.SendWithSender(client, req, sd...)
=======
	return client.Send(req, azure.DoRetryWithRegistration(client.Client))
>>>>>>> 090dc0ee
}

// DeleteResponder handles the response to the Delete request. The method always
// closes the http.Response Body.
func (client SchemasClient) DeleteResponder(resp *http.Response) (result autorest.Response, err error) {
	err = autorest.Respond(
		resp,
		client.ByInspecting(),
		azure.WithErrorUnlessStatusCode(http.StatusOK, http.StatusNoContent),
		autorest.ByClosing())
	result.Response = resp
	return
}

// Get gets an integration account schema.
// Parameters:
// resourceGroupName - the resource group name.
// integrationAccountName - the integration account name.
// schemaName - the integration account schema name.
func (client SchemasClient) Get(ctx context.Context, resourceGroupName string, integrationAccountName string, schemaName string) (result IntegrationAccountSchema, err error) {
	if tracing.IsEnabled() {
		ctx = tracing.StartSpan(ctx, fqdn+"/SchemasClient.Get")
		defer func() {
			sc := -1
			if result.Response.Response != nil {
				sc = result.Response.Response.StatusCode
			}
			tracing.EndSpan(ctx, sc, err)
		}()
	}
	req, err := client.GetPreparer(ctx, resourceGroupName, integrationAccountName, schemaName)
	if err != nil {
		err = autorest.NewErrorWithError(err, "logic.SchemasClient", "Get", nil, "Failure preparing request")
		return
	}

	resp, err := client.GetSender(req)
	if err != nil {
		result.Response = autorest.Response{Response: resp}
		err = autorest.NewErrorWithError(err, "logic.SchemasClient", "Get", resp, "Failure sending request")
		return
	}

	result, err = client.GetResponder(resp)
	if err != nil {
		err = autorest.NewErrorWithError(err, "logic.SchemasClient", "Get", resp, "Failure responding to request")
	}

	return
}

// GetPreparer prepares the Get request.
func (client SchemasClient) GetPreparer(ctx context.Context, resourceGroupName string, integrationAccountName string, schemaName string) (*http.Request, error) {
	pathParameters := map[string]interface{}{
		"integrationAccountName": autorest.Encode("path", integrationAccountName),
		"resourceGroupName":      autorest.Encode("path", resourceGroupName),
		"schemaName":             autorest.Encode("path", schemaName),
		"subscriptionId":         autorest.Encode("path", client.SubscriptionID),
	}

	const APIVersion = "2016-06-01"
	queryParameters := map[string]interface{}{
		"api-version": APIVersion,
	}

	preparer := autorest.CreatePreparer(
		autorest.AsGet(),
		autorest.WithBaseURL(client.BaseURI),
		autorest.WithPathParameters("/subscriptions/{subscriptionId}/resourceGroups/{resourceGroupName}/providers/Microsoft.Logic/integrationAccounts/{integrationAccountName}/schemas/{schemaName}", pathParameters),
		autorest.WithQueryParameters(queryParameters))
	return preparer.Prepare((&http.Request{}).WithContext(ctx))
}

// GetSender sends the Get request. The method will close the
// http.Response Body if it receives an error.
func (client SchemasClient) GetSender(req *http.Request) (*http.Response, error) {
<<<<<<< HEAD
	sd := autorest.GetSendDecorators(req.Context(), azure.DoRetryWithRegistration(client.Client))
	return autorest.SendWithSender(client, req, sd...)
=======
	return client.Send(req, azure.DoRetryWithRegistration(client.Client))
>>>>>>> 090dc0ee
}

// GetResponder handles the response to the Get request. The method always
// closes the http.Response Body.
func (client SchemasClient) GetResponder(resp *http.Response) (result IntegrationAccountSchema, err error) {
	err = autorest.Respond(
		resp,
		client.ByInspecting(),
		azure.WithErrorUnlessStatusCode(http.StatusOK),
		autorest.ByUnmarshallingJSON(&result),
		autorest.ByClosing())
	result.Response = autorest.Response{Response: resp}
	return
}

// ListByIntegrationAccounts gets a list of integration account schemas.
// Parameters:
// resourceGroupName - the resource group name.
// integrationAccountName - the integration account name.
// top - the number of items to be included in the result.
// filter - the filter to apply on the operation. Options for filters include: SchemaType.
func (client SchemasClient) ListByIntegrationAccounts(ctx context.Context, resourceGroupName string, integrationAccountName string, top *int32, filter string) (result IntegrationAccountSchemaListResultPage, err error) {
	if tracing.IsEnabled() {
		ctx = tracing.StartSpan(ctx, fqdn+"/SchemasClient.ListByIntegrationAccounts")
		defer func() {
			sc := -1
			if result.iaslr.Response.Response != nil {
				sc = result.iaslr.Response.Response.StatusCode
			}
			tracing.EndSpan(ctx, sc, err)
		}()
	}
	result.fn = client.listByIntegrationAccountsNextResults
	req, err := client.ListByIntegrationAccountsPreparer(ctx, resourceGroupName, integrationAccountName, top, filter)
	if err != nil {
		err = autorest.NewErrorWithError(err, "logic.SchemasClient", "ListByIntegrationAccounts", nil, "Failure preparing request")
		return
	}

	resp, err := client.ListByIntegrationAccountsSender(req)
	if err != nil {
		result.iaslr.Response = autorest.Response{Response: resp}
		err = autorest.NewErrorWithError(err, "logic.SchemasClient", "ListByIntegrationAccounts", resp, "Failure sending request")
		return
	}

	result.iaslr, err = client.ListByIntegrationAccountsResponder(resp)
	if err != nil {
		err = autorest.NewErrorWithError(err, "logic.SchemasClient", "ListByIntegrationAccounts", resp, "Failure responding to request")
	}

	return
}

// ListByIntegrationAccountsPreparer prepares the ListByIntegrationAccounts request.
func (client SchemasClient) ListByIntegrationAccountsPreparer(ctx context.Context, resourceGroupName string, integrationAccountName string, top *int32, filter string) (*http.Request, error) {
	pathParameters := map[string]interface{}{
		"integrationAccountName": autorest.Encode("path", integrationAccountName),
		"resourceGroupName":      autorest.Encode("path", resourceGroupName),
		"subscriptionId":         autorest.Encode("path", client.SubscriptionID),
	}

	const APIVersion = "2016-06-01"
	queryParameters := map[string]interface{}{
		"api-version": APIVersion,
	}
	if top != nil {
		queryParameters["$top"] = autorest.Encode("query", *top)
	}
	if len(filter) > 0 {
		queryParameters["$filter"] = autorest.Encode("query", filter)
	}

	preparer := autorest.CreatePreparer(
		autorest.AsGet(),
		autorest.WithBaseURL(client.BaseURI),
		autorest.WithPathParameters("/subscriptions/{subscriptionId}/resourceGroups/{resourceGroupName}/providers/Microsoft.Logic/integrationAccounts/{integrationAccountName}/schemas", pathParameters),
		autorest.WithQueryParameters(queryParameters))
	return preparer.Prepare((&http.Request{}).WithContext(ctx))
}

// ListByIntegrationAccountsSender sends the ListByIntegrationAccounts request. The method will close the
// http.Response Body if it receives an error.
func (client SchemasClient) ListByIntegrationAccountsSender(req *http.Request) (*http.Response, error) {
<<<<<<< HEAD
	sd := autorest.GetSendDecorators(req.Context(), azure.DoRetryWithRegistration(client.Client))
	return autorest.SendWithSender(client, req, sd...)
=======
	return client.Send(req, azure.DoRetryWithRegistration(client.Client))
>>>>>>> 090dc0ee
}

// ListByIntegrationAccountsResponder handles the response to the ListByIntegrationAccounts request. The method always
// closes the http.Response Body.
func (client SchemasClient) ListByIntegrationAccountsResponder(resp *http.Response) (result IntegrationAccountSchemaListResult, err error) {
	err = autorest.Respond(
		resp,
		client.ByInspecting(),
		azure.WithErrorUnlessStatusCode(http.StatusOK),
		autorest.ByUnmarshallingJSON(&result),
		autorest.ByClosing())
	result.Response = autorest.Response{Response: resp}
	return
}

// listByIntegrationAccountsNextResults retrieves the next set of results, if any.
func (client SchemasClient) listByIntegrationAccountsNextResults(ctx context.Context, lastResults IntegrationAccountSchemaListResult) (result IntegrationAccountSchemaListResult, err error) {
	req, err := lastResults.integrationAccountSchemaListResultPreparer(ctx)
	if err != nil {
		return result, autorest.NewErrorWithError(err, "logic.SchemasClient", "listByIntegrationAccountsNextResults", nil, "Failure preparing next results request")
	}
	if req == nil {
		return
	}
	resp, err := client.ListByIntegrationAccountsSender(req)
	if err != nil {
		result.Response = autorest.Response{Response: resp}
		return result, autorest.NewErrorWithError(err, "logic.SchemasClient", "listByIntegrationAccountsNextResults", resp, "Failure sending next results request")
	}
	result, err = client.ListByIntegrationAccountsResponder(resp)
	if err != nil {
		err = autorest.NewErrorWithError(err, "logic.SchemasClient", "listByIntegrationAccountsNextResults", resp, "Failure responding to next results request")
	}
	return
}

// ListByIntegrationAccountsComplete enumerates all values, automatically crossing page boundaries as required.
func (client SchemasClient) ListByIntegrationAccountsComplete(ctx context.Context, resourceGroupName string, integrationAccountName string, top *int32, filter string) (result IntegrationAccountSchemaListResultIterator, err error) {
	if tracing.IsEnabled() {
		ctx = tracing.StartSpan(ctx, fqdn+"/SchemasClient.ListByIntegrationAccounts")
		defer func() {
			sc := -1
			if result.Response().Response.Response != nil {
				sc = result.page.Response().Response.Response.StatusCode
			}
			tracing.EndSpan(ctx, sc, err)
		}()
	}
	result.page, err = client.ListByIntegrationAccounts(ctx, resourceGroupName, integrationAccountName, top, filter)
	return
}

// ListContentCallbackURL get the content callback url.
// Parameters:
// resourceGroupName - the resource group name.
// integrationAccountName - the integration account name.
// schemaName - the integration account schema name.
func (client SchemasClient) ListContentCallbackURL(ctx context.Context, resourceGroupName string, integrationAccountName string, schemaName string, listContentCallbackURL GetCallbackURLParameters) (result WorkflowTriggerCallbackURL, err error) {
	if tracing.IsEnabled() {
		ctx = tracing.StartSpan(ctx, fqdn+"/SchemasClient.ListContentCallbackURL")
		defer func() {
			sc := -1
			if result.Response.Response != nil {
				sc = result.Response.Response.StatusCode
			}
			tracing.EndSpan(ctx, sc, err)
		}()
	}
	req, err := client.ListContentCallbackURLPreparer(ctx, resourceGroupName, integrationAccountName, schemaName, listContentCallbackURL)
	if err != nil {
		err = autorest.NewErrorWithError(err, "logic.SchemasClient", "ListContentCallbackURL", nil, "Failure preparing request")
		return
	}

	resp, err := client.ListContentCallbackURLSender(req)
	if err != nil {
		result.Response = autorest.Response{Response: resp}
		err = autorest.NewErrorWithError(err, "logic.SchemasClient", "ListContentCallbackURL", resp, "Failure sending request")
		return
	}

	result, err = client.ListContentCallbackURLResponder(resp)
	if err != nil {
		err = autorest.NewErrorWithError(err, "logic.SchemasClient", "ListContentCallbackURL", resp, "Failure responding to request")
	}

	return
}

// ListContentCallbackURLPreparer prepares the ListContentCallbackURL request.
func (client SchemasClient) ListContentCallbackURLPreparer(ctx context.Context, resourceGroupName string, integrationAccountName string, schemaName string, listContentCallbackURL GetCallbackURLParameters) (*http.Request, error) {
	pathParameters := map[string]interface{}{
		"integrationAccountName": autorest.Encode("path", integrationAccountName),
		"resourceGroupName":      autorest.Encode("path", resourceGroupName),
		"schemaName":             autorest.Encode("path", schemaName),
		"subscriptionId":         autorest.Encode("path", client.SubscriptionID),
	}

	const APIVersion = "2016-06-01"
	queryParameters := map[string]interface{}{
		"api-version": APIVersion,
	}

	preparer := autorest.CreatePreparer(
		autorest.AsContentType("application/json; charset=utf-8"),
		autorest.AsPost(),
		autorest.WithBaseURL(client.BaseURI),
		autorest.WithPathParameters("/subscriptions/{subscriptionId}/resourceGroups/{resourceGroupName}/providers/Microsoft.Logic/integrationAccounts/{integrationAccountName}/schemas/{schemaName}/listContentCallbackUrl", pathParameters),
		autorest.WithJSON(listContentCallbackURL),
		autorest.WithQueryParameters(queryParameters))
	return preparer.Prepare((&http.Request{}).WithContext(ctx))
}

// ListContentCallbackURLSender sends the ListContentCallbackURL request. The method will close the
// http.Response Body if it receives an error.
func (client SchemasClient) ListContentCallbackURLSender(req *http.Request) (*http.Response, error) {
<<<<<<< HEAD
	sd := autorest.GetSendDecorators(req.Context(), azure.DoRetryWithRegistration(client.Client))
	return autorest.SendWithSender(client, req, sd...)
=======
	return client.Send(req, azure.DoRetryWithRegistration(client.Client))
>>>>>>> 090dc0ee
}

// ListContentCallbackURLResponder handles the response to the ListContentCallbackURL request. The method always
// closes the http.Response Body.
func (client SchemasClient) ListContentCallbackURLResponder(resp *http.Response) (result WorkflowTriggerCallbackURL, err error) {
	err = autorest.Respond(
		resp,
		client.ByInspecting(),
		azure.WithErrorUnlessStatusCode(http.StatusOK),
		autorest.ByUnmarshallingJSON(&result),
		autorest.ByClosing())
	result.Response = autorest.Response{Response: resp}
	return
}<|MERGE_RESOLUTION|>--- conflicted
+++ resolved
@@ -113,12 +113,7 @@
 // CreateOrUpdateSender sends the CreateOrUpdate request. The method will close the
 // http.Response Body if it receives an error.
 func (client SchemasClient) CreateOrUpdateSender(req *http.Request) (*http.Response, error) {
-<<<<<<< HEAD
-	sd := autorest.GetSendDecorators(req.Context(), azure.DoRetryWithRegistration(client.Client))
-	return autorest.SendWithSender(client, req, sd...)
-=======
 	return client.Send(req, azure.DoRetryWithRegistration(client.Client))
->>>>>>> 090dc0ee
 }
 
 // CreateOrUpdateResponder handles the response to the CreateOrUpdate request. The method always
@@ -196,12 +191,7 @@
 // DeleteSender sends the Delete request. The method will close the
 // http.Response Body if it receives an error.
 func (client SchemasClient) DeleteSender(req *http.Request) (*http.Response, error) {
-<<<<<<< HEAD
-	sd := autorest.GetSendDecorators(req.Context(), azure.DoRetryWithRegistration(client.Client))
-	return autorest.SendWithSender(client, req, sd...)
-=======
 	return client.Send(req, azure.DoRetryWithRegistration(client.Client))
->>>>>>> 090dc0ee
 }
 
 // DeleteResponder handles the response to the Delete request. The method always
@@ -278,12 +268,7 @@
 // GetSender sends the Get request. The method will close the
 // http.Response Body if it receives an error.
 func (client SchemasClient) GetSender(req *http.Request) (*http.Response, error) {
-<<<<<<< HEAD
-	sd := autorest.GetSendDecorators(req.Context(), azure.DoRetryWithRegistration(client.Client))
-	return autorest.SendWithSender(client, req, sd...)
-=======
 	return client.Send(req, azure.DoRetryWithRegistration(client.Client))
->>>>>>> 090dc0ee
 }
 
 // GetResponder handles the response to the Get request. The method always
@@ -368,12 +353,7 @@
 // ListByIntegrationAccountsSender sends the ListByIntegrationAccounts request. The method will close the
 // http.Response Body if it receives an error.
 func (client SchemasClient) ListByIntegrationAccountsSender(req *http.Request) (*http.Response, error) {
-<<<<<<< HEAD
-	sd := autorest.GetSendDecorators(req.Context(), azure.DoRetryWithRegistration(client.Client))
-	return autorest.SendWithSender(client, req, sd...)
-=======
 	return client.Send(req, azure.DoRetryWithRegistration(client.Client))
->>>>>>> 090dc0ee
 }
 
 // ListByIntegrationAccountsResponder handles the response to the ListByIntegrationAccounts request. The method always
@@ -490,12 +470,7 @@
 // ListContentCallbackURLSender sends the ListContentCallbackURL request. The method will close the
 // http.Response Body if it receives an error.
 func (client SchemasClient) ListContentCallbackURLSender(req *http.Request) (*http.Response, error) {
-<<<<<<< HEAD
-	sd := autorest.GetSendDecorators(req.Context(), azure.DoRetryWithRegistration(client.Client))
-	return autorest.SendWithSender(client, req, sd...)
-=======
 	return client.Send(req, azure.DoRetryWithRegistration(client.Client))
->>>>>>> 090dc0ee
 }
 
 // ListContentCallbackURLResponder handles the response to the ListContentCallbackURL request. The method always
