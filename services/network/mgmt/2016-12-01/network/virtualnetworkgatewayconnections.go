package network

// Copyright (c) Microsoft and contributors.  All rights reserved.
//
// Licensed under the Apache License, Version 2.0 (the "License");
// you may not use this file except in compliance with the License.
// You may obtain a copy of the License at
// http://www.apache.org/licenses/LICENSE-2.0
//
// Unless required by applicable law or agreed to in writing, software
// distributed under the License is distributed on an "AS IS" BASIS,
// WITHOUT WARRANTIES OR CONDITIONS OF ANY KIND, either express or implied.
//
// See the License for the specific language governing permissions and
// limitations under the License.
//
// Code generated by Microsoft (R) AutoRest Code Generator.
// Changes may cause incorrect behavior and will be lost if the code is regenerated.

import (
	"context"
	"github.com/Azure/go-autorest/autorest"
	"github.com/Azure/go-autorest/autorest/azure"
	"github.com/Azure/go-autorest/autorest/validation"
	"github.com/Azure/go-autorest/tracing"
	"net/http"
)

// VirtualNetworkGatewayConnectionsClient is the network Client
type VirtualNetworkGatewayConnectionsClient struct {
	BaseClient
}

// NewVirtualNetworkGatewayConnectionsClient creates an instance of the VirtualNetworkGatewayConnectionsClient client.
func NewVirtualNetworkGatewayConnectionsClient(subscriptionID string) VirtualNetworkGatewayConnectionsClient {
	return NewVirtualNetworkGatewayConnectionsClientWithBaseURI(DefaultBaseURI, subscriptionID)
}

// NewVirtualNetworkGatewayConnectionsClientWithBaseURI creates an instance of the
// VirtualNetworkGatewayConnectionsClient client using a custom endpoint.  Use this when interacting with an Azure
// cloud that uses a non-standard base URI (sovereign clouds, Azure stack).
func NewVirtualNetworkGatewayConnectionsClientWithBaseURI(baseURI string, subscriptionID string) VirtualNetworkGatewayConnectionsClient {
	return VirtualNetworkGatewayConnectionsClient{NewWithBaseURI(baseURI, subscriptionID)}
}

// CreateOrUpdate creates or updates a virtual network gateway connection in the specified resource group.
// Parameters:
// resourceGroupName - the name of the resource group.
// virtualNetworkGatewayConnectionName - the name of the virtual network gateway connection.
// parameters - parameters supplied to the create or update virtual network gateway connection operation.
func (client VirtualNetworkGatewayConnectionsClient) CreateOrUpdate(ctx context.Context, resourceGroupName string, virtualNetworkGatewayConnectionName string, parameters VirtualNetworkGatewayConnection) (result VirtualNetworkGatewayConnectionsCreateOrUpdateFuture, err error) {
	if tracing.IsEnabled() {
		ctx = tracing.StartSpan(ctx, fqdn+"/VirtualNetworkGatewayConnectionsClient.CreateOrUpdate")
		defer func() {
			sc := -1
			if result.Response() != nil {
				sc = result.Response().StatusCode
			}
			tracing.EndSpan(ctx, sc, err)
		}()
	}
	if err := validation.Validate([]validation.Validation{
		{TargetValue: parameters,
			Constraints: []validation.Constraint{{Target: "parameters.VirtualNetworkGatewayConnectionPropertiesFormat", Name: validation.Null, Rule: true,
				Chain: []validation.Constraint{{Target: "parameters.VirtualNetworkGatewayConnectionPropertiesFormat.VirtualNetworkGateway1", Name: validation.Null, Rule: true,
					Chain: []validation.Constraint{{Target: "parameters.VirtualNetworkGatewayConnectionPropertiesFormat.VirtualNetworkGateway1.VirtualNetworkGatewayPropertiesFormat", Name: validation.Null, Rule: true, Chain: nil}}},
					{Target: "parameters.VirtualNetworkGatewayConnectionPropertiesFormat.VirtualNetworkGateway2", Name: validation.Null, Rule: false,
						Chain: []validation.Constraint{{Target: "parameters.VirtualNetworkGatewayConnectionPropertiesFormat.VirtualNetworkGateway2.VirtualNetworkGatewayPropertiesFormat", Name: validation.Null, Rule: true, Chain: nil}}},
					{Target: "parameters.VirtualNetworkGatewayConnectionPropertiesFormat.LocalNetworkGateway2", Name: validation.Null, Rule: false,
						Chain: []validation.Constraint{{Target: "parameters.VirtualNetworkGatewayConnectionPropertiesFormat.LocalNetworkGateway2.LocalNetworkGatewayPropertiesFormat", Name: validation.Null, Rule: true, Chain: nil}}},
				}}}}}); err != nil {
		return result, validation.NewError("network.VirtualNetworkGatewayConnectionsClient", "CreateOrUpdate", err.Error())
	}

	req, err := client.CreateOrUpdatePreparer(ctx, resourceGroupName, virtualNetworkGatewayConnectionName, parameters)
	if err != nil {
		err = autorest.NewErrorWithError(err, "network.VirtualNetworkGatewayConnectionsClient", "CreateOrUpdate", nil, "Failure preparing request")
		return
	}

	result, err = client.CreateOrUpdateSender(req)
	if err != nil {
		err = autorest.NewErrorWithError(err, "network.VirtualNetworkGatewayConnectionsClient", "CreateOrUpdate", result.Response(), "Failure sending request")
		return
	}

	return
}

// CreateOrUpdatePreparer prepares the CreateOrUpdate request.
func (client VirtualNetworkGatewayConnectionsClient) CreateOrUpdatePreparer(ctx context.Context, resourceGroupName string, virtualNetworkGatewayConnectionName string, parameters VirtualNetworkGatewayConnection) (*http.Request, error) {
	pathParameters := map[string]interface{}{
		"resourceGroupName":                   autorest.Encode("path", resourceGroupName),
		"subscriptionId":                      autorest.Encode("path", client.SubscriptionID),
		"virtualNetworkGatewayConnectionName": autorest.Encode("path", virtualNetworkGatewayConnectionName),
	}

	const APIVersion = "2016-12-01"
	queryParameters := map[string]interface{}{
		"api-version": APIVersion,
	}

	preparer := autorest.CreatePreparer(
		autorest.AsContentType("application/json; charset=utf-8"),
		autorest.AsPut(),
		autorest.WithBaseURL(client.BaseURI),
		autorest.WithPathParameters("/subscriptions/{subscriptionId}/resourceGroups/{resourceGroupName}/providers/Microsoft.Network/connections/{virtualNetworkGatewayConnectionName}", pathParameters),
		autorest.WithJSON(parameters),
		autorest.WithQueryParameters(queryParameters))
	return preparer.Prepare((&http.Request{}).WithContext(ctx))
}

// CreateOrUpdateSender sends the CreateOrUpdate request. The method will close the
// http.Response Body if it receives an error.
func (client VirtualNetworkGatewayConnectionsClient) CreateOrUpdateSender(req *http.Request) (future VirtualNetworkGatewayConnectionsCreateOrUpdateFuture, err error) {
	sd := autorest.GetSendDecorators(req.Context(), azure.DoRetryWithRegistration(client.Client))
	var resp *http.Response
<<<<<<< HEAD
	resp, err = autorest.SendWithSender(client, req, sd...)
=======
	resp, err = client.Send(req, azure.DoRetryWithRegistration(client.Client))
>>>>>>> 090dc0ee
	if err != nil {
		return
	}
	future.Future, err = azure.NewFutureFromResponse(resp)
	return
}

// CreateOrUpdateResponder handles the response to the CreateOrUpdate request. The method always
// closes the http.Response Body.
func (client VirtualNetworkGatewayConnectionsClient) CreateOrUpdateResponder(resp *http.Response) (result VirtualNetworkGatewayConnection, err error) {
	err = autorest.Respond(
		resp,
		client.ByInspecting(),
		azure.WithErrorUnlessStatusCode(http.StatusOK, http.StatusCreated),
		autorest.ByUnmarshallingJSON(&result),
		autorest.ByClosing())
	result.Response = autorest.Response{Response: resp}
	return
}

// Delete deletes the specified virtual network Gateway connection.
// Parameters:
// resourceGroupName - the name of the resource group.
// virtualNetworkGatewayConnectionName - the name of the virtual network gateway connection.
func (client VirtualNetworkGatewayConnectionsClient) Delete(ctx context.Context, resourceGroupName string, virtualNetworkGatewayConnectionName string) (result VirtualNetworkGatewayConnectionsDeleteFuture, err error) {
	if tracing.IsEnabled() {
		ctx = tracing.StartSpan(ctx, fqdn+"/VirtualNetworkGatewayConnectionsClient.Delete")
		defer func() {
			sc := -1
			if result.Response() != nil {
				sc = result.Response().StatusCode
			}
			tracing.EndSpan(ctx, sc, err)
		}()
	}
	req, err := client.DeletePreparer(ctx, resourceGroupName, virtualNetworkGatewayConnectionName)
	if err != nil {
		err = autorest.NewErrorWithError(err, "network.VirtualNetworkGatewayConnectionsClient", "Delete", nil, "Failure preparing request")
		return
	}

	result, err = client.DeleteSender(req)
	if err != nil {
		err = autorest.NewErrorWithError(err, "network.VirtualNetworkGatewayConnectionsClient", "Delete", result.Response(), "Failure sending request")
		return
	}

	return
}

// DeletePreparer prepares the Delete request.
func (client VirtualNetworkGatewayConnectionsClient) DeletePreparer(ctx context.Context, resourceGroupName string, virtualNetworkGatewayConnectionName string) (*http.Request, error) {
	pathParameters := map[string]interface{}{
		"resourceGroupName":                   autorest.Encode("path", resourceGroupName),
		"subscriptionId":                      autorest.Encode("path", client.SubscriptionID),
		"virtualNetworkGatewayConnectionName": autorest.Encode("path", virtualNetworkGatewayConnectionName),
	}

	const APIVersion = "2016-12-01"
	queryParameters := map[string]interface{}{
		"api-version": APIVersion,
	}

	preparer := autorest.CreatePreparer(
		autorest.AsDelete(),
		autorest.WithBaseURL(client.BaseURI),
		autorest.WithPathParameters("/subscriptions/{subscriptionId}/resourceGroups/{resourceGroupName}/providers/Microsoft.Network/connections/{virtualNetworkGatewayConnectionName}", pathParameters),
		autorest.WithQueryParameters(queryParameters))
	return preparer.Prepare((&http.Request{}).WithContext(ctx))
}

// DeleteSender sends the Delete request. The method will close the
// http.Response Body if it receives an error.
func (client VirtualNetworkGatewayConnectionsClient) DeleteSender(req *http.Request) (future VirtualNetworkGatewayConnectionsDeleteFuture, err error) {
	sd := autorest.GetSendDecorators(req.Context(), azure.DoRetryWithRegistration(client.Client))
	var resp *http.Response
<<<<<<< HEAD
	resp, err = autorest.SendWithSender(client, req, sd...)
=======
	resp, err = client.Send(req, azure.DoRetryWithRegistration(client.Client))
>>>>>>> 090dc0ee
	if err != nil {
		return
	}
	future.Future, err = azure.NewFutureFromResponse(resp)
	return
}

// DeleteResponder handles the response to the Delete request. The method always
// closes the http.Response Body.
func (client VirtualNetworkGatewayConnectionsClient) DeleteResponder(resp *http.Response) (result autorest.Response, err error) {
	err = autorest.Respond(
		resp,
		client.ByInspecting(),
		azure.WithErrorUnlessStatusCode(http.StatusOK, http.StatusAccepted, http.StatusNoContent),
		autorest.ByClosing())
	result.Response = resp
	return
}

// Get gets the specified virtual network gateway connection by resource group.
// Parameters:
// resourceGroupName - the name of the resource group.
// virtualNetworkGatewayConnectionName - the name of the virtual network gateway connection.
func (client VirtualNetworkGatewayConnectionsClient) Get(ctx context.Context, resourceGroupName string, virtualNetworkGatewayConnectionName string) (result VirtualNetworkGatewayConnection, err error) {
	if tracing.IsEnabled() {
		ctx = tracing.StartSpan(ctx, fqdn+"/VirtualNetworkGatewayConnectionsClient.Get")
		defer func() {
			sc := -1
			if result.Response.Response != nil {
				sc = result.Response.Response.StatusCode
			}
			tracing.EndSpan(ctx, sc, err)
		}()
	}
	req, err := client.GetPreparer(ctx, resourceGroupName, virtualNetworkGatewayConnectionName)
	if err != nil {
		err = autorest.NewErrorWithError(err, "network.VirtualNetworkGatewayConnectionsClient", "Get", nil, "Failure preparing request")
		return
	}

	resp, err := client.GetSender(req)
	if err != nil {
		result.Response = autorest.Response{Response: resp}
		err = autorest.NewErrorWithError(err, "network.VirtualNetworkGatewayConnectionsClient", "Get", resp, "Failure sending request")
		return
	}

	result, err = client.GetResponder(resp)
	if err != nil {
		err = autorest.NewErrorWithError(err, "network.VirtualNetworkGatewayConnectionsClient", "Get", resp, "Failure responding to request")
	}

	return
}

// GetPreparer prepares the Get request.
func (client VirtualNetworkGatewayConnectionsClient) GetPreparer(ctx context.Context, resourceGroupName string, virtualNetworkGatewayConnectionName string) (*http.Request, error) {
	pathParameters := map[string]interface{}{
		"resourceGroupName":                   autorest.Encode("path", resourceGroupName),
		"subscriptionId":                      autorest.Encode("path", client.SubscriptionID),
		"virtualNetworkGatewayConnectionName": autorest.Encode("path", virtualNetworkGatewayConnectionName),
	}

	const APIVersion = "2016-12-01"
	queryParameters := map[string]interface{}{
		"api-version": APIVersion,
	}

	preparer := autorest.CreatePreparer(
		autorest.AsGet(),
		autorest.WithBaseURL(client.BaseURI),
		autorest.WithPathParameters("/subscriptions/{subscriptionId}/resourceGroups/{resourceGroupName}/providers/Microsoft.Network/connections/{virtualNetworkGatewayConnectionName}", pathParameters),
		autorest.WithQueryParameters(queryParameters))
	return preparer.Prepare((&http.Request{}).WithContext(ctx))
}

// GetSender sends the Get request. The method will close the
// http.Response Body if it receives an error.
func (client VirtualNetworkGatewayConnectionsClient) GetSender(req *http.Request) (*http.Response, error) {
<<<<<<< HEAD
	sd := autorest.GetSendDecorators(req.Context(), azure.DoRetryWithRegistration(client.Client))
	return autorest.SendWithSender(client, req, sd...)
=======
	return client.Send(req, azure.DoRetryWithRegistration(client.Client))
>>>>>>> 090dc0ee
}

// GetResponder handles the response to the Get request. The method always
// closes the http.Response Body.
func (client VirtualNetworkGatewayConnectionsClient) GetResponder(resp *http.Response) (result VirtualNetworkGatewayConnection, err error) {
	err = autorest.Respond(
		resp,
		client.ByInspecting(),
		azure.WithErrorUnlessStatusCode(http.StatusOK),
		autorest.ByUnmarshallingJSON(&result),
		autorest.ByClosing())
	result.Response = autorest.Response{Response: resp}
	return
}

// GetSharedKey the Get VirtualNetworkGatewayConnectionSharedKey operation retrieves information about the specified
// virtual network gateway connection shared key through Network resource provider.
// Parameters:
// resourceGroupName - the name of the resource group.
// virtualNetworkGatewayConnectionName - the virtual network gateway connection shared key name.
func (client VirtualNetworkGatewayConnectionsClient) GetSharedKey(ctx context.Context, resourceGroupName string, virtualNetworkGatewayConnectionName string) (result ConnectionSharedKey, err error) {
	if tracing.IsEnabled() {
		ctx = tracing.StartSpan(ctx, fqdn+"/VirtualNetworkGatewayConnectionsClient.GetSharedKey")
		defer func() {
			sc := -1
			if result.Response.Response != nil {
				sc = result.Response.Response.StatusCode
			}
			tracing.EndSpan(ctx, sc, err)
		}()
	}
	req, err := client.GetSharedKeyPreparer(ctx, resourceGroupName, virtualNetworkGatewayConnectionName)
	if err != nil {
		err = autorest.NewErrorWithError(err, "network.VirtualNetworkGatewayConnectionsClient", "GetSharedKey", nil, "Failure preparing request")
		return
	}

	resp, err := client.GetSharedKeySender(req)
	if err != nil {
		result.Response = autorest.Response{Response: resp}
		err = autorest.NewErrorWithError(err, "network.VirtualNetworkGatewayConnectionsClient", "GetSharedKey", resp, "Failure sending request")
		return
	}

	result, err = client.GetSharedKeyResponder(resp)
	if err != nil {
		err = autorest.NewErrorWithError(err, "network.VirtualNetworkGatewayConnectionsClient", "GetSharedKey", resp, "Failure responding to request")
	}

	return
}

// GetSharedKeyPreparer prepares the GetSharedKey request.
func (client VirtualNetworkGatewayConnectionsClient) GetSharedKeyPreparer(ctx context.Context, resourceGroupName string, virtualNetworkGatewayConnectionName string) (*http.Request, error) {
	pathParameters := map[string]interface{}{
		"resourceGroupName":                   autorest.Encode("path", resourceGroupName),
		"subscriptionId":                      autorest.Encode("path", client.SubscriptionID),
		"virtualNetworkGatewayConnectionName": autorest.Encode("path", virtualNetworkGatewayConnectionName),
	}

	const APIVersion = "2016-12-01"
	queryParameters := map[string]interface{}{
		"api-version": APIVersion,
	}

	preparer := autorest.CreatePreparer(
		autorest.AsGet(),
		autorest.WithBaseURL(client.BaseURI),
		autorest.WithPathParameters("/subscriptions/{subscriptionId}/resourceGroups/{resourceGroupName}/providers/Microsoft.Network/connections/{virtualNetworkGatewayConnectionName}/sharedkey", pathParameters),
		autorest.WithQueryParameters(queryParameters))
	return preparer.Prepare((&http.Request{}).WithContext(ctx))
}

// GetSharedKeySender sends the GetSharedKey request. The method will close the
// http.Response Body if it receives an error.
func (client VirtualNetworkGatewayConnectionsClient) GetSharedKeySender(req *http.Request) (*http.Response, error) {
<<<<<<< HEAD
	sd := autorest.GetSendDecorators(req.Context(), azure.DoRetryWithRegistration(client.Client))
	return autorest.SendWithSender(client, req, sd...)
=======
	return client.Send(req, azure.DoRetryWithRegistration(client.Client))
>>>>>>> 090dc0ee
}

// GetSharedKeyResponder handles the response to the GetSharedKey request. The method always
// closes the http.Response Body.
func (client VirtualNetworkGatewayConnectionsClient) GetSharedKeyResponder(resp *http.Response) (result ConnectionSharedKey, err error) {
	err = autorest.Respond(
		resp,
		client.ByInspecting(),
		azure.WithErrorUnlessStatusCode(http.StatusOK),
		autorest.ByUnmarshallingJSON(&result),
		autorest.ByClosing())
	result.Response = autorest.Response{Response: resp}
	return
}

// List the List VirtualNetworkGatewayConnections operation retrieves all the virtual network gateways connections
// created.
// Parameters:
// resourceGroupName - the name of the resource group.
func (client VirtualNetworkGatewayConnectionsClient) List(ctx context.Context, resourceGroupName string) (result VirtualNetworkGatewayConnectionListResultPage, err error) {
	if tracing.IsEnabled() {
		ctx = tracing.StartSpan(ctx, fqdn+"/VirtualNetworkGatewayConnectionsClient.List")
		defer func() {
			sc := -1
			if result.vngclr.Response.Response != nil {
				sc = result.vngclr.Response.Response.StatusCode
			}
			tracing.EndSpan(ctx, sc, err)
		}()
	}
	result.fn = client.listNextResults
	req, err := client.ListPreparer(ctx, resourceGroupName)
	if err != nil {
		err = autorest.NewErrorWithError(err, "network.VirtualNetworkGatewayConnectionsClient", "List", nil, "Failure preparing request")
		return
	}

	resp, err := client.ListSender(req)
	if err != nil {
		result.vngclr.Response = autorest.Response{Response: resp}
		err = autorest.NewErrorWithError(err, "network.VirtualNetworkGatewayConnectionsClient", "List", resp, "Failure sending request")
		return
	}

	result.vngclr, err = client.ListResponder(resp)
	if err != nil {
		err = autorest.NewErrorWithError(err, "network.VirtualNetworkGatewayConnectionsClient", "List", resp, "Failure responding to request")
	}

	return
}

// ListPreparer prepares the List request.
func (client VirtualNetworkGatewayConnectionsClient) ListPreparer(ctx context.Context, resourceGroupName string) (*http.Request, error) {
	pathParameters := map[string]interface{}{
		"resourceGroupName": autorest.Encode("path", resourceGroupName),
		"subscriptionId":    autorest.Encode("path", client.SubscriptionID),
	}

	const APIVersion = "2016-12-01"
	queryParameters := map[string]interface{}{
		"api-version": APIVersion,
	}

	preparer := autorest.CreatePreparer(
		autorest.AsGet(),
		autorest.WithBaseURL(client.BaseURI),
		autorest.WithPathParameters("/subscriptions/{subscriptionId}/resourceGroups/{resourceGroupName}/providers/Microsoft.Network/connections", pathParameters),
		autorest.WithQueryParameters(queryParameters))
	return preparer.Prepare((&http.Request{}).WithContext(ctx))
}

// ListSender sends the List request. The method will close the
// http.Response Body if it receives an error.
func (client VirtualNetworkGatewayConnectionsClient) ListSender(req *http.Request) (*http.Response, error) {
<<<<<<< HEAD
	sd := autorest.GetSendDecorators(req.Context(), azure.DoRetryWithRegistration(client.Client))
	return autorest.SendWithSender(client, req, sd...)
=======
	return client.Send(req, azure.DoRetryWithRegistration(client.Client))
>>>>>>> 090dc0ee
}

// ListResponder handles the response to the List request. The method always
// closes the http.Response Body.
func (client VirtualNetworkGatewayConnectionsClient) ListResponder(resp *http.Response) (result VirtualNetworkGatewayConnectionListResult, err error) {
	err = autorest.Respond(
		resp,
		client.ByInspecting(),
		azure.WithErrorUnlessStatusCode(http.StatusOK),
		autorest.ByUnmarshallingJSON(&result),
		autorest.ByClosing())
	result.Response = autorest.Response{Response: resp}
	return
}

// listNextResults retrieves the next set of results, if any.
func (client VirtualNetworkGatewayConnectionsClient) listNextResults(ctx context.Context, lastResults VirtualNetworkGatewayConnectionListResult) (result VirtualNetworkGatewayConnectionListResult, err error) {
	req, err := lastResults.virtualNetworkGatewayConnectionListResultPreparer(ctx)
	if err != nil {
		return result, autorest.NewErrorWithError(err, "network.VirtualNetworkGatewayConnectionsClient", "listNextResults", nil, "Failure preparing next results request")
	}
	if req == nil {
		return
	}
	resp, err := client.ListSender(req)
	if err != nil {
		result.Response = autorest.Response{Response: resp}
		return result, autorest.NewErrorWithError(err, "network.VirtualNetworkGatewayConnectionsClient", "listNextResults", resp, "Failure sending next results request")
	}
	result, err = client.ListResponder(resp)
	if err != nil {
		err = autorest.NewErrorWithError(err, "network.VirtualNetworkGatewayConnectionsClient", "listNextResults", resp, "Failure responding to next results request")
	}
	return
}

// ListComplete enumerates all values, automatically crossing page boundaries as required.
func (client VirtualNetworkGatewayConnectionsClient) ListComplete(ctx context.Context, resourceGroupName string) (result VirtualNetworkGatewayConnectionListResultIterator, err error) {
	if tracing.IsEnabled() {
		ctx = tracing.StartSpan(ctx, fqdn+"/VirtualNetworkGatewayConnectionsClient.List")
		defer func() {
			sc := -1
			if result.Response().Response.Response != nil {
				sc = result.page.Response().Response.Response.StatusCode
			}
			tracing.EndSpan(ctx, sc, err)
		}()
	}
	result.page, err = client.List(ctx, resourceGroupName)
	return
}

// ResetSharedKey the VirtualNetworkGatewayConnectionResetSharedKey operation resets the virtual network gateway
// connection shared key for passed virtual network gateway connection in the specified resource group through Network
// resource provider.
// Parameters:
// resourceGroupName - the name of the resource group.
// virtualNetworkGatewayConnectionName - the virtual network gateway connection reset shared key Name.
// parameters - parameters supplied to the begin reset virtual network gateway connection shared key operation
// through network resource provider.
func (client VirtualNetworkGatewayConnectionsClient) ResetSharedKey(ctx context.Context, resourceGroupName string, virtualNetworkGatewayConnectionName string, parameters ConnectionResetSharedKey) (result VirtualNetworkGatewayConnectionsResetSharedKeyFuture, err error) {
	if tracing.IsEnabled() {
		ctx = tracing.StartSpan(ctx, fqdn+"/VirtualNetworkGatewayConnectionsClient.ResetSharedKey")
		defer func() {
			sc := -1
			if result.Response() != nil {
				sc = result.Response().StatusCode
			}
			tracing.EndSpan(ctx, sc, err)
		}()
	}
	if err := validation.Validate([]validation.Validation{
		{TargetValue: parameters,
			Constraints: []validation.Constraint{{Target: "parameters.KeyLength", Name: validation.Null, Rule: true,
				Chain: []validation.Constraint{{Target: "parameters.KeyLength", Name: validation.InclusiveMaximum, Rule: int64(128), Chain: nil},
					{Target: "parameters.KeyLength", Name: validation.InclusiveMinimum, Rule: int64(1), Chain: nil},
				}}}}}); err != nil {
		return result, validation.NewError("network.VirtualNetworkGatewayConnectionsClient", "ResetSharedKey", err.Error())
	}

	req, err := client.ResetSharedKeyPreparer(ctx, resourceGroupName, virtualNetworkGatewayConnectionName, parameters)
	if err != nil {
		err = autorest.NewErrorWithError(err, "network.VirtualNetworkGatewayConnectionsClient", "ResetSharedKey", nil, "Failure preparing request")
		return
	}

	result, err = client.ResetSharedKeySender(req)
	if err != nil {
		err = autorest.NewErrorWithError(err, "network.VirtualNetworkGatewayConnectionsClient", "ResetSharedKey", result.Response(), "Failure sending request")
		return
	}

	return
}

// ResetSharedKeyPreparer prepares the ResetSharedKey request.
func (client VirtualNetworkGatewayConnectionsClient) ResetSharedKeyPreparer(ctx context.Context, resourceGroupName string, virtualNetworkGatewayConnectionName string, parameters ConnectionResetSharedKey) (*http.Request, error) {
	pathParameters := map[string]interface{}{
		"resourceGroupName":                   autorest.Encode("path", resourceGroupName),
		"subscriptionId":                      autorest.Encode("path", client.SubscriptionID),
		"virtualNetworkGatewayConnectionName": autorest.Encode("path", virtualNetworkGatewayConnectionName),
	}

	const APIVersion = "2016-12-01"
	queryParameters := map[string]interface{}{
		"api-version": APIVersion,
	}

	preparer := autorest.CreatePreparer(
		autorest.AsContentType("application/json; charset=utf-8"),
		autorest.AsPost(),
		autorest.WithBaseURL(client.BaseURI),
		autorest.WithPathParameters("/subscriptions/{subscriptionId}/resourceGroups/{resourceGroupName}/providers/Microsoft.Network/connections/{virtualNetworkGatewayConnectionName}/sharedkey/reset", pathParameters),
		autorest.WithJSON(parameters),
		autorest.WithQueryParameters(queryParameters))
	return preparer.Prepare((&http.Request{}).WithContext(ctx))
}

// ResetSharedKeySender sends the ResetSharedKey request. The method will close the
// http.Response Body if it receives an error.
func (client VirtualNetworkGatewayConnectionsClient) ResetSharedKeySender(req *http.Request) (future VirtualNetworkGatewayConnectionsResetSharedKeyFuture, err error) {
	sd := autorest.GetSendDecorators(req.Context(), azure.DoRetryWithRegistration(client.Client))
	var resp *http.Response
<<<<<<< HEAD
	resp, err = autorest.SendWithSender(client, req, sd...)
=======
	resp, err = client.Send(req, azure.DoRetryWithRegistration(client.Client))
>>>>>>> 090dc0ee
	if err != nil {
		return
	}
	future.Future, err = azure.NewFutureFromResponse(resp)
	return
}

// ResetSharedKeyResponder handles the response to the ResetSharedKey request. The method always
// closes the http.Response Body.
func (client VirtualNetworkGatewayConnectionsClient) ResetSharedKeyResponder(resp *http.Response) (result ConnectionResetSharedKey, err error) {
	err = autorest.Respond(
		resp,
		client.ByInspecting(),
		azure.WithErrorUnlessStatusCode(http.StatusOK, http.StatusAccepted),
		autorest.ByUnmarshallingJSON(&result),
		autorest.ByClosing())
	result.Response = autorest.Response{Response: resp}
	return
}

// SetSharedKey the Put VirtualNetworkGatewayConnectionSharedKey operation sets the virtual network gateway connection
// shared key for passed virtual network gateway connection in the specified resource group through Network resource
// provider.
// Parameters:
// resourceGroupName - the name of the resource group.
// virtualNetworkGatewayConnectionName - the virtual network gateway connection name.
// parameters - parameters supplied to the Begin Set Virtual Network Gateway connection Shared key operation
// throughNetwork resource provider.
func (client VirtualNetworkGatewayConnectionsClient) SetSharedKey(ctx context.Context, resourceGroupName string, virtualNetworkGatewayConnectionName string, parameters ConnectionSharedKey) (result VirtualNetworkGatewayConnectionsSetSharedKeyFuture, err error) {
	if tracing.IsEnabled() {
		ctx = tracing.StartSpan(ctx, fqdn+"/VirtualNetworkGatewayConnectionsClient.SetSharedKey")
		defer func() {
			sc := -1
			if result.Response() != nil {
				sc = result.Response().StatusCode
			}
			tracing.EndSpan(ctx, sc, err)
		}()
	}
	if err := validation.Validate([]validation.Validation{
		{TargetValue: parameters,
			Constraints: []validation.Constraint{{Target: "parameters.Value", Name: validation.Null, Rule: true, Chain: nil}}}}); err != nil {
		return result, validation.NewError("network.VirtualNetworkGatewayConnectionsClient", "SetSharedKey", err.Error())
	}

	req, err := client.SetSharedKeyPreparer(ctx, resourceGroupName, virtualNetworkGatewayConnectionName, parameters)
	if err != nil {
		err = autorest.NewErrorWithError(err, "network.VirtualNetworkGatewayConnectionsClient", "SetSharedKey", nil, "Failure preparing request")
		return
	}

	result, err = client.SetSharedKeySender(req)
	if err != nil {
		err = autorest.NewErrorWithError(err, "network.VirtualNetworkGatewayConnectionsClient", "SetSharedKey", result.Response(), "Failure sending request")
		return
	}

	return
}

// SetSharedKeyPreparer prepares the SetSharedKey request.
func (client VirtualNetworkGatewayConnectionsClient) SetSharedKeyPreparer(ctx context.Context, resourceGroupName string, virtualNetworkGatewayConnectionName string, parameters ConnectionSharedKey) (*http.Request, error) {
	pathParameters := map[string]interface{}{
		"resourceGroupName":                   autorest.Encode("path", resourceGroupName),
		"subscriptionId":                      autorest.Encode("path", client.SubscriptionID),
		"virtualNetworkGatewayConnectionName": autorest.Encode("path", virtualNetworkGatewayConnectionName),
	}

	const APIVersion = "2016-12-01"
	queryParameters := map[string]interface{}{
		"api-version": APIVersion,
	}

	preparer := autorest.CreatePreparer(
		autorest.AsContentType("application/json; charset=utf-8"),
		autorest.AsPut(),
		autorest.WithBaseURL(client.BaseURI),
		autorest.WithPathParameters("/subscriptions/{subscriptionId}/resourceGroups/{resourceGroupName}/providers/Microsoft.Network/connections/{virtualNetworkGatewayConnectionName}/sharedkey", pathParameters),
		autorest.WithJSON(parameters),
		autorest.WithQueryParameters(queryParameters))
	return preparer.Prepare((&http.Request{}).WithContext(ctx))
}

// SetSharedKeySender sends the SetSharedKey request. The method will close the
// http.Response Body if it receives an error.
func (client VirtualNetworkGatewayConnectionsClient) SetSharedKeySender(req *http.Request) (future VirtualNetworkGatewayConnectionsSetSharedKeyFuture, err error) {
	sd := autorest.GetSendDecorators(req.Context(), azure.DoRetryWithRegistration(client.Client))
	var resp *http.Response
<<<<<<< HEAD
	resp, err = autorest.SendWithSender(client, req, sd...)
=======
	resp, err = client.Send(req, azure.DoRetryWithRegistration(client.Client))
>>>>>>> 090dc0ee
	if err != nil {
		return
	}
	future.Future, err = azure.NewFutureFromResponse(resp)
	return
}

// SetSharedKeyResponder handles the response to the SetSharedKey request. The method always
// closes the http.Response Body.
func (client VirtualNetworkGatewayConnectionsClient) SetSharedKeyResponder(resp *http.Response) (result ConnectionSharedKey, err error) {
	err = autorest.Respond(
		resp,
		client.ByInspecting(),
		azure.WithErrorUnlessStatusCode(http.StatusOK, http.StatusCreated),
		autorest.ByUnmarshallingJSON(&result),
		autorest.ByClosing())
	result.Response = autorest.Response{Response: resp}
	return
}<|MERGE_RESOLUTION|>--- conflicted
+++ resolved
@@ -113,13 +113,8 @@
 // CreateOrUpdateSender sends the CreateOrUpdate request. The method will close the
 // http.Response Body if it receives an error.
 func (client VirtualNetworkGatewayConnectionsClient) CreateOrUpdateSender(req *http.Request) (future VirtualNetworkGatewayConnectionsCreateOrUpdateFuture, err error) {
-	sd := autorest.GetSendDecorators(req.Context(), azure.DoRetryWithRegistration(client.Client))
 	var resp *http.Response
-<<<<<<< HEAD
-	resp, err = autorest.SendWithSender(client, req, sd...)
-=======
 	resp, err = client.Send(req, azure.DoRetryWithRegistration(client.Client))
->>>>>>> 090dc0ee
 	if err != nil {
 		return
 	}
@@ -194,13 +189,8 @@
 // DeleteSender sends the Delete request. The method will close the
 // http.Response Body if it receives an error.
 func (client VirtualNetworkGatewayConnectionsClient) DeleteSender(req *http.Request) (future VirtualNetworkGatewayConnectionsDeleteFuture, err error) {
-	sd := autorest.GetSendDecorators(req.Context(), azure.DoRetryWithRegistration(client.Client))
 	var resp *http.Response
-<<<<<<< HEAD
-	resp, err = autorest.SendWithSender(client, req, sd...)
-=======
 	resp, err = client.Send(req, azure.DoRetryWithRegistration(client.Client))
->>>>>>> 090dc0ee
 	if err != nil {
 		return
 	}
@@ -280,12 +270,7 @@
 // GetSender sends the Get request. The method will close the
 // http.Response Body if it receives an error.
 func (client VirtualNetworkGatewayConnectionsClient) GetSender(req *http.Request) (*http.Response, error) {
-<<<<<<< HEAD
-	sd := autorest.GetSendDecorators(req.Context(), azure.DoRetryWithRegistration(client.Client))
-	return autorest.SendWithSender(client, req, sd...)
-=======
 	return client.Send(req, azure.DoRetryWithRegistration(client.Client))
->>>>>>> 090dc0ee
 }
 
 // GetResponder handles the response to the Get request. The method always
@@ -362,12 +347,7 @@
 // GetSharedKeySender sends the GetSharedKey request. The method will close the
 // http.Response Body if it receives an error.
 func (client VirtualNetworkGatewayConnectionsClient) GetSharedKeySender(req *http.Request) (*http.Response, error) {
-<<<<<<< HEAD
-	sd := autorest.GetSendDecorators(req.Context(), azure.DoRetryWithRegistration(client.Client))
-	return autorest.SendWithSender(client, req, sd...)
-=======
 	return client.Send(req, azure.DoRetryWithRegistration(client.Client))
->>>>>>> 090dc0ee
 }
 
 // GetSharedKeyResponder handles the response to the GetSharedKey request. The method always
@@ -443,12 +423,7 @@
 // ListSender sends the List request. The method will close the
 // http.Response Body if it receives an error.
 func (client VirtualNetworkGatewayConnectionsClient) ListSender(req *http.Request) (*http.Response, error) {
-<<<<<<< HEAD
-	sd := autorest.GetSendDecorators(req.Context(), azure.DoRetryWithRegistration(client.Client))
-	return autorest.SendWithSender(client, req, sd...)
-=======
 	return client.Send(req, azure.DoRetryWithRegistration(client.Client))
->>>>>>> 090dc0ee
 }
 
 // ListResponder handles the response to the List request. The method always
@@ -570,13 +545,8 @@
 // ResetSharedKeySender sends the ResetSharedKey request. The method will close the
 // http.Response Body if it receives an error.
 func (client VirtualNetworkGatewayConnectionsClient) ResetSharedKeySender(req *http.Request) (future VirtualNetworkGatewayConnectionsResetSharedKeyFuture, err error) {
-	sd := autorest.GetSendDecorators(req.Context(), azure.DoRetryWithRegistration(client.Client))
 	var resp *http.Response
-<<<<<<< HEAD
-	resp, err = autorest.SendWithSender(client, req, sd...)
-=======
 	resp, err = client.Send(req, azure.DoRetryWithRegistration(client.Client))
->>>>>>> 090dc0ee
 	if err != nil {
 		return
 	}
@@ -663,13 +633,8 @@
 // SetSharedKeySender sends the SetSharedKey request. The method will close the
 // http.Response Body if it receives an error.
 func (client VirtualNetworkGatewayConnectionsClient) SetSharedKeySender(req *http.Request) (future VirtualNetworkGatewayConnectionsSetSharedKeyFuture, err error) {
-	sd := autorest.GetSendDecorators(req.Context(), azure.DoRetryWithRegistration(client.Client))
 	var resp *http.Response
-<<<<<<< HEAD
-	resp, err = autorest.SendWithSender(client, req, sd...)
-=======
 	resp, err = client.Send(req, azure.DoRetryWithRegistration(client.Client))
->>>>>>> 090dc0ee
 	if err != nil {
 		return
 	}
