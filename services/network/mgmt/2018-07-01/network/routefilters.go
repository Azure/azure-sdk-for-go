package network

// Copyright (c) Microsoft and contributors.  All rights reserved.
//
// Licensed under the Apache License, Version 2.0 (the "License");
// you may not use this file except in compliance with the License.
// You may obtain a copy of the License at
// http://www.apache.org/licenses/LICENSE-2.0
//
// Unless required by applicable law or agreed to in writing, software
// distributed under the License is distributed on an "AS IS" BASIS,
// WITHOUT WARRANTIES OR CONDITIONS OF ANY KIND, either express or implied.
//
// See the License for the specific language governing permissions and
// limitations under the License.
//
// Code generated by Microsoft (R) AutoRest Code Generator.
// Changes may cause incorrect behavior and will be lost if the code is regenerated.

import (
	"context"
	"github.com/Azure/go-autorest/autorest"
	"github.com/Azure/go-autorest/autorest/azure"
	"github.com/Azure/go-autorest/tracing"
	"net/http"
)

// RouteFiltersClient is the network Client
type RouteFiltersClient struct {
	BaseClient
}

// NewRouteFiltersClient creates an instance of the RouteFiltersClient client.
func NewRouteFiltersClient(subscriptionID string) RouteFiltersClient {
	return NewRouteFiltersClientWithBaseURI(DefaultBaseURI, subscriptionID)
}

// NewRouteFiltersClientWithBaseURI creates an instance of the RouteFiltersClient client using a custom endpoint.  Use
// this when interacting with an Azure cloud that uses a non-standard base URI (sovereign clouds, Azure stack).
func NewRouteFiltersClientWithBaseURI(baseURI string, subscriptionID string) RouteFiltersClient {
	return RouteFiltersClient{NewWithBaseURI(baseURI, subscriptionID)}
}

// CreateOrUpdate creates or updates a route filter in a specified resource group.
// Parameters:
// resourceGroupName - the name of the resource group.
// routeFilterName - the name of the route filter.
// routeFilterParameters - parameters supplied to the create or update route filter operation.
func (client RouteFiltersClient) CreateOrUpdate(ctx context.Context, resourceGroupName string, routeFilterName string, routeFilterParameters RouteFilter) (result RouteFiltersCreateOrUpdateFuture, err error) {
	if tracing.IsEnabled() {
		ctx = tracing.StartSpan(ctx, fqdn+"/RouteFiltersClient.CreateOrUpdate")
		defer func() {
			sc := -1
			if result.Response() != nil {
				sc = result.Response().StatusCode
			}
			tracing.EndSpan(ctx, sc, err)
		}()
	}
	req, err := client.CreateOrUpdatePreparer(ctx, resourceGroupName, routeFilterName, routeFilterParameters)
	if err != nil {
		err = autorest.NewErrorWithError(err, "network.RouteFiltersClient", "CreateOrUpdate", nil, "Failure preparing request")
		return
	}

	result, err = client.CreateOrUpdateSender(req)
	if err != nil {
		err = autorest.NewErrorWithError(err, "network.RouteFiltersClient", "CreateOrUpdate", result.Response(), "Failure sending request")
		return
	}

	return
}

// CreateOrUpdatePreparer prepares the CreateOrUpdate request.
func (client RouteFiltersClient) CreateOrUpdatePreparer(ctx context.Context, resourceGroupName string, routeFilterName string, routeFilterParameters RouteFilter) (*http.Request, error) {
	pathParameters := map[string]interface{}{
		"resourceGroupName": autorest.Encode("path", resourceGroupName),
		"routeFilterName":   autorest.Encode("path", routeFilterName),
		"subscriptionId":    autorest.Encode("path", client.SubscriptionID),
	}

	const APIVersion = "2018-07-01"
	queryParameters := map[string]interface{}{
		"api-version": APIVersion,
	}

	routeFilterParameters.Etag = nil
	preparer := autorest.CreatePreparer(
		autorest.AsContentType("application/json; charset=utf-8"),
		autorest.AsPut(),
		autorest.WithBaseURL(client.BaseURI),
		autorest.WithPathParameters("/subscriptions/{subscriptionId}/resourceGroups/{resourceGroupName}/providers/Microsoft.Network/routeFilters/{routeFilterName}", pathParameters),
		autorest.WithJSON(routeFilterParameters),
		autorest.WithQueryParameters(queryParameters))
	return preparer.Prepare((&http.Request{}).WithContext(ctx))
}

// CreateOrUpdateSender sends the CreateOrUpdate request. The method will close the
// http.Response Body if it receives an error.
func (client RouteFiltersClient) CreateOrUpdateSender(req *http.Request) (future RouteFiltersCreateOrUpdateFuture, err error) {
	sd := autorest.GetSendDecorators(req.Context(), azure.DoRetryWithRegistration(client.Client))
	var resp *http.Response
<<<<<<< HEAD
	resp, err = autorest.SendWithSender(client, req, sd...)
=======
	resp, err = client.Send(req, azure.DoRetryWithRegistration(client.Client))
>>>>>>> 090dc0ee
	if err != nil {
		return
	}
	future.Future, err = azure.NewFutureFromResponse(resp)
	return
}

// CreateOrUpdateResponder handles the response to the CreateOrUpdate request. The method always
// closes the http.Response Body.
func (client RouteFiltersClient) CreateOrUpdateResponder(resp *http.Response) (result RouteFilter, err error) {
	err = autorest.Respond(
		resp,
		client.ByInspecting(),
		azure.WithErrorUnlessStatusCode(http.StatusOK, http.StatusCreated),
		autorest.ByUnmarshallingJSON(&result),
		autorest.ByClosing())
	result.Response = autorest.Response{Response: resp}
	return
}

// Delete deletes the specified route filter.
// Parameters:
// resourceGroupName - the name of the resource group.
// routeFilterName - the name of the route filter.
func (client RouteFiltersClient) Delete(ctx context.Context, resourceGroupName string, routeFilterName string) (result RouteFiltersDeleteFuture, err error) {
	if tracing.IsEnabled() {
		ctx = tracing.StartSpan(ctx, fqdn+"/RouteFiltersClient.Delete")
		defer func() {
			sc := -1
			if result.Response() != nil {
				sc = result.Response().StatusCode
			}
			tracing.EndSpan(ctx, sc, err)
		}()
	}
	req, err := client.DeletePreparer(ctx, resourceGroupName, routeFilterName)
	if err != nil {
		err = autorest.NewErrorWithError(err, "network.RouteFiltersClient", "Delete", nil, "Failure preparing request")
		return
	}

	result, err = client.DeleteSender(req)
	if err != nil {
		err = autorest.NewErrorWithError(err, "network.RouteFiltersClient", "Delete", result.Response(), "Failure sending request")
		return
	}

	return
}

// DeletePreparer prepares the Delete request.
func (client RouteFiltersClient) DeletePreparer(ctx context.Context, resourceGroupName string, routeFilterName string) (*http.Request, error) {
	pathParameters := map[string]interface{}{
		"resourceGroupName": autorest.Encode("path", resourceGroupName),
		"routeFilterName":   autorest.Encode("path", routeFilterName),
		"subscriptionId":    autorest.Encode("path", client.SubscriptionID),
	}

	const APIVersion = "2018-07-01"
	queryParameters := map[string]interface{}{
		"api-version": APIVersion,
	}

	preparer := autorest.CreatePreparer(
		autorest.AsDelete(),
		autorest.WithBaseURL(client.BaseURI),
		autorest.WithPathParameters("/subscriptions/{subscriptionId}/resourceGroups/{resourceGroupName}/providers/Microsoft.Network/routeFilters/{routeFilterName}", pathParameters),
		autorest.WithQueryParameters(queryParameters))
	return preparer.Prepare((&http.Request{}).WithContext(ctx))
}

// DeleteSender sends the Delete request. The method will close the
// http.Response Body if it receives an error.
func (client RouteFiltersClient) DeleteSender(req *http.Request) (future RouteFiltersDeleteFuture, err error) {
	sd := autorest.GetSendDecorators(req.Context(), azure.DoRetryWithRegistration(client.Client))
	var resp *http.Response
<<<<<<< HEAD
	resp, err = autorest.SendWithSender(client, req, sd...)
=======
	resp, err = client.Send(req, azure.DoRetryWithRegistration(client.Client))
>>>>>>> 090dc0ee
	if err != nil {
		return
	}
	future.Future, err = azure.NewFutureFromResponse(resp)
	return
}

// DeleteResponder handles the response to the Delete request. The method always
// closes the http.Response Body.
func (client RouteFiltersClient) DeleteResponder(resp *http.Response) (result autorest.Response, err error) {
	err = autorest.Respond(
		resp,
		client.ByInspecting(),
		azure.WithErrorUnlessStatusCode(http.StatusOK, http.StatusAccepted, http.StatusNoContent),
		autorest.ByClosing())
	result.Response = resp
	return
}

// Get gets the specified route filter.
// Parameters:
// resourceGroupName - the name of the resource group.
// routeFilterName - the name of the route filter.
// expand - expands referenced express route bgp peering resources.
func (client RouteFiltersClient) Get(ctx context.Context, resourceGroupName string, routeFilterName string, expand string) (result RouteFilter, err error) {
	if tracing.IsEnabled() {
		ctx = tracing.StartSpan(ctx, fqdn+"/RouteFiltersClient.Get")
		defer func() {
			sc := -1
			if result.Response.Response != nil {
				sc = result.Response.Response.StatusCode
			}
			tracing.EndSpan(ctx, sc, err)
		}()
	}
	req, err := client.GetPreparer(ctx, resourceGroupName, routeFilterName, expand)
	if err != nil {
		err = autorest.NewErrorWithError(err, "network.RouteFiltersClient", "Get", nil, "Failure preparing request")
		return
	}

	resp, err := client.GetSender(req)
	if err != nil {
		result.Response = autorest.Response{Response: resp}
		err = autorest.NewErrorWithError(err, "network.RouteFiltersClient", "Get", resp, "Failure sending request")
		return
	}

	result, err = client.GetResponder(resp)
	if err != nil {
		err = autorest.NewErrorWithError(err, "network.RouteFiltersClient", "Get", resp, "Failure responding to request")
	}

	return
}

// GetPreparer prepares the Get request.
func (client RouteFiltersClient) GetPreparer(ctx context.Context, resourceGroupName string, routeFilterName string, expand string) (*http.Request, error) {
	pathParameters := map[string]interface{}{
		"resourceGroupName": autorest.Encode("path", resourceGroupName),
		"routeFilterName":   autorest.Encode("path", routeFilterName),
		"subscriptionId":    autorest.Encode("path", client.SubscriptionID),
	}

	const APIVersion = "2018-07-01"
	queryParameters := map[string]interface{}{
		"api-version": APIVersion,
	}
	if len(expand) > 0 {
		queryParameters["$expand"] = autorest.Encode("query", expand)
	}

	preparer := autorest.CreatePreparer(
		autorest.AsGet(),
		autorest.WithBaseURL(client.BaseURI),
		autorest.WithPathParameters("/subscriptions/{subscriptionId}/resourceGroups/{resourceGroupName}/providers/Microsoft.Network/routeFilters/{routeFilterName}", pathParameters),
		autorest.WithQueryParameters(queryParameters))
	return preparer.Prepare((&http.Request{}).WithContext(ctx))
}

// GetSender sends the Get request. The method will close the
// http.Response Body if it receives an error.
func (client RouteFiltersClient) GetSender(req *http.Request) (*http.Response, error) {
<<<<<<< HEAD
	sd := autorest.GetSendDecorators(req.Context(), azure.DoRetryWithRegistration(client.Client))
	return autorest.SendWithSender(client, req, sd...)
=======
	return client.Send(req, azure.DoRetryWithRegistration(client.Client))
>>>>>>> 090dc0ee
}

// GetResponder handles the response to the Get request. The method always
// closes the http.Response Body.
func (client RouteFiltersClient) GetResponder(resp *http.Response) (result RouteFilter, err error) {
	err = autorest.Respond(
		resp,
		client.ByInspecting(),
		azure.WithErrorUnlessStatusCode(http.StatusOK),
		autorest.ByUnmarshallingJSON(&result),
		autorest.ByClosing())
	result.Response = autorest.Response{Response: resp}
	return
}

// List gets all route filters in a subscription.
func (client RouteFiltersClient) List(ctx context.Context) (result RouteFilterListResultPage, err error) {
	if tracing.IsEnabled() {
		ctx = tracing.StartSpan(ctx, fqdn+"/RouteFiltersClient.List")
		defer func() {
			sc := -1
			if result.rflr.Response.Response != nil {
				sc = result.rflr.Response.Response.StatusCode
			}
			tracing.EndSpan(ctx, sc, err)
		}()
	}
	result.fn = client.listNextResults
	req, err := client.ListPreparer(ctx)
	if err != nil {
		err = autorest.NewErrorWithError(err, "network.RouteFiltersClient", "List", nil, "Failure preparing request")
		return
	}

	resp, err := client.ListSender(req)
	if err != nil {
		result.rflr.Response = autorest.Response{Response: resp}
		err = autorest.NewErrorWithError(err, "network.RouteFiltersClient", "List", resp, "Failure sending request")
		return
	}

	result.rflr, err = client.ListResponder(resp)
	if err != nil {
		err = autorest.NewErrorWithError(err, "network.RouteFiltersClient", "List", resp, "Failure responding to request")
	}

	return
}

// ListPreparer prepares the List request.
func (client RouteFiltersClient) ListPreparer(ctx context.Context) (*http.Request, error) {
	pathParameters := map[string]interface{}{
		"subscriptionId": autorest.Encode("path", client.SubscriptionID),
	}

	const APIVersion = "2018-07-01"
	queryParameters := map[string]interface{}{
		"api-version": APIVersion,
	}

	preparer := autorest.CreatePreparer(
		autorest.AsGet(),
		autorest.WithBaseURL(client.BaseURI),
		autorest.WithPathParameters("/subscriptions/{subscriptionId}/providers/Microsoft.Network/routeFilters", pathParameters),
		autorest.WithQueryParameters(queryParameters))
	return preparer.Prepare((&http.Request{}).WithContext(ctx))
}

// ListSender sends the List request. The method will close the
// http.Response Body if it receives an error.
func (client RouteFiltersClient) ListSender(req *http.Request) (*http.Response, error) {
<<<<<<< HEAD
	sd := autorest.GetSendDecorators(req.Context(), azure.DoRetryWithRegistration(client.Client))
	return autorest.SendWithSender(client, req, sd...)
=======
	return client.Send(req, azure.DoRetryWithRegistration(client.Client))
>>>>>>> 090dc0ee
}

// ListResponder handles the response to the List request. The method always
// closes the http.Response Body.
func (client RouteFiltersClient) ListResponder(resp *http.Response) (result RouteFilterListResult, err error) {
	err = autorest.Respond(
		resp,
		client.ByInspecting(),
		azure.WithErrorUnlessStatusCode(http.StatusOK),
		autorest.ByUnmarshallingJSON(&result),
		autorest.ByClosing())
	result.Response = autorest.Response{Response: resp}
	return
}

// listNextResults retrieves the next set of results, if any.
func (client RouteFiltersClient) listNextResults(ctx context.Context, lastResults RouteFilterListResult) (result RouteFilterListResult, err error) {
	req, err := lastResults.routeFilterListResultPreparer(ctx)
	if err != nil {
		return result, autorest.NewErrorWithError(err, "network.RouteFiltersClient", "listNextResults", nil, "Failure preparing next results request")
	}
	if req == nil {
		return
	}
	resp, err := client.ListSender(req)
	if err != nil {
		result.Response = autorest.Response{Response: resp}
		return result, autorest.NewErrorWithError(err, "network.RouteFiltersClient", "listNextResults", resp, "Failure sending next results request")
	}
	result, err = client.ListResponder(resp)
	if err != nil {
		err = autorest.NewErrorWithError(err, "network.RouteFiltersClient", "listNextResults", resp, "Failure responding to next results request")
	}
	return
}

// ListComplete enumerates all values, automatically crossing page boundaries as required.
func (client RouteFiltersClient) ListComplete(ctx context.Context) (result RouteFilterListResultIterator, err error) {
	if tracing.IsEnabled() {
		ctx = tracing.StartSpan(ctx, fqdn+"/RouteFiltersClient.List")
		defer func() {
			sc := -1
			if result.Response().Response.Response != nil {
				sc = result.page.Response().Response.Response.StatusCode
			}
			tracing.EndSpan(ctx, sc, err)
		}()
	}
	result.page, err = client.List(ctx)
	return
}

// ListByResourceGroup gets all route filters in a resource group.
// Parameters:
// resourceGroupName - the name of the resource group.
func (client RouteFiltersClient) ListByResourceGroup(ctx context.Context, resourceGroupName string) (result RouteFilterListResultPage, err error) {
	if tracing.IsEnabled() {
		ctx = tracing.StartSpan(ctx, fqdn+"/RouteFiltersClient.ListByResourceGroup")
		defer func() {
			sc := -1
			if result.rflr.Response.Response != nil {
				sc = result.rflr.Response.Response.StatusCode
			}
			tracing.EndSpan(ctx, sc, err)
		}()
	}
	result.fn = client.listByResourceGroupNextResults
	req, err := client.ListByResourceGroupPreparer(ctx, resourceGroupName)
	if err != nil {
		err = autorest.NewErrorWithError(err, "network.RouteFiltersClient", "ListByResourceGroup", nil, "Failure preparing request")
		return
	}

	resp, err := client.ListByResourceGroupSender(req)
	if err != nil {
		result.rflr.Response = autorest.Response{Response: resp}
		err = autorest.NewErrorWithError(err, "network.RouteFiltersClient", "ListByResourceGroup", resp, "Failure sending request")
		return
	}

	result.rflr, err = client.ListByResourceGroupResponder(resp)
	if err != nil {
		err = autorest.NewErrorWithError(err, "network.RouteFiltersClient", "ListByResourceGroup", resp, "Failure responding to request")
	}

	return
}

// ListByResourceGroupPreparer prepares the ListByResourceGroup request.
func (client RouteFiltersClient) ListByResourceGroupPreparer(ctx context.Context, resourceGroupName string) (*http.Request, error) {
	pathParameters := map[string]interface{}{
		"resourceGroupName": autorest.Encode("path", resourceGroupName),
		"subscriptionId":    autorest.Encode("path", client.SubscriptionID),
	}

	const APIVersion = "2018-07-01"
	queryParameters := map[string]interface{}{
		"api-version": APIVersion,
	}

	preparer := autorest.CreatePreparer(
		autorest.AsGet(),
		autorest.WithBaseURL(client.BaseURI),
		autorest.WithPathParameters("/subscriptions/{subscriptionId}/resourceGroups/{resourceGroupName}/providers/Microsoft.Network/routeFilters", pathParameters),
		autorest.WithQueryParameters(queryParameters))
	return preparer.Prepare((&http.Request{}).WithContext(ctx))
}

// ListByResourceGroupSender sends the ListByResourceGroup request. The method will close the
// http.Response Body if it receives an error.
func (client RouteFiltersClient) ListByResourceGroupSender(req *http.Request) (*http.Response, error) {
<<<<<<< HEAD
	sd := autorest.GetSendDecorators(req.Context(), azure.DoRetryWithRegistration(client.Client))
	return autorest.SendWithSender(client, req, sd...)
=======
	return client.Send(req, azure.DoRetryWithRegistration(client.Client))
>>>>>>> 090dc0ee
}

// ListByResourceGroupResponder handles the response to the ListByResourceGroup request. The method always
// closes the http.Response Body.
func (client RouteFiltersClient) ListByResourceGroupResponder(resp *http.Response) (result RouteFilterListResult, err error) {
	err = autorest.Respond(
		resp,
		client.ByInspecting(),
		azure.WithErrorUnlessStatusCode(http.StatusOK),
		autorest.ByUnmarshallingJSON(&result),
		autorest.ByClosing())
	result.Response = autorest.Response{Response: resp}
	return
}

// listByResourceGroupNextResults retrieves the next set of results, if any.
func (client RouteFiltersClient) listByResourceGroupNextResults(ctx context.Context, lastResults RouteFilterListResult) (result RouteFilterListResult, err error) {
	req, err := lastResults.routeFilterListResultPreparer(ctx)
	if err != nil {
		return result, autorest.NewErrorWithError(err, "network.RouteFiltersClient", "listByResourceGroupNextResults", nil, "Failure preparing next results request")
	}
	if req == nil {
		return
	}
	resp, err := client.ListByResourceGroupSender(req)
	if err != nil {
		result.Response = autorest.Response{Response: resp}
		return result, autorest.NewErrorWithError(err, "network.RouteFiltersClient", "listByResourceGroupNextResults", resp, "Failure sending next results request")
	}
	result, err = client.ListByResourceGroupResponder(resp)
	if err != nil {
		err = autorest.NewErrorWithError(err, "network.RouteFiltersClient", "listByResourceGroupNextResults", resp, "Failure responding to next results request")
	}
	return
}

// ListByResourceGroupComplete enumerates all values, automatically crossing page boundaries as required.
func (client RouteFiltersClient) ListByResourceGroupComplete(ctx context.Context, resourceGroupName string) (result RouteFilterListResultIterator, err error) {
	if tracing.IsEnabled() {
		ctx = tracing.StartSpan(ctx, fqdn+"/RouteFiltersClient.ListByResourceGroup")
		defer func() {
			sc := -1
			if result.Response().Response.Response != nil {
				sc = result.page.Response().Response.Response.StatusCode
			}
			tracing.EndSpan(ctx, sc, err)
		}()
	}
	result.page, err = client.ListByResourceGroup(ctx, resourceGroupName)
	return
}

// Update updates a route filter in a specified resource group.
// Parameters:
// resourceGroupName - the name of the resource group.
// routeFilterName - the name of the route filter.
// routeFilterParameters - parameters supplied to the update route filter operation.
func (client RouteFiltersClient) Update(ctx context.Context, resourceGroupName string, routeFilterName string, routeFilterParameters PatchRouteFilter) (result RouteFiltersUpdateFuture, err error) {
	if tracing.IsEnabled() {
		ctx = tracing.StartSpan(ctx, fqdn+"/RouteFiltersClient.Update")
		defer func() {
			sc := -1
			if result.Response() != nil {
				sc = result.Response().StatusCode
			}
			tracing.EndSpan(ctx, sc, err)
		}()
	}
	req, err := client.UpdatePreparer(ctx, resourceGroupName, routeFilterName, routeFilterParameters)
	if err != nil {
		err = autorest.NewErrorWithError(err, "network.RouteFiltersClient", "Update", nil, "Failure preparing request")
		return
	}

	result, err = client.UpdateSender(req)
	if err != nil {
		err = autorest.NewErrorWithError(err, "network.RouteFiltersClient", "Update", result.Response(), "Failure sending request")
		return
	}

	return
}

// UpdatePreparer prepares the Update request.
func (client RouteFiltersClient) UpdatePreparer(ctx context.Context, resourceGroupName string, routeFilterName string, routeFilterParameters PatchRouteFilter) (*http.Request, error) {
	pathParameters := map[string]interface{}{
		"resourceGroupName": autorest.Encode("path", resourceGroupName),
		"routeFilterName":   autorest.Encode("path", routeFilterName),
		"subscriptionId":    autorest.Encode("path", client.SubscriptionID),
	}

	const APIVersion = "2018-07-01"
	queryParameters := map[string]interface{}{
		"api-version": APIVersion,
	}

	routeFilterParameters.Name = nil
	routeFilterParameters.Etag = nil
	routeFilterParameters.Type = nil
	preparer := autorest.CreatePreparer(
		autorest.AsContentType("application/json; charset=utf-8"),
		autorest.AsPatch(),
		autorest.WithBaseURL(client.BaseURI),
		autorest.WithPathParameters("/subscriptions/{subscriptionId}/resourceGroups/{resourceGroupName}/providers/Microsoft.Network/routeFilters/{routeFilterName}", pathParameters),
		autorest.WithJSON(routeFilterParameters),
		autorest.WithQueryParameters(queryParameters))
	return preparer.Prepare((&http.Request{}).WithContext(ctx))
}

// UpdateSender sends the Update request. The method will close the
// http.Response Body if it receives an error.
func (client RouteFiltersClient) UpdateSender(req *http.Request) (future RouteFiltersUpdateFuture, err error) {
	sd := autorest.GetSendDecorators(req.Context(), azure.DoRetryWithRegistration(client.Client))
	var resp *http.Response
<<<<<<< HEAD
	resp, err = autorest.SendWithSender(client, req, sd...)
=======
	resp, err = client.Send(req, azure.DoRetryWithRegistration(client.Client))
>>>>>>> 090dc0ee
	if err != nil {
		return
	}
	future.Future, err = azure.NewFutureFromResponse(resp)
	return
}

// UpdateResponder handles the response to the Update request. The method always
// closes the http.Response Body.
func (client RouteFiltersClient) UpdateResponder(resp *http.Response) (result RouteFilter, err error) {
	err = autorest.Respond(
		resp,
		client.ByInspecting(),
		azure.WithErrorUnlessStatusCode(http.StatusOK),
		autorest.ByUnmarshallingJSON(&result),
		autorest.ByClosing())
	result.Response = autorest.Response{Response: resp}
	return
}<|MERGE_RESOLUTION|>--- conflicted
+++ resolved
@@ -99,13 +99,8 @@
 // CreateOrUpdateSender sends the CreateOrUpdate request. The method will close the
 // http.Response Body if it receives an error.
 func (client RouteFiltersClient) CreateOrUpdateSender(req *http.Request) (future RouteFiltersCreateOrUpdateFuture, err error) {
-	sd := autorest.GetSendDecorators(req.Context(), azure.DoRetryWithRegistration(client.Client))
 	var resp *http.Response
-<<<<<<< HEAD
-	resp, err = autorest.SendWithSender(client, req, sd...)
-=======
 	resp, err = client.Send(req, azure.DoRetryWithRegistration(client.Client))
->>>>>>> 090dc0ee
 	if err != nil {
 		return
 	}
@@ -180,13 +175,8 @@
 // DeleteSender sends the Delete request. The method will close the
 // http.Response Body if it receives an error.
 func (client RouteFiltersClient) DeleteSender(req *http.Request) (future RouteFiltersDeleteFuture, err error) {
-	sd := autorest.GetSendDecorators(req.Context(), azure.DoRetryWithRegistration(client.Client))
 	var resp *http.Response
-<<<<<<< HEAD
-	resp, err = autorest.SendWithSender(client, req, sd...)
-=======
 	resp, err = client.Send(req, azure.DoRetryWithRegistration(client.Client))
->>>>>>> 090dc0ee
 	if err != nil {
 		return
 	}
@@ -270,12 +260,7 @@
 // GetSender sends the Get request. The method will close the
 // http.Response Body if it receives an error.
 func (client RouteFiltersClient) GetSender(req *http.Request) (*http.Response, error) {
-<<<<<<< HEAD
-	sd := autorest.GetSendDecorators(req.Context(), azure.DoRetryWithRegistration(client.Client))
-	return autorest.SendWithSender(client, req, sd...)
-=======
 	return client.Send(req, azure.DoRetryWithRegistration(client.Client))
->>>>>>> 090dc0ee
 }
 
 // GetResponder handles the response to the Get request. The method always
@@ -347,12 +332,7 @@
 // ListSender sends the List request. The method will close the
 // http.Response Body if it receives an error.
 func (client RouteFiltersClient) ListSender(req *http.Request) (*http.Response, error) {
-<<<<<<< HEAD
-	sd := autorest.GetSendDecorators(req.Context(), azure.DoRetryWithRegistration(client.Client))
-	return autorest.SendWithSender(client, req, sd...)
-=======
 	return client.Send(req, azure.DoRetryWithRegistration(client.Client))
->>>>>>> 090dc0ee
 }
 
 // ListResponder handles the response to the List request. The method always
@@ -464,12 +444,7 @@
 // ListByResourceGroupSender sends the ListByResourceGroup request. The method will close the
 // http.Response Body if it receives an error.
 func (client RouteFiltersClient) ListByResourceGroupSender(req *http.Request) (*http.Response, error) {
-<<<<<<< HEAD
-	sd := autorest.GetSendDecorators(req.Context(), azure.DoRetryWithRegistration(client.Client))
-	return autorest.SendWithSender(client, req, sd...)
-=======
 	return client.Send(req, azure.DoRetryWithRegistration(client.Client))
->>>>>>> 090dc0ee
 }
 
 // ListByResourceGroupResponder handles the response to the ListByResourceGroup request. The method always
@@ -582,13 +557,8 @@
 // UpdateSender sends the Update request. The method will close the
 // http.Response Body if it receives an error.
 func (client RouteFiltersClient) UpdateSender(req *http.Request) (future RouteFiltersUpdateFuture, err error) {
-	sd := autorest.GetSendDecorators(req.Context(), azure.DoRetryWithRegistration(client.Client))
 	var resp *http.Response
-<<<<<<< HEAD
-	resp, err = autorest.SendWithSender(client, req, sd...)
-=======
 	resp, err = client.Send(req, azure.DoRetryWithRegistration(client.Client))
->>>>>>> 090dc0ee
 	if err != nil {
 		return
 	}
