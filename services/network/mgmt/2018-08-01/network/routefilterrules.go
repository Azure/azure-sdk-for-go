package network

// Copyright (c) Microsoft and contributors.  All rights reserved.
//
// Licensed under the Apache License, Version 2.0 (the "License");
// you may not use this file except in compliance with the License.
// You may obtain a copy of the License at
// http://www.apache.org/licenses/LICENSE-2.0
//
// Unless required by applicable law or agreed to in writing, software
// distributed under the License is distributed on an "AS IS" BASIS,
// WITHOUT WARRANTIES OR CONDITIONS OF ANY KIND, either express or implied.
//
// See the License for the specific language governing permissions and
// limitations under the License.
//
// Code generated by Microsoft (R) AutoRest Code Generator.
// Changes may cause incorrect behavior and will be lost if the code is regenerated.

import (
	"context"
	"github.com/Azure/go-autorest/autorest"
	"github.com/Azure/go-autorest/autorest/azure"
	"github.com/Azure/go-autorest/autorest/validation"
	"github.com/Azure/go-autorest/tracing"
	"net/http"
)

// RouteFilterRulesClient is the network Client
type RouteFilterRulesClient struct {
	BaseClient
}

// NewRouteFilterRulesClient creates an instance of the RouteFilterRulesClient client.
func NewRouteFilterRulesClient(subscriptionID string) RouteFilterRulesClient {
	return NewRouteFilterRulesClientWithBaseURI(DefaultBaseURI, subscriptionID)
}

// NewRouteFilterRulesClientWithBaseURI creates an instance of the RouteFilterRulesClient client using a custom
// endpoint.  Use this when interacting with an Azure cloud that uses a non-standard base URI (sovereign clouds, Azure
// stack).
func NewRouteFilterRulesClientWithBaseURI(baseURI string, subscriptionID string) RouteFilterRulesClient {
	return RouteFilterRulesClient{NewWithBaseURI(baseURI, subscriptionID)}
}

// CreateOrUpdate creates or updates a route in the specified route filter.
// Parameters:
// resourceGroupName - the name of the resource group.
// routeFilterName - the name of the route filter.
// ruleName - the name of the route filter rule.
// routeFilterRuleParameters - parameters supplied to the create or update route filter rule operation.
func (client RouteFilterRulesClient) CreateOrUpdate(ctx context.Context, resourceGroupName string, routeFilterName string, ruleName string, routeFilterRuleParameters RouteFilterRule) (result RouteFilterRulesCreateOrUpdateFuture, err error) {
	if tracing.IsEnabled() {
		ctx = tracing.StartSpan(ctx, fqdn+"/RouteFilterRulesClient.CreateOrUpdate")
		defer func() {
			sc := -1
			if result.Response() != nil {
				sc = result.Response().StatusCode
			}
			tracing.EndSpan(ctx, sc, err)
		}()
	}
	if err := validation.Validate([]validation.Validation{
		{TargetValue: routeFilterRuleParameters,
			Constraints: []validation.Constraint{{Target: "routeFilterRuleParameters.RouteFilterRulePropertiesFormat", Name: validation.Null, Rule: false,
				Chain: []validation.Constraint{{Target: "routeFilterRuleParameters.RouteFilterRulePropertiesFormat.RouteFilterRuleType", Name: validation.Null, Rule: true, Chain: nil},
					{Target: "routeFilterRuleParameters.RouteFilterRulePropertiesFormat.Communities", Name: validation.Null, Rule: true, Chain: nil},
				}}}}}); err != nil {
		return result, validation.NewError("network.RouteFilterRulesClient", "CreateOrUpdate", err.Error())
	}

	req, err := client.CreateOrUpdatePreparer(ctx, resourceGroupName, routeFilterName, ruleName, routeFilterRuleParameters)
	if err != nil {
		err = autorest.NewErrorWithError(err, "network.RouteFilterRulesClient", "CreateOrUpdate", nil, "Failure preparing request")
		return
	}

	result, err = client.CreateOrUpdateSender(req)
	if err != nil {
		err = autorest.NewErrorWithError(err, "network.RouteFilterRulesClient", "CreateOrUpdate", result.Response(), "Failure sending request")
		return
	}

	return
}

// CreateOrUpdatePreparer prepares the CreateOrUpdate request.
func (client RouteFilterRulesClient) CreateOrUpdatePreparer(ctx context.Context, resourceGroupName string, routeFilterName string, ruleName string, routeFilterRuleParameters RouteFilterRule) (*http.Request, error) {
	pathParameters := map[string]interface{}{
		"resourceGroupName": autorest.Encode("path", resourceGroupName),
		"routeFilterName":   autorest.Encode("path", routeFilterName),
		"ruleName":          autorest.Encode("path", ruleName),
		"subscriptionId":    autorest.Encode("path", client.SubscriptionID),
	}

	const APIVersion = "2018-08-01"
	queryParameters := map[string]interface{}{
		"api-version": APIVersion,
	}

	routeFilterRuleParameters.Etag = nil
	preparer := autorest.CreatePreparer(
		autorest.AsContentType("application/json; charset=utf-8"),
		autorest.AsPut(),
		autorest.WithBaseURL(client.BaseURI),
		autorest.WithPathParameters("/subscriptions/{subscriptionId}/resourceGroups/{resourceGroupName}/providers/Microsoft.Network/routeFilters/{routeFilterName}/routeFilterRules/{ruleName}", pathParameters),
		autorest.WithJSON(routeFilterRuleParameters),
		autorest.WithQueryParameters(queryParameters))
	return preparer.Prepare((&http.Request{}).WithContext(ctx))
}

// CreateOrUpdateSender sends the CreateOrUpdate request. The method will close the
// http.Response Body if it receives an error.
func (client RouteFilterRulesClient) CreateOrUpdateSender(req *http.Request) (future RouteFilterRulesCreateOrUpdateFuture, err error) {
	sd := autorest.GetSendDecorators(req.Context(), azure.DoRetryWithRegistration(client.Client))
	var resp *http.Response
<<<<<<< HEAD
	resp, err = autorest.SendWithSender(client, req, sd...)
=======
	resp, err = client.Send(req, azure.DoRetryWithRegistration(client.Client))
>>>>>>> 090dc0ee
	if err != nil {
		return
	}
	future.Future, err = azure.NewFutureFromResponse(resp)
	return
}

// CreateOrUpdateResponder handles the response to the CreateOrUpdate request. The method always
// closes the http.Response Body.
func (client RouteFilterRulesClient) CreateOrUpdateResponder(resp *http.Response) (result RouteFilterRule, err error) {
	err = autorest.Respond(
		resp,
		client.ByInspecting(),
		azure.WithErrorUnlessStatusCode(http.StatusOK, http.StatusCreated),
		autorest.ByUnmarshallingJSON(&result),
		autorest.ByClosing())
	result.Response = autorest.Response{Response: resp}
	return
}

// Delete deletes the specified rule from a route filter.
// Parameters:
// resourceGroupName - the name of the resource group.
// routeFilterName - the name of the route filter.
// ruleName - the name of the rule.
func (client RouteFilterRulesClient) Delete(ctx context.Context, resourceGroupName string, routeFilterName string, ruleName string) (result RouteFilterRulesDeleteFuture, err error) {
	if tracing.IsEnabled() {
		ctx = tracing.StartSpan(ctx, fqdn+"/RouteFilterRulesClient.Delete")
		defer func() {
			sc := -1
			if result.Response() != nil {
				sc = result.Response().StatusCode
			}
			tracing.EndSpan(ctx, sc, err)
		}()
	}
	req, err := client.DeletePreparer(ctx, resourceGroupName, routeFilterName, ruleName)
	if err != nil {
		err = autorest.NewErrorWithError(err, "network.RouteFilterRulesClient", "Delete", nil, "Failure preparing request")
		return
	}

	result, err = client.DeleteSender(req)
	if err != nil {
		err = autorest.NewErrorWithError(err, "network.RouteFilterRulesClient", "Delete", result.Response(), "Failure sending request")
		return
	}

	return
}

// DeletePreparer prepares the Delete request.
func (client RouteFilterRulesClient) DeletePreparer(ctx context.Context, resourceGroupName string, routeFilterName string, ruleName string) (*http.Request, error) {
	pathParameters := map[string]interface{}{
		"resourceGroupName": autorest.Encode("path", resourceGroupName),
		"routeFilterName":   autorest.Encode("path", routeFilterName),
		"ruleName":          autorest.Encode("path", ruleName),
		"subscriptionId":    autorest.Encode("path", client.SubscriptionID),
	}

	const APIVersion = "2018-08-01"
	queryParameters := map[string]interface{}{
		"api-version": APIVersion,
	}

	preparer := autorest.CreatePreparer(
		autorest.AsDelete(),
		autorest.WithBaseURL(client.BaseURI),
		autorest.WithPathParameters("/subscriptions/{subscriptionId}/resourceGroups/{resourceGroupName}/providers/Microsoft.Network/routeFilters/{routeFilterName}/routeFilterRules/{ruleName}", pathParameters),
		autorest.WithQueryParameters(queryParameters))
	return preparer.Prepare((&http.Request{}).WithContext(ctx))
}

// DeleteSender sends the Delete request. The method will close the
// http.Response Body if it receives an error.
func (client RouteFilterRulesClient) DeleteSender(req *http.Request) (future RouteFilterRulesDeleteFuture, err error) {
	sd := autorest.GetSendDecorators(req.Context(), azure.DoRetryWithRegistration(client.Client))
	var resp *http.Response
<<<<<<< HEAD
	resp, err = autorest.SendWithSender(client, req, sd...)
=======
	resp, err = client.Send(req, azure.DoRetryWithRegistration(client.Client))
>>>>>>> 090dc0ee
	if err != nil {
		return
	}
	future.Future, err = azure.NewFutureFromResponse(resp)
	return
}

// DeleteResponder handles the response to the Delete request. The method always
// closes the http.Response Body.
func (client RouteFilterRulesClient) DeleteResponder(resp *http.Response) (result autorest.Response, err error) {
	err = autorest.Respond(
		resp,
		client.ByInspecting(),
		azure.WithErrorUnlessStatusCode(http.StatusOK, http.StatusAccepted, http.StatusNoContent),
		autorest.ByClosing())
	result.Response = resp
	return
}

// Get gets the specified rule from a route filter.
// Parameters:
// resourceGroupName - the name of the resource group.
// routeFilterName - the name of the route filter.
// ruleName - the name of the rule.
func (client RouteFilterRulesClient) Get(ctx context.Context, resourceGroupName string, routeFilterName string, ruleName string) (result RouteFilterRule, err error) {
	if tracing.IsEnabled() {
		ctx = tracing.StartSpan(ctx, fqdn+"/RouteFilterRulesClient.Get")
		defer func() {
			sc := -1
			if result.Response.Response != nil {
				sc = result.Response.Response.StatusCode
			}
			tracing.EndSpan(ctx, sc, err)
		}()
	}
	req, err := client.GetPreparer(ctx, resourceGroupName, routeFilterName, ruleName)
	if err != nil {
		err = autorest.NewErrorWithError(err, "network.RouteFilterRulesClient", "Get", nil, "Failure preparing request")
		return
	}

	resp, err := client.GetSender(req)
	if err != nil {
		result.Response = autorest.Response{Response: resp}
		err = autorest.NewErrorWithError(err, "network.RouteFilterRulesClient", "Get", resp, "Failure sending request")
		return
	}

	result, err = client.GetResponder(resp)
	if err != nil {
		err = autorest.NewErrorWithError(err, "network.RouteFilterRulesClient", "Get", resp, "Failure responding to request")
	}

	return
}

// GetPreparer prepares the Get request.
func (client RouteFilterRulesClient) GetPreparer(ctx context.Context, resourceGroupName string, routeFilterName string, ruleName string) (*http.Request, error) {
	pathParameters := map[string]interface{}{
		"resourceGroupName": autorest.Encode("path", resourceGroupName),
		"routeFilterName":   autorest.Encode("path", routeFilterName),
		"ruleName":          autorest.Encode("path", ruleName),
		"subscriptionId":    autorest.Encode("path", client.SubscriptionID),
	}

	const APIVersion = "2018-08-01"
	queryParameters := map[string]interface{}{
		"api-version": APIVersion,
	}

	preparer := autorest.CreatePreparer(
		autorest.AsGet(),
		autorest.WithBaseURL(client.BaseURI),
		autorest.WithPathParameters("/subscriptions/{subscriptionId}/resourceGroups/{resourceGroupName}/providers/Microsoft.Network/routeFilters/{routeFilterName}/routeFilterRules/{ruleName}", pathParameters),
		autorest.WithQueryParameters(queryParameters))
	return preparer.Prepare((&http.Request{}).WithContext(ctx))
}

// GetSender sends the Get request. The method will close the
// http.Response Body if it receives an error.
func (client RouteFilterRulesClient) GetSender(req *http.Request) (*http.Response, error) {
<<<<<<< HEAD
	sd := autorest.GetSendDecorators(req.Context(), azure.DoRetryWithRegistration(client.Client))
	return autorest.SendWithSender(client, req, sd...)
=======
	return client.Send(req, azure.DoRetryWithRegistration(client.Client))
>>>>>>> 090dc0ee
}

// GetResponder handles the response to the Get request. The method always
// closes the http.Response Body.
func (client RouteFilterRulesClient) GetResponder(resp *http.Response) (result RouteFilterRule, err error) {
	err = autorest.Respond(
		resp,
		client.ByInspecting(),
		azure.WithErrorUnlessStatusCode(http.StatusOK),
		autorest.ByUnmarshallingJSON(&result),
		autorest.ByClosing())
	result.Response = autorest.Response{Response: resp}
	return
}

// ListByRouteFilter gets all RouteFilterRules in a route filter.
// Parameters:
// resourceGroupName - the name of the resource group.
// routeFilterName - the name of the route filter.
func (client RouteFilterRulesClient) ListByRouteFilter(ctx context.Context, resourceGroupName string, routeFilterName string) (result RouteFilterRuleListResultPage, err error) {
	if tracing.IsEnabled() {
		ctx = tracing.StartSpan(ctx, fqdn+"/RouteFilterRulesClient.ListByRouteFilter")
		defer func() {
			sc := -1
			if result.rfrlr.Response.Response != nil {
				sc = result.rfrlr.Response.Response.StatusCode
			}
			tracing.EndSpan(ctx, sc, err)
		}()
	}
	result.fn = client.listByRouteFilterNextResults
	req, err := client.ListByRouteFilterPreparer(ctx, resourceGroupName, routeFilterName)
	if err != nil {
		err = autorest.NewErrorWithError(err, "network.RouteFilterRulesClient", "ListByRouteFilter", nil, "Failure preparing request")
		return
	}

	resp, err := client.ListByRouteFilterSender(req)
	if err != nil {
		result.rfrlr.Response = autorest.Response{Response: resp}
		err = autorest.NewErrorWithError(err, "network.RouteFilterRulesClient", "ListByRouteFilter", resp, "Failure sending request")
		return
	}

	result.rfrlr, err = client.ListByRouteFilterResponder(resp)
	if err != nil {
		err = autorest.NewErrorWithError(err, "network.RouteFilterRulesClient", "ListByRouteFilter", resp, "Failure responding to request")
	}

	return
}

// ListByRouteFilterPreparer prepares the ListByRouteFilter request.
func (client RouteFilterRulesClient) ListByRouteFilterPreparer(ctx context.Context, resourceGroupName string, routeFilterName string) (*http.Request, error) {
	pathParameters := map[string]interface{}{
		"resourceGroupName": autorest.Encode("path", resourceGroupName),
		"routeFilterName":   autorest.Encode("path", routeFilterName),
		"subscriptionId":    autorest.Encode("path", client.SubscriptionID),
	}

	const APIVersion = "2018-08-01"
	queryParameters := map[string]interface{}{
		"api-version": APIVersion,
	}

	preparer := autorest.CreatePreparer(
		autorest.AsGet(),
		autorest.WithBaseURL(client.BaseURI),
		autorest.WithPathParameters("/subscriptions/{subscriptionId}/resourceGroups/{resourceGroupName}/providers/Microsoft.Network/routeFilters/{routeFilterName}/routeFilterRules", pathParameters),
		autorest.WithQueryParameters(queryParameters))
	return preparer.Prepare((&http.Request{}).WithContext(ctx))
}

// ListByRouteFilterSender sends the ListByRouteFilter request. The method will close the
// http.Response Body if it receives an error.
func (client RouteFilterRulesClient) ListByRouteFilterSender(req *http.Request) (*http.Response, error) {
<<<<<<< HEAD
	sd := autorest.GetSendDecorators(req.Context(), azure.DoRetryWithRegistration(client.Client))
	return autorest.SendWithSender(client, req, sd...)
=======
	return client.Send(req, azure.DoRetryWithRegistration(client.Client))
>>>>>>> 090dc0ee
}

// ListByRouteFilterResponder handles the response to the ListByRouteFilter request. The method always
// closes the http.Response Body.
func (client RouteFilterRulesClient) ListByRouteFilterResponder(resp *http.Response) (result RouteFilterRuleListResult, err error) {
	err = autorest.Respond(
		resp,
		client.ByInspecting(),
		azure.WithErrorUnlessStatusCode(http.StatusOK),
		autorest.ByUnmarshallingJSON(&result),
		autorest.ByClosing())
	result.Response = autorest.Response{Response: resp}
	return
}

// listByRouteFilterNextResults retrieves the next set of results, if any.
func (client RouteFilterRulesClient) listByRouteFilterNextResults(ctx context.Context, lastResults RouteFilterRuleListResult) (result RouteFilterRuleListResult, err error) {
	req, err := lastResults.routeFilterRuleListResultPreparer(ctx)
	if err != nil {
		return result, autorest.NewErrorWithError(err, "network.RouteFilterRulesClient", "listByRouteFilterNextResults", nil, "Failure preparing next results request")
	}
	if req == nil {
		return
	}
	resp, err := client.ListByRouteFilterSender(req)
	if err != nil {
		result.Response = autorest.Response{Response: resp}
		return result, autorest.NewErrorWithError(err, "network.RouteFilterRulesClient", "listByRouteFilterNextResults", resp, "Failure sending next results request")
	}
	result, err = client.ListByRouteFilterResponder(resp)
	if err != nil {
		err = autorest.NewErrorWithError(err, "network.RouteFilterRulesClient", "listByRouteFilterNextResults", resp, "Failure responding to next results request")
	}
	return
}

// ListByRouteFilterComplete enumerates all values, automatically crossing page boundaries as required.
func (client RouteFilterRulesClient) ListByRouteFilterComplete(ctx context.Context, resourceGroupName string, routeFilterName string) (result RouteFilterRuleListResultIterator, err error) {
	if tracing.IsEnabled() {
		ctx = tracing.StartSpan(ctx, fqdn+"/RouteFilterRulesClient.ListByRouteFilter")
		defer func() {
			sc := -1
			if result.Response().Response.Response != nil {
				sc = result.page.Response().Response.Response.StatusCode
			}
			tracing.EndSpan(ctx, sc, err)
		}()
	}
	result.page, err = client.ListByRouteFilter(ctx, resourceGroupName, routeFilterName)
	return
}

// Update updates a route in the specified route filter.
// Parameters:
// resourceGroupName - the name of the resource group.
// routeFilterName - the name of the route filter.
// ruleName - the name of the route filter rule.
// routeFilterRuleParameters - parameters supplied to the update route filter rule operation.
func (client RouteFilterRulesClient) Update(ctx context.Context, resourceGroupName string, routeFilterName string, ruleName string, routeFilterRuleParameters PatchRouteFilterRule) (result RouteFilterRulesUpdateFuture, err error) {
	if tracing.IsEnabled() {
		ctx = tracing.StartSpan(ctx, fqdn+"/RouteFilterRulesClient.Update")
		defer func() {
			sc := -1
			if result.Response() != nil {
				sc = result.Response().StatusCode
			}
			tracing.EndSpan(ctx, sc, err)
		}()
	}
	req, err := client.UpdatePreparer(ctx, resourceGroupName, routeFilterName, ruleName, routeFilterRuleParameters)
	if err != nil {
		err = autorest.NewErrorWithError(err, "network.RouteFilterRulesClient", "Update", nil, "Failure preparing request")
		return
	}

	result, err = client.UpdateSender(req)
	if err != nil {
		err = autorest.NewErrorWithError(err, "network.RouteFilterRulesClient", "Update", result.Response(), "Failure sending request")
		return
	}

	return
}

// UpdatePreparer prepares the Update request.
func (client RouteFilterRulesClient) UpdatePreparer(ctx context.Context, resourceGroupName string, routeFilterName string, ruleName string, routeFilterRuleParameters PatchRouteFilterRule) (*http.Request, error) {
	pathParameters := map[string]interface{}{
		"resourceGroupName": autorest.Encode("path", resourceGroupName),
		"routeFilterName":   autorest.Encode("path", routeFilterName),
		"ruleName":          autorest.Encode("path", ruleName),
		"subscriptionId":    autorest.Encode("path", client.SubscriptionID),
	}

	const APIVersion = "2018-08-01"
	queryParameters := map[string]interface{}{
		"api-version": APIVersion,
	}

	routeFilterRuleParameters.Name = nil
	routeFilterRuleParameters.Etag = nil
	preparer := autorest.CreatePreparer(
		autorest.AsContentType("application/json; charset=utf-8"),
		autorest.AsPatch(),
		autorest.WithBaseURL(client.BaseURI),
		autorest.WithPathParameters("/subscriptions/{subscriptionId}/resourceGroups/{resourceGroupName}/providers/Microsoft.Network/routeFilters/{routeFilterName}/routeFilterRules/{ruleName}", pathParameters),
		autorest.WithJSON(routeFilterRuleParameters),
		autorest.WithQueryParameters(queryParameters))
	return preparer.Prepare((&http.Request{}).WithContext(ctx))
}

// UpdateSender sends the Update request. The method will close the
// http.Response Body if it receives an error.
func (client RouteFilterRulesClient) UpdateSender(req *http.Request) (future RouteFilterRulesUpdateFuture, err error) {
	sd := autorest.GetSendDecorators(req.Context(), azure.DoRetryWithRegistration(client.Client))
	var resp *http.Response
<<<<<<< HEAD
	resp, err = autorest.SendWithSender(client, req, sd...)
=======
	resp, err = client.Send(req, azure.DoRetryWithRegistration(client.Client))
>>>>>>> 090dc0ee
	if err != nil {
		return
	}
	future.Future, err = azure.NewFutureFromResponse(resp)
	return
}

// UpdateResponder handles the response to the Update request. The method always
// closes the http.Response Body.
func (client RouteFilterRulesClient) UpdateResponder(resp *http.Response) (result RouteFilterRule, err error) {
	err = autorest.Respond(
		resp,
		client.ByInspecting(),
		azure.WithErrorUnlessStatusCode(http.StatusOK),
		autorest.ByUnmarshallingJSON(&result),
		autorest.ByClosing())
	result.Response = autorest.Response{Response: resp}
	return
}<|MERGE_RESOLUTION|>--- conflicted
+++ resolved
@@ -112,13 +112,8 @@
 // CreateOrUpdateSender sends the CreateOrUpdate request. The method will close the
 // http.Response Body if it receives an error.
 func (client RouteFilterRulesClient) CreateOrUpdateSender(req *http.Request) (future RouteFilterRulesCreateOrUpdateFuture, err error) {
-	sd := autorest.GetSendDecorators(req.Context(), azure.DoRetryWithRegistration(client.Client))
 	var resp *http.Response
-<<<<<<< HEAD
-	resp, err = autorest.SendWithSender(client, req, sd...)
-=======
 	resp, err = client.Send(req, azure.DoRetryWithRegistration(client.Client))
->>>>>>> 090dc0ee
 	if err != nil {
 		return
 	}
@@ -195,13 +190,8 @@
 // DeleteSender sends the Delete request. The method will close the
 // http.Response Body if it receives an error.
 func (client RouteFilterRulesClient) DeleteSender(req *http.Request) (future RouteFilterRulesDeleteFuture, err error) {
-	sd := autorest.GetSendDecorators(req.Context(), azure.DoRetryWithRegistration(client.Client))
 	var resp *http.Response
-<<<<<<< HEAD
-	resp, err = autorest.SendWithSender(client, req, sd...)
-=======
 	resp, err = client.Send(req, azure.DoRetryWithRegistration(client.Client))
->>>>>>> 090dc0ee
 	if err != nil {
 		return
 	}
@@ -283,12 +273,7 @@
 // GetSender sends the Get request. The method will close the
 // http.Response Body if it receives an error.
 func (client RouteFilterRulesClient) GetSender(req *http.Request) (*http.Response, error) {
-<<<<<<< HEAD
-	sd := autorest.GetSendDecorators(req.Context(), azure.DoRetryWithRegistration(client.Client))
-	return autorest.SendWithSender(client, req, sd...)
-=======
 	return client.Send(req, azure.DoRetryWithRegistration(client.Client))
->>>>>>> 090dc0ee
 }
 
 // GetResponder handles the response to the Get request. The method always
@@ -365,12 +350,7 @@
 // ListByRouteFilterSender sends the ListByRouteFilter request. The method will close the
 // http.Response Body if it receives an error.
 func (client RouteFilterRulesClient) ListByRouteFilterSender(req *http.Request) (*http.Response, error) {
-<<<<<<< HEAD
-	sd := autorest.GetSendDecorators(req.Context(), azure.DoRetryWithRegistration(client.Client))
-	return autorest.SendWithSender(client, req, sd...)
-=======
 	return client.Send(req, azure.DoRetryWithRegistration(client.Client))
->>>>>>> 090dc0ee
 }
 
 // ListByRouteFilterResponder handles the response to the ListByRouteFilter request. The method always
@@ -484,13 +464,8 @@
 // UpdateSender sends the Update request. The method will close the
 // http.Response Body if it receives an error.
 func (client RouteFilterRulesClient) UpdateSender(req *http.Request) (future RouteFilterRulesUpdateFuture, err error) {
-	sd := autorest.GetSendDecorators(req.Context(), azure.DoRetryWithRegistration(client.Client))
 	var resp *http.Response
-<<<<<<< HEAD
-	resp, err = autorest.SendWithSender(client, req, sd...)
-=======
 	resp, err = client.Send(req, azure.DoRetryWithRegistration(client.Client))
->>>>>>> 090dc0ee
 	if err != nil {
 		return
 	}
