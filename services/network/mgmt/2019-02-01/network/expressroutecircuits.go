package network

// Copyright (c) Microsoft and contributors.  All rights reserved.
//
// Licensed under the Apache License, Version 2.0 (the "License");
// you may not use this file except in compliance with the License.
// You may obtain a copy of the License at
// http://www.apache.org/licenses/LICENSE-2.0
//
// Unless required by applicable law or agreed to in writing, software
// distributed under the License is distributed on an "AS IS" BASIS,
// WITHOUT WARRANTIES OR CONDITIONS OF ANY KIND, either express or implied.
//
// See the License for the specific language governing permissions and
// limitations under the License.
//
// Code generated by Microsoft (R) AutoRest Code Generator.
// Changes may cause incorrect behavior and will be lost if the code is regenerated.

import (
	"context"
	"github.com/Azure/go-autorest/autorest"
	"github.com/Azure/go-autorest/autorest/azure"
	"github.com/Azure/go-autorest/tracing"
	"net/http"
)

// ExpressRouteCircuitsClient is the network Client
type ExpressRouteCircuitsClient struct {
	BaseClient
}

// NewExpressRouteCircuitsClient creates an instance of the ExpressRouteCircuitsClient client.
func NewExpressRouteCircuitsClient(subscriptionID string) ExpressRouteCircuitsClient {
	return NewExpressRouteCircuitsClientWithBaseURI(DefaultBaseURI, subscriptionID)
}

// NewExpressRouteCircuitsClientWithBaseURI creates an instance of the ExpressRouteCircuitsClient client using a custom
// endpoint.  Use this when interacting with an Azure cloud that uses a non-standard base URI (sovereign clouds, Azure
// stack).
func NewExpressRouteCircuitsClientWithBaseURI(baseURI string, subscriptionID string) ExpressRouteCircuitsClient {
	return ExpressRouteCircuitsClient{NewWithBaseURI(baseURI, subscriptionID)}
}

// CreateOrUpdate creates or updates an express route circuit.
// Parameters:
// resourceGroupName - the name of the resource group.
// circuitName - the name of the circuit.
// parameters - parameters supplied to the create or update express route circuit operation.
func (client ExpressRouteCircuitsClient) CreateOrUpdate(ctx context.Context, resourceGroupName string, circuitName string, parameters ExpressRouteCircuit) (result ExpressRouteCircuitsCreateOrUpdateFuture, err error) {
	if tracing.IsEnabled() {
		ctx = tracing.StartSpan(ctx, fqdn+"/ExpressRouteCircuitsClient.CreateOrUpdate")
		defer func() {
			sc := -1
			if result.Response() != nil {
				sc = result.Response().StatusCode
			}
			tracing.EndSpan(ctx, sc, err)
		}()
	}
	req, err := client.CreateOrUpdatePreparer(ctx, resourceGroupName, circuitName, parameters)
	if err != nil {
		err = autorest.NewErrorWithError(err, "network.ExpressRouteCircuitsClient", "CreateOrUpdate", nil, "Failure preparing request")
		return
	}

	result, err = client.CreateOrUpdateSender(req)
	if err != nil {
		err = autorest.NewErrorWithError(err, "network.ExpressRouteCircuitsClient", "CreateOrUpdate", result.Response(), "Failure sending request")
		return
	}

	return
}

// CreateOrUpdatePreparer prepares the CreateOrUpdate request.
func (client ExpressRouteCircuitsClient) CreateOrUpdatePreparer(ctx context.Context, resourceGroupName string, circuitName string, parameters ExpressRouteCircuit) (*http.Request, error) {
	pathParameters := map[string]interface{}{
		"circuitName":       autorest.Encode("path", circuitName),
		"resourceGroupName": autorest.Encode("path", resourceGroupName),
		"subscriptionId":    autorest.Encode("path", client.SubscriptionID),
	}

	const APIVersion = "2019-02-01"
	queryParameters := map[string]interface{}{
		"api-version": APIVersion,
	}

	parameters.Etag = nil
	preparer := autorest.CreatePreparer(
		autorest.AsContentType("application/json; charset=utf-8"),
		autorest.AsPut(),
		autorest.WithBaseURL(client.BaseURI),
		autorest.WithPathParameters("/subscriptions/{subscriptionId}/resourceGroups/{resourceGroupName}/providers/Microsoft.Network/expressRouteCircuits/{circuitName}", pathParameters),
		autorest.WithJSON(parameters),
		autorest.WithQueryParameters(queryParameters))
	return preparer.Prepare((&http.Request{}).WithContext(ctx))
}

// CreateOrUpdateSender sends the CreateOrUpdate request. The method will close the
// http.Response Body if it receives an error.
func (client ExpressRouteCircuitsClient) CreateOrUpdateSender(req *http.Request) (future ExpressRouteCircuitsCreateOrUpdateFuture, err error) {
	sd := autorest.GetSendDecorators(req.Context(), azure.DoRetryWithRegistration(client.Client))
	var resp *http.Response
<<<<<<< HEAD
	resp, err = autorest.SendWithSender(client, req, sd...)
=======
	resp, err = client.Send(req, azure.DoRetryWithRegistration(client.Client))
>>>>>>> 090dc0ee
	if err != nil {
		return
	}
	future.Future, err = azure.NewFutureFromResponse(resp)
	return
}

// CreateOrUpdateResponder handles the response to the CreateOrUpdate request. The method always
// closes the http.Response Body.
func (client ExpressRouteCircuitsClient) CreateOrUpdateResponder(resp *http.Response) (result ExpressRouteCircuit, err error) {
	err = autorest.Respond(
		resp,
		client.ByInspecting(),
		azure.WithErrorUnlessStatusCode(http.StatusOK, http.StatusCreated),
		autorest.ByUnmarshallingJSON(&result),
		autorest.ByClosing())
	result.Response = autorest.Response{Response: resp}
	return
}

// Delete deletes the specified express route circuit.
// Parameters:
// resourceGroupName - the name of the resource group.
// circuitName - the name of the express route circuit.
func (client ExpressRouteCircuitsClient) Delete(ctx context.Context, resourceGroupName string, circuitName string) (result ExpressRouteCircuitsDeleteFuture, err error) {
	if tracing.IsEnabled() {
		ctx = tracing.StartSpan(ctx, fqdn+"/ExpressRouteCircuitsClient.Delete")
		defer func() {
			sc := -1
			if result.Response() != nil {
				sc = result.Response().StatusCode
			}
			tracing.EndSpan(ctx, sc, err)
		}()
	}
	req, err := client.DeletePreparer(ctx, resourceGroupName, circuitName)
	if err != nil {
		err = autorest.NewErrorWithError(err, "network.ExpressRouteCircuitsClient", "Delete", nil, "Failure preparing request")
		return
	}

	result, err = client.DeleteSender(req)
	if err != nil {
		err = autorest.NewErrorWithError(err, "network.ExpressRouteCircuitsClient", "Delete", result.Response(), "Failure sending request")
		return
	}

	return
}

// DeletePreparer prepares the Delete request.
func (client ExpressRouteCircuitsClient) DeletePreparer(ctx context.Context, resourceGroupName string, circuitName string) (*http.Request, error) {
	pathParameters := map[string]interface{}{
		"circuitName":       autorest.Encode("path", circuitName),
		"resourceGroupName": autorest.Encode("path", resourceGroupName),
		"subscriptionId":    autorest.Encode("path", client.SubscriptionID),
	}

	const APIVersion = "2019-02-01"
	queryParameters := map[string]interface{}{
		"api-version": APIVersion,
	}

	preparer := autorest.CreatePreparer(
		autorest.AsDelete(),
		autorest.WithBaseURL(client.BaseURI),
		autorest.WithPathParameters("/subscriptions/{subscriptionId}/resourceGroups/{resourceGroupName}/providers/Microsoft.Network/expressRouteCircuits/{circuitName}", pathParameters),
		autorest.WithQueryParameters(queryParameters))
	return preparer.Prepare((&http.Request{}).WithContext(ctx))
}

// DeleteSender sends the Delete request. The method will close the
// http.Response Body if it receives an error.
func (client ExpressRouteCircuitsClient) DeleteSender(req *http.Request) (future ExpressRouteCircuitsDeleteFuture, err error) {
	sd := autorest.GetSendDecorators(req.Context(), azure.DoRetryWithRegistration(client.Client))
	var resp *http.Response
<<<<<<< HEAD
	resp, err = autorest.SendWithSender(client, req, sd...)
=======
	resp, err = client.Send(req, azure.DoRetryWithRegistration(client.Client))
>>>>>>> 090dc0ee
	if err != nil {
		return
	}
	future.Future, err = azure.NewFutureFromResponse(resp)
	return
}

// DeleteResponder handles the response to the Delete request. The method always
// closes the http.Response Body.
func (client ExpressRouteCircuitsClient) DeleteResponder(resp *http.Response) (result autorest.Response, err error) {
	err = autorest.Respond(
		resp,
		client.ByInspecting(),
		azure.WithErrorUnlessStatusCode(http.StatusOK, http.StatusAccepted, http.StatusNoContent),
		autorest.ByClosing())
	result.Response = resp
	return
}

// Get gets information about the specified express route circuit.
// Parameters:
// resourceGroupName - the name of the resource group.
// circuitName - the name of express route circuit.
func (client ExpressRouteCircuitsClient) Get(ctx context.Context, resourceGroupName string, circuitName string) (result ExpressRouteCircuit, err error) {
	if tracing.IsEnabled() {
		ctx = tracing.StartSpan(ctx, fqdn+"/ExpressRouteCircuitsClient.Get")
		defer func() {
			sc := -1
			if result.Response.Response != nil {
				sc = result.Response.Response.StatusCode
			}
			tracing.EndSpan(ctx, sc, err)
		}()
	}
	req, err := client.GetPreparer(ctx, resourceGroupName, circuitName)
	if err != nil {
		err = autorest.NewErrorWithError(err, "network.ExpressRouteCircuitsClient", "Get", nil, "Failure preparing request")
		return
	}

	resp, err := client.GetSender(req)
	if err != nil {
		result.Response = autorest.Response{Response: resp}
		err = autorest.NewErrorWithError(err, "network.ExpressRouteCircuitsClient", "Get", resp, "Failure sending request")
		return
	}

	result, err = client.GetResponder(resp)
	if err != nil {
		err = autorest.NewErrorWithError(err, "network.ExpressRouteCircuitsClient", "Get", resp, "Failure responding to request")
	}

	return
}

// GetPreparer prepares the Get request.
func (client ExpressRouteCircuitsClient) GetPreparer(ctx context.Context, resourceGroupName string, circuitName string) (*http.Request, error) {
	pathParameters := map[string]interface{}{
		"circuitName":       autorest.Encode("path", circuitName),
		"resourceGroupName": autorest.Encode("path", resourceGroupName),
		"subscriptionId":    autorest.Encode("path", client.SubscriptionID),
	}

	const APIVersion = "2019-02-01"
	queryParameters := map[string]interface{}{
		"api-version": APIVersion,
	}

	preparer := autorest.CreatePreparer(
		autorest.AsGet(),
		autorest.WithBaseURL(client.BaseURI),
		autorest.WithPathParameters("/subscriptions/{subscriptionId}/resourceGroups/{resourceGroupName}/providers/Microsoft.Network/expressRouteCircuits/{circuitName}", pathParameters),
		autorest.WithQueryParameters(queryParameters))
	return preparer.Prepare((&http.Request{}).WithContext(ctx))
}

// GetSender sends the Get request. The method will close the
// http.Response Body if it receives an error.
func (client ExpressRouteCircuitsClient) GetSender(req *http.Request) (*http.Response, error) {
<<<<<<< HEAD
	sd := autorest.GetSendDecorators(req.Context(), azure.DoRetryWithRegistration(client.Client))
	return autorest.SendWithSender(client, req, sd...)
=======
	return client.Send(req, azure.DoRetryWithRegistration(client.Client))
>>>>>>> 090dc0ee
}

// GetResponder handles the response to the Get request. The method always
// closes the http.Response Body.
func (client ExpressRouteCircuitsClient) GetResponder(resp *http.Response) (result ExpressRouteCircuit, err error) {
	err = autorest.Respond(
		resp,
		client.ByInspecting(),
		azure.WithErrorUnlessStatusCode(http.StatusOK),
		autorest.ByUnmarshallingJSON(&result),
		autorest.ByClosing())
	result.Response = autorest.Response{Response: resp}
	return
}

// GetPeeringStats gets all stats from an express route circuit in a resource group.
// Parameters:
// resourceGroupName - the name of the resource group.
// circuitName - the name of the express route circuit.
// peeringName - the name of the peering.
func (client ExpressRouteCircuitsClient) GetPeeringStats(ctx context.Context, resourceGroupName string, circuitName string, peeringName string) (result ExpressRouteCircuitStats, err error) {
	if tracing.IsEnabled() {
		ctx = tracing.StartSpan(ctx, fqdn+"/ExpressRouteCircuitsClient.GetPeeringStats")
		defer func() {
			sc := -1
			if result.Response.Response != nil {
				sc = result.Response.Response.StatusCode
			}
			tracing.EndSpan(ctx, sc, err)
		}()
	}
	req, err := client.GetPeeringStatsPreparer(ctx, resourceGroupName, circuitName, peeringName)
	if err != nil {
		err = autorest.NewErrorWithError(err, "network.ExpressRouteCircuitsClient", "GetPeeringStats", nil, "Failure preparing request")
		return
	}

	resp, err := client.GetPeeringStatsSender(req)
	if err != nil {
		result.Response = autorest.Response{Response: resp}
		err = autorest.NewErrorWithError(err, "network.ExpressRouteCircuitsClient", "GetPeeringStats", resp, "Failure sending request")
		return
	}

	result, err = client.GetPeeringStatsResponder(resp)
	if err != nil {
		err = autorest.NewErrorWithError(err, "network.ExpressRouteCircuitsClient", "GetPeeringStats", resp, "Failure responding to request")
	}

	return
}

// GetPeeringStatsPreparer prepares the GetPeeringStats request.
func (client ExpressRouteCircuitsClient) GetPeeringStatsPreparer(ctx context.Context, resourceGroupName string, circuitName string, peeringName string) (*http.Request, error) {
	pathParameters := map[string]interface{}{
		"circuitName":       autorest.Encode("path", circuitName),
		"peeringName":       autorest.Encode("path", peeringName),
		"resourceGroupName": autorest.Encode("path", resourceGroupName),
		"subscriptionId":    autorest.Encode("path", client.SubscriptionID),
	}

	const APIVersion = "2019-02-01"
	queryParameters := map[string]interface{}{
		"api-version": APIVersion,
	}

	preparer := autorest.CreatePreparer(
		autorest.AsGet(),
		autorest.WithBaseURL(client.BaseURI),
		autorest.WithPathParameters("/subscriptions/{subscriptionId}/resourceGroups/{resourceGroupName}/providers/Microsoft.Network/expressRouteCircuits/{circuitName}/peerings/{peeringName}/stats", pathParameters),
		autorest.WithQueryParameters(queryParameters))
	return preparer.Prepare((&http.Request{}).WithContext(ctx))
}

// GetPeeringStatsSender sends the GetPeeringStats request. The method will close the
// http.Response Body if it receives an error.
func (client ExpressRouteCircuitsClient) GetPeeringStatsSender(req *http.Request) (*http.Response, error) {
<<<<<<< HEAD
	sd := autorest.GetSendDecorators(req.Context(), azure.DoRetryWithRegistration(client.Client))
	return autorest.SendWithSender(client, req, sd...)
=======
	return client.Send(req, azure.DoRetryWithRegistration(client.Client))
>>>>>>> 090dc0ee
}

// GetPeeringStatsResponder handles the response to the GetPeeringStats request. The method always
// closes the http.Response Body.
func (client ExpressRouteCircuitsClient) GetPeeringStatsResponder(resp *http.Response) (result ExpressRouteCircuitStats, err error) {
	err = autorest.Respond(
		resp,
		client.ByInspecting(),
		azure.WithErrorUnlessStatusCode(http.StatusOK),
		autorest.ByUnmarshallingJSON(&result),
		autorest.ByClosing())
	result.Response = autorest.Response{Response: resp}
	return
}

// GetStats gets all the stats from an express route circuit in a resource group.
// Parameters:
// resourceGroupName - the name of the resource group.
// circuitName - the name of the express route circuit.
func (client ExpressRouteCircuitsClient) GetStats(ctx context.Context, resourceGroupName string, circuitName string) (result ExpressRouteCircuitStats, err error) {
	if tracing.IsEnabled() {
		ctx = tracing.StartSpan(ctx, fqdn+"/ExpressRouteCircuitsClient.GetStats")
		defer func() {
			sc := -1
			if result.Response.Response != nil {
				sc = result.Response.Response.StatusCode
			}
			tracing.EndSpan(ctx, sc, err)
		}()
	}
	req, err := client.GetStatsPreparer(ctx, resourceGroupName, circuitName)
	if err != nil {
		err = autorest.NewErrorWithError(err, "network.ExpressRouteCircuitsClient", "GetStats", nil, "Failure preparing request")
		return
	}

	resp, err := client.GetStatsSender(req)
	if err != nil {
		result.Response = autorest.Response{Response: resp}
		err = autorest.NewErrorWithError(err, "network.ExpressRouteCircuitsClient", "GetStats", resp, "Failure sending request")
		return
	}

	result, err = client.GetStatsResponder(resp)
	if err != nil {
		err = autorest.NewErrorWithError(err, "network.ExpressRouteCircuitsClient", "GetStats", resp, "Failure responding to request")
	}

	return
}

// GetStatsPreparer prepares the GetStats request.
func (client ExpressRouteCircuitsClient) GetStatsPreparer(ctx context.Context, resourceGroupName string, circuitName string) (*http.Request, error) {
	pathParameters := map[string]interface{}{
		"circuitName":       autorest.Encode("path", circuitName),
		"resourceGroupName": autorest.Encode("path", resourceGroupName),
		"subscriptionId":    autorest.Encode("path", client.SubscriptionID),
	}

	const APIVersion = "2019-02-01"
	queryParameters := map[string]interface{}{
		"api-version": APIVersion,
	}

	preparer := autorest.CreatePreparer(
		autorest.AsGet(),
		autorest.WithBaseURL(client.BaseURI),
		autorest.WithPathParameters("/subscriptions/{subscriptionId}/resourceGroups/{resourceGroupName}/providers/Microsoft.Network/expressRouteCircuits/{circuitName}/stats", pathParameters),
		autorest.WithQueryParameters(queryParameters))
	return preparer.Prepare((&http.Request{}).WithContext(ctx))
}

// GetStatsSender sends the GetStats request. The method will close the
// http.Response Body if it receives an error.
func (client ExpressRouteCircuitsClient) GetStatsSender(req *http.Request) (*http.Response, error) {
<<<<<<< HEAD
	sd := autorest.GetSendDecorators(req.Context(), azure.DoRetryWithRegistration(client.Client))
	return autorest.SendWithSender(client, req, sd...)
=======
	return client.Send(req, azure.DoRetryWithRegistration(client.Client))
>>>>>>> 090dc0ee
}

// GetStatsResponder handles the response to the GetStats request. The method always
// closes the http.Response Body.
func (client ExpressRouteCircuitsClient) GetStatsResponder(resp *http.Response) (result ExpressRouteCircuitStats, err error) {
	err = autorest.Respond(
		resp,
		client.ByInspecting(),
		azure.WithErrorUnlessStatusCode(http.StatusOK),
		autorest.ByUnmarshallingJSON(&result),
		autorest.ByClosing())
	result.Response = autorest.Response{Response: resp}
	return
}

// List gets all the express route circuits in a resource group.
// Parameters:
// resourceGroupName - the name of the resource group.
func (client ExpressRouteCircuitsClient) List(ctx context.Context, resourceGroupName string) (result ExpressRouteCircuitListResultPage, err error) {
	if tracing.IsEnabled() {
		ctx = tracing.StartSpan(ctx, fqdn+"/ExpressRouteCircuitsClient.List")
		defer func() {
			sc := -1
			if result.erclr.Response.Response != nil {
				sc = result.erclr.Response.Response.StatusCode
			}
			tracing.EndSpan(ctx, sc, err)
		}()
	}
	result.fn = client.listNextResults
	req, err := client.ListPreparer(ctx, resourceGroupName)
	if err != nil {
		err = autorest.NewErrorWithError(err, "network.ExpressRouteCircuitsClient", "List", nil, "Failure preparing request")
		return
	}

	resp, err := client.ListSender(req)
	if err != nil {
		result.erclr.Response = autorest.Response{Response: resp}
		err = autorest.NewErrorWithError(err, "network.ExpressRouteCircuitsClient", "List", resp, "Failure sending request")
		return
	}

	result.erclr, err = client.ListResponder(resp)
	if err != nil {
		err = autorest.NewErrorWithError(err, "network.ExpressRouteCircuitsClient", "List", resp, "Failure responding to request")
	}

	return
}

// ListPreparer prepares the List request.
func (client ExpressRouteCircuitsClient) ListPreparer(ctx context.Context, resourceGroupName string) (*http.Request, error) {
	pathParameters := map[string]interface{}{
		"resourceGroupName": autorest.Encode("path", resourceGroupName),
		"subscriptionId":    autorest.Encode("path", client.SubscriptionID),
	}

	const APIVersion = "2019-02-01"
	queryParameters := map[string]interface{}{
		"api-version": APIVersion,
	}

	preparer := autorest.CreatePreparer(
		autorest.AsGet(),
		autorest.WithBaseURL(client.BaseURI),
		autorest.WithPathParameters("/subscriptions/{subscriptionId}/resourceGroups/{resourceGroupName}/providers/Microsoft.Network/expressRouteCircuits", pathParameters),
		autorest.WithQueryParameters(queryParameters))
	return preparer.Prepare((&http.Request{}).WithContext(ctx))
}

// ListSender sends the List request. The method will close the
// http.Response Body if it receives an error.
func (client ExpressRouteCircuitsClient) ListSender(req *http.Request) (*http.Response, error) {
<<<<<<< HEAD
	sd := autorest.GetSendDecorators(req.Context(), azure.DoRetryWithRegistration(client.Client))
	return autorest.SendWithSender(client, req, sd...)
=======
	return client.Send(req, azure.DoRetryWithRegistration(client.Client))
>>>>>>> 090dc0ee
}

// ListResponder handles the response to the List request. The method always
// closes the http.Response Body.
func (client ExpressRouteCircuitsClient) ListResponder(resp *http.Response) (result ExpressRouteCircuitListResult, err error) {
	err = autorest.Respond(
		resp,
		client.ByInspecting(),
		azure.WithErrorUnlessStatusCode(http.StatusOK),
		autorest.ByUnmarshallingJSON(&result),
		autorest.ByClosing())
	result.Response = autorest.Response{Response: resp}
	return
}

// listNextResults retrieves the next set of results, if any.
func (client ExpressRouteCircuitsClient) listNextResults(ctx context.Context, lastResults ExpressRouteCircuitListResult) (result ExpressRouteCircuitListResult, err error) {
	req, err := lastResults.expressRouteCircuitListResultPreparer(ctx)
	if err != nil {
		return result, autorest.NewErrorWithError(err, "network.ExpressRouteCircuitsClient", "listNextResults", nil, "Failure preparing next results request")
	}
	if req == nil {
		return
	}
	resp, err := client.ListSender(req)
	if err != nil {
		result.Response = autorest.Response{Response: resp}
		return result, autorest.NewErrorWithError(err, "network.ExpressRouteCircuitsClient", "listNextResults", resp, "Failure sending next results request")
	}
	result, err = client.ListResponder(resp)
	if err != nil {
		err = autorest.NewErrorWithError(err, "network.ExpressRouteCircuitsClient", "listNextResults", resp, "Failure responding to next results request")
	}
	return
}

// ListComplete enumerates all values, automatically crossing page boundaries as required.
func (client ExpressRouteCircuitsClient) ListComplete(ctx context.Context, resourceGroupName string) (result ExpressRouteCircuitListResultIterator, err error) {
	if tracing.IsEnabled() {
		ctx = tracing.StartSpan(ctx, fqdn+"/ExpressRouteCircuitsClient.List")
		defer func() {
			sc := -1
			if result.Response().Response.Response != nil {
				sc = result.page.Response().Response.Response.StatusCode
			}
			tracing.EndSpan(ctx, sc, err)
		}()
	}
	result.page, err = client.List(ctx, resourceGroupName)
	return
}

// ListAll gets all the express route circuits in a subscription.
func (client ExpressRouteCircuitsClient) ListAll(ctx context.Context) (result ExpressRouteCircuitListResultPage, err error) {
	if tracing.IsEnabled() {
		ctx = tracing.StartSpan(ctx, fqdn+"/ExpressRouteCircuitsClient.ListAll")
		defer func() {
			sc := -1
			if result.erclr.Response.Response != nil {
				sc = result.erclr.Response.Response.StatusCode
			}
			tracing.EndSpan(ctx, sc, err)
		}()
	}
	result.fn = client.listAllNextResults
	req, err := client.ListAllPreparer(ctx)
	if err != nil {
		err = autorest.NewErrorWithError(err, "network.ExpressRouteCircuitsClient", "ListAll", nil, "Failure preparing request")
		return
	}

	resp, err := client.ListAllSender(req)
	if err != nil {
		result.erclr.Response = autorest.Response{Response: resp}
		err = autorest.NewErrorWithError(err, "network.ExpressRouteCircuitsClient", "ListAll", resp, "Failure sending request")
		return
	}

	result.erclr, err = client.ListAllResponder(resp)
	if err != nil {
		err = autorest.NewErrorWithError(err, "network.ExpressRouteCircuitsClient", "ListAll", resp, "Failure responding to request")
	}

	return
}

// ListAllPreparer prepares the ListAll request.
func (client ExpressRouteCircuitsClient) ListAllPreparer(ctx context.Context) (*http.Request, error) {
	pathParameters := map[string]interface{}{
		"subscriptionId": autorest.Encode("path", client.SubscriptionID),
	}

	const APIVersion = "2019-02-01"
	queryParameters := map[string]interface{}{
		"api-version": APIVersion,
	}

	preparer := autorest.CreatePreparer(
		autorest.AsGet(),
		autorest.WithBaseURL(client.BaseURI),
		autorest.WithPathParameters("/subscriptions/{subscriptionId}/providers/Microsoft.Network/expressRouteCircuits", pathParameters),
		autorest.WithQueryParameters(queryParameters))
	return preparer.Prepare((&http.Request{}).WithContext(ctx))
}

// ListAllSender sends the ListAll request. The method will close the
// http.Response Body if it receives an error.
func (client ExpressRouteCircuitsClient) ListAllSender(req *http.Request) (*http.Response, error) {
<<<<<<< HEAD
	sd := autorest.GetSendDecorators(req.Context(), azure.DoRetryWithRegistration(client.Client))
	return autorest.SendWithSender(client, req, sd...)
=======
	return client.Send(req, azure.DoRetryWithRegistration(client.Client))
>>>>>>> 090dc0ee
}

// ListAllResponder handles the response to the ListAll request. The method always
// closes the http.Response Body.
func (client ExpressRouteCircuitsClient) ListAllResponder(resp *http.Response) (result ExpressRouteCircuitListResult, err error) {
	err = autorest.Respond(
		resp,
		client.ByInspecting(),
		azure.WithErrorUnlessStatusCode(http.StatusOK),
		autorest.ByUnmarshallingJSON(&result),
		autorest.ByClosing())
	result.Response = autorest.Response{Response: resp}
	return
}

// listAllNextResults retrieves the next set of results, if any.
func (client ExpressRouteCircuitsClient) listAllNextResults(ctx context.Context, lastResults ExpressRouteCircuitListResult) (result ExpressRouteCircuitListResult, err error) {
	req, err := lastResults.expressRouteCircuitListResultPreparer(ctx)
	if err != nil {
		return result, autorest.NewErrorWithError(err, "network.ExpressRouteCircuitsClient", "listAllNextResults", nil, "Failure preparing next results request")
	}
	if req == nil {
		return
	}
	resp, err := client.ListAllSender(req)
	if err != nil {
		result.Response = autorest.Response{Response: resp}
		return result, autorest.NewErrorWithError(err, "network.ExpressRouteCircuitsClient", "listAllNextResults", resp, "Failure sending next results request")
	}
	result, err = client.ListAllResponder(resp)
	if err != nil {
		err = autorest.NewErrorWithError(err, "network.ExpressRouteCircuitsClient", "listAllNextResults", resp, "Failure responding to next results request")
	}
	return
}

// ListAllComplete enumerates all values, automatically crossing page boundaries as required.
func (client ExpressRouteCircuitsClient) ListAllComplete(ctx context.Context) (result ExpressRouteCircuitListResultIterator, err error) {
	if tracing.IsEnabled() {
		ctx = tracing.StartSpan(ctx, fqdn+"/ExpressRouteCircuitsClient.ListAll")
		defer func() {
			sc := -1
			if result.Response().Response.Response != nil {
				sc = result.page.Response().Response.Response.StatusCode
			}
			tracing.EndSpan(ctx, sc, err)
		}()
	}
	result.page, err = client.ListAll(ctx)
	return
}

// ListArpTable gets the currently advertised ARP table associated with the express route circuit in a resource group.
// Parameters:
// resourceGroupName - the name of the resource group.
// circuitName - the name of the express route circuit.
// peeringName - the name of the peering.
// devicePath - the path of the device.
func (client ExpressRouteCircuitsClient) ListArpTable(ctx context.Context, resourceGroupName string, circuitName string, peeringName string, devicePath string) (result ExpressRouteCircuitsListArpTableFuture, err error) {
	if tracing.IsEnabled() {
		ctx = tracing.StartSpan(ctx, fqdn+"/ExpressRouteCircuitsClient.ListArpTable")
		defer func() {
			sc := -1
			if result.Response() != nil {
				sc = result.Response().StatusCode
			}
			tracing.EndSpan(ctx, sc, err)
		}()
	}
	req, err := client.ListArpTablePreparer(ctx, resourceGroupName, circuitName, peeringName, devicePath)
	if err != nil {
		err = autorest.NewErrorWithError(err, "network.ExpressRouteCircuitsClient", "ListArpTable", nil, "Failure preparing request")
		return
	}

	result, err = client.ListArpTableSender(req)
	if err != nil {
		err = autorest.NewErrorWithError(err, "network.ExpressRouteCircuitsClient", "ListArpTable", result.Response(), "Failure sending request")
		return
	}

	return
}

// ListArpTablePreparer prepares the ListArpTable request.
func (client ExpressRouteCircuitsClient) ListArpTablePreparer(ctx context.Context, resourceGroupName string, circuitName string, peeringName string, devicePath string) (*http.Request, error) {
	pathParameters := map[string]interface{}{
		"circuitName":       autorest.Encode("path", circuitName),
		"devicePath":        autorest.Encode("path", devicePath),
		"peeringName":       autorest.Encode("path", peeringName),
		"resourceGroupName": autorest.Encode("path", resourceGroupName),
		"subscriptionId":    autorest.Encode("path", client.SubscriptionID),
	}

	const APIVersion = "2019-02-01"
	queryParameters := map[string]interface{}{
		"api-version": APIVersion,
	}

	preparer := autorest.CreatePreparer(
		autorest.AsPost(),
		autorest.WithBaseURL(client.BaseURI),
		autorest.WithPathParameters("/subscriptions/{subscriptionId}/resourceGroups/{resourceGroupName}/providers/Microsoft.Network/expressRouteCircuits/{circuitName}/peerings/{peeringName}/arpTables/{devicePath}", pathParameters),
		autorest.WithQueryParameters(queryParameters))
	return preparer.Prepare((&http.Request{}).WithContext(ctx))
}

// ListArpTableSender sends the ListArpTable request. The method will close the
// http.Response Body if it receives an error.
func (client ExpressRouteCircuitsClient) ListArpTableSender(req *http.Request) (future ExpressRouteCircuitsListArpTableFuture, err error) {
	sd := autorest.GetSendDecorators(req.Context(), azure.DoRetryWithRegistration(client.Client))
	var resp *http.Response
<<<<<<< HEAD
	resp, err = autorest.SendWithSender(client, req, sd...)
=======
	resp, err = client.Send(req, azure.DoRetryWithRegistration(client.Client))
>>>>>>> 090dc0ee
	if err != nil {
		return
	}
	future.Future, err = azure.NewFutureFromResponse(resp)
	return
}

// ListArpTableResponder handles the response to the ListArpTable request. The method always
// closes the http.Response Body.
func (client ExpressRouteCircuitsClient) ListArpTableResponder(resp *http.Response) (result ExpressRouteCircuitsArpTableListResult, err error) {
	err = autorest.Respond(
		resp,
		client.ByInspecting(),
		azure.WithErrorUnlessStatusCode(http.StatusOK, http.StatusAccepted),
		autorest.ByUnmarshallingJSON(&result),
		autorest.ByClosing())
	result.Response = autorest.Response{Response: resp}
	return
}

// ListRoutesTable gets the currently advertised routes table associated with the express route circuit in a resource
// group.
// Parameters:
// resourceGroupName - the name of the resource group.
// circuitName - the name of the express route circuit.
// peeringName - the name of the peering.
// devicePath - the path of the device.
func (client ExpressRouteCircuitsClient) ListRoutesTable(ctx context.Context, resourceGroupName string, circuitName string, peeringName string, devicePath string) (result ExpressRouteCircuitsListRoutesTableFuture, err error) {
	if tracing.IsEnabled() {
		ctx = tracing.StartSpan(ctx, fqdn+"/ExpressRouteCircuitsClient.ListRoutesTable")
		defer func() {
			sc := -1
			if result.Response() != nil {
				sc = result.Response().StatusCode
			}
			tracing.EndSpan(ctx, sc, err)
		}()
	}
	req, err := client.ListRoutesTablePreparer(ctx, resourceGroupName, circuitName, peeringName, devicePath)
	if err != nil {
		err = autorest.NewErrorWithError(err, "network.ExpressRouteCircuitsClient", "ListRoutesTable", nil, "Failure preparing request")
		return
	}

	result, err = client.ListRoutesTableSender(req)
	if err != nil {
		err = autorest.NewErrorWithError(err, "network.ExpressRouteCircuitsClient", "ListRoutesTable", result.Response(), "Failure sending request")
		return
	}

	return
}

// ListRoutesTablePreparer prepares the ListRoutesTable request.
func (client ExpressRouteCircuitsClient) ListRoutesTablePreparer(ctx context.Context, resourceGroupName string, circuitName string, peeringName string, devicePath string) (*http.Request, error) {
	pathParameters := map[string]interface{}{
		"circuitName":       autorest.Encode("path", circuitName),
		"devicePath":        autorest.Encode("path", devicePath),
		"peeringName":       autorest.Encode("path", peeringName),
		"resourceGroupName": autorest.Encode("path", resourceGroupName),
		"subscriptionId":    autorest.Encode("path", client.SubscriptionID),
	}

	const APIVersion = "2019-02-01"
	queryParameters := map[string]interface{}{
		"api-version": APIVersion,
	}

	preparer := autorest.CreatePreparer(
		autorest.AsPost(),
		autorest.WithBaseURL(client.BaseURI),
		autorest.WithPathParameters("/subscriptions/{subscriptionId}/resourceGroups/{resourceGroupName}/providers/Microsoft.Network/expressRouteCircuits/{circuitName}/peerings/{peeringName}/routeTables/{devicePath}", pathParameters),
		autorest.WithQueryParameters(queryParameters))
	return preparer.Prepare((&http.Request{}).WithContext(ctx))
}

// ListRoutesTableSender sends the ListRoutesTable request. The method will close the
// http.Response Body if it receives an error.
func (client ExpressRouteCircuitsClient) ListRoutesTableSender(req *http.Request) (future ExpressRouteCircuitsListRoutesTableFuture, err error) {
	sd := autorest.GetSendDecorators(req.Context(), azure.DoRetryWithRegistration(client.Client))
	var resp *http.Response
<<<<<<< HEAD
	resp, err = autorest.SendWithSender(client, req, sd...)
=======
	resp, err = client.Send(req, azure.DoRetryWithRegistration(client.Client))
>>>>>>> 090dc0ee
	if err != nil {
		return
	}
	future.Future, err = azure.NewFutureFromResponse(resp)
	return
}

// ListRoutesTableResponder handles the response to the ListRoutesTable request. The method always
// closes the http.Response Body.
func (client ExpressRouteCircuitsClient) ListRoutesTableResponder(resp *http.Response) (result ExpressRouteCircuitsRoutesTableListResult, err error) {
	err = autorest.Respond(
		resp,
		client.ByInspecting(),
		azure.WithErrorUnlessStatusCode(http.StatusOK, http.StatusAccepted),
		autorest.ByUnmarshallingJSON(&result),
		autorest.ByClosing())
	result.Response = autorest.Response{Response: resp}
	return
}

// ListRoutesTableSummary gets the currently advertised routes table summary associated with the express route circuit
// in a resource group.
// Parameters:
// resourceGroupName - the name of the resource group.
// circuitName - the name of the express route circuit.
// peeringName - the name of the peering.
// devicePath - the path of the device.
func (client ExpressRouteCircuitsClient) ListRoutesTableSummary(ctx context.Context, resourceGroupName string, circuitName string, peeringName string, devicePath string) (result ExpressRouteCircuitsListRoutesTableSummaryFuture, err error) {
	if tracing.IsEnabled() {
		ctx = tracing.StartSpan(ctx, fqdn+"/ExpressRouteCircuitsClient.ListRoutesTableSummary")
		defer func() {
			sc := -1
			if result.Response() != nil {
				sc = result.Response().StatusCode
			}
			tracing.EndSpan(ctx, sc, err)
		}()
	}
	req, err := client.ListRoutesTableSummaryPreparer(ctx, resourceGroupName, circuitName, peeringName, devicePath)
	if err != nil {
		err = autorest.NewErrorWithError(err, "network.ExpressRouteCircuitsClient", "ListRoutesTableSummary", nil, "Failure preparing request")
		return
	}

	result, err = client.ListRoutesTableSummarySender(req)
	if err != nil {
		err = autorest.NewErrorWithError(err, "network.ExpressRouteCircuitsClient", "ListRoutesTableSummary", result.Response(), "Failure sending request")
		return
	}

	return
}

// ListRoutesTableSummaryPreparer prepares the ListRoutesTableSummary request.
func (client ExpressRouteCircuitsClient) ListRoutesTableSummaryPreparer(ctx context.Context, resourceGroupName string, circuitName string, peeringName string, devicePath string) (*http.Request, error) {
	pathParameters := map[string]interface{}{
		"circuitName":       autorest.Encode("path", circuitName),
		"devicePath":        autorest.Encode("path", devicePath),
		"peeringName":       autorest.Encode("path", peeringName),
		"resourceGroupName": autorest.Encode("path", resourceGroupName),
		"subscriptionId":    autorest.Encode("path", client.SubscriptionID),
	}

	const APIVersion = "2019-02-01"
	queryParameters := map[string]interface{}{
		"api-version": APIVersion,
	}

	preparer := autorest.CreatePreparer(
		autorest.AsPost(),
		autorest.WithBaseURL(client.BaseURI),
		autorest.WithPathParameters("/subscriptions/{subscriptionId}/resourceGroups/{resourceGroupName}/providers/Microsoft.Network/expressRouteCircuits/{circuitName}/peerings/{peeringName}/routeTablesSummary/{devicePath}", pathParameters),
		autorest.WithQueryParameters(queryParameters))
	return preparer.Prepare((&http.Request{}).WithContext(ctx))
}

// ListRoutesTableSummarySender sends the ListRoutesTableSummary request. The method will close the
// http.Response Body if it receives an error.
func (client ExpressRouteCircuitsClient) ListRoutesTableSummarySender(req *http.Request) (future ExpressRouteCircuitsListRoutesTableSummaryFuture, err error) {
	sd := autorest.GetSendDecorators(req.Context(), azure.DoRetryWithRegistration(client.Client))
	var resp *http.Response
<<<<<<< HEAD
	resp, err = autorest.SendWithSender(client, req, sd...)
=======
	resp, err = client.Send(req, azure.DoRetryWithRegistration(client.Client))
>>>>>>> 090dc0ee
	if err != nil {
		return
	}
	future.Future, err = azure.NewFutureFromResponse(resp)
	return
}

// ListRoutesTableSummaryResponder handles the response to the ListRoutesTableSummary request. The method always
// closes the http.Response Body.
func (client ExpressRouteCircuitsClient) ListRoutesTableSummaryResponder(resp *http.Response) (result ExpressRouteCircuitsRoutesTableSummaryListResult, err error) {
	err = autorest.Respond(
		resp,
		client.ByInspecting(),
		azure.WithErrorUnlessStatusCode(http.StatusOK, http.StatusAccepted),
		autorest.ByUnmarshallingJSON(&result),
		autorest.ByClosing())
	result.Response = autorest.Response{Response: resp}
	return
}

// UpdateTags updates an express route circuit tags.
// Parameters:
// resourceGroupName - the name of the resource group.
// circuitName - the name of the circuit.
// parameters - parameters supplied to update express route circuit tags.
func (client ExpressRouteCircuitsClient) UpdateTags(ctx context.Context, resourceGroupName string, circuitName string, parameters TagsObject) (result ExpressRouteCircuitsUpdateTagsFuture, err error) {
	if tracing.IsEnabled() {
		ctx = tracing.StartSpan(ctx, fqdn+"/ExpressRouteCircuitsClient.UpdateTags")
		defer func() {
			sc := -1
			if result.Response() != nil {
				sc = result.Response().StatusCode
			}
			tracing.EndSpan(ctx, sc, err)
		}()
	}
	req, err := client.UpdateTagsPreparer(ctx, resourceGroupName, circuitName, parameters)
	if err != nil {
		err = autorest.NewErrorWithError(err, "network.ExpressRouteCircuitsClient", "UpdateTags", nil, "Failure preparing request")
		return
	}

	result, err = client.UpdateTagsSender(req)
	if err != nil {
		err = autorest.NewErrorWithError(err, "network.ExpressRouteCircuitsClient", "UpdateTags", result.Response(), "Failure sending request")
		return
	}

	return
}

// UpdateTagsPreparer prepares the UpdateTags request.
func (client ExpressRouteCircuitsClient) UpdateTagsPreparer(ctx context.Context, resourceGroupName string, circuitName string, parameters TagsObject) (*http.Request, error) {
	pathParameters := map[string]interface{}{
		"circuitName":       autorest.Encode("path", circuitName),
		"resourceGroupName": autorest.Encode("path", resourceGroupName),
		"subscriptionId":    autorest.Encode("path", client.SubscriptionID),
	}

	const APIVersion = "2019-02-01"
	queryParameters := map[string]interface{}{
		"api-version": APIVersion,
	}

	preparer := autorest.CreatePreparer(
		autorest.AsContentType("application/json; charset=utf-8"),
		autorest.AsPatch(),
		autorest.WithBaseURL(client.BaseURI),
		autorest.WithPathParameters("/subscriptions/{subscriptionId}/resourceGroups/{resourceGroupName}/providers/Microsoft.Network/expressRouteCircuits/{circuitName}", pathParameters),
		autorest.WithJSON(parameters),
		autorest.WithQueryParameters(queryParameters))
	return preparer.Prepare((&http.Request{}).WithContext(ctx))
}

// UpdateTagsSender sends the UpdateTags request. The method will close the
// http.Response Body if it receives an error.
func (client ExpressRouteCircuitsClient) UpdateTagsSender(req *http.Request) (future ExpressRouteCircuitsUpdateTagsFuture, err error) {
	sd := autorest.GetSendDecorators(req.Context(), azure.DoRetryWithRegistration(client.Client))
	var resp *http.Response
<<<<<<< HEAD
	resp, err = autorest.SendWithSender(client, req, sd...)
=======
	resp, err = client.Send(req, azure.DoRetryWithRegistration(client.Client))
>>>>>>> 090dc0ee
	if err != nil {
		return
	}
	future.Future, err = azure.NewFutureFromResponse(resp)
	return
}

// UpdateTagsResponder handles the response to the UpdateTags request. The method always
// closes the http.Response Body.
func (client ExpressRouteCircuitsClient) UpdateTagsResponder(resp *http.Response) (result ExpressRouteCircuit, err error) {
	err = autorest.Respond(
		resp,
		client.ByInspecting(),
		azure.WithErrorUnlessStatusCode(http.StatusOK),
		autorest.ByUnmarshallingJSON(&result),
		autorest.ByClosing())
	result.Response = autorest.Response{Response: resp}
	return
}<|MERGE_RESOLUTION|>--- conflicted
+++ resolved
@@ -100,13 +100,8 @@
 // CreateOrUpdateSender sends the CreateOrUpdate request. The method will close the
 // http.Response Body if it receives an error.
 func (client ExpressRouteCircuitsClient) CreateOrUpdateSender(req *http.Request) (future ExpressRouteCircuitsCreateOrUpdateFuture, err error) {
-	sd := autorest.GetSendDecorators(req.Context(), azure.DoRetryWithRegistration(client.Client))
 	var resp *http.Response
-<<<<<<< HEAD
-	resp, err = autorest.SendWithSender(client, req, sd...)
-=======
 	resp, err = client.Send(req, azure.DoRetryWithRegistration(client.Client))
->>>>>>> 090dc0ee
 	if err != nil {
 		return
 	}
@@ -181,13 +176,8 @@
 // DeleteSender sends the Delete request. The method will close the
 // http.Response Body if it receives an error.
 func (client ExpressRouteCircuitsClient) DeleteSender(req *http.Request) (future ExpressRouteCircuitsDeleteFuture, err error) {
-	sd := autorest.GetSendDecorators(req.Context(), azure.DoRetryWithRegistration(client.Client))
 	var resp *http.Response
-<<<<<<< HEAD
-	resp, err = autorest.SendWithSender(client, req, sd...)
-=======
 	resp, err = client.Send(req, azure.DoRetryWithRegistration(client.Client))
->>>>>>> 090dc0ee
 	if err != nil {
 		return
 	}
@@ -267,12 +257,7 @@
 // GetSender sends the Get request. The method will close the
 // http.Response Body if it receives an error.
 func (client ExpressRouteCircuitsClient) GetSender(req *http.Request) (*http.Response, error) {
-<<<<<<< HEAD
-	sd := autorest.GetSendDecorators(req.Context(), azure.DoRetryWithRegistration(client.Client))
-	return autorest.SendWithSender(client, req, sd...)
-=======
 	return client.Send(req, azure.DoRetryWithRegistration(client.Client))
->>>>>>> 090dc0ee
 }
 
 // GetResponder handles the response to the Get request. The method always
@@ -350,12 +335,7 @@
 // GetPeeringStatsSender sends the GetPeeringStats request. The method will close the
 // http.Response Body if it receives an error.
 func (client ExpressRouteCircuitsClient) GetPeeringStatsSender(req *http.Request) (*http.Response, error) {
-<<<<<<< HEAD
-	sd := autorest.GetSendDecorators(req.Context(), azure.DoRetryWithRegistration(client.Client))
-	return autorest.SendWithSender(client, req, sd...)
-=======
 	return client.Send(req, azure.DoRetryWithRegistration(client.Client))
->>>>>>> 090dc0ee
 }
 
 // GetPeeringStatsResponder handles the response to the GetPeeringStats request. The method always
@@ -431,12 +411,7 @@
 // GetStatsSender sends the GetStats request. The method will close the
 // http.Response Body if it receives an error.
 func (client ExpressRouteCircuitsClient) GetStatsSender(req *http.Request) (*http.Response, error) {
-<<<<<<< HEAD
-	sd := autorest.GetSendDecorators(req.Context(), azure.DoRetryWithRegistration(client.Client))
-	return autorest.SendWithSender(client, req, sd...)
-=======
 	return client.Send(req, azure.DoRetryWithRegistration(client.Client))
->>>>>>> 090dc0ee
 }
 
 // GetStatsResponder handles the response to the GetStats request. The method always
@@ -511,12 +486,7 @@
 // ListSender sends the List request. The method will close the
 // http.Response Body if it receives an error.
 func (client ExpressRouteCircuitsClient) ListSender(req *http.Request) (*http.Response, error) {
-<<<<<<< HEAD
-	sd := autorest.GetSendDecorators(req.Context(), azure.DoRetryWithRegistration(client.Client))
-	return autorest.SendWithSender(client, req, sd...)
-=======
 	return client.Send(req, azure.DoRetryWithRegistration(client.Client))
->>>>>>> 090dc0ee
 }
 
 // ListResponder handles the response to the List request. The method always
@@ -625,12 +595,7 @@
 // ListAllSender sends the ListAll request. The method will close the
 // http.Response Body if it receives an error.
 func (client ExpressRouteCircuitsClient) ListAllSender(req *http.Request) (*http.Response, error) {
-<<<<<<< HEAD
-	sd := autorest.GetSendDecorators(req.Context(), azure.DoRetryWithRegistration(client.Client))
-	return autorest.SendWithSender(client, req, sd...)
-=======
 	return client.Send(req, azure.DoRetryWithRegistration(client.Client))
->>>>>>> 090dc0ee
 }
 
 // ListAllResponder handles the response to the ListAll request. The method always
@@ -741,13 +706,8 @@
 // ListArpTableSender sends the ListArpTable request. The method will close the
 // http.Response Body if it receives an error.
 func (client ExpressRouteCircuitsClient) ListArpTableSender(req *http.Request) (future ExpressRouteCircuitsListArpTableFuture, err error) {
-	sd := autorest.GetSendDecorators(req.Context(), azure.DoRetryWithRegistration(client.Client))
 	var resp *http.Response
-<<<<<<< HEAD
-	resp, err = autorest.SendWithSender(client, req, sd...)
-=======
 	resp, err = client.Send(req, azure.DoRetryWithRegistration(client.Client))
->>>>>>> 090dc0ee
 	if err != nil {
 		return
 	}
@@ -827,13 +787,8 @@
 // ListRoutesTableSender sends the ListRoutesTable request. The method will close the
 // http.Response Body if it receives an error.
 func (client ExpressRouteCircuitsClient) ListRoutesTableSender(req *http.Request) (future ExpressRouteCircuitsListRoutesTableFuture, err error) {
-	sd := autorest.GetSendDecorators(req.Context(), azure.DoRetryWithRegistration(client.Client))
 	var resp *http.Response
-<<<<<<< HEAD
-	resp, err = autorest.SendWithSender(client, req, sd...)
-=======
 	resp, err = client.Send(req, azure.DoRetryWithRegistration(client.Client))
->>>>>>> 090dc0ee
 	if err != nil {
 		return
 	}
@@ -913,13 +868,8 @@
 // ListRoutesTableSummarySender sends the ListRoutesTableSummary request. The method will close the
 // http.Response Body if it receives an error.
 func (client ExpressRouteCircuitsClient) ListRoutesTableSummarySender(req *http.Request) (future ExpressRouteCircuitsListRoutesTableSummaryFuture, err error) {
-	sd := autorest.GetSendDecorators(req.Context(), azure.DoRetryWithRegistration(client.Client))
 	var resp *http.Response
-<<<<<<< HEAD
-	resp, err = autorest.SendWithSender(client, req, sd...)
-=======
 	resp, err = client.Send(req, azure.DoRetryWithRegistration(client.Client))
->>>>>>> 090dc0ee
 	if err != nil {
 		return
 	}
@@ -997,13 +947,8 @@
 // UpdateTagsSender sends the UpdateTags request. The method will close the
 // http.Response Body if it receives an error.
 func (client ExpressRouteCircuitsClient) UpdateTagsSender(req *http.Request) (future ExpressRouteCircuitsUpdateTagsFuture, err error) {
-	sd := autorest.GetSendDecorators(req.Context(), azure.DoRetryWithRegistration(client.Client))
 	var resp *http.Response
-<<<<<<< HEAD
-	resp, err = autorest.SendWithSender(client, req, sd...)
-=======
 	resp, err = client.Send(req, azure.DoRetryWithRegistration(client.Client))
->>>>>>> 090dc0ee
 	if err != nil {
 		return
 	}
