--- conflicted
+++ resolved
@@ -101,12 +101,7 @@
 // ListSender sends the List request. The method will close the
 // http.Response Body if it receives an error.
 func (client AvailableEndpointServicesClient) ListSender(req *http.Request) (*http.Response, error) {
-<<<<<<< HEAD
-	sd := autorest.GetSendDecorators(req.Context(), azure.DoRetryWithRegistration(client.Client))
-	return autorest.SendWithSender(client, req, sd...)
-=======
 	return client.Send(req, azure.DoRetryWithRegistration(client.Client))
->>>>>>> 090dc0ee
 }
 
 // ListResponder handles the response to the List request. The method always
