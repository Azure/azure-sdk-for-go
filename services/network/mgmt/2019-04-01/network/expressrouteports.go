--- conflicted
+++ resolved
@@ -100,13 +100,8 @@
 // CreateOrUpdateSender sends the CreateOrUpdate request. The method will close the
 // http.Response Body if it receives an error.
 func (client ExpressRoutePortsClient) CreateOrUpdateSender(req *http.Request) (future ExpressRoutePortsCreateOrUpdateFuture, err error) {
-	sd := autorest.GetSendDecorators(req.Context(), azure.DoRetryWithRegistration(client.Client))
 	var resp *http.Response
-<<<<<<< HEAD
-	resp, err = autorest.SendWithSender(client, req, sd...)
-=======
 	resp, err = client.Send(req, azure.DoRetryWithRegistration(client.Client))
->>>>>>> 090dc0ee
 	if err != nil {
 		return
 	}
@@ -181,13 +176,8 @@
 // DeleteSender sends the Delete request. The method will close the
 // http.Response Body if it receives an error.
 func (client ExpressRoutePortsClient) DeleteSender(req *http.Request) (future ExpressRoutePortsDeleteFuture, err error) {
-	sd := autorest.GetSendDecorators(req.Context(), azure.DoRetryWithRegistration(client.Client))
 	var resp *http.Response
-<<<<<<< HEAD
-	resp, err = autorest.SendWithSender(client, req, sd...)
-=======
 	resp, err = client.Send(req, azure.DoRetryWithRegistration(client.Client))
->>>>>>> 090dc0ee
 	if err != nil {
 		return
 	}
@@ -267,12 +257,7 @@
 // GetSender sends the Get request. The method will close the
 // http.Response Body if it receives an error.
 func (client ExpressRoutePortsClient) GetSender(req *http.Request) (*http.Response, error) {
-<<<<<<< HEAD
-	sd := autorest.GetSendDecorators(req.Context(), azure.DoRetryWithRegistration(client.Client))
-	return autorest.SendWithSender(client, req, sd...)
-=======
 	return client.Send(req, azure.DoRetryWithRegistration(client.Client))
->>>>>>> 090dc0ee
 }
 
 // GetResponder handles the response to the Get request. The method always
@@ -344,12 +329,7 @@
 // ListSender sends the List request. The method will close the
 // http.Response Body if it receives an error.
 func (client ExpressRoutePortsClient) ListSender(req *http.Request) (*http.Response, error) {
-<<<<<<< HEAD
-	sd := autorest.GetSendDecorators(req.Context(), azure.DoRetryWithRegistration(client.Client))
-	return autorest.SendWithSender(client, req, sd...)
-=======
 	return client.Send(req, azure.DoRetryWithRegistration(client.Client))
->>>>>>> 090dc0ee
 }
 
 // ListResponder handles the response to the List request. The method always
@@ -461,12 +441,7 @@
 // ListByResourceGroupSender sends the ListByResourceGroup request. The method will close the
 // http.Response Body if it receives an error.
 func (client ExpressRoutePortsClient) ListByResourceGroupSender(req *http.Request) (*http.Response, error) {
-<<<<<<< HEAD
-	sd := autorest.GetSendDecorators(req.Context(), azure.DoRetryWithRegistration(client.Client))
-	return autorest.SendWithSender(client, req, sd...)
-=======
 	return client.Send(req, azure.DoRetryWithRegistration(client.Client))
->>>>>>> 090dc0ee
 }
 
 // ListByResourceGroupResponder handles the response to the ListByResourceGroup request. The method always
@@ -576,13 +551,8 @@
 // UpdateTagsSender sends the UpdateTags request. The method will close the
 // http.Response Body if it receives an error.
 func (client ExpressRoutePortsClient) UpdateTagsSender(req *http.Request) (future ExpressRoutePortsUpdateTagsFuture, err error) {
-	sd := autorest.GetSendDecorators(req.Context(), azure.DoRetryWithRegistration(client.Client))
 	var resp *http.Response
-<<<<<<< HEAD
-	resp, err = autorest.SendWithSender(client, req, sd...)
-=======
 	resp, err = client.Send(req, azure.DoRetryWithRegistration(client.Client))
->>>>>>> 090dc0ee
 	if err != nil {
 		return
 	}
