package network

// Copyright (c) Microsoft and contributors.  All rights reserved.
//
// Licensed under the Apache License, Version 2.0 (the "License");
// you may not use this file except in compliance with the License.
// You may obtain a copy of the License at
// http://www.apache.org/licenses/LICENSE-2.0
//
// Unless required by applicable law or agreed to in writing, software
// distributed under the License is distributed on an "AS IS" BASIS,
// WITHOUT WARRANTIES OR CONDITIONS OF ANY KIND, either express or implied.
//
// See the License for the specific language governing permissions and
// limitations under the License.
//
// Code generated by Microsoft (R) AutoRest Code Generator.
// Changes may cause incorrect behavior and will be lost if the code is regenerated.

import (
	"context"
	"github.com/Azure/go-autorest/autorest"
	"github.com/Azure/go-autorest/autorest/azure"
	"github.com/Azure/go-autorest/tracing"
	"net/http"
)

// VirtualHubsClient is the network Client
type VirtualHubsClient struct {
	BaseClient
}

// NewVirtualHubsClient creates an instance of the VirtualHubsClient client.
func NewVirtualHubsClient(subscriptionID string) VirtualHubsClient {
	return NewVirtualHubsClientWithBaseURI(DefaultBaseURI, subscriptionID)
}

// NewVirtualHubsClientWithBaseURI creates an instance of the VirtualHubsClient client using a custom endpoint.  Use
// this when interacting with an Azure cloud that uses a non-standard base URI (sovereign clouds, Azure stack).
func NewVirtualHubsClientWithBaseURI(baseURI string, subscriptionID string) VirtualHubsClient {
	return VirtualHubsClient{NewWithBaseURI(baseURI, subscriptionID)}
}

// CreateOrUpdate creates a VirtualHub resource if it doesn't exist else updates the existing VirtualHub.
// Parameters:
// resourceGroupName - the resource group name of the VirtualHub.
// virtualHubName - the name of the VirtualHub.
// virtualHubParameters - parameters supplied to create or update VirtualHub.
func (client VirtualHubsClient) CreateOrUpdate(ctx context.Context, resourceGroupName string, virtualHubName string, virtualHubParameters VirtualHub) (result VirtualHubsCreateOrUpdateFuture, err error) {
	if tracing.IsEnabled() {
		ctx = tracing.StartSpan(ctx, fqdn+"/VirtualHubsClient.CreateOrUpdate")
		defer func() {
			sc := -1
			if result.Response() != nil {
				sc = result.Response().StatusCode
			}
			tracing.EndSpan(ctx, sc, err)
		}()
	}
	req, err := client.CreateOrUpdatePreparer(ctx, resourceGroupName, virtualHubName, virtualHubParameters)
	if err != nil {
		err = autorest.NewErrorWithError(err, "network.VirtualHubsClient", "CreateOrUpdate", nil, "Failure preparing request")
		return
	}

	result, err = client.CreateOrUpdateSender(req)
	if err != nil {
		err = autorest.NewErrorWithError(err, "network.VirtualHubsClient", "CreateOrUpdate", result.Response(), "Failure sending request")
		return
	}

	return
}

// CreateOrUpdatePreparer prepares the CreateOrUpdate request.
func (client VirtualHubsClient) CreateOrUpdatePreparer(ctx context.Context, resourceGroupName string, virtualHubName string, virtualHubParameters VirtualHub) (*http.Request, error) {
	pathParameters := map[string]interface{}{
		"resourceGroupName": autorest.Encode("path", resourceGroupName),
		"subscriptionId":    autorest.Encode("path", client.SubscriptionID),
		"virtualHubName":    autorest.Encode("path", virtualHubName),
	}

	const APIVersion = "2019-04-01"
	queryParameters := map[string]interface{}{
		"api-version": APIVersion,
	}

	virtualHubParameters.Etag = nil
	preparer := autorest.CreatePreparer(
		autorest.AsContentType("application/json; charset=utf-8"),
		autorest.AsPut(),
		autorest.WithBaseURL(client.BaseURI),
		autorest.WithPathParameters("/subscriptions/{subscriptionId}/resourceGroups/{resourceGroupName}/providers/Microsoft.Network/virtualHubs/{virtualHubName}", pathParameters),
		autorest.WithJSON(virtualHubParameters),
		autorest.WithQueryParameters(queryParameters))
	return preparer.Prepare((&http.Request{}).WithContext(ctx))
}

// CreateOrUpdateSender sends the CreateOrUpdate request. The method will close the
// http.Response Body if it receives an error.
func (client VirtualHubsClient) CreateOrUpdateSender(req *http.Request) (future VirtualHubsCreateOrUpdateFuture, err error) {
	sd := autorest.GetSendDecorators(req.Context(), azure.DoRetryWithRegistration(client.Client))
	var resp *http.Response
<<<<<<< HEAD
	resp, err = autorest.SendWithSender(client, req, sd...)
=======
	resp, err = client.Send(req, azure.DoRetryWithRegistration(client.Client))
>>>>>>> 090dc0ee
	if err != nil {
		return
	}
	future.Future, err = azure.NewFutureFromResponse(resp)
	return
}

// CreateOrUpdateResponder handles the response to the CreateOrUpdate request. The method always
// closes the http.Response Body.
func (client VirtualHubsClient) CreateOrUpdateResponder(resp *http.Response) (result VirtualHub, err error) {
	err = autorest.Respond(
		resp,
		client.ByInspecting(),
		azure.WithErrorUnlessStatusCode(http.StatusOK, http.StatusCreated),
		autorest.ByUnmarshallingJSON(&result),
		autorest.ByClosing())
	result.Response = autorest.Response{Response: resp}
	return
}

// Delete deletes a VirtualHub.
// Parameters:
// resourceGroupName - the resource group name of the VirtualHub.
// virtualHubName - the name of the VirtualHub.
func (client VirtualHubsClient) Delete(ctx context.Context, resourceGroupName string, virtualHubName string) (result VirtualHubsDeleteFuture, err error) {
	if tracing.IsEnabled() {
		ctx = tracing.StartSpan(ctx, fqdn+"/VirtualHubsClient.Delete")
		defer func() {
			sc := -1
			if result.Response() != nil {
				sc = result.Response().StatusCode
			}
			tracing.EndSpan(ctx, sc, err)
		}()
	}
	req, err := client.DeletePreparer(ctx, resourceGroupName, virtualHubName)
	if err != nil {
		err = autorest.NewErrorWithError(err, "network.VirtualHubsClient", "Delete", nil, "Failure preparing request")
		return
	}

	result, err = client.DeleteSender(req)
	if err != nil {
		err = autorest.NewErrorWithError(err, "network.VirtualHubsClient", "Delete", result.Response(), "Failure sending request")
		return
	}

	return
}

// DeletePreparer prepares the Delete request.
func (client VirtualHubsClient) DeletePreparer(ctx context.Context, resourceGroupName string, virtualHubName string) (*http.Request, error) {
	pathParameters := map[string]interface{}{
		"resourceGroupName": autorest.Encode("path", resourceGroupName),
		"subscriptionId":    autorest.Encode("path", client.SubscriptionID),
		"virtualHubName":    autorest.Encode("path", virtualHubName),
	}

	const APIVersion = "2019-04-01"
	queryParameters := map[string]interface{}{
		"api-version": APIVersion,
	}

	preparer := autorest.CreatePreparer(
		autorest.AsDelete(),
		autorest.WithBaseURL(client.BaseURI),
		autorest.WithPathParameters("/subscriptions/{subscriptionId}/resourceGroups/{resourceGroupName}/providers/Microsoft.Network/virtualHubs/{virtualHubName}", pathParameters),
		autorest.WithQueryParameters(queryParameters))
	return preparer.Prepare((&http.Request{}).WithContext(ctx))
}

// DeleteSender sends the Delete request. The method will close the
// http.Response Body if it receives an error.
func (client VirtualHubsClient) DeleteSender(req *http.Request) (future VirtualHubsDeleteFuture, err error) {
	sd := autorest.GetSendDecorators(req.Context(), azure.DoRetryWithRegistration(client.Client))
	var resp *http.Response
<<<<<<< HEAD
	resp, err = autorest.SendWithSender(client, req, sd...)
=======
	resp, err = client.Send(req, azure.DoRetryWithRegistration(client.Client))
>>>>>>> 090dc0ee
	if err != nil {
		return
	}
	future.Future, err = azure.NewFutureFromResponse(resp)
	return
}

// DeleteResponder handles the response to the Delete request. The method always
// closes the http.Response Body.
func (client VirtualHubsClient) DeleteResponder(resp *http.Response) (result autorest.Response, err error) {
	err = autorest.Respond(
		resp,
		client.ByInspecting(),
		azure.WithErrorUnlessStatusCode(http.StatusOK, http.StatusAccepted, http.StatusNoContent),
		autorest.ByClosing())
	result.Response = resp
	return
}

// Get retrieves the details of a VirtualHub.
// Parameters:
// resourceGroupName - the resource group name of the VirtualHub.
// virtualHubName - the name of the VirtualHub.
func (client VirtualHubsClient) Get(ctx context.Context, resourceGroupName string, virtualHubName string) (result VirtualHub, err error) {
	if tracing.IsEnabled() {
		ctx = tracing.StartSpan(ctx, fqdn+"/VirtualHubsClient.Get")
		defer func() {
			sc := -1
			if result.Response.Response != nil {
				sc = result.Response.Response.StatusCode
			}
			tracing.EndSpan(ctx, sc, err)
		}()
	}
	req, err := client.GetPreparer(ctx, resourceGroupName, virtualHubName)
	if err != nil {
		err = autorest.NewErrorWithError(err, "network.VirtualHubsClient", "Get", nil, "Failure preparing request")
		return
	}

	resp, err := client.GetSender(req)
	if err != nil {
		result.Response = autorest.Response{Response: resp}
		err = autorest.NewErrorWithError(err, "network.VirtualHubsClient", "Get", resp, "Failure sending request")
		return
	}

	result, err = client.GetResponder(resp)
	if err != nil {
		err = autorest.NewErrorWithError(err, "network.VirtualHubsClient", "Get", resp, "Failure responding to request")
	}

	return
}

// GetPreparer prepares the Get request.
func (client VirtualHubsClient) GetPreparer(ctx context.Context, resourceGroupName string, virtualHubName string) (*http.Request, error) {
	pathParameters := map[string]interface{}{
		"resourceGroupName": autorest.Encode("path", resourceGroupName),
		"subscriptionId":    autorest.Encode("path", client.SubscriptionID),
		"virtualHubName":    autorest.Encode("path", virtualHubName),
	}

	const APIVersion = "2019-04-01"
	queryParameters := map[string]interface{}{
		"api-version": APIVersion,
	}

	preparer := autorest.CreatePreparer(
		autorest.AsGet(),
		autorest.WithBaseURL(client.BaseURI),
		autorest.WithPathParameters("/subscriptions/{subscriptionId}/resourceGroups/{resourceGroupName}/providers/Microsoft.Network/virtualHubs/{virtualHubName}", pathParameters),
		autorest.WithQueryParameters(queryParameters))
	return preparer.Prepare((&http.Request{}).WithContext(ctx))
}

// GetSender sends the Get request. The method will close the
// http.Response Body if it receives an error.
func (client VirtualHubsClient) GetSender(req *http.Request) (*http.Response, error) {
<<<<<<< HEAD
	sd := autorest.GetSendDecorators(req.Context(), azure.DoRetryWithRegistration(client.Client))
	return autorest.SendWithSender(client, req, sd...)
=======
	return client.Send(req, azure.DoRetryWithRegistration(client.Client))
>>>>>>> 090dc0ee
}

// GetResponder handles the response to the Get request. The method always
// closes the http.Response Body.
func (client VirtualHubsClient) GetResponder(resp *http.Response) (result VirtualHub, err error) {
	err = autorest.Respond(
		resp,
		client.ByInspecting(),
		azure.WithErrorUnlessStatusCode(http.StatusOK),
		autorest.ByUnmarshallingJSON(&result),
		autorest.ByClosing())
	result.Response = autorest.Response{Response: resp}
	return
}

// List lists all the VirtualHubs in a subscription.
func (client VirtualHubsClient) List(ctx context.Context) (result ListVirtualHubsResultPage, err error) {
	if tracing.IsEnabled() {
		ctx = tracing.StartSpan(ctx, fqdn+"/VirtualHubsClient.List")
		defer func() {
			sc := -1
			if result.lvhr.Response.Response != nil {
				sc = result.lvhr.Response.Response.StatusCode
			}
			tracing.EndSpan(ctx, sc, err)
		}()
	}
	result.fn = client.listNextResults
	req, err := client.ListPreparer(ctx)
	if err != nil {
		err = autorest.NewErrorWithError(err, "network.VirtualHubsClient", "List", nil, "Failure preparing request")
		return
	}

	resp, err := client.ListSender(req)
	if err != nil {
		result.lvhr.Response = autorest.Response{Response: resp}
		err = autorest.NewErrorWithError(err, "network.VirtualHubsClient", "List", resp, "Failure sending request")
		return
	}

	result.lvhr, err = client.ListResponder(resp)
	if err != nil {
		err = autorest.NewErrorWithError(err, "network.VirtualHubsClient", "List", resp, "Failure responding to request")
	}

	return
}

// ListPreparer prepares the List request.
func (client VirtualHubsClient) ListPreparer(ctx context.Context) (*http.Request, error) {
	pathParameters := map[string]interface{}{
		"subscriptionId": autorest.Encode("path", client.SubscriptionID),
	}

	const APIVersion = "2019-04-01"
	queryParameters := map[string]interface{}{
		"api-version": APIVersion,
	}

	preparer := autorest.CreatePreparer(
		autorest.AsGet(),
		autorest.WithBaseURL(client.BaseURI),
		autorest.WithPathParameters("/subscriptions/{subscriptionId}/providers/Microsoft.Network/virtualHubs", pathParameters),
		autorest.WithQueryParameters(queryParameters))
	return preparer.Prepare((&http.Request{}).WithContext(ctx))
}

// ListSender sends the List request. The method will close the
// http.Response Body if it receives an error.
func (client VirtualHubsClient) ListSender(req *http.Request) (*http.Response, error) {
<<<<<<< HEAD
	sd := autorest.GetSendDecorators(req.Context(), azure.DoRetryWithRegistration(client.Client))
	return autorest.SendWithSender(client, req, sd...)
=======
	return client.Send(req, azure.DoRetryWithRegistration(client.Client))
>>>>>>> 090dc0ee
}

// ListResponder handles the response to the List request. The method always
// closes the http.Response Body.
func (client VirtualHubsClient) ListResponder(resp *http.Response) (result ListVirtualHubsResult, err error) {
	err = autorest.Respond(
		resp,
		client.ByInspecting(),
		azure.WithErrorUnlessStatusCode(http.StatusOK),
		autorest.ByUnmarshallingJSON(&result),
		autorest.ByClosing())
	result.Response = autorest.Response{Response: resp}
	return
}

// listNextResults retrieves the next set of results, if any.
func (client VirtualHubsClient) listNextResults(ctx context.Context, lastResults ListVirtualHubsResult) (result ListVirtualHubsResult, err error) {
	req, err := lastResults.listVirtualHubsResultPreparer(ctx)
	if err != nil {
		return result, autorest.NewErrorWithError(err, "network.VirtualHubsClient", "listNextResults", nil, "Failure preparing next results request")
	}
	if req == nil {
		return
	}
	resp, err := client.ListSender(req)
	if err != nil {
		result.Response = autorest.Response{Response: resp}
		return result, autorest.NewErrorWithError(err, "network.VirtualHubsClient", "listNextResults", resp, "Failure sending next results request")
	}
	result, err = client.ListResponder(resp)
	if err != nil {
		err = autorest.NewErrorWithError(err, "network.VirtualHubsClient", "listNextResults", resp, "Failure responding to next results request")
	}
	return
}

// ListComplete enumerates all values, automatically crossing page boundaries as required.
func (client VirtualHubsClient) ListComplete(ctx context.Context) (result ListVirtualHubsResultIterator, err error) {
	if tracing.IsEnabled() {
		ctx = tracing.StartSpan(ctx, fqdn+"/VirtualHubsClient.List")
		defer func() {
			sc := -1
			if result.Response().Response.Response != nil {
				sc = result.page.Response().Response.Response.StatusCode
			}
			tracing.EndSpan(ctx, sc, err)
		}()
	}
	result.page, err = client.List(ctx)
	return
}

// ListByResourceGroup lists all the VirtualHubs in a resource group.
// Parameters:
// resourceGroupName - the resource group name of the VirtualHub.
func (client VirtualHubsClient) ListByResourceGroup(ctx context.Context, resourceGroupName string) (result ListVirtualHubsResultPage, err error) {
	if tracing.IsEnabled() {
		ctx = tracing.StartSpan(ctx, fqdn+"/VirtualHubsClient.ListByResourceGroup")
		defer func() {
			sc := -1
			if result.lvhr.Response.Response != nil {
				sc = result.lvhr.Response.Response.StatusCode
			}
			tracing.EndSpan(ctx, sc, err)
		}()
	}
	result.fn = client.listByResourceGroupNextResults
	req, err := client.ListByResourceGroupPreparer(ctx, resourceGroupName)
	if err != nil {
		err = autorest.NewErrorWithError(err, "network.VirtualHubsClient", "ListByResourceGroup", nil, "Failure preparing request")
		return
	}

	resp, err := client.ListByResourceGroupSender(req)
	if err != nil {
		result.lvhr.Response = autorest.Response{Response: resp}
		err = autorest.NewErrorWithError(err, "network.VirtualHubsClient", "ListByResourceGroup", resp, "Failure sending request")
		return
	}

	result.lvhr, err = client.ListByResourceGroupResponder(resp)
	if err != nil {
		err = autorest.NewErrorWithError(err, "network.VirtualHubsClient", "ListByResourceGroup", resp, "Failure responding to request")
	}

	return
}

// ListByResourceGroupPreparer prepares the ListByResourceGroup request.
func (client VirtualHubsClient) ListByResourceGroupPreparer(ctx context.Context, resourceGroupName string) (*http.Request, error) {
	pathParameters := map[string]interface{}{
		"resourceGroupName": autorest.Encode("path", resourceGroupName),
		"subscriptionId":    autorest.Encode("path", client.SubscriptionID),
	}

	const APIVersion = "2019-04-01"
	queryParameters := map[string]interface{}{
		"api-version": APIVersion,
	}

	preparer := autorest.CreatePreparer(
		autorest.AsGet(),
		autorest.WithBaseURL(client.BaseURI),
		autorest.WithPathParameters("/subscriptions/{subscriptionId}/resourceGroups/{resourceGroupName}/providers/Microsoft.Network/virtualHubs", pathParameters),
		autorest.WithQueryParameters(queryParameters))
	return preparer.Prepare((&http.Request{}).WithContext(ctx))
}

// ListByResourceGroupSender sends the ListByResourceGroup request. The method will close the
// http.Response Body if it receives an error.
func (client VirtualHubsClient) ListByResourceGroupSender(req *http.Request) (*http.Response, error) {
<<<<<<< HEAD
	sd := autorest.GetSendDecorators(req.Context(), azure.DoRetryWithRegistration(client.Client))
	return autorest.SendWithSender(client, req, sd...)
=======
	return client.Send(req, azure.DoRetryWithRegistration(client.Client))
>>>>>>> 090dc0ee
}

// ListByResourceGroupResponder handles the response to the ListByResourceGroup request. The method always
// closes the http.Response Body.
func (client VirtualHubsClient) ListByResourceGroupResponder(resp *http.Response) (result ListVirtualHubsResult, err error) {
	err = autorest.Respond(
		resp,
		client.ByInspecting(),
		azure.WithErrorUnlessStatusCode(http.StatusOK),
		autorest.ByUnmarshallingJSON(&result),
		autorest.ByClosing())
	result.Response = autorest.Response{Response: resp}
	return
}

// listByResourceGroupNextResults retrieves the next set of results, if any.
func (client VirtualHubsClient) listByResourceGroupNextResults(ctx context.Context, lastResults ListVirtualHubsResult) (result ListVirtualHubsResult, err error) {
	req, err := lastResults.listVirtualHubsResultPreparer(ctx)
	if err != nil {
		return result, autorest.NewErrorWithError(err, "network.VirtualHubsClient", "listByResourceGroupNextResults", nil, "Failure preparing next results request")
	}
	if req == nil {
		return
	}
	resp, err := client.ListByResourceGroupSender(req)
	if err != nil {
		result.Response = autorest.Response{Response: resp}
		return result, autorest.NewErrorWithError(err, "network.VirtualHubsClient", "listByResourceGroupNextResults", resp, "Failure sending next results request")
	}
	result, err = client.ListByResourceGroupResponder(resp)
	if err != nil {
		err = autorest.NewErrorWithError(err, "network.VirtualHubsClient", "listByResourceGroupNextResults", resp, "Failure responding to next results request")
	}
	return
}

// ListByResourceGroupComplete enumerates all values, automatically crossing page boundaries as required.
func (client VirtualHubsClient) ListByResourceGroupComplete(ctx context.Context, resourceGroupName string) (result ListVirtualHubsResultIterator, err error) {
	if tracing.IsEnabled() {
		ctx = tracing.StartSpan(ctx, fqdn+"/VirtualHubsClient.ListByResourceGroup")
		defer func() {
			sc := -1
			if result.Response().Response.Response != nil {
				sc = result.page.Response().Response.Response.StatusCode
			}
			tracing.EndSpan(ctx, sc, err)
		}()
	}
	result.page, err = client.ListByResourceGroup(ctx, resourceGroupName)
	return
}

// UpdateTags updates VirtualHub tags.
// Parameters:
// resourceGroupName - the resource group name of the VirtualHub.
// virtualHubName - the name of the VirtualHub.
// virtualHubParameters - parameters supplied to update VirtualHub tags.
func (client VirtualHubsClient) UpdateTags(ctx context.Context, resourceGroupName string, virtualHubName string, virtualHubParameters TagsObject) (result VirtualHubsUpdateTagsFuture, err error) {
	if tracing.IsEnabled() {
		ctx = tracing.StartSpan(ctx, fqdn+"/VirtualHubsClient.UpdateTags")
		defer func() {
			sc := -1
			if result.Response() != nil {
				sc = result.Response().StatusCode
			}
			tracing.EndSpan(ctx, sc, err)
		}()
	}
	req, err := client.UpdateTagsPreparer(ctx, resourceGroupName, virtualHubName, virtualHubParameters)
	if err != nil {
		err = autorest.NewErrorWithError(err, "network.VirtualHubsClient", "UpdateTags", nil, "Failure preparing request")
		return
	}

	result, err = client.UpdateTagsSender(req)
	if err != nil {
		err = autorest.NewErrorWithError(err, "network.VirtualHubsClient", "UpdateTags", result.Response(), "Failure sending request")
		return
	}

	return
}

// UpdateTagsPreparer prepares the UpdateTags request.
func (client VirtualHubsClient) UpdateTagsPreparer(ctx context.Context, resourceGroupName string, virtualHubName string, virtualHubParameters TagsObject) (*http.Request, error) {
	pathParameters := map[string]interface{}{
		"resourceGroupName": autorest.Encode("path", resourceGroupName),
		"subscriptionId":    autorest.Encode("path", client.SubscriptionID),
		"virtualHubName":    autorest.Encode("path", virtualHubName),
	}

	const APIVersion = "2019-04-01"
	queryParameters := map[string]interface{}{
		"api-version": APIVersion,
	}

	preparer := autorest.CreatePreparer(
		autorest.AsContentType("application/json; charset=utf-8"),
		autorest.AsPatch(),
		autorest.WithBaseURL(client.BaseURI),
		autorest.WithPathParameters("/subscriptions/{subscriptionId}/resourceGroups/{resourceGroupName}/providers/Microsoft.Network/virtualHubs/{virtualHubName}", pathParameters),
		autorest.WithJSON(virtualHubParameters),
		autorest.WithQueryParameters(queryParameters))
	return preparer.Prepare((&http.Request{}).WithContext(ctx))
}

// UpdateTagsSender sends the UpdateTags request. The method will close the
// http.Response Body if it receives an error.
func (client VirtualHubsClient) UpdateTagsSender(req *http.Request) (future VirtualHubsUpdateTagsFuture, err error) {
	sd := autorest.GetSendDecorators(req.Context(), azure.DoRetryWithRegistration(client.Client))
	var resp *http.Response
<<<<<<< HEAD
	resp, err = autorest.SendWithSender(client, req, sd...)
=======
	resp, err = client.Send(req, azure.DoRetryWithRegistration(client.Client))
>>>>>>> 090dc0ee
	if err != nil {
		return
	}
	future.Future, err = azure.NewFutureFromResponse(resp)
	return
}

// UpdateTagsResponder handles the response to the UpdateTags request. The method always
// closes the http.Response Body.
func (client VirtualHubsClient) UpdateTagsResponder(resp *http.Response) (result VirtualHub, err error) {
	err = autorest.Respond(
		resp,
		client.ByInspecting(),
		azure.WithErrorUnlessStatusCode(http.StatusOK, http.StatusCreated),
		autorest.ByUnmarshallingJSON(&result),
		autorest.ByClosing())
	result.Response = autorest.Response{Response: resp}
	return
}<|MERGE_RESOLUTION|>--- conflicted
+++ resolved
@@ -99,13 +99,8 @@
 // CreateOrUpdateSender sends the CreateOrUpdate request. The method will close the
 // http.Response Body if it receives an error.
 func (client VirtualHubsClient) CreateOrUpdateSender(req *http.Request) (future VirtualHubsCreateOrUpdateFuture, err error) {
-	sd := autorest.GetSendDecorators(req.Context(), azure.DoRetryWithRegistration(client.Client))
 	var resp *http.Response
-<<<<<<< HEAD
-	resp, err = autorest.SendWithSender(client, req, sd...)
-=======
 	resp, err = client.Send(req, azure.DoRetryWithRegistration(client.Client))
->>>>>>> 090dc0ee
 	if err != nil {
 		return
 	}
@@ -180,13 +175,8 @@
 // DeleteSender sends the Delete request. The method will close the
 // http.Response Body if it receives an error.
 func (client VirtualHubsClient) DeleteSender(req *http.Request) (future VirtualHubsDeleteFuture, err error) {
-	sd := autorest.GetSendDecorators(req.Context(), azure.DoRetryWithRegistration(client.Client))
 	var resp *http.Response
-<<<<<<< HEAD
-	resp, err = autorest.SendWithSender(client, req, sd...)
-=======
 	resp, err = client.Send(req, azure.DoRetryWithRegistration(client.Client))
->>>>>>> 090dc0ee
 	if err != nil {
 		return
 	}
@@ -266,12 +256,7 @@
 // GetSender sends the Get request. The method will close the
 // http.Response Body if it receives an error.
 func (client VirtualHubsClient) GetSender(req *http.Request) (*http.Response, error) {
-<<<<<<< HEAD
-	sd := autorest.GetSendDecorators(req.Context(), azure.DoRetryWithRegistration(client.Client))
-	return autorest.SendWithSender(client, req, sd...)
-=======
 	return client.Send(req, azure.DoRetryWithRegistration(client.Client))
->>>>>>> 090dc0ee
 }
 
 // GetResponder handles the response to the Get request. The method always
@@ -343,12 +328,7 @@
 // ListSender sends the List request. The method will close the
 // http.Response Body if it receives an error.
 func (client VirtualHubsClient) ListSender(req *http.Request) (*http.Response, error) {
-<<<<<<< HEAD
-	sd := autorest.GetSendDecorators(req.Context(), azure.DoRetryWithRegistration(client.Client))
-	return autorest.SendWithSender(client, req, sd...)
-=======
 	return client.Send(req, azure.DoRetryWithRegistration(client.Client))
->>>>>>> 090dc0ee
 }
 
 // ListResponder handles the response to the List request. The method always
@@ -460,12 +440,7 @@
 // ListByResourceGroupSender sends the ListByResourceGroup request. The method will close the
 // http.Response Body if it receives an error.
 func (client VirtualHubsClient) ListByResourceGroupSender(req *http.Request) (*http.Response, error) {
-<<<<<<< HEAD
-	sd := autorest.GetSendDecorators(req.Context(), azure.DoRetryWithRegistration(client.Client))
-	return autorest.SendWithSender(client, req, sd...)
-=======
 	return client.Send(req, azure.DoRetryWithRegistration(client.Client))
->>>>>>> 090dc0ee
 }
 
 // ListByResourceGroupResponder handles the response to the ListByResourceGroup request. The method always
@@ -575,13 +550,8 @@
 // UpdateTagsSender sends the UpdateTags request. The method will close the
 // http.Response Body if it receives an error.
 func (client VirtualHubsClient) UpdateTagsSender(req *http.Request) (future VirtualHubsUpdateTagsFuture, err error) {
-	sd := autorest.GetSendDecorators(req.Context(), azure.DoRetryWithRegistration(client.Client))
 	var resp *http.Response
-<<<<<<< HEAD
-	resp, err = autorest.SendWithSender(client, req, sd...)
-=======
 	resp, err = client.Send(req, azure.DoRetryWithRegistration(client.Client))
->>>>>>> 090dc0ee
 	if err != nil {
 		return
 	}
