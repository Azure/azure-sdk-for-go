package automation

// Copyright (c) Microsoft and contributors.  All rights reserved.
//
// Licensed under the Apache License, Version 2.0 (the "License");
// you may not use this file except in compliance with the License.
// You may obtain a copy of the License at
// http://www.apache.org/licenses/LICENSE-2.0
//
// Unless required by applicable law or agreed to in writing, software
// distributed under the License is distributed on an "AS IS" BASIS,
// WITHOUT WARRANTIES OR CONDITIONS OF ANY KIND, either express or implied.
//
// See the License for the specific language governing permissions and
// limitations under the License.
//
// Code generated by Microsoft (R) AutoRest Code Generator.
// Changes may cause incorrect behavior and will be lost if the code is regenerated.

import (
	"context"
	"github.com/Azure/go-autorest/autorest"
	"github.com/Azure/go-autorest/autorest/azure"
	"github.com/Azure/go-autorest/autorest/validation"
	"github.com/Azure/go-autorest/tracing"
	"net/http"
)

// ActivityClient is the automation Client
type ActivityClient struct {
	BaseClient
}

// NewActivityClient creates an instance of the ActivityClient client.
func NewActivityClient(subscriptionID string) ActivityClient {
	return NewActivityClientWithBaseURI(DefaultBaseURI, subscriptionID)
}

// NewActivityClientWithBaseURI creates an instance of the ActivityClient client using a custom endpoint.  Use this
// when interacting with an Azure cloud that uses a non-standard base URI (sovereign clouds, Azure stack).
func NewActivityClientWithBaseURI(baseURI string, subscriptionID string) ActivityClient {
	return ActivityClient{NewWithBaseURI(baseURI, subscriptionID)}
}

// Get retrieve the activity in the module identified by module name and activity name.
// Parameters:
// resourceGroupName - name of an Azure Resource group.
// automationAccountName - the name of the automation account.
// moduleName - the name of module.
// activityName - the name of activity.
func (client ActivityClient) Get(ctx context.Context, resourceGroupName string, automationAccountName string, moduleName string, activityName string) (result Activity, err error) {
	if tracing.IsEnabled() {
		ctx = tracing.StartSpan(ctx, fqdn+"/ActivityClient.Get")
		defer func() {
			sc := -1
			if result.Response.Response != nil {
				sc = result.Response.Response.StatusCode
			}
			tracing.EndSpan(ctx, sc, err)
		}()
	}
	if err := validation.Validate([]validation.Validation{
		{TargetValue: resourceGroupName,
			Constraints: []validation.Constraint{{Target: "resourceGroupName", Name: validation.MaxLength, Rule: 90, Chain: nil},
				{Target: "resourceGroupName", Name: validation.MinLength, Rule: 1, Chain: nil},
				{Target: "resourceGroupName", Name: validation.Pattern, Rule: `^[-\w\._]+$`, Chain: nil}}}}); err != nil {
		return result, validation.NewError("automation.ActivityClient", "Get", err.Error())
	}

	req, err := client.GetPreparer(ctx, resourceGroupName, automationAccountName, moduleName, activityName)
	if err != nil {
		err = autorest.NewErrorWithError(err, "automation.ActivityClient", "Get", nil, "Failure preparing request")
		return
	}

	resp, err := client.GetSender(req)
	if err != nil {
		result.Response = autorest.Response{Response: resp}
		err = autorest.NewErrorWithError(err, "automation.ActivityClient", "Get", resp, "Failure sending request")
		return
	}

	result, err = client.GetResponder(resp)
	if err != nil {
		err = autorest.NewErrorWithError(err, "automation.ActivityClient", "Get", resp, "Failure responding to request")
	}

	return
}

// GetPreparer prepares the Get request.
func (client ActivityClient) GetPreparer(ctx context.Context, resourceGroupName string, automationAccountName string, moduleName string, activityName string) (*http.Request, error) {
	pathParameters := map[string]interface{}{
		"activityName":          autorest.Encode("path", activityName),
		"automationAccountName": autorest.Encode("path", automationAccountName),
		"moduleName":            autorest.Encode("path", moduleName),
		"resourceGroupName":     autorest.Encode("path", resourceGroupName),
		"subscriptionId":        autorest.Encode("path", client.SubscriptionID),
	}

	const APIVersion = "2015-10-31"
	queryParameters := map[string]interface{}{
		"api-version": APIVersion,
	}

	preparer := autorest.CreatePreparer(
		autorest.AsGet(),
		autorest.WithBaseURL(client.BaseURI),
		autorest.WithPathParameters("/subscriptions/{subscriptionId}/resourceGroups/{resourceGroupName}/providers/Microsoft.Automation/automationAccounts/{automationAccountName}/modules/{moduleName}/activities/{activityName}", pathParameters),
		autorest.WithQueryParameters(queryParameters))
	return preparer.Prepare((&http.Request{}).WithContext(ctx))
}

// GetSender sends the Get request. The method will close the
// http.Response Body if it receives an error.
func (client ActivityClient) GetSender(req *http.Request) (*http.Response, error) {
<<<<<<< HEAD
	sd := autorest.GetSendDecorators(req.Context(), azure.DoRetryWithRegistration(client.Client))
	return autorest.SendWithSender(client, req, sd...)
=======
	return client.Send(req, azure.DoRetryWithRegistration(client.Client))
>>>>>>> 090dc0ee
}

// GetResponder handles the response to the Get request. The method always
// closes the http.Response Body.
func (client ActivityClient) GetResponder(resp *http.Response) (result Activity, err error) {
	err = autorest.Respond(
		resp,
		client.ByInspecting(),
		azure.WithErrorUnlessStatusCode(http.StatusOK),
		autorest.ByUnmarshallingJSON(&result),
		autorest.ByClosing())
	result.Response = autorest.Response{Response: resp}
	return
}

// ListByModule retrieve a list of activities in the module identified by module name.
// Parameters:
// resourceGroupName - name of an Azure Resource group.
// automationAccountName - the name of the automation account.
// moduleName - the name of module.
func (client ActivityClient) ListByModule(ctx context.Context, resourceGroupName string, automationAccountName string, moduleName string) (result ActivityListResultPage, err error) {
	if tracing.IsEnabled() {
		ctx = tracing.StartSpan(ctx, fqdn+"/ActivityClient.ListByModule")
		defer func() {
			sc := -1
			if result.alr.Response.Response != nil {
				sc = result.alr.Response.Response.StatusCode
			}
			tracing.EndSpan(ctx, sc, err)
		}()
	}
	if err := validation.Validate([]validation.Validation{
		{TargetValue: resourceGroupName,
			Constraints: []validation.Constraint{{Target: "resourceGroupName", Name: validation.MaxLength, Rule: 90, Chain: nil},
				{Target: "resourceGroupName", Name: validation.MinLength, Rule: 1, Chain: nil},
				{Target: "resourceGroupName", Name: validation.Pattern, Rule: `^[-\w\._]+$`, Chain: nil}}}}); err != nil {
		return result, validation.NewError("automation.ActivityClient", "ListByModule", err.Error())
	}

	result.fn = client.listByModuleNextResults
	req, err := client.ListByModulePreparer(ctx, resourceGroupName, automationAccountName, moduleName)
	if err != nil {
		err = autorest.NewErrorWithError(err, "automation.ActivityClient", "ListByModule", nil, "Failure preparing request")
		return
	}

	resp, err := client.ListByModuleSender(req)
	if err != nil {
		result.alr.Response = autorest.Response{Response: resp}
		err = autorest.NewErrorWithError(err, "automation.ActivityClient", "ListByModule", resp, "Failure sending request")
		return
	}

	result.alr, err = client.ListByModuleResponder(resp)
	if err != nil {
		err = autorest.NewErrorWithError(err, "automation.ActivityClient", "ListByModule", resp, "Failure responding to request")
	}

	return
}

// ListByModulePreparer prepares the ListByModule request.
func (client ActivityClient) ListByModulePreparer(ctx context.Context, resourceGroupName string, automationAccountName string, moduleName string) (*http.Request, error) {
	pathParameters := map[string]interface{}{
		"automationAccountName": autorest.Encode("path", automationAccountName),
		"moduleName":            autorest.Encode("path", moduleName),
		"resourceGroupName":     autorest.Encode("path", resourceGroupName),
		"subscriptionId":        autorest.Encode("path", client.SubscriptionID),
	}

	const APIVersion = "2015-10-31"
	queryParameters := map[string]interface{}{
		"api-version": APIVersion,
	}

	preparer := autorest.CreatePreparer(
		autorest.AsGet(),
		autorest.WithBaseURL(client.BaseURI),
		autorest.WithPathParameters("/subscriptions/{subscriptionId}/resourceGroups/{resourceGroupName}/providers/Microsoft.Automation/automationAccounts/{automationAccountName}/modules/{moduleName}/activities", pathParameters),
		autorest.WithQueryParameters(queryParameters))
	return preparer.Prepare((&http.Request{}).WithContext(ctx))
}

// ListByModuleSender sends the ListByModule request. The method will close the
// http.Response Body if it receives an error.
func (client ActivityClient) ListByModuleSender(req *http.Request) (*http.Response, error) {
<<<<<<< HEAD
	sd := autorest.GetSendDecorators(req.Context(), azure.DoRetryWithRegistration(client.Client))
	return autorest.SendWithSender(client, req, sd...)
=======
	return client.Send(req, azure.DoRetryWithRegistration(client.Client))
>>>>>>> 090dc0ee
}

// ListByModuleResponder handles the response to the ListByModule request. The method always
// closes the http.Response Body.
func (client ActivityClient) ListByModuleResponder(resp *http.Response) (result ActivityListResult, err error) {
	err = autorest.Respond(
		resp,
		client.ByInspecting(),
		azure.WithErrorUnlessStatusCode(http.StatusOK),
		autorest.ByUnmarshallingJSON(&result),
		autorest.ByClosing())
	result.Response = autorest.Response{Response: resp}
	return
}

// listByModuleNextResults retrieves the next set of results, if any.
func (client ActivityClient) listByModuleNextResults(ctx context.Context, lastResults ActivityListResult) (result ActivityListResult, err error) {
	req, err := lastResults.activityListResultPreparer(ctx)
	if err != nil {
		return result, autorest.NewErrorWithError(err, "automation.ActivityClient", "listByModuleNextResults", nil, "Failure preparing next results request")
	}
	if req == nil {
		return
	}
	resp, err := client.ListByModuleSender(req)
	if err != nil {
		result.Response = autorest.Response{Response: resp}
		return result, autorest.NewErrorWithError(err, "automation.ActivityClient", "listByModuleNextResults", resp, "Failure sending next results request")
	}
	result, err = client.ListByModuleResponder(resp)
	if err != nil {
		err = autorest.NewErrorWithError(err, "automation.ActivityClient", "listByModuleNextResults", resp, "Failure responding to next results request")
	}
	return
}

// ListByModuleComplete enumerates all values, automatically crossing page boundaries as required.
func (client ActivityClient) ListByModuleComplete(ctx context.Context, resourceGroupName string, automationAccountName string, moduleName string) (result ActivityListResultIterator, err error) {
	if tracing.IsEnabled() {
		ctx = tracing.StartSpan(ctx, fqdn+"/ActivityClient.ListByModule")
		defer func() {
			sc := -1
			if result.Response().Response.Response != nil {
				sc = result.page.Response().Response.Response.StatusCode
			}
			tracing.EndSpan(ctx, sc, err)
		}()
	}
	result.page, err = client.ListByModule(ctx, resourceGroupName, automationAccountName, moduleName)
	return
}<|MERGE_RESOLUTION|>--- conflicted
+++ resolved
@@ -114,12 +114,7 @@
 // GetSender sends the Get request. The method will close the
 // http.Response Body if it receives an error.
 func (client ActivityClient) GetSender(req *http.Request) (*http.Response, error) {
-<<<<<<< HEAD
-	sd := autorest.GetSendDecorators(req.Context(), azure.DoRetryWithRegistration(client.Client))
-	return autorest.SendWithSender(client, req, sd...)
-=======
 	return client.Send(req, azure.DoRetryWithRegistration(client.Client))
->>>>>>> 090dc0ee
 }
 
 // GetResponder handles the response to the Get request. The method always
@@ -206,12 +201,7 @@
 // ListByModuleSender sends the ListByModule request. The method will close the
 // http.Response Body if it receives an error.
 func (client ActivityClient) ListByModuleSender(req *http.Request) (*http.Response, error) {
-<<<<<<< HEAD
-	sd := autorest.GetSendDecorators(req.Context(), azure.DoRetryWithRegistration(client.Client))
-	return autorest.SendWithSender(client, req, sd...)
-=======
 	return client.Send(req, azure.DoRetryWithRegistration(client.Client))
->>>>>>> 090dc0ee
 }
 
 // ListByModuleResponder handles the response to the ListByModule request. The method always
