--- conflicted
+++ resolved
@@ -115,12 +115,7 @@
 // CreateSender sends the Create request. The method will close the
 // http.Response Body if it receives an error.
 func (client TestJobClient) CreateSender(req *http.Request) (*http.Response, error) {
-<<<<<<< HEAD
-	sd := autorest.GetSendDecorators(req.Context(), azure.DoRetryWithRegistration(client.Client))
-	return autorest.SendWithSender(client, req, sd...)
-=======
 	return client.Send(req, azure.DoRetryWithRegistration(client.Client))
->>>>>>> 090dc0ee
 }
 
 // CreateResponder handles the response to the Create request. The method always
@@ -206,12 +201,7 @@
 // GetSender sends the Get request. The method will close the
 // http.Response Body if it receives an error.
 func (client TestJobClient) GetSender(req *http.Request) (*http.Response, error) {
-<<<<<<< HEAD
-	sd := autorest.GetSendDecorators(req.Context(), azure.DoRetryWithRegistration(client.Client))
-	return autorest.SendWithSender(client, req, sd...)
-=======
 	return client.Send(req, azure.DoRetryWithRegistration(client.Client))
->>>>>>> 090dc0ee
 }
 
 // GetResponder handles the response to the Get request. The method always
@@ -297,12 +287,7 @@
 // ResumeSender sends the Resume request. The method will close the
 // http.Response Body if it receives an error.
 func (client TestJobClient) ResumeSender(req *http.Request) (*http.Response, error) {
-<<<<<<< HEAD
-	sd := autorest.GetSendDecorators(req.Context(), azure.DoRetryWithRegistration(client.Client))
-	return autorest.SendWithSender(client, req, sd...)
-=======
 	return client.Send(req, azure.DoRetryWithRegistration(client.Client))
->>>>>>> 090dc0ee
 }
 
 // ResumeResponder handles the response to the Resume request. The method always
@@ -387,12 +372,7 @@
 // StopSender sends the Stop request. The method will close the
 // http.Response Body if it receives an error.
 func (client TestJobClient) StopSender(req *http.Request) (*http.Response, error) {
-<<<<<<< HEAD
-	sd := autorest.GetSendDecorators(req.Context(), azure.DoRetryWithRegistration(client.Client))
-	return autorest.SendWithSender(client, req, sd...)
-=======
 	return client.Send(req, azure.DoRetryWithRegistration(client.Client))
->>>>>>> 090dc0ee
 }
 
 // StopResponder handles the response to the Stop request. The method always
@@ -477,12 +457,7 @@
 // SuspendSender sends the Suspend request. The method will close the
 // http.Response Body if it receives an error.
 func (client TestJobClient) SuspendSender(req *http.Request) (*http.Response, error) {
-<<<<<<< HEAD
-	sd := autorest.GetSendDecorators(req.Context(), azure.DoRetryWithRegistration(client.Client))
-	return autorest.SendWithSender(client, req, sd...)
-=======
 	return client.Send(req, azure.DoRetryWithRegistration(client.Client))
->>>>>>> 090dc0ee
 }
 
 // SuspendResponder handles the response to the Suspend request. The method always
