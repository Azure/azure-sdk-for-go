--- conflicted
+++ resolved
@@ -118,12 +118,7 @@
 // CreateOrUpdateSender sends the CreateOrUpdate request. The method will close the
 // http.Response Body if it receives an error.
 func (client WebhookClient) CreateOrUpdateSender(req *http.Request) (*http.Response, error) {
-<<<<<<< HEAD
-	sd := autorest.GetSendDecorators(req.Context(), azure.DoRetryWithRegistration(client.Client))
-	return autorest.SendWithSender(client, req, sd...)
-=======
 	return client.Send(req, azure.DoRetryWithRegistration(client.Client))
->>>>>>> 090dc0ee
 }
 
 // CreateOrUpdateResponder handles the response to the CreateOrUpdate request. The method always
@@ -209,12 +204,7 @@
 // DeleteSender sends the Delete request. The method will close the
 // http.Response Body if it receives an error.
 func (client WebhookClient) DeleteSender(req *http.Request) (*http.Response, error) {
-<<<<<<< HEAD
-	sd := autorest.GetSendDecorators(req.Context(), azure.DoRetryWithRegistration(client.Client))
-	return autorest.SendWithSender(client, req, sd...)
-=======
 	return client.Send(req, azure.DoRetryWithRegistration(client.Client))
->>>>>>> 090dc0ee
 }
 
 // DeleteResponder handles the response to the Delete request. The method always
@@ -297,12 +287,7 @@
 // GenerateURISender sends the GenerateURI request. The method will close the
 // http.Response Body if it receives an error.
 func (client WebhookClient) GenerateURISender(req *http.Request) (*http.Response, error) {
-<<<<<<< HEAD
-	sd := autorest.GetSendDecorators(req.Context(), azure.DoRetryWithRegistration(client.Client))
-	return autorest.SendWithSender(client, req, sd...)
-=======
 	return client.Send(req, azure.DoRetryWithRegistration(client.Client))
->>>>>>> 090dc0ee
 }
 
 // GenerateURIResponder handles the response to the GenerateURI request. The method always
@@ -388,12 +373,7 @@
 // GetSender sends the Get request. The method will close the
 // http.Response Body if it receives an error.
 func (client WebhookClient) GetSender(req *http.Request) (*http.Response, error) {
-<<<<<<< HEAD
-	sd := autorest.GetSendDecorators(req.Context(), azure.DoRetryWithRegistration(client.Client))
-	return autorest.SendWithSender(client, req, sd...)
-=======
 	return client.Send(req, azure.DoRetryWithRegistration(client.Client))
->>>>>>> 090dc0ee
 }
 
 // GetResponder handles the response to the Get request. The method always
@@ -482,12 +462,7 @@
 // ListByAutomationAccountSender sends the ListByAutomationAccount request. The method will close the
 // http.Response Body if it receives an error.
 func (client WebhookClient) ListByAutomationAccountSender(req *http.Request) (*http.Response, error) {
-<<<<<<< HEAD
-	sd := autorest.GetSendDecorators(req.Context(), azure.DoRetryWithRegistration(client.Client))
-	return autorest.SendWithSender(client, req, sd...)
-=======
 	return client.Send(req, azure.DoRetryWithRegistration(client.Client))
->>>>>>> 090dc0ee
 }
 
 // ListByAutomationAccountResponder handles the response to the ListByAutomationAccount request. The method always
@@ -613,12 +588,7 @@
 // UpdateSender sends the Update request. The method will close the
 // http.Response Body if it receives an error.
 func (client WebhookClient) UpdateSender(req *http.Request) (*http.Response, error) {
-<<<<<<< HEAD
-	sd := autorest.GetSendDecorators(req.Context(), azure.DoRetryWithRegistration(client.Client))
-	return autorest.SendWithSender(client, req, sd...)
-=======
 	return client.Send(req, azure.DoRetryWithRegistration(client.Client))
->>>>>>> 090dc0ee
 }
 
 // UpdateResponder handles the response to the Update request. The method always
