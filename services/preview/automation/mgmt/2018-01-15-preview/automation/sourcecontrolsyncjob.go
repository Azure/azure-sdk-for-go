package automation

// Copyright (c) Microsoft and contributors.  All rights reserved.
//
// Licensed under the Apache License, Version 2.0 (the "License");
// you may not use this file except in compliance with the License.
// You may obtain a copy of the License at
// http://www.apache.org/licenses/LICENSE-2.0
//
// Unless required by applicable law or agreed to in writing, software
// distributed under the License is distributed on an "AS IS" BASIS,
// WITHOUT WARRANTIES OR CONDITIONS OF ANY KIND, either express or implied.
//
// See the License for the specific language governing permissions and
// limitations under the License.
//
// Code generated by Microsoft (R) AutoRest Code Generator.
// Changes may cause incorrect behavior and will be lost if the code is regenerated.

import (
	"context"
	"github.com/Azure/go-autorest/autorest"
	"github.com/Azure/go-autorest/autorest/azure"
	"github.com/Azure/go-autorest/autorest/validation"
	"github.com/Azure/go-autorest/tracing"
	"github.com/satori/go.uuid"
	"net/http"
)

// SourceControlSyncJobClient is the automation Client
type SourceControlSyncJobClient struct {
	BaseClient
}

// NewSourceControlSyncJobClient creates an instance of the SourceControlSyncJobClient client.
func NewSourceControlSyncJobClient(subscriptionID string) SourceControlSyncJobClient {
	return NewSourceControlSyncJobClientWithBaseURI(DefaultBaseURI, subscriptionID)
}

// NewSourceControlSyncJobClientWithBaseURI creates an instance of the SourceControlSyncJobClient client using a custom
// endpoint.  Use this when interacting with an Azure cloud that uses a non-standard base URI (sovereign clouds, Azure
// stack).
func NewSourceControlSyncJobClientWithBaseURI(baseURI string, subscriptionID string) SourceControlSyncJobClient {
	return SourceControlSyncJobClient{NewWithBaseURI(baseURI, subscriptionID)}
}

// Create creates the sync job for a source control.
// Parameters:
// resourceGroupName - name of an Azure Resource group.
// automationAccountName - the name of the automation account.
// sourceControlName - the source control name.
// sourceControlSyncJobID - the source control sync job id.
// parameters - the parameters supplied to the create source control sync job operation.
func (client SourceControlSyncJobClient) Create(ctx context.Context, resourceGroupName string, automationAccountName string, sourceControlName string, sourceControlSyncJobID uuid.UUID, parameters SourceControlSyncJobCreateParameters) (result SourceControlSyncJob, err error) {
	if tracing.IsEnabled() {
		ctx = tracing.StartSpan(ctx, fqdn+"/SourceControlSyncJobClient.Create")
		defer func() {
			sc := -1
			if result.Response.Response != nil {
				sc = result.Response.Response.StatusCode
			}
			tracing.EndSpan(ctx, sc, err)
		}()
	}
	if err := validation.Validate([]validation.Validation{
		{TargetValue: resourceGroupName,
			Constraints: []validation.Constraint{{Target: "resourceGroupName", Name: validation.MaxLength, Rule: 90, Chain: nil},
				{Target: "resourceGroupName", Name: validation.MinLength, Rule: 1, Chain: nil},
				{Target: "resourceGroupName", Name: validation.Pattern, Rule: `^[-\w\._]+$`, Chain: nil}}},
		{TargetValue: parameters,
			Constraints: []validation.Constraint{{Target: "parameters.SourceControlSyncJobCreateProperties", Name: validation.Null, Rule: true,
				Chain: []validation.Constraint{{Target: "parameters.SourceControlSyncJobCreateProperties.CommitID", Name: validation.Null, Rule: true,
					Chain: []validation.Constraint{{Target: "parameters.SourceControlSyncJobCreateProperties.CommitID", Name: validation.MinLength, Rule: 0, Chain: nil}}},
				}}}}}); err != nil {
		return result, validation.NewError("automation.SourceControlSyncJobClient", "Create", err.Error())
	}

	req, err := client.CreatePreparer(ctx, resourceGroupName, automationAccountName, sourceControlName, sourceControlSyncJobID, parameters)
	if err != nil {
		err = autorest.NewErrorWithError(err, "automation.SourceControlSyncJobClient", "Create", nil, "Failure preparing request")
		return
	}

	resp, err := client.CreateSender(req)
	if err != nil {
		result.Response = autorest.Response{Response: resp}
		err = autorest.NewErrorWithError(err, "automation.SourceControlSyncJobClient", "Create", resp, "Failure sending request")
		return
	}

	result, err = client.CreateResponder(resp)
	if err != nil {
		err = autorest.NewErrorWithError(err, "automation.SourceControlSyncJobClient", "Create", resp, "Failure responding to request")
	}

	return
}

// CreatePreparer prepares the Create request.
func (client SourceControlSyncJobClient) CreatePreparer(ctx context.Context, resourceGroupName string, automationAccountName string, sourceControlName string, sourceControlSyncJobID uuid.UUID, parameters SourceControlSyncJobCreateParameters) (*http.Request, error) {
	pathParameters := map[string]interface{}{
		"automationAccountName":  autorest.Encode("path", automationAccountName),
		"resourceGroupName":      autorest.Encode("path", resourceGroupName),
		"sourceControlName":      autorest.Encode("path", sourceControlName),
		"sourceControlSyncJobId": autorest.Encode("path", sourceControlSyncJobID),
		"subscriptionId":         autorest.Encode("path", client.SubscriptionID),
	}

	const APIVersion = "2017-05-15-preview"
	queryParameters := map[string]interface{}{
		"api-version": APIVersion,
	}

	preparer := autorest.CreatePreparer(
		autorest.AsContentType("application/json; charset=utf-8"),
		autorest.AsPut(),
		autorest.WithBaseURL(client.BaseURI),
		autorest.WithPathParameters("/subscriptions/{subscriptionId}/resourceGroups/{resourceGroupName}/providers/Microsoft.Automation/automationAccounts/{automationAccountName}/sourceControls/{sourceControlName}/sourceControlSyncJobs/{sourceControlSyncJobId}", pathParameters),
		autorest.WithJSON(parameters),
		autorest.WithQueryParameters(queryParameters))
	return preparer.Prepare((&http.Request{}).WithContext(ctx))
}

// CreateSender sends the Create request. The method will close the
// http.Response Body if it receives an error.
func (client SourceControlSyncJobClient) CreateSender(req *http.Request) (*http.Response, error) {
<<<<<<< HEAD
	sd := autorest.GetSendDecorators(req.Context(), azure.DoRetryWithRegistration(client.Client))
	return autorest.SendWithSender(client, req, sd...)
=======
	return client.Send(req, azure.DoRetryWithRegistration(client.Client))
>>>>>>> 090dc0ee
}

// CreateResponder handles the response to the Create request. The method always
// closes the http.Response Body.
func (client SourceControlSyncJobClient) CreateResponder(resp *http.Response) (result SourceControlSyncJob, err error) {
	err = autorest.Respond(
		resp,
		client.ByInspecting(),
		azure.WithErrorUnlessStatusCode(http.StatusOK, http.StatusCreated),
		autorest.ByUnmarshallingJSON(&result),
		autorest.ByClosing())
	result.Response = autorest.Response{Response: resp}
	return
}

// Get retrieve the source control sync job identified by job id.
// Parameters:
// resourceGroupName - name of an Azure Resource group.
// automationAccountName - the name of the automation account.
// sourceControlName - the source control name.
// sourceControlSyncJobID - the source control sync job id.
func (client SourceControlSyncJobClient) Get(ctx context.Context, resourceGroupName string, automationAccountName string, sourceControlName string, sourceControlSyncJobID uuid.UUID) (result SourceControlSyncJobByID, err error) {
	if tracing.IsEnabled() {
		ctx = tracing.StartSpan(ctx, fqdn+"/SourceControlSyncJobClient.Get")
		defer func() {
			sc := -1
			if result.Response.Response != nil {
				sc = result.Response.Response.StatusCode
			}
			tracing.EndSpan(ctx, sc, err)
		}()
	}
	if err := validation.Validate([]validation.Validation{
		{TargetValue: resourceGroupName,
			Constraints: []validation.Constraint{{Target: "resourceGroupName", Name: validation.MaxLength, Rule: 90, Chain: nil},
				{Target: "resourceGroupName", Name: validation.MinLength, Rule: 1, Chain: nil},
				{Target: "resourceGroupName", Name: validation.Pattern, Rule: `^[-\w\._]+$`, Chain: nil}}}}); err != nil {
		return result, validation.NewError("automation.SourceControlSyncJobClient", "Get", err.Error())
	}

	req, err := client.GetPreparer(ctx, resourceGroupName, automationAccountName, sourceControlName, sourceControlSyncJobID)
	if err != nil {
		err = autorest.NewErrorWithError(err, "automation.SourceControlSyncJobClient", "Get", nil, "Failure preparing request")
		return
	}

	resp, err := client.GetSender(req)
	if err != nil {
		result.Response = autorest.Response{Response: resp}
		err = autorest.NewErrorWithError(err, "automation.SourceControlSyncJobClient", "Get", resp, "Failure sending request")
		return
	}

	result, err = client.GetResponder(resp)
	if err != nil {
		err = autorest.NewErrorWithError(err, "automation.SourceControlSyncJobClient", "Get", resp, "Failure responding to request")
	}

	return
}

// GetPreparer prepares the Get request.
func (client SourceControlSyncJobClient) GetPreparer(ctx context.Context, resourceGroupName string, automationAccountName string, sourceControlName string, sourceControlSyncJobID uuid.UUID) (*http.Request, error) {
	pathParameters := map[string]interface{}{
		"automationAccountName":  autorest.Encode("path", automationAccountName),
		"resourceGroupName":      autorest.Encode("path", resourceGroupName),
		"sourceControlName":      autorest.Encode("path", sourceControlName),
		"sourceControlSyncJobId": autorest.Encode("path", sourceControlSyncJobID),
		"subscriptionId":         autorest.Encode("path", client.SubscriptionID),
	}

	const APIVersion = "2017-05-15-preview"
	queryParameters := map[string]interface{}{
		"api-version": APIVersion,
	}

	preparer := autorest.CreatePreparer(
		autorest.AsGet(),
		autorest.WithBaseURL(client.BaseURI),
		autorest.WithPathParameters("/subscriptions/{subscriptionId}/resourceGroups/{resourceGroupName}/providers/Microsoft.Automation/automationAccounts/{automationAccountName}/sourceControls/{sourceControlName}/sourceControlSyncJobs/{sourceControlSyncJobId}", pathParameters),
		autorest.WithQueryParameters(queryParameters))
	return preparer.Prepare((&http.Request{}).WithContext(ctx))
}

// GetSender sends the Get request. The method will close the
// http.Response Body if it receives an error.
func (client SourceControlSyncJobClient) GetSender(req *http.Request) (*http.Response, error) {
<<<<<<< HEAD
	sd := autorest.GetSendDecorators(req.Context(), azure.DoRetryWithRegistration(client.Client))
	return autorest.SendWithSender(client, req, sd...)
=======
	return client.Send(req, azure.DoRetryWithRegistration(client.Client))
>>>>>>> 090dc0ee
}

// GetResponder handles the response to the Get request. The method always
// closes the http.Response Body.
func (client SourceControlSyncJobClient) GetResponder(resp *http.Response) (result SourceControlSyncJobByID, err error) {
	err = autorest.Respond(
		resp,
		client.ByInspecting(),
		azure.WithErrorUnlessStatusCode(http.StatusOK),
		autorest.ByUnmarshallingJSON(&result),
		autorest.ByClosing())
	result.Response = autorest.Response{Response: resp}
	return
}

// ListByAutomationAccount retrieve a list of source control sync jobs.
// Parameters:
// resourceGroupName - name of an Azure Resource group.
// automationAccountName - the name of the automation account.
// sourceControlName - the source control name.
// filter - the filter to apply on the operation.
func (client SourceControlSyncJobClient) ListByAutomationAccount(ctx context.Context, resourceGroupName string, automationAccountName string, sourceControlName string, filter string) (result SourceControlSyncJobListResultPage, err error) {
	if tracing.IsEnabled() {
		ctx = tracing.StartSpan(ctx, fqdn+"/SourceControlSyncJobClient.ListByAutomationAccount")
		defer func() {
			sc := -1
			if result.scsjlr.Response.Response != nil {
				sc = result.scsjlr.Response.Response.StatusCode
			}
			tracing.EndSpan(ctx, sc, err)
		}()
	}
	if err := validation.Validate([]validation.Validation{
		{TargetValue: resourceGroupName,
			Constraints: []validation.Constraint{{Target: "resourceGroupName", Name: validation.MaxLength, Rule: 90, Chain: nil},
				{Target: "resourceGroupName", Name: validation.MinLength, Rule: 1, Chain: nil},
				{Target: "resourceGroupName", Name: validation.Pattern, Rule: `^[-\w\._]+$`, Chain: nil}}}}); err != nil {
		return result, validation.NewError("automation.SourceControlSyncJobClient", "ListByAutomationAccount", err.Error())
	}

	result.fn = client.listByAutomationAccountNextResults
	req, err := client.ListByAutomationAccountPreparer(ctx, resourceGroupName, automationAccountName, sourceControlName, filter)
	if err != nil {
		err = autorest.NewErrorWithError(err, "automation.SourceControlSyncJobClient", "ListByAutomationAccount", nil, "Failure preparing request")
		return
	}

	resp, err := client.ListByAutomationAccountSender(req)
	if err != nil {
		result.scsjlr.Response = autorest.Response{Response: resp}
		err = autorest.NewErrorWithError(err, "automation.SourceControlSyncJobClient", "ListByAutomationAccount", resp, "Failure sending request")
		return
	}

	result.scsjlr, err = client.ListByAutomationAccountResponder(resp)
	if err != nil {
		err = autorest.NewErrorWithError(err, "automation.SourceControlSyncJobClient", "ListByAutomationAccount", resp, "Failure responding to request")
	}

	return
}

// ListByAutomationAccountPreparer prepares the ListByAutomationAccount request.
func (client SourceControlSyncJobClient) ListByAutomationAccountPreparer(ctx context.Context, resourceGroupName string, automationAccountName string, sourceControlName string, filter string) (*http.Request, error) {
	pathParameters := map[string]interface{}{
		"automationAccountName": autorest.Encode("path", automationAccountName),
		"resourceGroupName":     autorest.Encode("path", resourceGroupName),
		"sourceControlName":     autorest.Encode("path", sourceControlName),
		"subscriptionId":        autorest.Encode("path", client.SubscriptionID),
	}

	const APIVersion = "2017-05-15-preview"
	queryParameters := map[string]interface{}{
		"api-version": APIVersion,
	}
	if len(filter) > 0 {
		queryParameters["$filter"] = autorest.Encode("query", filter)
	}

	preparer := autorest.CreatePreparer(
		autorest.AsGet(),
		autorest.WithBaseURL(client.BaseURI),
		autorest.WithPathParameters("/subscriptions/{subscriptionId}/resourceGroups/{resourceGroupName}/providers/Microsoft.Automation/automationAccounts/{automationAccountName}/sourceControls/{sourceControlName}/sourceControlSyncJobs", pathParameters),
		autorest.WithQueryParameters(queryParameters))
	return preparer.Prepare((&http.Request{}).WithContext(ctx))
}

// ListByAutomationAccountSender sends the ListByAutomationAccount request. The method will close the
// http.Response Body if it receives an error.
func (client SourceControlSyncJobClient) ListByAutomationAccountSender(req *http.Request) (*http.Response, error) {
<<<<<<< HEAD
	sd := autorest.GetSendDecorators(req.Context(), azure.DoRetryWithRegistration(client.Client))
	return autorest.SendWithSender(client, req, sd...)
=======
	return client.Send(req, azure.DoRetryWithRegistration(client.Client))
>>>>>>> 090dc0ee
}

// ListByAutomationAccountResponder handles the response to the ListByAutomationAccount request. The method always
// closes the http.Response Body.
func (client SourceControlSyncJobClient) ListByAutomationAccountResponder(resp *http.Response) (result SourceControlSyncJobListResult, err error) {
	err = autorest.Respond(
		resp,
		client.ByInspecting(),
		azure.WithErrorUnlessStatusCode(http.StatusOK),
		autorest.ByUnmarshallingJSON(&result),
		autorest.ByClosing())
	result.Response = autorest.Response{Response: resp}
	return
}

// listByAutomationAccountNextResults retrieves the next set of results, if any.
func (client SourceControlSyncJobClient) listByAutomationAccountNextResults(ctx context.Context, lastResults SourceControlSyncJobListResult) (result SourceControlSyncJobListResult, err error) {
	req, err := lastResults.sourceControlSyncJobListResultPreparer(ctx)
	if err != nil {
		return result, autorest.NewErrorWithError(err, "automation.SourceControlSyncJobClient", "listByAutomationAccountNextResults", nil, "Failure preparing next results request")
	}
	if req == nil {
		return
	}
	resp, err := client.ListByAutomationAccountSender(req)
	if err != nil {
		result.Response = autorest.Response{Response: resp}
		return result, autorest.NewErrorWithError(err, "automation.SourceControlSyncJobClient", "listByAutomationAccountNextResults", resp, "Failure sending next results request")
	}
	result, err = client.ListByAutomationAccountResponder(resp)
	if err != nil {
		err = autorest.NewErrorWithError(err, "automation.SourceControlSyncJobClient", "listByAutomationAccountNextResults", resp, "Failure responding to next results request")
	}
	return
}

// ListByAutomationAccountComplete enumerates all values, automatically crossing page boundaries as required.
func (client SourceControlSyncJobClient) ListByAutomationAccountComplete(ctx context.Context, resourceGroupName string, automationAccountName string, sourceControlName string, filter string) (result SourceControlSyncJobListResultIterator, err error) {
	if tracing.IsEnabled() {
		ctx = tracing.StartSpan(ctx, fqdn+"/SourceControlSyncJobClient.ListByAutomationAccount")
		defer func() {
			sc := -1
			if result.Response().Response.Response != nil {
				sc = result.page.Response().Response.Response.StatusCode
			}
			tracing.EndSpan(ctx, sc, err)
		}()
	}
	result.page, err = client.ListByAutomationAccount(ctx, resourceGroupName, automationAccountName, sourceControlName, filter)
	return
}<|MERGE_RESOLUTION|>--- conflicted
+++ resolved
@@ -124,12 +124,7 @@
 // CreateSender sends the Create request. The method will close the
 // http.Response Body if it receives an error.
 func (client SourceControlSyncJobClient) CreateSender(req *http.Request) (*http.Response, error) {
-<<<<<<< HEAD
-	sd := autorest.GetSendDecorators(req.Context(), azure.DoRetryWithRegistration(client.Client))
-	return autorest.SendWithSender(client, req, sd...)
-=======
 	return client.Send(req, azure.DoRetryWithRegistration(client.Client))
->>>>>>> 090dc0ee
 }
 
 // CreateResponder handles the response to the Create request. The method always
@@ -217,12 +212,7 @@
 // GetSender sends the Get request. The method will close the
 // http.Response Body if it receives an error.
 func (client SourceControlSyncJobClient) GetSender(req *http.Request) (*http.Response, error) {
-<<<<<<< HEAD
-	sd := autorest.GetSendDecorators(req.Context(), azure.DoRetryWithRegistration(client.Client))
-	return autorest.SendWithSender(client, req, sd...)
-=======
 	return client.Send(req, azure.DoRetryWithRegistration(client.Client))
->>>>>>> 090dc0ee
 }
 
 // GetResponder handles the response to the Get request. The method always
@@ -313,12 +303,7 @@
 // ListByAutomationAccountSender sends the ListByAutomationAccount request. The method will close the
 // http.Response Body if it receives an error.
 func (client SourceControlSyncJobClient) ListByAutomationAccountSender(req *http.Request) (*http.Response, error) {
-<<<<<<< HEAD
-	sd := autorest.GetSendDecorators(req.Context(), azure.DoRetryWithRegistration(client.Client))
-	return autorest.SendWithSender(client, req, sd...)
-=======
 	return client.Send(req, azure.DoRetryWithRegistration(client.Client))
->>>>>>> 090dc0ee
 }
 
 // ListByAutomationAccountResponder handles the response to the ListByAutomationAccount request. The method always
