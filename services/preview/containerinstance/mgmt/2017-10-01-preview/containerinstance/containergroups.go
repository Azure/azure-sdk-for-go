package containerinstance

// Copyright (c) Microsoft and contributors.  All rights reserved.
//
// Licensed under the Apache License, Version 2.0 (the "License");
// you may not use this file except in compliance with the License.
// You may obtain a copy of the License at
// http://www.apache.org/licenses/LICENSE-2.0
//
// Unless required by applicable law or agreed to in writing, software
// distributed under the License is distributed on an "AS IS" BASIS,
// WITHOUT WARRANTIES OR CONDITIONS OF ANY KIND, either express or implied.
//
// See the License for the specific language governing permissions and
// limitations under the License.
//
// Code generated by Microsoft (R) AutoRest Code Generator.
// Changes may cause incorrect behavior and will be lost if the code is regenerated.

import (
	"context"
	"github.com/Azure/go-autorest/autorest"
	"github.com/Azure/go-autorest/autorest/azure"
	"github.com/Azure/go-autorest/autorest/validation"
	"github.com/Azure/go-autorest/tracing"
	"net/http"
)

// ContainerGroupsClient is the client for the ContainerGroups methods of the Containerinstance service.
type ContainerGroupsClient struct {
	BaseClient
}

// NewContainerGroupsClient creates an instance of the ContainerGroupsClient client.
func NewContainerGroupsClient(subscriptionID string) ContainerGroupsClient {
	return NewContainerGroupsClientWithBaseURI(DefaultBaseURI, subscriptionID)
}

// NewContainerGroupsClientWithBaseURI creates an instance of the ContainerGroupsClient client using a custom endpoint.
// Use this when interacting with an Azure cloud that uses a non-standard base URI (sovereign clouds, Azure stack).
func NewContainerGroupsClientWithBaseURI(baseURI string, subscriptionID string) ContainerGroupsClient {
	return ContainerGroupsClient{NewWithBaseURI(baseURI, subscriptionID)}
}

// CreateOrUpdate create or update container groups with specified configurations.
// Parameters:
// resourceGroupName - the name of the resource group.
// containerGroupName - the name of the container group.
// containerGroup - the properties of the container group to be created or updated.
func (client ContainerGroupsClient) CreateOrUpdate(ctx context.Context, resourceGroupName string, containerGroupName string, containerGroup ContainerGroup) (result ContainerGroup, err error) {
	if tracing.IsEnabled() {
		ctx = tracing.StartSpan(ctx, fqdn+"/ContainerGroupsClient.CreateOrUpdate")
		defer func() {
			sc := -1
			if result.Response.Response != nil {
				sc = result.Response.Response.StatusCode
			}
			tracing.EndSpan(ctx, sc, err)
		}()
	}
	if err := validation.Validate([]validation.Validation{
		{TargetValue: containerGroup,
			Constraints: []validation.Constraint{{Target: "containerGroup.ContainerGroupProperties", Name: validation.Null, Rule: true,
				Chain: []validation.Constraint{{Target: "containerGroup.ContainerGroupProperties.Containers", Name: validation.Null, Rule: true, Chain: nil},
					{Target: "containerGroup.ContainerGroupProperties.IPAddress", Name: validation.Null, Rule: false,
						Chain: []validation.Constraint{{Target: "containerGroup.ContainerGroupProperties.IPAddress.Ports", Name: validation.Null, Rule: true, Chain: nil},
							{Target: "containerGroup.ContainerGroupProperties.IPAddress.Type", Name: validation.Null, Rule: true, Chain: nil},
						}},
				}}}}}); err != nil {
		return result, validation.NewError("containerinstance.ContainerGroupsClient", "CreateOrUpdate", err.Error())
	}

	req, err := client.CreateOrUpdatePreparer(ctx, resourceGroupName, containerGroupName, containerGroup)
	if err != nil {
		err = autorest.NewErrorWithError(err, "containerinstance.ContainerGroupsClient", "CreateOrUpdate", nil, "Failure preparing request")
		return
	}

	resp, err := client.CreateOrUpdateSender(req)
	if err != nil {
		result.Response = autorest.Response{Response: resp}
		err = autorest.NewErrorWithError(err, "containerinstance.ContainerGroupsClient", "CreateOrUpdate", resp, "Failure sending request")
		return
	}

	result, err = client.CreateOrUpdateResponder(resp)
	if err != nil {
		err = autorest.NewErrorWithError(err, "containerinstance.ContainerGroupsClient", "CreateOrUpdate", resp, "Failure responding to request")
	}

	return
}

// CreateOrUpdatePreparer prepares the CreateOrUpdate request.
func (client ContainerGroupsClient) CreateOrUpdatePreparer(ctx context.Context, resourceGroupName string, containerGroupName string, containerGroup ContainerGroup) (*http.Request, error) {
	pathParameters := map[string]interface{}{
		"containerGroupName": autorest.Encode("path", containerGroupName),
		"resourceGroupName":  autorest.Encode("path", resourceGroupName),
		"subscriptionId":     autorest.Encode("path", client.SubscriptionID),
	}

	const APIVersion = "2017-10-01-preview"
	queryParameters := map[string]interface{}{
		"api-version": APIVersion,
	}

	preparer := autorest.CreatePreparer(
		autorest.AsContentType("application/json; charset=utf-8"),
		autorest.AsPut(),
		autorest.WithBaseURL(client.BaseURI),
		autorest.WithPathParameters("/subscriptions/{subscriptionId}/resourceGroups/{resourceGroupName}/providers/Microsoft.ContainerInstance/containerGroups/{containerGroupName}", pathParameters),
		autorest.WithJSON(containerGroup),
		autorest.WithQueryParameters(queryParameters))
	return preparer.Prepare((&http.Request{}).WithContext(ctx))
}

// CreateOrUpdateSender sends the CreateOrUpdate request. The method will close the
// http.Response Body if it receives an error.
func (client ContainerGroupsClient) CreateOrUpdateSender(req *http.Request) (*http.Response, error) {
<<<<<<< HEAD
	sd := autorest.GetSendDecorators(req.Context(), azure.DoRetryWithRegistration(client.Client))
	return autorest.SendWithSender(client, req, sd...)
=======
	return client.Send(req, azure.DoRetryWithRegistration(client.Client))
>>>>>>> 090dc0ee
}

// CreateOrUpdateResponder handles the response to the CreateOrUpdate request. The method always
// closes the http.Response Body.
func (client ContainerGroupsClient) CreateOrUpdateResponder(resp *http.Response) (result ContainerGroup, err error) {
	err = autorest.Respond(
		resp,
		client.ByInspecting(),
		azure.WithErrorUnlessStatusCode(http.StatusOK, http.StatusCreated),
		autorest.ByUnmarshallingJSON(&result),
		autorest.ByClosing())
	result.Response = autorest.Response{Response: resp}
	return
}

// Delete delete the specified container group in the specified subscription and resource group. The operation does not
// delete other resources provided by the user, such as volumes.
// Parameters:
// resourceGroupName - the name of the resource group.
// containerGroupName - the name of the container group.
func (client ContainerGroupsClient) Delete(ctx context.Context, resourceGroupName string, containerGroupName string) (result ContainerGroup, err error) {
	if tracing.IsEnabled() {
		ctx = tracing.StartSpan(ctx, fqdn+"/ContainerGroupsClient.Delete")
		defer func() {
			sc := -1
			if result.Response.Response != nil {
				sc = result.Response.Response.StatusCode
			}
			tracing.EndSpan(ctx, sc, err)
		}()
	}
	req, err := client.DeletePreparer(ctx, resourceGroupName, containerGroupName)
	if err != nil {
		err = autorest.NewErrorWithError(err, "containerinstance.ContainerGroupsClient", "Delete", nil, "Failure preparing request")
		return
	}

	resp, err := client.DeleteSender(req)
	if err != nil {
		result.Response = autorest.Response{Response: resp}
		err = autorest.NewErrorWithError(err, "containerinstance.ContainerGroupsClient", "Delete", resp, "Failure sending request")
		return
	}

	result, err = client.DeleteResponder(resp)
	if err != nil {
		err = autorest.NewErrorWithError(err, "containerinstance.ContainerGroupsClient", "Delete", resp, "Failure responding to request")
	}

	return
}

// DeletePreparer prepares the Delete request.
func (client ContainerGroupsClient) DeletePreparer(ctx context.Context, resourceGroupName string, containerGroupName string) (*http.Request, error) {
	pathParameters := map[string]interface{}{
		"containerGroupName": autorest.Encode("path", containerGroupName),
		"resourceGroupName":  autorest.Encode("path", resourceGroupName),
		"subscriptionId":     autorest.Encode("path", client.SubscriptionID),
	}

	const APIVersion = "2017-10-01-preview"
	queryParameters := map[string]interface{}{
		"api-version": APIVersion,
	}

	preparer := autorest.CreatePreparer(
		autorest.AsDelete(),
		autorest.WithBaseURL(client.BaseURI),
		autorest.WithPathParameters("/subscriptions/{subscriptionId}/resourceGroups/{resourceGroupName}/providers/Microsoft.ContainerInstance/containerGroups/{containerGroupName}", pathParameters),
		autorest.WithQueryParameters(queryParameters))
	return preparer.Prepare((&http.Request{}).WithContext(ctx))
}

// DeleteSender sends the Delete request. The method will close the
// http.Response Body if it receives an error.
func (client ContainerGroupsClient) DeleteSender(req *http.Request) (*http.Response, error) {
<<<<<<< HEAD
	sd := autorest.GetSendDecorators(req.Context(), azure.DoRetryWithRegistration(client.Client))
	return autorest.SendWithSender(client, req, sd...)
=======
	return client.Send(req, azure.DoRetryWithRegistration(client.Client))
>>>>>>> 090dc0ee
}

// DeleteResponder handles the response to the Delete request. The method always
// closes the http.Response Body.
func (client ContainerGroupsClient) DeleteResponder(resp *http.Response) (result ContainerGroup, err error) {
	err = autorest.Respond(
		resp,
		client.ByInspecting(),
		azure.WithErrorUnlessStatusCode(http.StatusOK, http.StatusNoContent),
		autorest.ByUnmarshallingJSON(&result),
		autorest.ByClosing())
	result.Response = autorest.Response{Response: resp}
	return
}

// Get gets the properties of the specified container group in the specified subscription and resource group. The
// operation returns the properties of each container group including containers, image registry credentials, restart
// policy, IP address type, OS type, state, and volumes.
// Parameters:
// resourceGroupName - the name of the resource group.
// containerGroupName - the name of the container group.
func (client ContainerGroupsClient) Get(ctx context.Context, resourceGroupName string, containerGroupName string) (result ContainerGroup, err error) {
	if tracing.IsEnabled() {
		ctx = tracing.StartSpan(ctx, fqdn+"/ContainerGroupsClient.Get")
		defer func() {
			sc := -1
			if result.Response.Response != nil {
				sc = result.Response.Response.StatusCode
			}
			tracing.EndSpan(ctx, sc, err)
		}()
	}
	req, err := client.GetPreparer(ctx, resourceGroupName, containerGroupName)
	if err != nil {
		err = autorest.NewErrorWithError(err, "containerinstance.ContainerGroupsClient", "Get", nil, "Failure preparing request")
		return
	}

	resp, err := client.GetSender(req)
	if err != nil {
		result.Response = autorest.Response{Response: resp}
		err = autorest.NewErrorWithError(err, "containerinstance.ContainerGroupsClient", "Get", resp, "Failure sending request")
		return
	}

	result, err = client.GetResponder(resp)
	if err != nil {
		err = autorest.NewErrorWithError(err, "containerinstance.ContainerGroupsClient", "Get", resp, "Failure responding to request")
	}

	return
}

// GetPreparer prepares the Get request.
func (client ContainerGroupsClient) GetPreparer(ctx context.Context, resourceGroupName string, containerGroupName string) (*http.Request, error) {
	pathParameters := map[string]interface{}{
		"containerGroupName": autorest.Encode("path", containerGroupName),
		"resourceGroupName":  autorest.Encode("path", resourceGroupName),
		"subscriptionId":     autorest.Encode("path", client.SubscriptionID),
	}

	const APIVersion = "2017-10-01-preview"
	queryParameters := map[string]interface{}{
		"api-version": APIVersion,
	}

	preparer := autorest.CreatePreparer(
		autorest.AsGet(),
		autorest.WithBaseURL(client.BaseURI),
		autorest.WithPathParameters("/subscriptions/{subscriptionId}/resourceGroups/{resourceGroupName}/providers/Microsoft.ContainerInstance/containerGroups/{containerGroupName}", pathParameters),
		autorest.WithQueryParameters(queryParameters))
	return preparer.Prepare((&http.Request{}).WithContext(ctx))
}

// GetSender sends the Get request. The method will close the
// http.Response Body if it receives an error.
func (client ContainerGroupsClient) GetSender(req *http.Request) (*http.Response, error) {
<<<<<<< HEAD
	sd := autorest.GetSendDecorators(req.Context(), azure.DoRetryWithRegistration(client.Client))
	return autorest.SendWithSender(client, req, sd...)
=======
	return client.Send(req, azure.DoRetryWithRegistration(client.Client))
>>>>>>> 090dc0ee
}

// GetResponder handles the response to the Get request. The method always
// closes the http.Response Body.
func (client ContainerGroupsClient) GetResponder(resp *http.Response) (result ContainerGroup, err error) {
	err = autorest.Respond(
		resp,
		client.ByInspecting(),
		azure.WithErrorUnlessStatusCode(http.StatusOK),
		autorest.ByUnmarshallingJSON(&result),
		autorest.ByClosing())
	result.Response = autorest.Response{Response: resp}
	return
}

// List get a list of container groups in the specified subscription. This operation returns properties of each
// container group including containers, image registry credentials, restart policy, IP address type, OS type, state,
// and volumes.
func (client ContainerGroupsClient) List(ctx context.Context) (result ContainerGroupListResultPage, err error) {
	if tracing.IsEnabled() {
		ctx = tracing.StartSpan(ctx, fqdn+"/ContainerGroupsClient.List")
		defer func() {
			sc := -1
			if result.cglr.Response.Response != nil {
				sc = result.cglr.Response.Response.StatusCode
			}
			tracing.EndSpan(ctx, sc, err)
		}()
	}
	result.fn = client.listNextResults
	req, err := client.ListPreparer(ctx)
	if err != nil {
		err = autorest.NewErrorWithError(err, "containerinstance.ContainerGroupsClient", "List", nil, "Failure preparing request")
		return
	}

	resp, err := client.ListSender(req)
	if err != nil {
		result.cglr.Response = autorest.Response{Response: resp}
		err = autorest.NewErrorWithError(err, "containerinstance.ContainerGroupsClient", "List", resp, "Failure sending request")
		return
	}

	result.cglr, err = client.ListResponder(resp)
	if err != nil {
		err = autorest.NewErrorWithError(err, "containerinstance.ContainerGroupsClient", "List", resp, "Failure responding to request")
	}

	return
}

// ListPreparer prepares the List request.
func (client ContainerGroupsClient) ListPreparer(ctx context.Context) (*http.Request, error) {
	pathParameters := map[string]interface{}{
		"subscriptionId": autorest.Encode("path", client.SubscriptionID),
	}

	const APIVersion = "2017-10-01-preview"
	queryParameters := map[string]interface{}{
		"api-version": APIVersion,
	}

	preparer := autorest.CreatePreparer(
		autorest.AsGet(),
		autorest.WithBaseURL(client.BaseURI),
		autorest.WithPathParameters("/subscriptions/{subscriptionId}/providers/Microsoft.ContainerInstance/containerGroups", pathParameters),
		autorest.WithQueryParameters(queryParameters))
	return preparer.Prepare((&http.Request{}).WithContext(ctx))
}

// ListSender sends the List request. The method will close the
// http.Response Body if it receives an error.
func (client ContainerGroupsClient) ListSender(req *http.Request) (*http.Response, error) {
<<<<<<< HEAD
	sd := autorest.GetSendDecorators(req.Context(), azure.DoRetryWithRegistration(client.Client))
	return autorest.SendWithSender(client, req, sd...)
=======
	return client.Send(req, azure.DoRetryWithRegistration(client.Client))
>>>>>>> 090dc0ee
}

// ListResponder handles the response to the List request. The method always
// closes the http.Response Body.
func (client ContainerGroupsClient) ListResponder(resp *http.Response) (result ContainerGroupListResult, err error) {
	err = autorest.Respond(
		resp,
		client.ByInspecting(),
		azure.WithErrorUnlessStatusCode(http.StatusOK),
		autorest.ByUnmarshallingJSON(&result),
		autorest.ByClosing())
	result.Response = autorest.Response{Response: resp}
	return
}

// listNextResults retrieves the next set of results, if any.
func (client ContainerGroupsClient) listNextResults(ctx context.Context, lastResults ContainerGroupListResult) (result ContainerGroupListResult, err error) {
	req, err := lastResults.containerGroupListResultPreparer(ctx)
	if err != nil {
		return result, autorest.NewErrorWithError(err, "containerinstance.ContainerGroupsClient", "listNextResults", nil, "Failure preparing next results request")
	}
	if req == nil {
		return
	}
	resp, err := client.ListSender(req)
	if err != nil {
		result.Response = autorest.Response{Response: resp}
		return result, autorest.NewErrorWithError(err, "containerinstance.ContainerGroupsClient", "listNextResults", resp, "Failure sending next results request")
	}
	result, err = client.ListResponder(resp)
	if err != nil {
		err = autorest.NewErrorWithError(err, "containerinstance.ContainerGroupsClient", "listNextResults", resp, "Failure responding to next results request")
	}
	return
}

// ListComplete enumerates all values, automatically crossing page boundaries as required.
func (client ContainerGroupsClient) ListComplete(ctx context.Context) (result ContainerGroupListResultIterator, err error) {
	if tracing.IsEnabled() {
		ctx = tracing.StartSpan(ctx, fqdn+"/ContainerGroupsClient.List")
		defer func() {
			sc := -1
			if result.Response().Response.Response != nil {
				sc = result.page.Response().Response.Response.StatusCode
			}
			tracing.EndSpan(ctx, sc, err)
		}()
	}
	result.page, err = client.List(ctx)
	return
}

// ListByResourceGroup get a list of container groups in a specified subscription and resource group. This operation
// returns properties of each container group including containers, image registry credentials, restart policy, IP
// address type, OS type, state, and volumes.
// Parameters:
// resourceGroupName - the name of the resource group.
func (client ContainerGroupsClient) ListByResourceGroup(ctx context.Context, resourceGroupName string) (result ContainerGroupListResultPage, err error) {
	if tracing.IsEnabled() {
		ctx = tracing.StartSpan(ctx, fqdn+"/ContainerGroupsClient.ListByResourceGroup")
		defer func() {
			sc := -1
			if result.cglr.Response.Response != nil {
				sc = result.cglr.Response.Response.StatusCode
			}
			tracing.EndSpan(ctx, sc, err)
		}()
	}
	result.fn = client.listByResourceGroupNextResults
	req, err := client.ListByResourceGroupPreparer(ctx, resourceGroupName)
	if err != nil {
		err = autorest.NewErrorWithError(err, "containerinstance.ContainerGroupsClient", "ListByResourceGroup", nil, "Failure preparing request")
		return
	}

	resp, err := client.ListByResourceGroupSender(req)
	if err != nil {
		result.cglr.Response = autorest.Response{Response: resp}
		err = autorest.NewErrorWithError(err, "containerinstance.ContainerGroupsClient", "ListByResourceGroup", resp, "Failure sending request")
		return
	}

	result.cglr, err = client.ListByResourceGroupResponder(resp)
	if err != nil {
		err = autorest.NewErrorWithError(err, "containerinstance.ContainerGroupsClient", "ListByResourceGroup", resp, "Failure responding to request")
	}

	return
}

// ListByResourceGroupPreparer prepares the ListByResourceGroup request.
func (client ContainerGroupsClient) ListByResourceGroupPreparer(ctx context.Context, resourceGroupName string) (*http.Request, error) {
	pathParameters := map[string]interface{}{
		"resourceGroupName": autorest.Encode("path", resourceGroupName),
		"subscriptionId":    autorest.Encode("path", client.SubscriptionID),
	}

	const APIVersion = "2017-10-01-preview"
	queryParameters := map[string]interface{}{
		"api-version": APIVersion,
	}

	preparer := autorest.CreatePreparer(
		autorest.AsGet(),
		autorest.WithBaseURL(client.BaseURI),
		autorest.WithPathParameters("/subscriptions/{subscriptionId}/resourceGroups/{resourceGroupName}/providers/Microsoft.ContainerInstance/containerGroups", pathParameters),
		autorest.WithQueryParameters(queryParameters))
	return preparer.Prepare((&http.Request{}).WithContext(ctx))
}

// ListByResourceGroupSender sends the ListByResourceGroup request. The method will close the
// http.Response Body if it receives an error.
func (client ContainerGroupsClient) ListByResourceGroupSender(req *http.Request) (*http.Response, error) {
<<<<<<< HEAD
	sd := autorest.GetSendDecorators(req.Context(), azure.DoRetryWithRegistration(client.Client))
	return autorest.SendWithSender(client, req, sd...)
=======
	return client.Send(req, azure.DoRetryWithRegistration(client.Client))
>>>>>>> 090dc0ee
}

// ListByResourceGroupResponder handles the response to the ListByResourceGroup request. The method always
// closes the http.Response Body.
func (client ContainerGroupsClient) ListByResourceGroupResponder(resp *http.Response) (result ContainerGroupListResult, err error) {
	err = autorest.Respond(
		resp,
		client.ByInspecting(),
		azure.WithErrorUnlessStatusCode(http.StatusOK),
		autorest.ByUnmarshallingJSON(&result),
		autorest.ByClosing())
	result.Response = autorest.Response{Response: resp}
	return
}

// listByResourceGroupNextResults retrieves the next set of results, if any.
func (client ContainerGroupsClient) listByResourceGroupNextResults(ctx context.Context, lastResults ContainerGroupListResult) (result ContainerGroupListResult, err error) {
	req, err := lastResults.containerGroupListResultPreparer(ctx)
	if err != nil {
		return result, autorest.NewErrorWithError(err, "containerinstance.ContainerGroupsClient", "listByResourceGroupNextResults", nil, "Failure preparing next results request")
	}
	if req == nil {
		return
	}
	resp, err := client.ListByResourceGroupSender(req)
	if err != nil {
		result.Response = autorest.Response{Response: resp}
		return result, autorest.NewErrorWithError(err, "containerinstance.ContainerGroupsClient", "listByResourceGroupNextResults", resp, "Failure sending next results request")
	}
	result, err = client.ListByResourceGroupResponder(resp)
	if err != nil {
		err = autorest.NewErrorWithError(err, "containerinstance.ContainerGroupsClient", "listByResourceGroupNextResults", resp, "Failure responding to next results request")
	}
	return
}

// ListByResourceGroupComplete enumerates all values, automatically crossing page boundaries as required.
func (client ContainerGroupsClient) ListByResourceGroupComplete(ctx context.Context, resourceGroupName string) (result ContainerGroupListResultIterator, err error) {
	if tracing.IsEnabled() {
		ctx = tracing.StartSpan(ctx, fqdn+"/ContainerGroupsClient.ListByResourceGroup")
		defer func() {
			sc := -1
			if result.Response().Response.Response != nil {
				sc = result.page.Response().Response.Response.StatusCode
			}
			tracing.EndSpan(ctx, sc, err)
		}()
	}
	result.page, err = client.ListByResourceGroup(ctx, resourceGroupName)
	return
}<|MERGE_RESOLUTION|>--- conflicted
+++ resolved
@@ -117,12 +117,7 @@
 // CreateOrUpdateSender sends the CreateOrUpdate request. The method will close the
 // http.Response Body if it receives an error.
 func (client ContainerGroupsClient) CreateOrUpdateSender(req *http.Request) (*http.Response, error) {
-<<<<<<< HEAD
-	sd := autorest.GetSendDecorators(req.Context(), azure.DoRetryWithRegistration(client.Client))
-	return autorest.SendWithSender(client, req, sd...)
-=======
 	return client.Send(req, azure.DoRetryWithRegistration(client.Client))
->>>>>>> 090dc0ee
 }
 
 // CreateOrUpdateResponder handles the response to the CreateOrUpdate request. The method always
@@ -199,12 +194,7 @@
 // DeleteSender sends the Delete request. The method will close the
 // http.Response Body if it receives an error.
 func (client ContainerGroupsClient) DeleteSender(req *http.Request) (*http.Response, error) {
-<<<<<<< HEAD
-	sd := autorest.GetSendDecorators(req.Context(), azure.DoRetryWithRegistration(client.Client))
-	return autorest.SendWithSender(client, req, sd...)
-=======
 	return client.Send(req, azure.DoRetryWithRegistration(client.Client))
->>>>>>> 090dc0ee
 }
 
 // DeleteResponder handles the response to the Delete request. The method always
@@ -282,12 +272,7 @@
 // GetSender sends the Get request. The method will close the
 // http.Response Body if it receives an error.
 func (client ContainerGroupsClient) GetSender(req *http.Request) (*http.Response, error) {
-<<<<<<< HEAD
-	sd := autorest.GetSendDecorators(req.Context(), azure.DoRetryWithRegistration(client.Client))
-	return autorest.SendWithSender(client, req, sd...)
-=======
 	return client.Send(req, azure.DoRetryWithRegistration(client.Client))
->>>>>>> 090dc0ee
 }
 
 // GetResponder handles the response to the Get request. The method always
@@ -361,12 +346,7 @@
 // ListSender sends the List request. The method will close the
 // http.Response Body if it receives an error.
 func (client ContainerGroupsClient) ListSender(req *http.Request) (*http.Response, error) {
-<<<<<<< HEAD
-	sd := autorest.GetSendDecorators(req.Context(), azure.DoRetryWithRegistration(client.Client))
-	return autorest.SendWithSender(client, req, sd...)
-=======
 	return client.Send(req, azure.DoRetryWithRegistration(client.Client))
->>>>>>> 090dc0ee
 }
 
 // ListResponder handles the response to the List request. The method always
@@ -480,12 +460,7 @@
 // ListByResourceGroupSender sends the ListByResourceGroup request. The method will close the
 // http.Response Body if it receives an error.
 func (client ContainerGroupsClient) ListByResourceGroupSender(req *http.Request) (*http.Response, error) {
-<<<<<<< HEAD
-	sd := autorest.GetSendDecorators(req.Context(), azure.DoRetryWithRegistration(client.Client))
-	return autorest.SendWithSender(client, req, sd...)
-=======
 	return client.Send(req, azure.DoRetryWithRegistration(client.Client))
->>>>>>> 090dc0ee
 }
 
 // ListByResourceGroupResponder handles the response to the ListByResourceGroup request. The method always
