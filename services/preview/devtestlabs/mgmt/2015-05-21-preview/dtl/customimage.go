package dtl

// Copyright (c) Microsoft and contributors.  All rights reserved.
//
// Licensed under the Apache License, Version 2.0 (the "License");
// you may not use this file except in compliance with the License.
// You may obtain a copy of the License at
// http://www.apache.org/licenses/LICENSE-2.0
//
// Unless required by applicable law or agreed to in writing, software
// distributed under the License is distributed on an "AS IS" BASIS,
// WITHOUT WARRANTIES OR CONDITIONS OF ANY KIND, either express or implied.
//
// See the License for the specific language governing permissions and
// limitations under the License.
//
// Code generated by Microsoft (R) AutoRest Code Generator.
// Changes may cause incorrect behavior and will be lost if the code is regenerated.

import (
	"context"
	"github.com/Azure/go-autorest/autorest"
	"github.com/Azure/go-autorest/autorest/azure"
	"github.com/Azure/go-autorest/tracing"
	"net/http"
)

// CustomImageClient is the azure DevTest Labs REST API version 2015-05-21-preview.
type CustomImageClient struct {
	BaseClient
}

// NewCustomImageClient creates an instance of the CustomImageClient client.
func NewCustomImageClient(subscriptionID string) CustomImageClient {
	return NewCustomImageClientWithBaseURI(DefaultBaseURI, subscriptionID)
}

// NewCustomImageClientWithBaseURI creates an instance of the CustomImageClient client using a custom endpoint.  Use
// this when interacting with an Azure cloud that uses a non-standard base URI (sovereign clouds, Azure stack).
func NewCustomImageClientWithBaseURI(baseURI string, subscriptionID string) CustomImageClient {
	return CustomImageClient{NewWithBaseURI(baseURI, subscriptionID)}
}

// CreateOrUpdateResource create or replace an existing custom image. This operation can take a while to complete.
// Parameters:
// resourceGroupName - the name of the resource group.
// labName - the name of the lab.
// name - the name of the custom image.
func (client CustomImageClient) CreateOrUpdateResource(ctx context.Context, resourceGroupName string, labName string, name string, customImage CustomImage) (result CustomImageCreateOrUpdateResourceFuture, err error) {
	if tracing.IsEnabled() {
		ctx = tracing.StartSpan(ctx, fqdn+"/CustomImageClient.CreateOrUpdateResource")
		defer func() {
			sc := -1
			if result.Response() != nil {
				sc = result.Response().StatusCode
			}
			tracing.EndSpan(ctx, sc, err)
		}()
	}
	req, err := client.CreateOrUpdateResourcePreparer(ctx, resourceGroupName, labName, name, customImage)
	if err != nil {
		err = autorest.NewErrorWithError(err, "dtl.CustomImageClient", "CreateOrUpdateResource", nil, "Failure preparing request")
		return
	}

	result, err = client.CreateOrUpdateResourceSender(req)
	if err != nil {
		err = autorest.NewErrorWithError(err, "dtl.CustomImageClient", "CreateOrUpdateResource", result.Response(), "Failure sending request")
		return
	}

	return
}

// CreateOrUpdateResourcePreparer prepares the CreateOrUpdateResource request.
func (client CustomImageClient) CreateOrUpdateResourcePreparer(ctx context.Context, resourceGroupName string, labName string, name string, customImage CustomImage) (*http.Request, error) {
	pathParameters := map[string]interface{}{
		"labName":           autorest.Encode("path", labName),
		"name":              autorest.Encode("path", name),
		"resourceGroupName": autorest.Encode("path", resourceGroupName),
		"subscriptionId":    autorest.Encode("path", client.SubscriptionID),
	}

	const APIVersion = "2015-05-21-preview"
	queryParameters := map[string]interface{}{
		"api-version": APIVersion,
	}

	preparer := autorest.CreatePreparer(
		autorest.AsContentType("application/json; charset=utf-8"),
		autorest.AsPut(),
		autorest.WithBaseURL(client.BaseURI),
		autorest.WithPathParameters("/subscriptions/{subscriptionId}/resourceGroups/{resourceGroupName}/providers/Microsoft.DevTestLab/labs/{labName}/customimages/{name}", pathParameters),
		autorest.WithJSON(customImage),
		autorest.WithQueryParameters(queryParameters))
	return preparer.Prepare((&http.Request{}).WithContext(ctx))
}

// CreateOrUpdateResourceSender sends the CreateOrUpdateResource request. The method will close the
// http.Response Body if it receives an error.
func (client CustomImageClient) CreateOrUpdateResourceSender(req *http.Request) (future CustomImageCreateOrUpdateResourceFuture, err error) {
	sd := autorest.GetSendDecorators(req.Context(), azure.DoRetryWithRegistration(client.Client))
	var resp *http.Response
<<<<<<< HEAD
	resp, err = autorest.SendWithSender(client, req, sd...)
=======
	resp, err = client.Send(req, azure.DoRetryWithRegistration(client.Client))
>>>>>>> 090dc0ee
	if err != nil {
		return
	}
	future.Future, err = azure.NewFutureFromResponse(resp)
	return
}

// CreateOrUpdateResourceResponder handles the response to the CreateOrUpdateResource request. The method always
// closes the http.Response Body.
func (client CustomImageClient) CreateOrUpdateResourceResponder(resp *http.Response) (result CustomImage, err error) {
	err = autorest.Respond(
		resp,
		client.ByInspecting(),
		azure.WithErrorUnlessStatusCode(http.StatusOK, http.StatusCreated),
		autorest.ByUnmarshallingJSON(&result),
		autorest.ByClosing())
	result.Response = autorest.Response{Response: resp}
	return
}

// DeleteResource delete custom image. This operation can take a while to complete.
// Parameters:
// resourceGroupName - the name of the resource group.
// labName - the name of the lab.
// name - the name of the custom image.
func (client CustomImageClient) DeleteResource(ctx context.Context, resourceGroupName string, labName string, name string) (result CustomImageDeleteResourceFuture, err error) {
	if tracing.IsEnabled() {
		ctx = tracing.StartSpan(ctx, fqdn+"/CustomImageClient.DeleteResource")
		defer func() {
			sc := -1
			if result.Response() != nil {
				sc = result.Response().StatusCode
			}
			tracing.EndSpan(ctx, sc, err)
		}()
	}
	req, err := client.DeleteResourcePreparer(ctx, resourceGroupName, labName, name)
	if err != nil {
		err = autorest.NewErrorWithError(err, "dtl.CustomImageClient", "DeleteResource", nil, "Failure preparing request")
		return
	}

	result, err = client.DeleteResourceSender(req)
	if err != nil {
		err = autorest.NewErrorWithError(err, "dtl.CustomImageClient", "DeleteResource", result.Response(), "Failure sending request")
		return
	}

	return
}

// DeleteResourcePreparer prepares the DeleteResource request.
func (client CustomImageClient) DeleteResourcePreparer(ctx context.Context, resourceGroupName string, labName string, name string) (*http.Request, error) {
	pathParameters := map[string]interface{}{
		"labName":           autorest.Encode("path", labName),
		"name":              autorest.Encode("path", name),
		"resourceGroupName": autorest.Encode("path", resourceGroupName),
		"subscriptionId":    autorest.Encode("path", client.SubscriptionID),
	}

	const APIVersion = "2015-05-21-preview"
	queryParameters := map[string]interface{}{
		"api-version": APIVersion,
	}

	preparer := autorest.CreatePreparer(
		autorest.AsDelete(),
		autorest.WithBaseURL(client.BaseURI),
		autorest.WithPathParameters("/subscriptions/{subscriptionId}/resourceGroups/{resourceGroupName}/providers/Microsoft.DevTestLab/labs/{labName}/customimages/{name}", pathParameters),
		autorest.WithQueryParameters(queryParameters))
	return preparer.Prepare((&http.Request{}).WithContext(ctx))
}

// DeleteResourceSender sends the DeleteResource request. The method will close the
// http.Response Body if it receives an error.
func (client CustomImageClient) DeleteResourceSender(req *http.Request) (future CustomImageDeleteResourceFuture, err error) {
	sd := autorest.GetSendDecorators(req.Context(), azure.DoRetryWithRegistration(client.Client))
	var resp *http.Response
<<<<<<< HEAD
	resp, err = autorest.SendWithSender(client, req, sd...)
=======
	resp, err = client.Send(req, azure.DoRetryWithRegistration(client.Client))
>>>>>>> 090dc0ee
	if err != nil {
		return
	}
	future.Future, err = azure.NewFutureFromResponse(resp)
	return
}

// DeleteResourceResponder handles the response to the DeleteResource request. The method always
// closes the http.Response Body.
func (client CustomImageClient) DeleteResourceResponder(resp *http.Response) (result autorest.Response, err error) {
	err = autorest.Respond(
		resp,
		client.ByInspecting(),
		azure.WithErrorUnlessStatusCode(http.StatusOK, http.StatusAccepted, http.StatusNoContent),
		autorest.ByClosing())
	result.Response = resp
	return
}

// GetResource get custom image.
// Parameters:
// resourceGroupName - the name of the resource group.
// labName - the name of the lab.
// name - the name of the custom image.
func (client CustomImageClient) GetResource(ctx context.Context, resourceGroupName string, labName string, name string) (result CustomImage, err error) {
	if tracing.IsEnabled() {
		ctx = tracing.StartSpan(ctx, fqdn+"/CustomImageClient.GetResource")
		defer func() {
			sc := -1
			if result.Response.Response != nil {
				sc = result.Response.Response.StatusCode
			}
			tracing.EndSpan(ctx, sc, err)
		}()
	}
	req, err := client.GetResourcePreparer(ctx, resourceGroupName, labName, name)
	if err != nil {
		err = autorest.NewErrorWithError(err, "dtl.CustomImageClient", "GetResource", nil, "Failure preparing request")
		return
	}

	resp, err := client.GetResourceSender(req)
	if err != nil {
		result.Response = autorest.Response{Response: resp}
		err = autorest.NewErrorWithError(err, "dtl.CustomImageClient", "GetResource", resp, "Failure sending request")
		return
	}

	result, err = client.GetResourceResponder(resp)
	if err != nil {
		err = autorest.NewErrorWithError(err, "dtl.CustomImageClient", "GetResource", resp, "Failure responding to request")
	}

	return
}

// GetResourcePreparer prepares the GetResource request.
func (client CustomImageClient) GetResourcePreparer(ctx context.Context, resourceGroupName string, labName string, name string) (*http.Request, error) {
	pathParameters := map[string]interface{}{
		"labName":           autorest.Encode("path", labName),
		"name":              autorest.Encode("path", name),
		"resourceGroupName": autorest.Encode("path", resourceGroupName),
		"subscriptionId":    autorest.Encode("path", client.SubscriptionID),
	}

	const APIVersion = "2015-05-21-preview"
	queryParameters := map[string]interface{}{
		"api-version": APIVersion,
	}

	preparer := autorest.CreatePreparer(
		autorest.AsGet(),
		autorest.WithBaseURL(client.BaseURI),
		autorest.WithPathParameters("/subscriptions/{subscriptionId}/resourceGroups/{resourceGroupName}/providers/Microsoft.DevTestLab/labs/{labName}/customimages/{name}", pathParameters),
		autorest.WithQueryParameters(queryParameters))
	return preparer.Prepare((&http.Request{}).WithContext(ctx))
}

// GetResourceSender sends the GetResource request. The method will close the
// http.Response Body if it receives an error.
func (client CustomImageClient) GetResourceSender(req *http.Request) (*http.Response, error) {
<<<<<<< HEAD
	sd := autorest.GetSendDecorators(req.Context(), azure.DoRetryWithRegistration(client.Client))
	return autorest.SendWithSender(client, req, sd...)
=======
	return client.Send(req, azure.DoRetryWithRegistration(client.Client))
>>>>>>> 090dc0ee
}

// GetResourceResponder handles the response to the GetResource request. The method always
// closes the http.Response Body.
func (client CustomImageClient) GetResourceResponder(resp *http.Response) (result CustomImage, err error) {
	err = autorest.Respond(
		resp,
		client.ByInspecting(),
		azure.WithErrorUnlessStatusCode(http.StatusOK),
		autorest.ByUnmarshallingJSON(&result),
		autorest.ByClosing())
	result.Response = autorest.Response{Response: resp}
	return
}

// List list custom images.
// Parameters:
// resourceGroupName - the name of the resource group.
// labName - the name of the lab.
// filter - the filter to apply on the operation.
func (client CustomImageClient) List(ctx context.Context, resourceGroupName string, labName string, filter string, top *int32, orderBy string) (result ResponseWithContinuationCustomImagePage, err error) {
	if tracing.IsEnabled() {
		ctx = tracing.StartSpan(ctx, fqdn+"/CustomImageClient.List")
		defer func() {
			sc := -1
			if result.rwcci.Response.Response != nil {
				sc = result.rwcci.Response.Response.StatusCode
			}
			tracing.EndSpan(ctx, sc, err)
		}()
	}
	result.fn = client.listNextResults
	req, err := client.ListPreparer(ctx, resourceGroupName, labName, filter, top, orderBy)
	if err != nil {
		err = autorest.NewErrorWithError(err, "dtl.CustomImageClient", "List", nil, "Failure preparing request")
		return
	}

	resp, err := client.ListSender(req)
	if err != nil {
		result.rwcci.Response = autorest.Response{Response: resp}
		err = autorest.NewErrorWithError(err, "dtl.CustomImageClient", "List", resp, "Failure sending request")
		return
	}

	result.rwcci, err = client.ListResponder(resp)
	if err != nil {
		err = autorest.NewErrorWithError(err, "dtl.CustomImageClient", "List", resp, "Failure responding to request")
	}

	return
}

// ListPreparer prepares the List request.
func (client CustomImageClient) ListPreparer(ctx context.Context, resourceGroupName string, labName string, filter string, top *int32, orderBy string) (*http.Request, error) {
	pathParameters := map[string]interface{}{
		"labName":           autorest.Encode("path", labName),
		"resourceGroupName": autorest.Encode("path", resourceGroupName),
		"subscriptionId":    autorest.Encode("path", client.SubscriptionID),
	}

	const APIVersion = "2015-05-21-preview"
	queryParameters := map[string]interface{}{
		"api-version": APIVersion,
	}
	if len(filter) > 0 {
		queryParameters["$filter"] = autorest.Encode("query", filter)
	}
	if top != nil {
		queryParameters["$top"] = autorest.Encode("query", *top)
	}
	if len(orderBy) > 0 {
		queryParameters["$orderBy"] = autorest.Encode("query", orderBy)
	}

	preparer := autorest.CreatePreparer(
		autorest.AsGet(),
		autorest.WithBaseURL(client.BaseURI),
		autorest.WithPathParameters("/subscriptions/{subscriptionId}/resourceGroups/{resourceGroupName}/providers/Microsoft.DevTestLab/labs/{labName}/customimages", pathParameters),
		autorest.WithQueryParameters(queryParameters))
	return preparer.Prepare((&http.Request{}).WithContext(ctx))
}

// ListSender sends the List request. The method will close the
// http.Response Body if it receives an error.
func (client CustomImageClient) ListSender(req *http.Request) (*http.Response, error) {
<<<<<<< HEAD
	sd := autorest.GetSendDecorators(req.Context(), azure.DoRetryWithRegistration(client.Client))
	return autorest.SendWithSender(client, req, sd...)
=======
	return client.Send(req, azure.DoRetryWithRegistration(client.Client))
>>>>>>> 090dc0ee
}

// ListResponder handles the response to the List request. The method always
// closes the http.Response Body.
func (client CustomImageClient) ListResponder(resp *http.Response) (result ResponseWithContinuationCustomImage, err error) {
	err = autorest.Respond(
		resp,
		client.ByInspecting(),
		azure.WithErrorUnlessStatusCode(http.StatusOK),
		autorest.ByUnmarshallingJSON(&result),
		autorest.ByClosing())
	result.Response = autorest.Response{Response: resp}
	return
}

// listNextResults retrieves the next set of results, if any.
func (client CustomImageClient) listNextResults(ctx context.Context, lastResults ResponseWithContinuationCustomImage) (result ResponseWithContinuationCustomImage, err error) {
	req, err := lastResults.responseWithContinuationCustomImagePreparer(ctx)
	if err != nil {
		return result, autorest.NewErrorWithError(err, "dtl.CustomImageClient", "listNextResults", nil, "Failure preparing next results request")
	}
	if req == nil {
		return
	}
	resp, err := client.ListSender(req)
	if err != nil {
		result.Response = autorest.Response{Response: resp}
		return result, autorest.NewErrorWithError(err, "dtl.CustomImageClient", "listNextResults", resp, "Failure sending next results request")
	}
	result, err = client.ListResponder(resp)
	if err != nil {
		err = autorest.NewErrorWithError(err, "dtl.CustomImageClient", "listNextResults", resp, "Failure responding to next results request")
	}
	return
}

// ListComplete enumerates all values, automatically crossing page boundaries as required.
func (client CustomImageClient) ListComplete(ctx context.Context, resourceGroupName string, labName string, filter string, top *int32, orderBy string) (result ResponseWithContinuationCustomImageIterator, err error) {
	if tracing.IsEnabled() {
		ctx = tracing.StartSpan(ctx, fqdn+"/CustomImageClient.List")
		defer func() {
			sc := -1
			if result.Response().Response.Response != nil {
				sc = result.page.Response().Response.Response.StatusCode
			}
			tracing.EndSpan(ctx, sc, err)
		}()
	}
	result.page, err = client.List(ctx, resourceGroupName, labName, filter, top, orderBy)
	return
}<|MERGE_RESOLUTION|>--- conflicted
+++ resolved
@@ -99,13 +99,8 @@
 // CreateOrUpdateResourceSender sends the CreateOrUpdateResource request. The method will close the
 // http.Response Body if it receives an error.
 func (client CustomImageClient) CreateOrUpdateResourceSender(req *http.Request) (future CustomImageCreateOrUpdateResourceFuture, err error) {
-	sd := autorest.GetSendDecorators(req.Context(), azure.DoRetryWithRegistration(client.Client))
 	var resp *http.Response
-<<<<<<< HEAD
-	resp, err = autorest.SendWithSender(client, req, sd...)
-=======
 	resp, err = client.Send(req, azure.DoRetryWithRegistration(client.Client))
->>>>>>> 090dc0ee
 	if err != nil {
 		return
 	}
@@ -182,13 +177,8 @@
 // DeleteResourceSender sends the DeleteResource request. The method will close the
 // http.Response Body if it receives an error.
 func (client CustomImageClient) DeleteResourceSender(req *http.Request) (future CustomImageDeleteResourceFuture, err error) {
-	sd := autorest.GetSendDecorators(req.Context(), azure.DoRetryWithRegistration(client.Client))
 	var resp *http.Response
-<<<<<<< HEAD
-	resp, err = autorest.SendWithSender(client, req, sd...)
-=======
 	resp, err = client.Send(req, azure.DoRetryWithRegistration(client.Client))
->>>>>>> 090dc0ee
 	if err != nil {
 		return
 	}
@@ -270,12 +260,7 @@
 // GetResourceSender sends the GetResource request. The method will close the
 // http.Response Body if it receives an error.
 func (client CustomImageClient) GetResourceSender(req *http.Request) (*http.Response, error) {
-<<<<<<< HEAD
-	sd := autorest.GetSendDecorators(req.Context(), azure.DoRetryWithRegistration(client.Client))
-	return autorest.SendWithSender(client, req, sd...)
-=======
 	return client.Send(req, azure.DoRetryWithRegistration(client.Client))
->>>>>>> 090dc0ee
 }
 
 // GetResourceResponder handles the response to the GetResource request. The method always
@@ -362,12 +347,7 @@
 // ListSender sends the List request. The method will close the
 // http.Response Body if it receives an error.
 func (client CustomImageClient) ListSender(req *http.Request) (*http.Response, error) {
-<<<<<<< HEAD
-	sd := autorest.GetSendDecorators(req.Context(), azure.DoRetryWithRegistration(client.Client))
-	return autorest.SendWithSender(client, req, sd...)
-=======
 	return client.Send(req, azure.DoRetryWithRegistration(client.Client))
->>>>>>> 090dc0ee
 }
 
 // ListResponder handles the response to the List request. The method always
