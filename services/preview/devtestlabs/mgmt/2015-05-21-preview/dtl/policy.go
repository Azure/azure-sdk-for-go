package dtl

// Copyright (c) Microsoft and contributors.  All rights reserved.
//
// Licensed under the Apache License, Version 2.0 (the "License");
// you may not use this file except in compliance with the License.
// You may obtain a copy of the License at
// http://www.apache.org/licenses/LICENSE-2.0
//
// Unless required by applicable law or agreed to in writing, software
// distributed under the License is distributed on an "AS IS" BASIS,
// WITHOUT WARRANTIES OR CONDITIONS OF ANY KIND, either express or implied.
//
// See the License for the specific language governing permissions and
// limitations under the License.
//
// Code generated by Microsoft (R) AutoRest Code Generator.
// Changes may cause incorrect behavior and will be lost if the code is regenerated.

import (
	"context"
	"github.com/Azure/go-autorest/autorest"
	"github.com/Azure/go-autorest/autorest/azure"
	"github.com/Azure/go-autorest/tracing"
	"net/http"
)

// PolicyClient is the azure DevTest Labs REST API version 2015-05-21-preview.
type PolicyClient struct {
	BaseClient
}

// NewPolicyClient creates an instance of the PolicyClient client.
func NewPolicyClient(subscriptionID string) PolicyClient {
	return NewPolicyClientWithBaseURI(DefaultBaseURI, subscriptionID)
}

// NewPolicyClientWithBaseURI creates an instance of the PolicyClient client using a custom endpoint.  Use this when
// interacting with an Azure cloud that uses a non-standard base URI (sovereign clouds, Azure stack).
func NewPolicyClientWithBaseURI(baseURI string, subscriptionID string) PolicyClient {
	return PolicyClient{NewWithBaseURI(baseURI, subscriptionID)}
}

// CreateOrUpdateResource create or replace an existing policy.
// Parameters:
// resourceGroupName - the name of the resource group.
// labName - the name of the lab.
// policySetName - the name of the policy set.
// name - the name of the policy.
func (client PolicyClient) CreateOrUpdateResource(ctx context.Context, resourceGroupName string, labName string, policySetName string, name string, policy Policy) (result Policy, err error) {
	if tracing.IsEnabled() {
		ctx = tracing.StartSpan(ctx, fqdn+"/PolicyClient.CreateOrUpdateResource")
		defer func() {
			sc := -1
			if result.Response.Response != nil {
				sc = result.Response.Response.StatusCode
			}
			tracing.EndSpan(ctx, sc, err)
		}()
	}
	req, err := client.CreateOrUpdateResourcePreparer(ctx, resourceGroupName, labName, policySetName, name, policy)
	if err != nil {
		err = autorest.NewErrorWithError(err, "dtl.PolicyClient", "CreateOrUpdateResource", nil, "Failure preparing request")
		return
	}

	resp, err := client.CreateOrUpdateResourceSender(req)
	if err != nil {
		result.Response = autorest.Response{Response: resp}
		err = autorest.NewErrorWithError(err, "dtl.PolicyClient", "CreateOrUpdateResource", resp, "Failure sending request")
		return
	}

	result, err = client.CreateOrUpdateResourceResponder(resp)
	if err != nil {
		err = autorest.NewErrorWithError(err, "dtl.PolicyClient", "CreateOrUpdateResource", resp, "Failure responding to request")
	}

	return
}

// CreateOrUpdateResourcePreparer prepares the CreateOrUpdateResource request.
func (client PolicyClient) CreateOrUpdateResourcePreparer(ctx context.Context, resourceGroupName string, labName string, policySetName string, name string, policy Policy) (*http.Request, error) {
	pathParameters := map[string]interface{}{
		"labName":           autorest.Encode("path", labName),
		"name":              autorest.Encode("path", name),
		"policySetName":     autorest.Encode("path", policySetName),
		"resourceGroupName": autorest.Encode("path", resourceGroupName),
		"subscriptionId":    autorest.Encode("path", client.SubscriptionID),
	}

	const APIVersion = "2015-05-21-preview"
	queryParameters := map[string]interface{}{
		"api-version": APIVersion,
	}

	preparer := autorest.CreatePreparer(
		autorest.AsContentType("application/json; charset=utf-8"),
		autorest.AsPut(),
		autorest.WithBaseURL(client.BaseURI),
		autorest.WithPathParameters("/subscriptions/{subscriptionId}/resourceGroups/{resourceGroupName}/providers/Microsoft.DevTestLab/labs/{labName}/policysets/{policySetName}/policies/{name}", pathParameters),
		autorest.WithJSON(policy),
		autorest.WithQueryParameters(queryParameters))
	return preparer.Prepare((&http.Request{}).WithContext(ctx))
}

// CreateOrUpdateResourceSender sends the CreateOrUpdateResource request. The method will close the
// http.Response Body if it receives an error.
func (client PolicyClient) CreateOrUpdateResourceSender(req *http.Request) (*http.Response, error) {
<<<<<<< HEAD
	sd := autorest.GetSendDecorators(req.Context(), azure.DoRetryWithRegistration(client.Client))
	return autorest.SendWithSender(client, req, sd...)
=======
	return client.Send(req, azure.DoRetryWithRegistration(client.Client))
>>>>>>> 090dc0ee
}

// CreateOrUpdateResourceResponder handles the response to the CreateOrUpdateResource request. The method always
// closes the http.Response Body.
func (client PolicyClient) CreateOrUpdateResourceResponder(resp *http.Response) (result Policy, err error) {
	err = autorest.Respond(
		resp,
		client.ByInspecting(),
		azure.WithErrorUnlessStatusCode(http.StatusOK, http.StatusCreated),
		autorest.ByUnmarshallingJSON(&result),
		autorest.ByClosing())
	result.Response = autorest.Response{Response: resp}
	return
}

// DeleteResource delete policy.
// Parameters:
// resourceGroupName - the name of the resource group.
// labName - the name of the lab.
// policySetName - the name of the policy set.
// name - the name of the policy.
func (client PolicyClient) DeleteResource(ctx context.Context, resourceGroupName string, labName string, policySetName string, name string) (result autorest.Response, err error) {
	if tracing.IsEnabled() {
		ctx = tracing.StartSpan(ctx, fqdn+"/PolicyClient.DeleteResource")
		defer func() {
			sc := -1
			if result.Response != nil {
				sc = result.Response.StatusCode
			}
			tracing.EndSpan(ctx, sc, err)
		}()
	}
	req, err := client.DeleteResourcePreparer(ctx, resourceGroupName, labName, policySetName, name)
	if err != nil {
		err = autorest.NewErrorWithError(err, "dtl.PolicyClient", "DeleteResource", nil, "Failure preparing request")
		return
	}

	resp, err := client.DeleteResourceSender(req)
	if err != nil {
		result.Response = resp
		err = autorest.NewErrorWithError(err, "dtl.PolicyClient", "DeleteResource", resp, "Failure sending request")
		return
	}

	result, err = client.DeleteResourceResponder(resp)
	if err != nil {
		err = autorest.NewErrorWithError(err, "dtl.PolicyClient", "DeleteResource", resp, "Failure responding to request")
	}

	return
}

// DeleteResourcePreparer prepares the DeleteResource request.
func (client PolicyClient) DeleteResourcePreparer(ctx context.Context, resourceGroupName string, labName string, policySetName string, name string) (*http.Request, error) {
	pathParameters := map[string]interface{}{
		"labName":           autorest.Encode("path", labName),
		"name":              autorest.Encode("path", name),
		"policySetName":     autorest.Encode("path", policySetName),
		"resourceGroupName": autorest.Encode("path", resourceGroupName),
		"subscriptionId":    autorest.Encode("path", client.SubscriptionID),
	}

	const APIVersion = "2015-05-21-preview"
	queryParameters := map[string]interface{}{
		"api-version": APIVersion,
	}

	preparer := autorest.CreatePreparer(
		autorest.AsDelete(),
		autorest.WithBaseURL(client.BaseURI),
		autorest.WithPathParameters("/subscriptions/{subscriptionId}/resourceGroups/{resourceGroupName}/providers/Microsoft.DevTestLab/labs/{labName}/policysets/{policySetName}/policies/{name}", pathParameters),
		autorest.WithQueryParameters(queryParameters))
	return preparer.Prepare((&http.Request{}).WithContext(ctx))
}

// DeleteResourceSender sends the DeleteResource request. The method will close the
// http.Response Body if it receives an error.
func (client PolicyClient) DeleteResourceSender(req *http.Request) (*http.Response, error) {
<<<<<<< HEAD
	sd := autorest.GetSendDecorators(req.Context(), azure.DoRetryWithRegistration(client.Client))
	return autorest.SendWithSender(client, req, sd...)
=======
	return client.Send(req, azure.DoRetryWithRegistration(client.Client))
>>>>>>> 090dc0ee
}

// DeleteResourceResponder handles the response to the DeleteResource request. The method always
// closes the http.Response Body.
func (client PolicyClient) DeleteResourceResponder(resp *http.Response) (result autorest.Response, err error) {
	err = autorest.Respond(
		resp,
		client.ByInspecting(),
		azure.WithErrorUnlessStatusCode(http.StatusOK, http.StatusNoContent),
		autorest.ByClosing())
	result.Response = resp
	return
}

// GetResource get policy.
// Parameters:
// resourceGroupName - the name of the resource group.
// labName - the name of the lab.
// policySetName - the name of the policy set.
// name - the name of the policy.
func (client PolicyClient) GetResource(ctx context.Context, resourceGroupName string, labName string, policySetName string, name string) (result Policy, err error) {
	if tracing.IsEnabled() {
		ctx = tracing.StartSpan(ctx, fqdn+"/PolicyClient.GetResource")
		defer func() {
			sc := -1
			if result.Response.Response != nil {
				sc = result.Response.Response.StatusCode
			}
			tracing.EndSpan(ctx, sc, err)
		}()
	}
	req, err := client.GetResourcePreparer(ctx, resourceGroupName, labName, policySetName, name)
	if err != nil {
		err = autorest.NewErrorWithError(err, "dtl.PolicyClient", "GetResource", nil, "Failure preparing request")
		return
	}

	resp, err := client.GetResourceSender(req)
	if err != nil {
		result.Response = autorest.Response{Response: resp}
		err = autorest.NewErrorWithError(err, "dtl.PolicyClient", "GetResource", resp, "Failure sending request")
		return
	}

	result, err = client.GetResourceResponder(resp)
	if err != nil {
		err = autorest.NewErrorWithError(err, "dtl.PolicyClient", "GetResource", resp, "Failure responding to request")
	}

	return
}

// GetResourcePreparer prepares the GetResource request.
func (client PolicyClient) GetResourcePreparer(ctx context.Context, resourceGroupName string, labName string, policySetName string, name string) (*http.Request, error) {
	pathParameters := map[string]interface{}{
		"labName":           autorest.Encode("path", labName),
		"name":              autorest.Encode("path", name),
		"policySetName":     autorest.Encode("path", policySetName),
		"resourceGroupName": autorest.Encode("path", resourceGroupName),
		"subscriptionId":    autorest.Encode("path", client.SubscriptionID),
	}

	const APIVersion = "2015-05-21-preview"
	queryParameters := map[string]interface{}{
		"api-version": APIVersion,
	}

	preparer := autorest.CreatePreparer(
		autorest.AsGet(),
		autorest.WithBaseURL(client.BaseURI),
		autorest.WithPathParameters("/subscriptions/{subscriptionId}/resourceGroups/{resourceGroupName}/providers/Microsoft.DevTestLab/labs/{labName}/policysets/{policySetName}/policies/{name}", pathParameters),
		autorest.WithQueryParameters(queryParameters))
	return preparer.Prepare((&http.Request{}).WithContext(ctx))
}

// GetResourceSender sends the GetResource request. The method will close the
// http.Response Body if it receives an error.
func (client PolicyClient) GetResourceSender(req *http.Request) (*http.Response, error) {
<<<<<<< HEAD
	sd := autorest.GetSendDecorators(req.Context(), azure.DoRetryWithRegistration(client.Client))
	return autorest.SendWithSender(client, req, sd...)
=======
	return client.Send(req, azure.DoRetryWithRegistration(client.Client))
>>>>>>> 090dc0ee
}

// GetResourceResponder handles the response to the GetResource request. The method always
// closes the http.Response Body.
func (client PolicyClient) GetResourceResponder(resp *http.Response) (result Policy, err error) {
	err = autorest.Respond(
		resp,
		client.ByInspecting(),
		azure.WithErrorUnlessStatusCode(http.StatusOK),
		autorest.ByUnmarshallingJSON(&result),
		autorest.ByClosing())
	result.Response = autorest.Response{Response: resp}
	return
}

// List list policies.
// Parameters:
// resourceGroupName - the name of the resource group.
// labName - the name of the lab.
// policySetName - the name of the policy set.
// filter - the filter to apply on the operation.
func (client PolicyClient) List(ctx context.Context, resourceGroupName string, labName string, policySetName string, filter string, top *int32, orderBy string) (result ResponseWithContinuationPolicyPage, err error) {
	if tracing.IsEnabled() {
		ctx = tracing.StartSpan(ctx, fqdn+"/PolicyClient.List")
		defer func() {
			sc := -1
			if result.rwcp.Response.Response != nil {
				sc = result.rwcp.Response.Response.StatusCode
			}
			tracing.EndSpan(ctx, sc, err)
		}()
	}
	result.fn = client.listNextResults
	req, err := client.ListPreparer(ctx, resourceGroupName, labName, policySetName, filter, top, orderBy)
	if err != nil {
		err = autorest.NewErrorWithError(err, "dtl.PolicyClient", "List", nil, "Failure preparing request")
		return
	}

	resp, err := client.ListSender(req)
	if err != nil {
		result.rwcp.Response = autorest.Response{Response: resp}
		err = autorest.NewErrorWithError(err, "dtl.PolicyClient", "List", resp, "Failure sending request")
		return
	}

	result.rwcp, err = client.ListResponder(resp)
	if err != nil {
		err = autorest.NewErrorWithError(err, "dtl.PolicyClient", "List", resp, "Failure responding to request")
	}

	return
}

// ListPreparer prepares the List request.
func (client PolicyClient) ListPreparer(ctx context.Context, resourceGroupName string, labName string, policySetName string, filter string, top *int32, orderBy string) (*http.Request, error) {
	pathParameters := map[string]interface{}{
		"labName":           autorest.Encode("path", labName),
		"policySetName":     autorest.Encode("path", policySetName),
		"resourceGroupName": autorest.Encode("path", resourceGroupName),
		"subscriptionId":    autorest.Encode("path", client.SubscriptionID),
	}

	const APIVersion = "2015-05-21-preview"
	queryParameters := map[string]interface{}{
		"api-version": APIVersion,
	}
	if len(filter) > 0 {
		queryParameters["$filter"] = autorest.Encode("query", filter)
	}
	if top != nil {
		queryParameters["$top"] = autorest.Encode("query", *top)
	}
	if len(orderBy) > 0 {
		queryParameters["$orderBy"] = autorest.Encode("query", orderBy)
	}

	preparer := autorest.CreatePreparer(
		autorest.AsGet(),
		autorest.WithBaseURL(client.BaseURI),
		autorest.WithPathParameters("/subscriptions/{subscriptionId}/resourceGroups/{resourceGroupName}/providers/Microsoft.DevTestLab/labs/{labName}/policysets/{policySetName}/policies", pathParameters),
		autorest.WithQueryParameters(queryParameters))
	return preparer.Prepare((&http.Request{}).WithContext(ctx))
}

// ListSender sends the List request. The method will close the
// http.Response Body if it receives an error.
func (client PolicyClient) ListSender(req *http.Request) (*http.Response, error) {
<<<<<<< HEAD
	sd := autorest.GetSendDecorators(req.Context(), azure.DoRetryWithRegistration(client.Client))
	return autorest.SendWithSender(client, req, sd...)
=======
	return client.Send(req, azure.DoRetryWithRegistration(client.Client))
>>>>>>> 090dc0ee
}

// ListResponder handles the response to the List request. The method always
// closes the http.Response Body.
func (client PolicyClient) ListResponder(resp *http.Response) (result ResponseWithContinuationPolicy, err error) {
	err = autorest.Respond(
		resp,
		client.ByInspecting(),
		azure.WithErrorUnlessStatusCode(http.StatusOK),
		autorest.ByUnmarshallingJSON(&result),
		autorest.ByClosing())
	result.Response = autorest.Response{Response: resp}
	return
}

// listNextResults retrieves the next set of results, if any.
func (client PolicyClient) listNextResults(ctx context.Context, lastResults ResponseWithContinuationPolicy) (result ResponseWithContinuationPolicy, err error) {
	req, err := lastResults.responseWithContinuationPolicyPreparer(ctx)
	if err != nil {
		return result, autorest.NewErrorWithError(err, "dtl.PolicyClient", "listNextResults", nil, "Failure preparing next results request")
	}
	if req == nil {
		return
	}
	resp, err := client.ListSender(req)
	if err != nil {
		result.Response = autorest.Response{Response: resp}
		return result, autorest.NewErrorWithError(err, "dtl.PolicyClient", "listNextResults", resp, "Failure sending next results request")
	}
	result, err = client.ListResponder(resp)
	if err != nil {
		err = autorest.NewErrorWithError(err, "dtl.PolicyClient", "listNextResults", resp, "Failure responding to next results request")
	}
	return
}

// ListComplete enumerates all values, automatically crossing page boundaries as required.
func (client PolicyClient) ListComplete(ctx context.Context, resourceGroupName string, labName string, policySetName string, filter string, top *int32, orderBy string) (result ResponseWithContinuationPolicyIterator, err error) {
	if tracing.IsEnabled() {
		ctx = tracing.StartSpan(ctx, fqdn+"/PolicyClient.List")
		defer func() {
			sc := -1
			if result.Response().Response.Response != nil {
				sc = result.page.Response().Response.Response.StatusCode
			}
			tracing.EndSpan(ctx, sc, err)
		}()
	}
	result.page, err = client.List(ctx, resourceGroupName, labName, policySetName, filter, top, orderBy)
	return
}

// PatchResource modify properties of policies.
// Parameters:
// resourceGroupName - the name of the resource group.
// labName - the name of the lab.
// policySetName - the name of the policy set.
// name - the name of the policy.
func (client PolicyClient) PatchResource(ctx context.Context, resourceGroupName string, labName string, policySetName string, name string, policy Policy) (result Policy, err error) {
	if tracing.IsEnabled() {
		ctx = tracing.StartSpan(ctx, fqdn+"/PolicyClient.PatchResource")
		defer func() {
			sc := -1
			if result.Response.Response != nil {
				sc = result.Response.Response.StatusCode
			}
			tracing.EndSpan(ctx, sc, err)
		}()
	}
	req, err := client.PatchResourcePreparer(ctx, resourceGroupName, labName, policySetName, name, policy)
	if err != nil {
		err = autorest.NewErrorWithError(err, "dtl.PolicyClient", "PatchResource", nil, "Failure preparing request")
		return
	}

	resp, err := client.PatchResourceSender(req)
	if err != nil {
		result.Response = autorest.Response{Response: resp}
		err = autorest.NewErrorWithError(err, "dtl.PolicyClient", "PatchResource", resp, "Failure sending request")
		return
	}

	result, err = client.PatchResourceResponder(resp)
	if err != nil {
		err = autorest.NewErrorWithError(err, "dtl.PolicyClient", "PatchResource", resp, "Failure responding to request")
	}

	return
}

// PatchResourcePreparer prepares the PatchResource request.
func (client PolicyClient) PatchResourcePreparer(ctx context.Context, resourceGroupName string, labName string, policySetName string, name string, policy Policy) (*http.Request, error) {
	pathParameters := map[string]interface{}{
		"labName":           autorest.Encode("path", labName),
		"name":              autorest.Encode("path", name),
		"policySetName":     autorest.Encode("path", policySetName),
		"resourceGroupName": autorest.Encode("path", resourceGroupName),
		"subscriptionId":    autorest.Encode("path", client.SubscriptionID),
	}

	const APIVersion = "2015-05-21-preview"
	queryParameters := map[string]interface{}{
		"api-version": APIVersion,
	}

	preparer := autorest.CreatePreparer(
		autorest.AsContentType("application/json; charset=utf-8"),
		autorest.AsPatch(),
		autorest.WithBaseURL(client.BaseURI),
		autorest.WithPathParameters("/subscriptions/{subscriptionId}/resourceGroups/{resourceGroupName}/providers/Microsoft.DevTestLab/labs/{labName}/policysets/{policySetName}/policies/{name}", pathParameters),
		autorest.WithJSON(policy),
		autorest.WithQueryParameters(queryParameters))
	return preparer.Prepare((&http.Request{}).WithContext(ctx))
}

// PatchResourceSender sends the PatchResource request. The method will close the
// http.Response Body if it receives an error.
func (client PolicyClient) PatchResourceSender(req *http.Request) (*http.Response, error) {
<<<<<<< HEAD
	sd := autorest.GetSendDecorators(req.Context(), azure.DoRetryWithRegistration(client.Client))
	return autorest.SendWithSender(client, req, sd...)
=======
	return client.Send(req, azure.DoRetryWithRegistration(client.Client))
>>>>>>> 090dc0ee
}

// PatchResourceResponder handles the response to the PatchResource request. The method always
// closes the http.Response Body.
func (client PolicyClient) PatchResourceResponder(resp *http.Response) (result Policy, err error) {
	err = autorest.Respond(
		resp,
		client.ByInspecting(),
		azure.WithErrorUnlessStatusCode(http.StatusOK),
		autorest.ByUnmarshallingJSON(&result),
		autorest.ByClosing())
	result.Response = autorest.Response{Response: resp}
	return
}<|MERGE_RESOLUTION|>--- conflicted
+++ resolved
@@ -107,12 +107,7 @@
 // CreateOrUpdateResourceSender sends the CreateOrUpdateResource request. The method will close the
 // http.Response Body if it receives an error.
 func (client PolicyClient) CreateOrUpdateResourceSender(req *http.Request) (*http.Response, error) {
-<<<<<<< HEAD
-	sd := autorest.GetSendDecorators(req.Context(), azure.DoRetryWithRegistration(client.Client))
-	return autorest.SendWithSender(client, req, sd...)
-=======
 	return client.Send(req, azure.DoRetryWithRegistration(client.Client))
->>>>>>> 090dc0ee
 }
 
 // CreateOrUpdateResourceResponder handles the response to the CreateOrUpdateResource request. The method always
@@ -192,12 +187,7 @@
 // DeleteResourceSender sends the DeleteResource request. The method will close the
 // http.Response Body if it receives an error.
 func (client PolicyClient) DeleteResourceSender(req *http.Request) (*http.Response, error) {
-<<<<<<< HEAD
-	sd := autorest.GetSendDecorators(req.Context(), azure.DoRetryWithRegistration(client.Client))
-	return autorest.SendWithSender(client, req, sd...)
-=======
 	return client.Send(req, azure.DoRetryWithRegistration(client.Client))
->>>>>>> 090dc0ee
 }
 
 // DeleteResourceResponder handles the response to the DeleteResource request. The method always
@@ -276,12 +266,7 @@
 // GetResourceSender sends the GetResource request. The method will close the
 // http.Response Body if it receives an error.
 func (client PolicyClient) GetResourceSender(req *http.Request) (*http.Response, error) {
-<<<<<<< HEAD
-	sd := autorest.GetSendDecorators(req.Context(), azure.DoRetryWithRegistration(client.Client))
-	return autorest.SendWithSender(client, req, sd...)
-=======
 	return client.Send(req, azure.DoRetryWithRegistration(client.Client))
->>>>>>> 090dc0ee
 }
 
 // GetResourceResponder handles the response to the GetResource request. The method always
@@ -370,12 +355,7 @@
 // ListSender sends the List request. The method will close the
 // http.Response Body if it receives an error.
 func (client PolicyClient) ListSender(req *http.Request) (*http.Response, error) {
-<<<<<<< HEAD
-	sd := autorest.GetSendDecorators(req.Context(), azure.DoRetryWithRegistration(client.Client))
-	return autorest.SendWithSender(client, req, sd...)
-=======
 	return client.Send(req, azure.DoRetryWithRegistration(client.Client))
->>>>>>> 090dc0ee
 }
 
 // ListResponder handles the response to the List request. The method always
@@ -494,12 +474,7 @@
 // PatchResourceSender sends the PatchResource request. The method will close the
 // http.Response Body if it receives an error.
 func (client PolicyClient) PatchResourceSender(req *http.Request) (*http.Response, error) {
-<<<<<<< HEAD
-	sd := autorest.GetSendDecorators(req.Context(), azure.DoRetryWithRegistration(client.Client))
-	return autorest.SendWithSender(client, req, sd...)
-=======
 	return client.Send(req, azure.DoRetryWithRegistration(client.Client))
->>>>>>> 090dc0ee
 }
 
 // PatchResourceResponder handles the response to the PatchResource request. The method always
