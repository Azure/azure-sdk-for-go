--- conflicted
+++ resolved
@@ -114,12 +114,7 @@
 // CreateOrUpdateSender sends the CreateOrUpdate request. The method will close the
 // http.Response Body if it receives an error.
 func (client ChannelsClient) CreateOrUpdateSender(req *http.Request) (*http.Response, error) {
-<<<<<<< HEAD
-	sd := autorest.GetSendDecorators(req.Context(), azure.DoRetryWithRegistration(client.Client))
-	return autorest.SendWithSender(client, req, sd...)
-=======
 	return client.Send(req, azure.DoRetryWithRegistration(client.Client))
->>>>>>> 090dc0ee
 }
 
 // CreateOrUpdateResponder handles the response to the CreateOrUpdate request. The method always
@@ -197,12 +192,7 @@
 // DeleteSender sends the Delete request. The method will close the
 // http.Response Body if it receives an error.
 func (client ChannelsClient) DeleteSender(req *http.Request) (*http.Response, error) {
-<<<<<<< HEAD
-	sd := autorest.GetSendDecorators(req.Context(), azure.DoRetryWithRegistration(client.Client))
-	return autorest.SendWithSender(client, req, sd...)
-=======
 	return client.Send(req, azure.DoRetryWithRegistration(client.Client))
->>>>>>> 090dc0ee
 }
 
 // DeleteResponder handles the response to the Delete request. The method always
@@ -279,12 +269,7 @@
 // GetSender sends the Get request. The method will close the
 // http.Response Body if it receives an error.
 func (client ChannelsClient) GetSender(req *http.Request) (*http.Response, error) {
-<<<<<<< HEAD
-	sd := autorest.GetSendDecorators(req.Context(), azure.DoRetryWithRegistration(client.Client))
-	return autorest.SendWithSender(client, req, sd...)
-=======
 	return client.Send(req, azure.DoRetryWithRegistration(client.Client))
->>>>>>> 090dc0ee
 }
 
 // GetResponder handles the response to the Get request. The method always
@@ -360,12 +345,7 @@
 // ListByAccountSender sends the ListByAccount request. The method will close the
 // http.Response Body if it receives an error.
 func (client ChannelsClient) ListByAccountSender(req *http.Request) (*http.Response, error) {
-<<<<<<< HEAD
-	sd := autorest.GetSendDecorators(req.Context(), azure.DoRetryWithRegistration(client.Client))
-	return autorest.SendWithSender(client, req, sd...)
-=======
 	return client.Send(req, azure.DoRetryWithRegistration(client.Client))
->>>>>>> 090dc0ee
 }
 
 // ListByAccountResponder handles the response to the ListByAccount request. The method always
