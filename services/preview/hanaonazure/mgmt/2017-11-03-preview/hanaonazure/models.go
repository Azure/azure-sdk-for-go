package hanaonazure

// Copyright (c) Microsoft and contributors.  All rights reserved.
//
// Licensed under the Apache License, Version 2.0 (the "License");
// you may not use this file except in compliance with the License.
// You may obtain a copy of the License at
// http://www.apache.org/licenses/LICENSE-2.0
//
// Unless required by applicable law or agreed to in writing, software
// distributed under the License is distributed on an "AS IS" BASIS,
// WITHOUT WARRANTIES OR CONDITIONS OF ANY KIND, either express or implied.
//
// See the License for the specific language governing permissions and
// limitations under the License.
//
// Code generated by Microsoft (R) AutoRest Code Generator.
// Changes may cause incorrect behavior and will be lost if the code is regenerated.

import (
	"context"
	"encoding/json"
	"github.com/Azure/go-autorest/autorest"
	"github.com/Azure/go-autorest/autorest/azure"
	"github.com/Azure/go-autorest/autorest/to"
	"github.com/Azure/go-autorest/tracing"
	"net/http"
)

// The package's fully qualified name.
const fqdn = "github.com/Azure/azure-sdk-for-go/services/preview/hanaonazure/mgmt/2017-11-03-preview/hanaonazure"

// HanaHardwareTypeNamesEnum enumerates the values for hana hardware type names enum.
type HanaHardwareTypeNamesEnum string

const (
	// CiscoUCS ...
	CiscoUCS HanaHardwareTypeNamesEnum = "Cisco_UCS"
	// HPE ...
	HPE HanaHardwareTypeNamesEnum = "HPE"
)

// PossibleHanaHardwareTypeNamesEnumValues returns an array of possible values for the HanaHardwareTypeNamesEnum const type.
func PossibleHanaHardwareTypeNamesEnumValues() []HanaHardwareTypeNamesEnum {
	return []HanaHardwareTypeNamesEnum{CiscoUCS, HPE}
}

// HanaInstancePowerStateEnum enumerates the values for hana instance power state enum.
type HanaInstancePowerStateEnum string

const (
	// Restarting ...
	Restarting HanaInstancePowerStateEnum = "restarting"
	// Started ...
	Started HanaInstancePowerStateEnum = "started"
	// Starting ...
	Starting HanaInstancePowerStateEnum = "starting"
	// Stopped ...
	Stopped HanaInstancePowerStateEnum = "stopped"
	// Stopping ...
	Stopping HanaInstancePowerStateEnum = "stopping"
	// Unknown ...
	Unknown HanaInstancePowerStateEnum = "unknown"
)

// PossibleHanaInstancePowerStateEnumValues returns an array of possible values for the HanaInstancePowerStateEnum const type.
func PossibleHanaInstancePowerStateEnumValues() []HanaInstancePowerStateEnum {
	return []HanaInstancePowerStateEnum{Restarting, Started, Starting, Stopped, Stopping, Unknown}
}

// HanaInstanceSizeNamesEnum enumerates the values for hana instance size names enum.
type HanaInstanceSizeNamesEnum string

const (
	// S144 ...
	S144 HanaInstanceSizeNamesEnum = "S144"
	// S144m ...
	S144m HanaInstanceSizeNamesEnum = "S144m"
	// S192 ...
	S192 HanaInstanceSizeNamesEnum = "S192"
	// S192m ...
	S192m HanaInstanceSizeNamesEnum = "S192m"
	// S192xm ...
	S192xm HanaInstanceSizeNamesEnum = "S192xm"
	// S384 ...
	S384 HanaInstanceSizeNamesEnum = "S384"
	// S384m ...
	S384m HanaInstanceSizeNamesEnum = "S384m"
	// S384xm ...
	S384xm HanaInstanceSizeNamesEnum = "S384xm"
	// S384xxm ...
	S384xxm HanaInstanceSizeNamesEnum = "S384xxm"
	// S576m ...
	S576m HanaInstanceSizeNamesEnum = "S576m"
	// S576xm ...
	S576xm HanaInstanceSizeNamesEnum = "S576xm"
	// S72 ...
	S72 HanaInstanceSizeNamesEnum = "S72"
	// S72m ...
	S72m HanaInstanceSizeNamesEnum = "S72m"
	// S768 ...
	S768 HanaInstanceSizeNamesEnum = "S768"
	// S768m ...
	S768m HanaInstanceSizeNamesEnum = "S768m"
	// S768xm ...
	S768xm HanaInstanceSizeNamesEnum = "S768xm"
	// S96 ...
	S96 HanaInstanceSizeNamesEnum = "S96"
	// S960m ...
	S960m HanaInstanceSizeNamesEnum = "S960m"
)

// PossibleHanaInstanceSizeNamesEnumValues returns an array of possible values for the HanaInstanceSizeNamesEnum const type.
func PossibleHanaInstanceSizeNamesEnumValues() []HanaInstanceSizeNamesEnum {
	return []HanaInstanceSizeNamesEnum{S144, S144m, S192, S192m, S192xm, S384, S384m, S384xm, S384xxm, S576m, S576xm, S72, S72m, S768, S768m, S768xm, S96, S960m}
}

// Disk specifies the disk information fo the HANA instance
type Disk struct {
	// Name - The disk name.
	Name *string `json:"name,omitempty"`
	// DiskSizeGB - Specifies the size of an empty data disk in gigabytes.
	DiskSizeGB *int32 `json:"diskSizeGB,omitempty"`
	// Lun - READ-ONLY; Specifies the logical unit number of the data disk. This value is used to identify data disks within the VM and therefore must be unique for each data disk attached to a VM.
	Lun *int32 `json:"lun,omitempty"`
}

// Display detailed HANA operation information
type Display struct {
	// Provider - READ-ONLY; The localized friendly form of the resource provider name. This form is also expected to include the publisher/company responsible. Use Title Casing. Begin with "Microsoft" for 1st party services.
	Provider *string `json:"provider,omitempty"`
	// Resource - READ-ONLY; The localized friendly form of the resource type related to this action/operation. This form should match the public documentation for the resource provider. Use Title Casing. For examples, refer to the “name” section.
	Resource *string `json:"resource,omitempty"`
	// Operation - READ-ONLY; The localized friendly name for the operation as shown to the user. This name should be concise (to fit in drop downs), but clear (self-documenting). Use Title Casing and include the entity/resource to which it applies.
	Operation *string `json:"operation,omitempty"`
	// Description - READ-ONLY; The localized friendly description for the operation as shown to the user. This description should be thorough, yet concise. It will be used in tool-tips and detailed views.
	Description *string `json:"description,omitempty"`
	// Origin - READ-ONLY; The intended executor of the operation; governs the display of the operation in the RBAC UX and the audit logs UX. Default value is 'user,system'
	Origin *string `json:"origin,omitempty"`
}

// ErrorResponse describes the format of Error response.
type ErrorResponse struct {
	// Code - Error code
	Code *string `json:"code,omitempty"`
	// Message - Error message indicating why the operation failed.
	Message *string `json:"message,omitempty"`
}

// HanaInstance HANA instance info on Azure (ARM properties and HANA properties)
type HanaInstance struct {
	autorest.Response `json:"-"`
	// HanaInstanceProperties - HANA instance properties
	*HanaInstanceProperties `json:"properties,omitempty"`
	// ID - READ-ONLY; Resource ID
	ID *string `json:"id,omitempty"`
	// Name - READ-ONLY; Resource name
	Name *string `json:"name,omitempty"`
	// Type - READ-ONLY; Resource type
	Type *string `json:"type,omitempty"`
	// Location - READ-ONLY; Resource location
	Location *string `json:"location,omitempty"`
	// Tags - READ-ONLY; Resource tags
	Tags map[string]*string `json:"tags"`
}

// MarshalJSON is the custom marshaler for HanaInstance.
func (hi HanaInstance) MarshalJSON() ([]byte, error) {
	objectMap := make(map[string]interface{})
	if hi.HanaInstanceProperties != nil {
		objectMap["properties"] = hi.HanaInstanceProperties
	}
	return json.Marshal(objectMap)
}

// UnmarshalJSON is the custom unmarshaler for HanaInstance struct.
func (hi *HanaInstance) UnmarshalJSON(body []byte) error {
	var m map[string]*json.RawMessage
	err := json.Unmarshal(body, &m)
	if err != nil {
		return err
	}
	for k, v := range m {
		switch k {
		case "properties":
			if v != nil {
				var hanaInstanceProperties HanaInstanceProperties
				err = json.Unmarshal(*v, &hanaInstanceProperties)
				if err != nil {
					return err
				}
				hi.HanaInstanceProperties = &hanaInstanceProperties
			}
		case "id":
			if v != nil {
				var ID string
				err = json.Unmarshal(*v, &ID)
				if err != nil {
					return err
				}
				hi.ID = &ID
			}
		case "name":
			if v != nil {
				var name string
				err = json.Unmarshal(*v, &name)
				if err != nil {
					return err
				}
				hi.Name = &name
			}
		case "type":
			if v != nil {
				var typeVar string
				err = json.Unmarshal(*v, &typeVar)
				if err != nil {
					return err
				}
				hi.Type = &typeVar
			}
		case "location":
			if v != nil {
				var location string
				err = json.Unmarshal(*v, &location)
				if err != nil {
					return err
				}
				hi.Location = &location
			}
		case "tags":
			if v != nil {
				var tags map[string]*string
				err = json.Unmarshal(*v, &tags)
				if err != nil {
					return err
				}
				hi.Tags = tags
			}
		}
	}

	return nil
}

// HanaInstanceProperties describes the properties of a HANA instance.
type HanaInstanceProperties struct {
	// HardwareProfile - Specifies the hardware settings for the HANA instance.
	HardwareProfile *HardwareProfile `json:"hardwareProfile,omitempty"`
	// StorageProfile - Specifies the storage settings for the HANA instance disks.
	StorageProfile *StorageProfile `json:"storageProfile,omitempty"`
	// OsProfile - Specifies the operating system settings for the HANA instance.
	OsProfile *OSProfile `json:"osProfile,omitempty"`
	// NetworkProfile - Specifies the network settings for the HANA instance.
	NetworkProfile *NetworkProfile `json:"networkProfile,omitempty"`
	// HanaInstanceID - READ-ONLY; Specifies the HANA instance unique ID.
	HanaInstanceID *string `json:"hanaInstanceId,omitempty"`
	// PowerState - READ-ONLY; Resource power state. Possible values include: 'Starting', 'Started', 'Stopping', 'Stopped', 'Restarting', 'Unknown'
	PowerState HanaInstancePowerStateEnum `json:"powerState,omitempty"`
	// ProximityPlacementGroup - READ-ONLY; Resource proximity placement group
	ProximityPlacementGroup *string `json:"proximityPlacementGroup,omitempty"`
	// HwRevision - READ-ONLY; Hardware revision of a HANA instance
	HwRevision *string `json:"hwRevision,omitempty"`
}

// HanaInstancesEnableMonitoringFuture an abstraction for monitoring and retrieving the results of a
// long-running operation.
type HanaInstancesEnableMonitoringFuture struct {
	azure.Future
}

// Result returns the result of the asynchronous operation.
// If the operation has not completed it will return an error.
func (future *HanaInstancesEnableMonitoringFuture) Result(client HanaInstancesClient) (ar autorest.Response, err error) {
	var done bool
<<<<<<< HEAD
	done, err = future.Done(client)
=======
	done, err = future.DoneWithContext(context.Background(), client)
>>>>>>> 70b7fcca
	if err != nil {
		err = autorest.NewErrorWithError(err, "hanaonazure.HanaInstancesEnableMonitoringFuture", "Result", future.Response(), "Polling failure")
		return
	}
	if !done {
		err = azure.NewAsyncOpIncompleteError("hanaonazure.HanaInstancesEnableMonitoringFuture")
		return
	}
	ar.Response = future.Response()
	return
}

// HanaInstancesListResult the response from the List HANA Instances operation.
type HanaInstancesListResult struct {
	autorest.Response `json:"-"`
	// Value - The list of SAP HANA on Azure instances.
	Value *[]HanaInstance `json:"value,omitempty"`
	// NextLink - The URL to get the next set of HANA instances.
	NextLink *string `json:"nextLink,omitempty"`
}

// HanaInstancesListResultIterator provides access to a complete listing of HanaInstance values.
type HanaInstancesListResultIterator struct {
	i    int
	page HanaInstancesListResultPage
}

// NextWithContext advances to the next value.  If there was an error making
// the request the iterator does not advance and the error is returned.
func (iter *HanaInstancesListResultIterator) NextWithContext(ctx context.Context) (err error) {
	if tracing.IsEnabled() {
		ctx = tracing.StartSpan(ctx, fqdn+"/HanaInstancesListResultIterator.NextWithContext")
		defer func() {
			sc := -1
			if iter.Response().Response.Response != nil {
				sc = iter.Response().Response.Response.StatusCode
			}
			tracing.EndSpan(ctx, sc, err)
		}()
	}
	iter.i++
	if iter.i < len(iter.page.Values()) {
		return nil
	}
	err = iter.page.NextWithContext(ctx)
	if err != nil {
		iter.i--
		return err
	}
	iter.i = 0
	return nil
}

// Next advances to the next value.  If there was an error making
// the request the iterator does not advance and the error is returned.
// Deprecated: Use NextWithContext() instead.
func (iter *HanaInstancesListResultIterator) Next() error {
	return iter.NextWithContext(context.Background())
}

// NotDone returns true if the enumeration should be started or is not yet complete.
func (iter HanaInstancesListResultIterator) NotDone() bool {
	return iter.page.NotDone() && iter.i < len(iter.page.Values())
}

// Response returns the raw server response from the last page request.
func (iter HanaInstancesListResultIterator) Response() HanaInstancesListResult {
	return iter.page.Response()
}

// Value returns the current value or a zero-initialized value if the
// iterator has advanced beyond the end of the collection.
func (iter HanaInstancesListResultIterator) Value() HanaInstance {
	if !iter.page.NotDone() {
		return HanaInstance{}
	}
	return iter.page.Values()[iter.i]
}

// Creates a new instance of the HanaInstancesListResultIterator type.
func NewHanaInstancesListResultIterator(page HanaInstancesListResultPage) HanaInstancesListResultIterator {
	return HanaInstancesListResultIterator{page: page}
}

// IsEmpty returns true if the ListResult contains no values.
func (hilr HanaInstancesListResult) IsEmpty() bool {
	return hilr.Value == nil || len(*hilr.Value) == 0
}

// hanaInstancesListResultPreparer prepares a request to retrieve the next set of results.
// It returns nil if no more results exist.
func (hilr HanaInstancesListResult) hanaInstancesListResultPreparer(ctx context.Context) (*http.Request, error) {
	if hilr.NextLink == nil || len(to.String(hilr.NextLink)) < 1 {
		return nil, nil
	}
	return autorest.Prepare((&http.Request{}).WithContext(ctx),
		autorest.AsJSON(),
		autorest.AsGet(),
		autorest.WithBaseURL(to.String(hilr.NextLink)))
}

// HanaInstancesListResultPage contains a page of HanaInstance values.
type HanaInstancesListResultPage struct {
	fn   func(context.Context, HanaInstancesListResult) (HanaInstancesListResult, error)
	hilr HanaInstancesListResult
}

// NextWithContext advances to the next page of values.  If there was an error making
// the request the page does not advance and the error is returned.
func (page *HanaInstancesListResultPage) NextWithContext(ctx context.Context) (err error) {
	if tracing.IsEnabled() {
		ctx = tracing.StartSpan(ctx, fqdn+"/HanaInstancesListResultPage.NextWithContext")
		defer func() {
			sc := -1
			if page.Response().Response.Response != nil {
				sc = page.Response().Response.Response.StatusCode
			}
			tracing.EndSpan(ctx, sc, err)
		}()
	}
	next, err := page.fn(ctx, page.hilr)
	if err != nil {
		return err
	}
	page.hilr = next
	return nil
}

// Next advances to the next page of values.  If there was an error making
// the request the page does not advance and the error is returned.
// Deprecated: Use NextWithContext() instead.
func (page *HanaInstancesListResultPage) Next() error {
	return page.NextWithContext(context.Background())
}

// NotDone returns true if the page enumeration should be started or is not yet complete.
func (page HanaInstancesListResultPage) NotDone() bool {
	return !page.hilr.IsEmpty()
}

// Response returns the raw server response from the last page request.
func (page HanaInstancesListResultPage) Response() HanaInstancesListResult {
	return page.hilr
}

// Values returns the slice of values for the current page or nil if there are no values.
func (page HanaInstancesListResultPage) Values() []HanaInstance {
	if page.hilr.IsEmpty() {
		return nil
	}
	return *page.hilr.Value
}

// Creates a new instance of the HanaInstancesListResultPage type.
func NewHanaInstancesListResultPage(getNextPage func(context.Context, HanaInstancesListResult) (HanaInstancesListResult, error)) HanaInstancesListResultPage {
	return HanaInstancesListResultPage{fn: getNextPage}
}

// HanaInstancesRestartFuture an abstraction for monitoring and retrieving the results of a long-running
// operation.
type HanaInstancesRestartFuture struct {
	azure.Future
}

// Result returns the result of the asynchronous operation.
// If the operation has not completed it will return an error.
func (future *HanaInstancesRestartFuture) Result(client HanaInstancesClient) (ar autorest.Response, err error) {
	var done bool
	done, err = future.DoneWithContext(context.Background(), client)
	if err != nil {
		err = autorest.NewErrorWithError(err, "hanaonazure.HanaInstancesRestartFuture", "Result", future.Response(), "Polling failure")
		return
	}
	if !done {
		err = azure.NewAsyncOpIncompleteError("hanaonazure.HanaInstancesRestartFuture")
		return
	}
	ar.Response = future.Response()
	return
}

// HardwareProfile specifies the hardware settings for the HANA instance.
type HardwareProfile struct {
	// HardwareType - READ-ONLY; Name of the hardware type (vendor and/or their product name). Possible values include: 'CiscoUCS', 'HPE'
	HardwareType HanaHardwareTypeNamesEnum `json:"hardwareType,omitempty"`
	// HanaInstanceSize - READ-ONLY; Specifies the HANA instance SKU. Possible values include: 'S72m', 'S144m', 'S72', 'S144', 'S192', 'S192m', 'S192xm', 'S96', 'S384', 'S384m', 'S384xm', 'S384xxm', 'S576m', 'S576xm', 'S768', 'S768m', 'S768xm', 'S960m'
	HanaInstanceSize HanaInstanceSizeNamesEnum `json:"hanaInstanceSize,omitempty"`
}

// IPAddress specifies the IP address of the network interface.
type IPAddress struct {
	// IPAddress - READ-ONLY; Specifies the IP address of the network interface.
	IPAddress *string `json:"ipAddress,omitempty"`
}

// MonitoringDetails details needed to monitor a Hana Instance
type MonitoringDetails struct {
	// HanaSubnet - ARM ID of an Azure Subnet with access to the HANA instance.
	HanaSubnet *string `json:"hanaSubnet,omitempty"`
	// HanaHostname - Hostname of the HANA Instance blade.
	HanaHostname *string `json:"hanaHostname,omitempty"`
	// HanaDbName - Name of the database itself.
	HanaDbName *string `json:"hanaDbName,omitempty"`
	// HanaDbSQLPort - The port number of the tenant DB. Used to connect to the DB.
	HanaDbSQLPort *int32 `json:"hanaDbSqlPort,omitempty"`
	// HanaDbUsername - Username for the HANA database to login to for monitoring
	HanaDbUsername *string `json:"hanaDbUsername,omitempty"`
	// HanaDbPassword - Password for the HANA database to login for monitoring
	HanaDbPassword *string `json:"hanaDbPassword,omitempty"`
}

// NetworkProfile specifies the network settings for the HANA instance disks.
type NetworkProfile struct {
	// NetworkInterfaces - Specifies the network interfaces for the HANA instance.
	NetworkInterfaces *[]IPAddress `json:"networkInterfaces,omitempty"`
	// CircuitID - READ-ONLY; Specifies the circuit id for connecting to express route.
	CircuitID *string `json:"circuitId,omitempty"`
}

// Operation HANA operation information
type Operation struct {
	// Name - READ-ONLY; The name of the operation being performed on this particular object. This name should match the action name that appears in RBAC / the event service.
	Name *string `json:"name,omitempty"`
	// Display - Displayed HANA operation information
	Display *Display `json:"display,omitempty"`
}

// OperationList list of HANA operations
type OperationList struct {
	autorest.Response `json:"-"`
	// Value - List of HANA operations
	Value *[]Operation `json:"value,omitempty"`
}

// OSProfile specifies the operating system settings for the HANA instance.
type OSProfile struct {
	// ComputerName - READ-ONLY; Specifies the host OS name of the HANA instance.
	ComputerName *string `json:"computerName,omitempty"`
	// OsType - READ-ONLY; This property allows you to specify the type of the OS.
	OsType *string `json:"osType,omitempty"`
	// Version - READ-ONLY; Specifies version of operating system.
	Version *string `json:"version,omitempty"`
}

// Resource the resource model definition.
type Resource struct {
	// ID - READ-ONLY; Resource ID
	ID *string `json:"id,omitempty"`
	// Name - READ-ONLY; Resource name
	Name *string `json:"name,omitempty"`
	// Type - READ-ONLY; Resource type
	Type *string `json:"type,omitempty"`
	// Location - READ-ONLY; Resource location
	Location *string `json:"location,omitempty"`
	// Tags - READ-ONLY; Resource tags
	Tags map[string]*string `json:"tags"`
}

// MarshalJSON is the custom marshaler for Resource.
func (r Resource) MarshalJSON() ([]byte, error) {
	objectMap := make(map[string]interface{})
	return json.Marshal(objectMap)
}

// StorageProfile specifies the storage settings for the HANA instance disks.
type StorageProfile struct {
	// NfsIPAddress - READ-ONLY; IP Address to connect to storage.
	NfsIPAddress *string `json:"nfsIpAddress,omitempty"`
	// OsDisks - Specifies information about the operating system disk used by the hana instance.
	OsDisks *[]Disk `json:"osDisks,omitempty"`
}

// Tags tags field of the HANA instance.
type Tags struct {
	// Tags - Tags field of the HANA instance.
	Tags map[string]*string `json:"tags"`
}

// MarshalJSON is the custom marshaler for Tags.
func (t Tags) MarshalJSON() ([]byte, error) {
	objectMap := make(map[string]interface{})
	if t.Tags != nil {
		objectMap["tags"] = t.Tags
	}
	return json.Marshal(objectMap)
}<|MERGE_RESOLUTION|>--- conflicted
+++ resolved
@@ -272,11 +272,7 @@
 // If the operation has not completed it will return an error.
 func (future *HanaInstancesEnableMonitoringFuture) Result(client HanaInstancesClient) (ar autorest.Response, err error) {
 	var done bool
-<<<<<<< HEAD
-	done, err = future.Done(client)
-=======
 	done, err = future.DoneWithContext(context.Background(), client)
->>>>>>> 70b7fcca
 	if err != nil {
 		err = autorest.NewErrorWithError(err, "hanaonazure.HanaInstancesEnableMonitoringFuture", "Result", future.Response(), "Polling failure")
 		return
