package logic

// Copyright (c) Microsoft and contributors.  All rights reserved.
//
// Licensed under the Apache License, Version 2.0 (the "License");
// you may not use this file except in compliance with the License.
// You may obtain a copy of the License at
// http://www.apache.org/licenses/LICENSE-2.0
//
// Unless required by applicable law or agreed to in writing, software
// distributed under the License is distributed on an "AS IS" BASIS,
// WITHOUT WARRANTIES OR CONDITIONS OF ANY KIND, either express or implied.
//
// See the License for the specific language governing permissions and
// limitations under the License.
//
// Code generated by Microsoft (R) AutoRest Code Generator.
// Changes may cause incorrect behavior and will be lost if the code is regenerated.

import (
	"context"
	"github.com/Azure/go-autorest/autorest"
	"github.com/Azure/go-autorest/autorest/azure"
	"github.com/Azure/go-autorest/tracing"
	"net/http"
)

// WorkflowTriggerHistoriesClient is the REST API for Azure Logic Apps.
type WorkflowTriggerHistoriesClient struct {
	BaseClient
}

// NewWorkflowTriggerHistoriesClient creates an instance of the WorkflowTriggerHistoriesClient client.
func NewWorkflowTriggerHistoriesClient(subscriptionID string) WorkflowTriggerHistoriesClient {
	return NewWorkflowTriggerHistoriesClientWithBaseURI(DefaultBaseURI, subscriptionID)
}

// NewWorkflowTriggerHistoriesClientWithBaseURI creates an instance of the WorkflowTriggerHistoriesClient client using
// a custom endpoint.  Use this when interacting with an Azure cloud that uses a non-standard base URI (sovereign
// clouds, Azure stack).
func NewWorkflowTriggerHistoriesClientWithBaseURI(baseURI string, subscriptionID string) WorkflowTriggerHistoriesClient {
	return WorkflowTriggerHistoriesClient{NewWithBaseURI(baseURI, subscriptionID)}
}

// Get gets a workflow trigger history.
// Parameters:
// resourceGroupName - the resource group name.
// workflowName - the workflow name.
// triggerName - the workflow trigger name.
// historyName - the workflow trigger history name. Corresponds to the run name for triggers that resulted in a
// run.
func (client WorkflowTriggerHistoriesClient) Get(ctx context.Context, resourceGroupName string, workflowName string, triggerName string, historyName string) (result WorkflowTriggerHistory, err error) {
	if tracing.IsEnabled() {
		ctx = tracing.StartSpan(ctx, fqdn+"/WorkflowTriggerHistoriesClient.Get")
		defer func() {
			sc := -1
			if result.Response.Response != nil {
				sc = result.Response.Response.StatusCode
			}
			tracing.EndSpan(ctx, sc, err)
		}()
	}
	req, err := client.GetPreparer(ctx, resourceGroupName, workflowName, triggerName, historyName)
	if err != nil {
		err = autorest.NewErrorWithError(err, "logic.WorkflowTriggerHistoriesClient", "Get", nil, "Failure preparing request")
		return
	}

	resp, err := client.GetSender(req)
	if err != nil {
		result.Response = autorest.Response{Response: resp}
		err = autorest.NewErrorWithError(err, "logic.WorkflowTriggerHistoriesClient", "Get", resp, "Failure sending request")
		return
	}

	result, err = client.GetResponder(resp)
	if err != nil {
		err = autorest.NewErrorWithError(err, "logic.WorkflowTriggerHistoriesClient", "Get", resp, "Failure responding to request")
	}

	return
}

// GetPreparer prepares the Get request.
func (client WorkflowTriggerHistoriesClient) GetPreparer(ctx context.Context, resourceGroupName string, workflowName string, triggerName string, historyName string) (*http.Request, error) {
	pathParameters := map[string]interface{}{
		"historyName":       autorest.Encode("path", historyName),
		"resourceGroupName": autorest.Encode("path", resourceGroupName),
		"subscriptionId":    autorest.Encode("path", client.SubscriptionID),
		"triggerName":       autorest.Encode("path", triggerName),
		"workflowName":      autorest.Encode("path", workflowName),
	}

	const APIVersion = "2018-07-01-preview"
	queryParameters := map[string]interface{}{
		"api-version": APIVersion,
	}

	preparer := autorest.CreatePreparer(
		autorest.AsGet(),
		autorest.WithBaseURL(client.BaseURI),
		autorest.WithPathParameters("/subscriptions/{subscriptionId}/resourceGroups/{resourceGroupName}/providers/Microsoft.Logic/workflows/{workflowName}/triggers/{triggerName}/histories/{historyName}", pathParameters),
		autorest.WithQueryParameters(queryParameters))
	return preparer.Prepare((&http.Request{}).WithContext(ctx))
}

// GetSender sends the Get request. The method will close the
// http.Response Body if it receives an error.
func (client WorkflowTriggerHistoriesClient) GetSender(req *http.Request) (*http.Response, error) {
<<<<<<< HEAD
	sd := autorest.GetSendDecorators(req.Context(), azure.DoRetryWithRegistration(client.Client))
	return autorest.SendWithSender(client, req, sd...)
=======
	return client.Send(req, azure.DoRetryWithRegistration(client.Client))
>>>>>>> 090dc0ee
}

// GetResponder handles the response to the Get request. The method always
// closes the http.Response Body.
func (client WorkflowTriggerHistoriesClient) GetResponder(resp *http.Response) (result WorkflowTriggerHistory, err error) {
	err = autorest.Respond(
		resp,
		client.ByInspecting(),
		azure.WithErrorUnlessStatusCode(http.StatusOK),
		autorest.ByUnmarshallingJSON(&result),
		autorest.ByClosing())
	result.Response = autorest.Response{Response: resp}
	return
}

// List gets a list of workflow trigger histories.
// Parameters:
// resourceGroupName - the resource group name.
// workflowName - the workflow name.
// triggerName - the workflow trigger name.
// top - the number of items to be included in the result.
// filter - the filter to apply on the operation. Options for filters include: Status, StartTime, and
// ClientTrackingId.
func (client WorkflowTriggerHistoriesClient) List(ctx context.Context, resourceGroupName string, workflowName string, triggerName string, top *int32, filter string) (result WorkflowTriggerHistoryListResultPage, err error) {
	if tracing.IsEnabled() {
		ctx = tracing.StartSpan(ctx, fqdn+"/WorkflowTriggerHistoriesClient.List")
		defer func() {
			sc := -1
			if result.wthlr.Response.Response != nil {
				sc = result.wthlr.Response.Response.StatusCode
			}
			tracing.EndSpan(ctx, sc, err)
		}()
	}
	result.fn = client.listNextResults
	req, err := client.ListPreparer(ctx, resourceGroupName, workflowName, triggerName, top, filter)
	if err != nil {
		err = autorest.NewErrorWithError(err, "logic.WorkflowTriggerHistoriesClient", "List", nil, "Failure preparing request")
		return
	}

	resp, err := client.ListSender(req)
	if err != nil {
		result.wthlr.Response = autorest.Response{Response: resp}
		err = autorest.NewErrorWithError(err, "logic.WorkflowTriggerHistoriesClient", "List", resp, "Failure sending request")
		return
	}

	result.wthlr, err = client.ListResponder(resp)
	if err != nil {
		err = autorest.NewErrorWithError(err, "logic.WorkflowTriggerHistoriesClient", "List", resp, "Failure responding to request")
	}

	return
}

// ListPreparer prepares the List request.
func (client WorkflowTriggerHistoriesClient) ListPreparer(ctx context.Context, resourceGroupName string, workflowName string, triggerName string, top *int32, filter string) (*http.Request, error) {
	pathParameters := map[string]interface{}{
		"resourceGroupName": autorest.Encode("path", resourceGroupName),
		"subscriptionId":    autorest.Encode("path", client.SubscriptionID),
		"triggerName":       autorest.Encode("path", triggerName),
		"workflowName":      autorest.Encode("path", workflowName),
	}

	const APIVersion = "2018-07-01-preview"
	queryParameters := map[string]interface{}{
		"api-version": APIVersion,
	}
	if top != nil {
		queryParameters["$top"] = autorest.Encode("query", *top)
	}
	if len(filter) > 0 {
		queryParameters["$filter"] = autorest.Encode("query", filter)
	}

	preparer := autorest.CreatePreparer(
		autorest.AsGet(),
		autorest.WithBaseURL(client.BaseURI),
		autorest.WithPathParameters("/subscriptions/{subscriptionId}/resourceGroups/{resourceGroupName}/providers/Microsoft.Logic/workflows/{workflowName}/triggers/{triggerName}/histories", pathParameters),
		autorest.WithQueryParameters(queryParameters))
	return preparer.Prepare((&http.Request{}).WithContext(ctx))
}

// ListSender sends the List request. The method will close the
// http.Response Body if it receives an error.
func (client WorkflowTriggerHistoriesClient) ListSender(req *http.Request) (*http.Response, error) {
<<<<<<< HEAD
	sd := autorest.GetSendDecorators(req.Context(), azure.DoRetryWithRegistration(client.Client))
	return autorest.SendWithSender(client, req, sd...)
=======
	return client.Send(req, azure.DoRetryWithRegistration(client.Client))
>>>>>>> 090dc0ee
}

// ListResponder handles the response to the List request. The method always
// closes the http.Response Body.
func (client WorkflowTriggerHistoriesClient) ListResponder(resp *http.Response) (result WorkflowTriggerHistoryListResult, err error) {
	err = autorest.Respond(
		resp,
		client.ByInspecting(),
		azure.WithErrorUnlessStatusCode(http.StatusOK),
		autorest.ByUnmarshallingJSON(&result),
		autorest.ByClosing())
	result.Response = autorest.Response{Response: resp}
	return
}

// listNextResults retrieves the next set of results, if any.
func (client WorkflowTriggerHistoriesClient) listNextResults(ctx context.Context, lastResults WorkflowTriggerHistoryListResult) (result WorkflowTriggerHistoryListResult, err error) {
	req, err := lastResults.workflowTriggerHistoryListResultPreparer(ctx)
	if err != nil {
		return result, autorest.NewErrorWithError(err, "logic.WorkflowTriggerHistoriesClient", "listNextResults", nil, "Failure preparing next results request")
	}
	if req == nil {
		return
	}
	resp, err := client.ListSender(req)
	if err != nil {
		result.Response = autorest.Response{Response: resp}
		return result, autorest.NewErrorWithError(err, "logic.WorkflowTriggerHistoriesClient", "listNextResults", resp, "Failure sending next results request")
	}
	result, err = client.ListResponder(resp)
	if err != nil {
		err = autorest.NewErrorWithError(err, "logic.WorkflowTriggerHistoriesClient", "listNextResults", resp, "Failure responding to next results request")
	}
	return
}

// ListComplete enumerates all values, automatically crossing page boundaries as required.
func (client WorkflowTriggerHistoriesClient) ListComplete(ctx context.Context, resourceGroupName string, workflowName string, triggerName string, top *int32, filter string) (result WorkflowTriggerHistoryListResultIterator, err error) {
	if tracing.IsEnabled() {
		ctx = tracing.StartSpan(ctx, fqdn+"/WorkflowTriggerHistoriesClient.List")
		defer func() {
			sc := -1
			if result.Response().Response.Response != nil {
				sc = result.page.Response().Response.Response.StatusCode
			}
			tracing.EndSpan(ctx, sc, err)
		}()
	}
	result.page, err = client.List(ctx, resourceGroupName, workflowName, triggerName, top, filter)
	return
}

// Resubmit resubmits a workflow run based on the trigger history.
// Parameters:
// resourceGroupName - the resource group name.
// workflowName - the workflow name.
// triggerName - the workflow trigger name.
// historyName - the workflow trigger history name. Corresponds to the run name for triggers that resulted in a
// run.
func (client WorkflowTriggerHistoriesClient) Resubmit(ctx context.Context, resourceGroupName string, workflowName string, triggerName string, historyName string) (result autorest.Response, err error) {
	if tracing.IsEnabled() {
		ctx = tracing.StartSpan(ctx, fqdn+"/WorkflowTriggerHistoriesClient.Resubmit")
		defer func() {
			sc := -1
			if result.Response != nil {
				sc = result.Response.StatusCode
			}
			tracing.EndSpan(ctx, sc, err)
		}()
	}
	req, err := client.ResubmitPreparer(ctx, resourceGroupName, workflowName, triggerName, historyName)
	if err != nil {
		err = autorest.NewErrorWithError(err, "logic.WorkflowTriggerHistoriesClient", "Resubmit", nil, "Failure preparing request")
		return
	}

	resp, err := client.ResubmitSender(req)
	if err != nil {
		result.Response = resp
		err = autorest.NewErrorWithError(err, "logic.WorkflowTriggerHistoriesClient", "Resubmit", resp, "Failure sending request")
		return
	}

	result, err = client.ResubmitResponder(resp)
	if err != nil {
		err = autorest.NewErrorWithError(err, "logic.WorkflowTriggerHistoriesClient", "Resubmit", resp, "Failure responding to request")
	}

	return
}

// ResubmitPreparer prepares the Resubmit request.
func (client WorkflowTriggerHistoriesClient) ResubmitPreparer(ctx context.Context, resourceGroupName string, workflowName string, triggerName string, historyName string) (*http.Request, error) {
	pathParameters := map[string]interface{}{
		"historyName":       autorest.Encode("path", historyName),
		"resourceGroupName": autorest.Encode("path", resourceGroupName),
		"subscriptionId":    autorest.Encode("path", client.SubscriptionID),
		"triggerName":       autorest.Encode("path", triggerName),
		"workflowName":      autorest.Encode("path", workflowName),
	}

	const APIVersion = "2018-07-01-preview"
	queryParameters := map[string]interface{}{
		"api-version": APIVersion,
	}

	preparer := autorest.CreatePreparer(
		autorest.AsPost(),
		autorest.WithBaseURL(client.BaseURI),
		autorest.WithPathParameters("/subscriptions/{subscriptionId}/resourceGroups/{resourceGroupName}/providers/Microsoft.Logic/workflows/{workflowName}/triggers/{triggerName}/histories/{historyName}/resubmit", pathParameters),
		autorest.WithQueryParameters(queryParameters))
	return preparer.Prepare((&http.Request{}).WithContext(ctx))
}

// ResubmitSender sends the Resubmit request. The method will close the
// http.Response Body if it receives an error.
func (client WorkflowTriggerHistoriesClient) ResubmitSender(req *http.Request) (*http.Response, error) {
<<<<<<< HEAD
	sd := autorest.GetSendDecorators(req.Context(), azure.DoRetryWithRegistration(client.Client))
	return autorest.SendWithSender(client, req, sd...)
=======
	return client.Send(req, azure.DoRetryWithRegistration(client.Client))
>>>>>>> 090dc0ee
}

// ResubmitResponder handles the response to the Resubmit request. The method always
// closes the http.Response Body.
func (client WorkflowTriggerHistoriesClient) ResubmitResponder(resp *http.Response) (result autorest.Response, err error) {
	err = autorest.Respond(
		resp,
		client.ByInspecting(),
		azure.WithErrorUnlessStatusCode(http.StatusOK, http.StatusAccepted),
		autorest.ByClosing())
	result.Response = resp
	return
}<|MERGE_RESOLUTION|>--- conflicted
+++ resolved
@@ -107,12 +107,7 @@
 // GetSender sends the Get request. The method will close the
 // http.Response Body if it receives an error.
 func (client WorkflowTriggerHistoriesClient) GetSender(req *http.Request) (*http.Response, error) {
-<<<<<<< HEAD
-	sd := autorest.GetSendDecorators(req.Context(), azure.DoRetryWithRegistration(client.Client))
-	return autorest.SendWithSender(client, req, sd...)
-=======
 	return client.Send(req, azure.DoRetryWithRegistration(client.Client))
->>>>>>> 090dc0ee
 }
 
 // GetResponder handles the response to the Get request. The method always
@@ -200,12 +195,7 @@
 // ListSender sends the List request. The method will close the
 // http.Response Body if it receives an error.
 func (client WorkflowTriggerHistoriesClient) ListSender(req *http.Request) (*http.Response, error) {
-<<<<<<< HEAD
-	sd := autorest.GetSendDecorators(req.Context(), azure.DoRetryWithRegistration(client.Client))
-	return autorest.SendWithSender(client, req, sd...)
-=======
 	return client.Send(req, azure.DoRetryWithRegistration(client.Client))
->>>>>>> 090dc0ee
 }
 
 // ListResponder handles the response to the List request. The method always
@@ -323,12 +313,7 @@
 // ResubmitSender sends the Resubmit request. The method will close the
 // http.Response Body if it receives an error.
 func (client WorkflowTriggerHistoriesClient) ResubmitSender(req *http.Request) (*http.Response, error) {
-<<<<<<< HEAD
-	sd := autorest.GetSendDecorators(req.Context(), azure.DoRetryWithRegistration(client.Client))
-	return autorest.SendWithSender(client, req, sd...)
-=======
 	return client.Send(req, azure.DoRetryWithRegistration(client.Client))
->>>>>>> 090dc0ee
 }
 
 // ResubmitResponder handles the response to the Resubmit request. The method always
