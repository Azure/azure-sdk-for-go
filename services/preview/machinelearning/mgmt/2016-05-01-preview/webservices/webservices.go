package webservices

// Copyright (c) Microsoft and contributors.  All rights reserved.
//
// Licensed under the Apache License, Version 2.0 (the "License");
// you may not use this file except in compliance with the License.
// You may obtain a copy of the License at
// http://www.apache.org/licenses/LICENSE-2.0
//
// Unless required by applicable law or agreed to in writing, software
// distributed under the License is distributed on an "AS IS" BASIS,
// WITHOUT WARRANTIES OR CONDITIONS OF ANY KIND, either express or implied.
//
// See the License for the specific language governing permissions and
// limitations under the License.
//
// Code generated by Microsoft (R) AutoRest Code Generator.
// Changes may cause incorrect behavior and will be lost if the code is regenerated.

import (
	"context"
	"github.com/Azure/go-autorest/autorest"
	"github.com/Azure/go-autorest/autorest/azure"
	"github.com/Azure/go-autorest/autorest/validation"
	"github.com/Azure/go-autorest/tracing"
	"net/http"
)

// Client is the these APIs allow end users to operate on Azure Machine Learning Web Services resources. They support
// the following operations:<ul><li>Create or update a web service</li><li>Get a web service</li><li>Patch a web
// service</li><li>Delete a web service</li><li>Get All Web Services in a Resource Group </li><li>Get All Web Services
// in a Subscription</li><li>Get Web Services Keys</li></ul>
type Client struct {
	BaseClient
}

// NewClient creates an instance of the Client client.
func NewClient(subscriptionID string) Client {
	return NewClientWithBaseURI(DefaultBaseURI, subscriptionID)
}

// NewClientWithBaseURI creates an instance of the Client client using a custom endpoint.  Use this when interacting
// with an Azure cloud that uses a non-standard base URI (sovereign clouds, Azure stack).
func NewClientWithBaseURI(baseURI string, subscriptionID string) Client {
	return Client{NewWithBaseURI(baseURI, subscriptionID)}
}

// CreateOrUpdate create or update a web service. This call will overwrite an existing web service. Note that there is
// no warning or confirmation. This is a nonrecoverable operation. If your intent is to create a new web service, call
// the Get operation first to verify that it does not exist.
// Parameters:
// resourceGroupName - name of the resource group in which the web service is located.
// webServiceName - the name of the web service.
// createOrUpdatePayload - the payload that is used to create or update the web service.
func (client Client) CreateOrUpdate(ctx context.Context, resourceGroupName string, webServiceName string, createOrUpdatePayload WebService) (result CreateOrUpdateFuture, err error) {
	if tracing.IsEnabled() {
		ctx = tracing.StartSpan(ctx, fqdn+"/Client.CreateOrUpdate")
		defer func() {
			sc := -1
			if result.Response() != nil {
				sc = result.Response().StatusCode
			}
			tracing.EndSpan(ctx, sc, err)
		}()
	}
	if err := validation.Validate([]validation.Validation{
		{TargetValue: createOrUpdatePayload,
			Constraints: []validation.Constraint{{Target: "createOrUpdatePayload.Properties", Name: validation.Null, Rule: true,
				Chain: []validation.Constraint{{Target: "createOrUpdatePayload.Properties.RealtimeConfiguration", Name: validation.Null, Rule: false,
					Chain: []validation.Constraint{{Target: "createOrUpdatePayload.Properties.RealtimeConfiguration.MaxConcurrentCalls", Name: validation.Null, Rule: false,
						Chain: []validation.Constraint{{Target: "createOrUpdatePayload.Properties.RealtimeConfiguration.MaxConcurrentCalls", Name: validation.InclusiveMaximum, Rule: int64(200), Chain: nil},
							{Target: "createOrUpdatePayload.Properties.RealtimeConfiguration.MaxConcurrentCalls", Name: validation.InclusiveMinimum, Rule: int64(4), Chain: nil},
						}},
					}},
					{Target: "createOrUpdatePayload.Properties.MachineLearningWorkspace", Name: validation.Null, Rule: false,
						Chain: []validation.Constraint{{Target: "createOrUpdatePayload.Properties.MachineLearningWorkspace.ID", Name: validation.Null, Rule: true, Chain: nil}}},
					{Target: "createOrUpdatePayload.Properties.CommitmentPlan", Name: validation.Null, Rule: false,
						Chain: []validation.Constraint{{Target: "createOrUpdatePayload.Properties.CommitmentPlan.ID", Name: validation.Null, Rule: true, Chain: nil}}},
					{Target: "createOrUpdatePayload.Properties.Input", Name: validation.Null, Rule: false,
						Chain: []validation.Constraint{{Target: "createOrUpdatePayload.Properties.Input.Type", Name: validation.Null, Rule: true, Chain: nil},
							{Target: "createOrUpdatePayload.Properties.Input.Properties", Name: validation.Null, Rule: true, Chain: nil},
						}},
					{Target: "createOrUpdatePayload.Properties.Output", Name: validation.Null, Rule: false,
						Chain: []validation.Constraint{{Target: "createOrUpdatePayload.Properties.Output.Type", Name: validation.Null, Rule: true, Chain: nil},
							{Target: "createOrUpdatePayload.Properties.Output.Properties", Name: validation.Null, Rule: true, Chain: nil},
						}},
				}}}}}); err != nil {
		return result, validation.NewError("webservices.Client", "CreateOrUpdate", err.Error())
	}

	req, err := client.CreateOrUpdatePreparer(ctx, resourceGroupName, webServiceName, createOrUpdatePayload)
	if err != nil {
		err = autorest.NewErrorWithError(err, "webservices.Client", "CreateOrUpdate", nil, "Failure preparing request")
		return
	}

	result, err = client.CreateOrUpdateSender(req)
	if err != nil {
		err = autorest.NewErrorWithError(err, "webservices.Client", "CreateOrUpdate", result.Response(), "Failure sending request")
		return
	}

	return
}

// CreateOrUpdatePreparer prepares the CreateOrUpdate request.
func (client Client) CreateOrUpdatePreparer(ctx context.Context, resourceGroupName string, webServiceName string, createOrUpdatePayload WebService) (*http.Request, error) {
	pathParameters := map[string]interface{}{
		"resourceGroupName": autorest.Encode("path", resourceGroupName),
		"subscriptionId":    autorest.Encode("path", client.SubscriptionID),
		"webServiceName":    autorest.Encode("path", webServiceName),
	}

	const APIVersion = "2016-05-01-preview"
	queryParameters := map[string]interface{}{
		"api-version": APIVersion,
	}

	preparer := autorest.CreatePreparer(
		autorest.AsContentType("application/json; charset=utf-8"),
		autorest.AsPut(),
		autorest.WithBaseURL(client.BaseURI),
		autorest.WithPathParameters("/subscriptions/{subscriptionId}/resourceGroups/{resourceGroupName}/providers/Microsoft.MachineLearning/webServices/{webServiceName}", pathParameters),
		autorest.WithJSON(createOrUpdatePayload),
		autorest.WithQueryParameters(queryParameters))
	return preparer.Prepare((&http.Request{}).WithContext(ctx))
}

// CreateOrUpdateSender sends the CreateOrUpdate request. The method will close the
// http.Response Body if it receives an error.
func (client Client) CreateOrUpdateSender(req *http.Request) (future CreateOrUpdateFuture, err error) {
	sd := autorest.GetSendDecorators(req.Context(), azure.DoRetryWithRegistration(client.Client))
	var resp *http.Response
<<<<<<< HEAD
	resp, err = autorest.SendWithSender(client, req, sd...)
=======
	resp, err = client.Send(req, azure.DoRetryWithRegistration(client.Client))
>>>>>>> 090dc0ee
	if err != nil {
		return
	}
	future.Future, err = azure.NewFutureFromResponse(resp)
	return
}

// CreateOrUpdateResponder handles the response to the CreateOrUpdate request. The method always
// closes the http.Response Body.
func (client Client) CreateOrUpdateResponder(resp *http.Response) (result WebService, err error) {
	err = autorest.Respond(
		resp,
		client.ByInspecting(),
		azure.WithErrorUnlessStatusCode(http.StatusOK, http.StatusCreated),
		autorest.ByUnmarshallingJSON(&result),
		autorest.ByClosing())
	result.Response = autorest.Response{Response: resp}
	return
}

// Get gets the Web Service Definition as specified by a subscription, resource group, and name. Note that the storage
// credentials and web service keys are not returned by this call. To get the web service access keys, call List Keys.
// Parameters:
// resourceGroupName - name of the resource group in which the web service is located.
// webServiceName - the name of the web service.
func (client Client) Get(ctx context.Context, resourceGroupName string, webServiceName string) (result WebService, err error) {
	if tracing.IsEnabled() {
		ctx = tracing.StartSpan(ctx, fqdn+"/Client.Get")
		defer func() {
			sc := -1
			if result.Response.Response != nil {
				sc = result.Response.Response.StatusCode
			}
			tracing.EndSpan(ctx, sc, err)
		}()
	}
	req, err := client.GetPreparer(ctx, resourceGroupName, webServiceName)
	if err != nil {
		err = autorest.NewErrorWithError(err, "webservices.Client", "Get", nil, "Failure preparing request")
		return
	}

	resp, err := client.GetSender(req)
	if err != nil {
		result.Response = autorest.Response{Response: resp}
		err = autorest.NewErrorWithError(err, "webservices.Client", "Get", resp, "Failure sending request")
		return
	}

	result, err = client.GetResponder(resp)
	if err != nil {
		err = autorest.NewErrorWithError(err, "webservices.Client", "Get", resp, "Failure responding to request")
	}

	return
}

// GetPreparer prepares the Get request.
func (client Client) GetPreparer(ctx context.Context, resourceGroupName string, webServiceName string) (*http.Request, error) {
	pathParameters := map[string]interface{}{
		"resourceGroupName": autorest.Encode("path", resourceGroupName),
		"subscriptionId":    autorest.Encode("path", client.SubscriptionID),
		"webServiceName":    autorest.Encode("path", webServiceName),
	}

	const APIVersion = "2016-05-01-preview"
	queryParameters := map[string]interface{}{
		"api-version": APIVersion,
	}

	preparer := autorest.CreatePreparer(
		autorest.AsGet(),
		autorest.WithBaseURL(client.BaseURI),
		autorest.WithPathParameters("/subscriptions/{subscriptionId}/resourceGroups/{resourceGroupName}/providers/Microsoft.MachineLearning/webServices/{webServiceName}", pathParameters),
		autorest.WithQueryParameters(queryParameters))
	return preparer.Prepare((&http.Request{}).WithContext(ctx))
}

// GetSender sends the Get request. The method will close the
// http.Response Body if it receives an error.
func (client Client) GetSender(req *http.Request) (*http.Response, error) {
<<<<<<< HEAD
	sd := autorest.GetSendDecorators(req.Context(), azure.DoRetryWithRegistration(client.Client))
	return autorest.SendWithSender(client, req, sd...)
=======
	return client.Send(req, azure.DoRetryWithRegistration(client.Client))
>>>>>>> 090dc0ee
}

// GetResponder handles the response to the Get request. The method always
// closes the http.Response Body.
func (client Client) GetResponder(resp *http.Response) (result WebService, err error) {
	err = autorest.Respond(
		resp,
		client.ByInspecting(),
		azure.WithErrorUnlessStatusCode(http.StatusOK),
		autorest.ByUnmarshallingJSON(&result),
		autorest.ByClosing())
	result.Response = autorest.Response{Response: resp}
	return
}

// List gets the web services in the specified subscription.
// Parameters:
// skiptoken - continuation token for pagination.
func (client Client) List(ctx context.Context, skiptoken string) (result PaginatedWebServicesListPage, err error) {
	if tracing.IsEnabled() {
		ctx = tracing.StartSpan(ctx, fqdn+"/Client.List")
		defer func() {
			sc := -1
			if result.pwsl.Response.Response != nil {
				sc = result.pwsl.Response.Response.StatusCode
			}
			tracing.EndSpan(ctx, sc, err)
		}()
	}
	result.fn = client.listNextResults
	req, err := client.ListPreparer(ctx, skiptoken)
	if err != nil {
		err = autorest.NewErrorWithError(err, "webservices.Client", "List", nil, "Failure preparing request")
		return
	}

	resp, err := client.ListSender(req)
	if err != nil {
		result.pwsl.Response = autorest.Response{Response: resp}
		err = autorest.NewErrorWithError(err, "webservices.Client", "List", resp, "Failure sending request")
		return
	}

	result.pwsl, err = client.ListResponder(resp)
	if err != nil {
		err = autorest.NewErrorWithError(err, "webservices.Client", "List", resp, "Failure responding to request")
	}

	return
}

// ListPreparer prepares the List request.
func (client Client) ListPreparer(ctx context.Context, skiptoken string) (*http.Request, error) {
	pathParameters := map[string]interface{}{
		"subscriptionId": autorest.Encode("path", client.SubscriptionID),
	}

	const APIVersion = "2016-05-01-preview"
	queryParameters := map[string]interface{}{
		"api-version": APIVersion,
	}
	if len(skiptoken) > 0 {
		queryParameters["$skiptoken"] = autorest.Encode("query", skiptoken)
	}

	preparer := autorest.CreatePreparer(
		autorest.AsGet(),
		autorest.WithBaseURL(client.BaseURI),
		autorest.WithPathParameters("/subscriptions/{subscriptionId}/providers/Microsoft.MachineLearning/webServices", pathParameters),
		autorest.WithQueryParameters(queryParameters))
	return preparer.Prepare((&http.Request{}).WithContext(ctx))
}

// ListSender sends the List request. The method will close the
// http.Response Body if it receives an error.
func (client Client) ListSender(req *http.Request) (*http.Response, error) {
<<<<<<< HEAD
	sd := autorest.GetSendDecorators(req.Context(), azure.DoRetryWithRegistration(client.Client))
	return autorest.SendWithSender(client, req, sd...)
=======
	return client.Send(req, azure.DoRetryWithRegistration(client.Client))
>>>>>>> 090dc0ee
}

// ListResponder handles the response to the List request. The method always
// closes the http.Response Body.
func (client Client) ListResponder(resp *http.Response) (result PaginatedWebServicesList, err error) {
	err = autorest.Respond(
		resp,
		client.ByInspecting(),
		azure.WithErrorUnlessStatusCode(http.StatusOK),
		autorest.ByUnmarshallingJSON(&result),
		autorest.ByClosing())
	result.Response = autorest.Response{Response: resp}
	return
}

// listNextResults retrieves the next set of results, if any.
func (client Client) listNextResults(ctx context.Context, lastResults PaginatedWebServicesList) (result PaginatedWebServicesList, err error) {
	req, err := lastResults.paginatedWebServicesListPreparer(ctx)
	if err != nil {
		return result, autorest.NewErrorWithError(err, "webservices.Client", "listNextResults", nil, "Failure preparing next results request")
	}
	if req == nil {
		return
	}
	resp, err := client.ListSender(req)
	if err != nil {
		result.Response = autorest.Response{Response: resp}
		return result, autorest.NewErrorWithError(err, "webservices.Client", "listNextResults", resp, "Failure sending next results request")
	}
	result, err = client.ListResponder(resp)
	if err != nil {
		err = autorest.NewErrorWithError(err, "webservices.Client", "listNextResults", resp, "Failure responding to next results request")
	}
	return
}

// ListComplete enumerates all values, automatically crossing page boundaries as required.
func (client Client) ListComplete(ctx context.Context, skiptoken string) (result PaginatedWebServicesListIterator, err error) {
	if tracing.IsEnabled() {
		ctx = tracing.StartSpan(ctx, fqdn+"/Client.List")
		defer func() {
			sc := -1
			if result.Response().Response.Response != nil {
				sc = result.page.Response().Response.Response.StatusCode
			}
			tracing.EndSpan(ctx, sc, err)
		}()
	}
	result.page, err = client.List(ctx, skiptoken)
	return
}

// ListByResourceGroup gets the web services in the specified resource group.
// Parameters:
// resourceGroupName - name of the resource group in which the web service is located.
// skiptoken - continuation token for pagination.
func (client Client) ListByResourceGroup(ctx context.Context, resourceGroupName string, skiptoken string) (result PaginatedWebServicesListPage, err error) {
	if tracing.IsEnabled() {
		ctx = tracing.StartSpan(ctx, fqdn+"/Client.ListByResourceGroup")
		defer func() {
			sc := -1
			if result.pwsl.Response.Response != nil {
				sc = result.pwsl.Response.Response.StatusCode
			}
			tracing.EndSpan(ctx, sc, err)
		}()
	}
	result.fn = client.listByResourceGroupNextResults
	req, err := client.ListByResourceGroupPreparer(ctx, resourceGroupName, skiptoken)
	if err != nil {
		err = autorest.NewErrorWithError(err, "webservices.Client", "ListByResourceGroup", nil, "Failure preparing request")
		return
	}

	resp, err := client.ListByResourceGroupSender(req)
	if err != nil {
		result.pwsl.Response = autorest.Response{Response: resp}
		err = autorest.NewErrorWithError(err, "webservices.Client", "ListByResourceGroup", resp, "Failure sending request")
		return
	}

	result.pwsl, err = client.ListByResourceGroupResponder(resp)
	if err != nil {
		err = autorest.NewErrorWithError(err, "webservices.Client", "ListByResourceGroup", resp, "Failure responding to request")
	}

	return
}

// ListByResourceGroupPreparer prepares the ListByResourceGroup request.
func (client Client) ListByResourceGroupPreparer(ctx context.Context, resourceGroupName string, skiptoken string) (*http.Request, error) {
	pathParameters := map[string]interface{}{
		"resourceGroupName": autorest.Encode("path", resourceGroupName),
		"subscriptionId":    autorest.Encode("path", client.SubscriptionID),
	}

	const APIVersion = "2016-05-01-preview"
	queryParameters := map[string]interface{}{
		"api-version": APIVersion,
	}
	if len(skiptoken) > 0 {
		queryParameters["$skiptoken"] = autorest.Encode("query", skiptoken)
	}

	preparer := autorest.CreatePreparer(
		autorest.AsGet(),
		autorest.WithBaseURL(client.BaseURI),
		autorest.WithPathParameters("/subscriptions/{subscriptionId}/resourceGroups/{resourceGroupName}/providers/Microsoft.MachineLearning/webServices", pathParameters),
		autorest.WithQueryParameters(queryParameters))
	return preparer.Prepare((&http.Request{}).WithContext(ctx))
}

// ListByResourceGroupSender sends the ListByResourceGroup request. The method will close the
// http.Response Body if it receives an error.
func (client Client) ListByResourceGroupSender(req *http.Request) (*http.Response, error) {
<<<<<<< HEAD
	sd := autorest.GetSendDecorators(req.Context(), azure.DoRetryWithRegistration(client.Client))
	return autorest.SendWithSender(client, req, sd...)
=======
	return client.Send(req, azure.DoRetryWithRegistration(client.Client))
>>>>>>> 090dc0ee
}

// ListByResourceGroupResponder handles the response to the ListByResourceGroup request. The method always
// closes the http.Response Body.
func (client Client) ListByResourceGroupResponder(resp *http.Response) (result PaginatedWebServicesList, err error) {
	err = autorest.Respond(
		resp,
		client.ByInspecting(),
		azure.WithErrorUnlessStatusCode(http.StatusOK),
		autorest.ByUnmarshallingJSON(&result),
		autorest.ByClosing())
	result.Response = autorest.Response{Response: resp}
	return
}

// listByResourceGroupNextResults retrieves the next set of results, if any.
func (client Client) listByResourceGroupNextResults(ctx context.Context, lastResults PaginatedWebServicesList) (result PaginatedWebServicesList, err error) {
	req, err := lastResults.paginatedWebServicesListPreparer(ctx)
	if err != nil {
		return result, autorest.NewErrorWithError(err, "webservices.Client", "listByResourceGroupNextResults", nil, "Failure preparing next results request")
	}
	if req == nil {
		return
	}
	resp, err := client.ListByResourceGroupSender(req)
	if err != nil {
		result.Response = autorest.Response{Response: resp}
		return result, autorest.NewErrorWithError(err, "webservices.Client", "listByResourceGroupNextResults", resp, "Failure sending next results request")
	}
	result, err = client.ListByResourceGroupResponder(resp)
	if err != nil {
		err = autorest.NewErrorWithError(err, "webservices.Client", "listByResourceGroupNextResults", resp, "Failure responding to next results request")
	}
	return
}

// ListByResourceGroupComplete enumerates all values, automatically crossing page boundaries as required.
func (client Client) ListByResourceGroupComplete(ctx context.Context, resourceGroupName string, skiptoken string) (result PaginatedWebServicesListIterator, err error) {
	if tracing.IsEnabled() {
		ctx = tracing.StartSpan(ctx, fqdn+"/Client.ListByResourceGroup")
		defer func() {
			sc := -1
			if result.Response().Response.Response != nil {
				sc = result.page.Response().Response.Response.StatusCode
			}
			tracing.EndSpan(ctx, sc, err)
		}()
	}
	result.page, err = client.ListByResourceGroup(ctx, resourceGroupName, skiptoken)
	return
}

// ListKeys gets the access keys for the specified web service.
// Parameters:
// resourceGroupName - name of the resource group in which the web service is located.
// webServiceName - the name of the web service.
func (client Client) ListKeys(ctx context.Context, resourceGroupName string, webServiceName string) (result Keys, err error) {
	if tracing.IsEnabled() {
		ctx = tracing.StartSpan(ctx, fqdn+"/Client.ListKeys")
		defer func() {
			sc := -1
			if result.Response.Response != nil {
				sc = result.Response.Response.StatusCode
			}
			tracing.EndSpan(ctx, sc, err)
		}()
	}
	req, err := client.ListKeysPreparer(ctx, resourceGroupName, webServiceName)
	if err != nil {
		err = autorest.NewErrorWithError(err, "webservices.Client", "ListKeys", nil, "Failure preparing request")
		return
	}

	resp, err := client.ListKeysSender(req)
	if err != nil {
		result.Response = autorest.Response{Response: resp}
		err = autorest.NewErrorWithError(err, "webservices.Client", "ListKeys", resp, "Failure sending request")
		return
	}

	result, err = client.ListKeysResponder(resp)
	if err != nil {
		err = autorest.NewErrorWithError(err, "webservices.Client", "ListKeys", resp, "Failure responding to request")
	}

	return
}

// ListKeysPreparer prepares the ListKeys request.
func (client Client) ListKeysPreparer(ctx context.Context, resourceGroupName string, webServiceName string) (*http.Request, error) {
	pathParameters := map[string]interface{}{
		"resourceGroupName": autorest.Encode("path", resourceGroupName),
		"subscriptionId":    autorest.Encode("path", client.SubscriptionID),
		"webServiceName":    autorest.Encode("path", webServiceName),
	}

	const APIVersion = "2016-05-01-preview"
	queryParameters := map[string]interface{}{
		"api-version": APIVersion,
	}

	preparer := autorest.CreatePreparer(
		autorest.AsGet(),
		autorest.WithBaseURL(client.BaseURI),
		autorest.WithPathParameters("/subscriptions/{subscriptionId}/resourceGroups/{resourceGroupName}/providers/Microsoft.MachineLearning/webServices/{webServiceName}/listKeys", pathParameters),
		autorest.WithQueryParameters(queryParameters))
	return preparer.Prepare((&http.Request{}).WithContext(ctx))
}

// ListKeysSender sends the ListKeys request. The method will close the
// http.Response Body if it receives an error.
func (client Client) ListKeysSender(req *http.Request) (*http.Response, error) {
<<<<<<< HEAD
	sd := autorest.GetSendDecorators(req.Context(), azure.DoRetryWithRegistration(client.Client))
	return autorest.SendWithSender(client, req, sd...)
=======
	return client.Send(req, azure.DoRetryWithRegistration(client.Client))
>>>>>>> 090dc0ee
}

// ListKeysResponder handles the response to the ListKeys request. The method always
// closes the http.Response Body.
func (client Client) ListKeysResponder(resp *http.Response) (result Keys, err error) {
	err = autorest.Respond(
		resp,
		client.ByInspecting(),
		azure.WithErrorUnlessStatusCode(http.StatusOK),
		autorest.ByUnmarshallingJSON(&result),
		autorest.ByClosing())
	result.Response = autorest.Response{Response: resp}
	return
}

// Patch modifies an existing web service resource. The PATCH API call is an asynchronous operation. To determine
// whether it has completed successfully, you must perform a Get operation.
// Parameters:
// resourceGroupName - name of the resource group in which the web service is located.
// webServiceName - the name of the web service.
// patchPayload - the payload to use to patch the web service.
func (client Client) Patch(ctx context.Context, resourceGroupName string, webServiceName string, patchPayload WebService) (result PatchFuture, err error) {
	if tracing.IsEnabled() {
		ctx = tracing.StartSpan(ctx, fqdn+"/Client.Patch")
		defer func() {
			sc := -1
			if result.Response() != nil {
				sc = result.Response().StatusCode
			}
			tracing.EndSpan(ctx, sc, err)
		}()
	}
	req, err := client.PatchPreparer(ctx, resourceGroupName, webServiceName, patchPayload)
	if err != nil {
		err = autorest.NewErrorWithError(err, "webservices.Client", "Patch", nil, "Failure preparing request")
		return
	}

	result, err = client.PatchSender(req)
	if err != nil {
		err = autorest.NewErrorWithError(err, "webservices.Client", "Patch", result.Response(), "Failure sending request")
		return
	}

	return
}

// PatchPreparer prepares the Patch request.
func (client Client) PatchPreparer(ctx context.Context, resourceGroupName string, webServiceName string, patchPayload WebService) (*http.Request, error) {
	pathParameters := map[string]interface{}{
		"resourceGroupName": autorest.Encode("path", resourceGroupName),
		"subscriptionId":    autorest.Encode("path", client.SubscriptionID),
		"webServiceName":    autorest.Encode("path", webServiceName),
	}

	const APIVersion = "2016-05-01-preview"
	queryParameters := map[string]interface{}{
		"api-version": APIVersion,
	}

	preparer := autorest.CreatePreparer(
		autorest.AsContentType("application/json; charset=utf-8"),
		autorest.AsPatch(),
		autorest.WithBaseURL(client.BaseURI),
		autorest.WithPathParameters("/subscriptions/{subscriptionId}/resourceGroups/{resourceGroupName}/providers/Microsoft.MachineLearning/webServices/{webServiceName}", pathParameters),
		autorest.WithJSON(patchPayload),
		autorest.WithQueryParameters(queryParameters))
	return preparer.Prepare((&http.Request{}).WithContext(ctx))
}

// PatchSender sends the Patch request. The method will close the
// http.Response Body if it receives an error.
func (client Client) PatchSender(req *http.Request) (future PatchFuture, err error) {
	sd := autorest.GetSendDecorators(req.Context(), azure.DoRetryWithRegistration(client.Client))
	var resp *http.Response
<<<<<<< HEAD
	resp, err = autorest.SendWithSender(client, req, sd...)
=======
	resp, err = client.Send(req, azure.DoRetryWithRegistration(client.Client))
>>>>>>> 090dc0ee
	if err != nil {
		return
	}
	future.Future, err = azure.NewFutureFromResponse(resp)
	return
}

// PatchResponder handles the response to the Patch request. The method always
// closes the http.Response Body.
func (client Client) PatchResponder(resp *http.Response) (result WebService, err error) {
	err = autorest.Respond(
		resp,
		client.ByInspecting(),
		azure.WithErrorUnlessStatusCode(http.StatusOK),
		autorest.ByUnmarshallingJSON(&result),
		autorest.ByClosing())
	result.Response = autorest.Response{Response: resp}
	return
}

// Remove deletes the specified web service.
// Parameters:
// resourceGroupName - name of the resource group in which the web service is located.
// webServiceName - the name of the web service.
func (client Client) Remove(ctx context.Context, resourceGroupName string, webServiceName string) (result RemoveFuture, err error) {
	if tracing.IsEnabled() {
		ctx = tracing.StartSpan(ctx, fqdn+"/Client.Remove")
		defer func() {
			sc := -1
			if result.Response() != nil {
				sc = result.Response().StatusCode
			}
			tracing.EndSpan(ctx, sc, err)
		}()
	}
	req, err := client.RemovePreparer(ctx, resourceGroupName, webServiceName)
	if err != nil {
		err = autorest.NewErrorWithError(err, "webservices.Client", "Remove", nil, "Failure preparing request")
		return
	}

	result, err = client.RemoveSender(req)
	if err != nil {
		err = autorest.NewErrorWithError(err, "webservices.Client", "Remove", result.Response(), "Failure sending request")
		return
	}

	return
}

// RemovePreparer prepares the Remove request.
func (client Client) RemovePreparer(ctx context.Context, resourceGroupName string, webServiceName string) (*http.Request, error) {
	pathParameters := map[string]interface{}{
		"resourceGroupName": autorest.Encode("path", resourceGroupName),
		"subscriptionId":    autorest.Encode("path", client.SubscriptionID),
		"webServiceName":    autorest.Encode("path", webServiceName),
	}

	const APIVersion = "2016-05-01-preview"
	queryParameters := map[string]interface{}{
		"api-version": APIVersion,
	}

	preparer := autorest.CreatePreparer(
		autorest.AsDelete(),
		autorest.WithBaseURL(client.BaseURI),
		autorest.WithPathParameters("/subscriptions/{subscriptionId}/resourceGroups/{resourceGroupName}/providers/Microsoft.MachineLearning/webServices/{webServiceName}", pathParameters),
		autorest.WithQueryParameters(queryParameters))
	return preparer.Prepare((&http.Request{}).WithContext(ctx))
}

// RemoveSender sends the Remove request. The method will close the
// http.Response Body if it receives an error.
func (client Client) RemoveSender(req *http.Request) (future RemoveFuture, err error) {
	sd := autorest.GetSendDecorators(req.Context(), azure.DoRetryWithRegistration(client.Client))
	var resp *http.Response
<<<<<<< HEAD
	resp, err = autorest.SendWithSender(client, req, sd...)
=======
	resp, err = client.Send(req, azure.DoRetryWithRegistration(client.Client))
>>>>>>> 090dc0ee
	if err != nil {
		return
	}
	future.Future, err = azure.NewFutureFromResponse(resp)
	return
}

// RemoveResponder handles the response to the Remove request. The method always
// closes the http.Response Body.
func (client Client) RemoveResponder(resp *http.Response) (result autorest.Response, err error) {
	err = autorest.Respond(
		resp,
		client.ByInspecting(),
		azure.WithErrorUnlessStatusCode(http.StatusOK, http.StatusAccepted, http.StatusNoContent),
		autorest.ByClosing())
	result.Response = resp
	return
}<|MERGE_RESOLUTION|>--- conflicted
+++ resolved
@@ -129,13 +129,8 @@
 // CreateOrUpdateSender sends the CreateOrUpdate request. The method will close the
 // http.Response Body if it receives an error.
 func (client Client) CreateOrUpdateSender(req *http.Request) (future CreateOrUpdateFuture, err error) {
-	sd := autorest.GetSendDecorators(req.Context(), azure.DoRetryWithRegistration(client.Client))
 	var resp *http.Response
-<<<<<<< HEAD
-	resp, err = autorest.SendWithSender(client, req, sd...)
-=======
 	resp, err = client.Send(req, azure.DoRetryWithRegistration(client.Client))
->>>>>>> 090dc0ee
 	if err != nil {
 		return
 	}
@@ -217,12 +212,7 @@
 // GetSender sends the Get request. The method will close the
 // http.Response Body if it receives an error.
 func (client Client) GetSender(req *http.Request) (*http.Response, error) {
-<<<<<<< HEAD
-	sd := autorest.GetSendDecorators(req.Context(), azure.DoRetryWithRegistration(client.Client))
-	return autorest.SendWithSender(client, req, sd...)
-=======
 	return client.Send(req, azure.DoRetryWithRegistration(client.Client))
->>>>>>> 090dc0ee
 }
 
 // GetResponder handles the response to the Get request. The method always
@@ -299,12 +289,7 @@
 // ListSender sends the List request. The method will close the
 // http.Response Body if it receives an error.
 func (client Client) ListSender(req *http.Request) (*http.Response, error) {
-<<<<<<< HEAD
-	sd := autorest.GetSendDecorators(req.Context(), azure.DoRetryWithRegistration(client.Client))
-	return autorest.SendWithSender(client, req, sd...)
-=======
 	return client.Send(req, azure.DoRetryWithRegistration(client.Client))
->>>>>>> 090dc0ee
 }
 
 // ListResponder handles the response to the List request. The method always
@@ -420,12 +405,7 @@
 // ListByResourceGroupSender sends the ListByResourceGroup request. The method will close the
 // http.Response Body if it receives an error.
 func (client Client) ListByResourceGroupSender(req *http.Request) (*http.Response, error) {
-<<<<<<< HEAD
-	sd := autorest.GetSendDecorators(req.Context(), azure.DoRetryWithRegistration(client.Client))
-	return autorest.SendWithSender(client, req, sd...)
-=======
 	return client.Send(req, azure.DoRetryWithRegistration(client.Client))
->>>>>>> 090dc0ee
 }
 
 // ListByResourceGroupResponder handles the response to the ListByResourceGroup request. The method always
@@ -538,12 +518,7 @@
 // ListKeysSender sends the ListKeys request. The method will close the
 // http.Response Body if it receives an error.
 func (client Client) ListKeysSender(req *http.Request) (*http.Response, error) {
-<<<<<<< HEAD
-	sd := autorest.GetSendDecorators(req.Context(), azure.DoRetryWithRegistration(client.Client))
-	return autorest.SendWithSender(client, req, sd...)
-=======
 	return client.Send(req, azure.DoRetryWithRegistration(client.Client))
->>>>>>> 090dc0ee
 }
 
 // ListKeysResponder handles the response to the ListKeys request. The method always
@@ -617,13 +592,8 @@
 // PatchSender sends the Patch request. The method will close the
 // http.Response Body if it receives an error.
 func (client Client) PatchSender(req *http.Request) (future PatchFuture, err error) {
-	sd := autorest.GetSendDecorators(req.Context(), azure.DoRetryWithRegistration(client.Client))
 	var resp *http.Response
-<<<<<<< HEAD
-	resp, err = autorest.SendWithSender(client, req, sd...)
-=======
 	resp, err = client.Send(req, azure.DoRetryWithRegistration(client.Client))
->>>>>>> 090dc0ee
 	if err != nil {
 		return
 	}
@@ -698,13 +668,8 @@
 // RemoveSender sends the Remove request. The method will close the
 // http.Response Body if it receives an error.
 func (client Client) RemoveSender(req *http.Request) (future RemoveFuture, err error) {
-	sd := autorest.GetSendDecorators(req.Context(), azure.DoRetryWithRegistration(client.Client))
 	var resp *http.Response
-<<<<<<< HEAD
-	resp, err = autorest.SendWithSender(client, req, sd...)
-=======
 	resp, err = client.Send(req, azure.DoRetryWithRegistration(client.Client))
->>>>>>> 090dc0ee
 	if err != nil {
 		return
 	}
