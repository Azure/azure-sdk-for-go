package media

// Copyright (c) Microsoft and contributors.  All rights reserved.
//
// Licensed under the Apache License, Version 2.0 (the "License");
// you may not use this file except in compliance with the License.
// You may obtain a copy of the License at
// http://www.apache.org/licenses/LICENSE-2.0
//
// Unless required by applicable law or agreed to in writing, software
// distributed under the License is distributed on an "AS IS" BASIS,
// WITHOUT WARRANTIES OR CONDITIONS OF ANY KIND, either express or implied.
//
// See the License for the specific language governing permissions and
// limitations under the License.
//
// Code generated by Microsoft (R) AutoRest Code Generator.
// Changes may cause incorrect behavior and will be lost if the code is regenerated.

import (
	"context"
	"github.com/Azure/go-autorest/autorest"
	"github.com/Azure/go-autorest/autorest/azure"
	"github.com/Azure/go-autorest/tracing"
	"net/http"
)

// AssetsClient is the client for the Assets methods of the Media service.
type AssetsClient struct {
	BaseClient
}

// NewAssetsClient creates an instance of the AssetsClient client.
func NewAssetsClient(subscriptionID string) AssetsClient {
	return NewAssetsClientWithBaseURI(DefaultBaseURI, subscriptionID)
}

// NewAssetsClientWithBaseURI creates an instance of the AssetsClient client using a custom endpoint.  Use this when
// interacting with an Azure cloud that uses a non-standard base URI (sovereign clouds, Azure stack).
func NewAssetsClientWithBaseURI(baseURI string, subscriptionID string) AssetsClient {
	return AssetsClient{NewWithBaseURI(baseURI, subscriptionID)}
}

// CreateOrUpdate creates or updates an Asset in the Media Services account
// Parameters:
// resourceGroupName - the name of the resource group within the Azure subscription.
// accountName - the Media Services account name.
// assetName - the Asset name.
// parameters - the request parameters
func (client AssetsClient) CreateOrUpdate(ctx context.Context, resourceGroupName string, accountName string, assetName string, parameters Asset) (result Asset, err error) {
	if tracing.IsEnabled() {
		ctx = tracing.StartSpan(ctx, fqdn+"/AssetsClient.CreateOrUpdate")
		defer func() {
			sc := -1
			if result.Response.Response != nil {
				sc = result.Response.Response.StatusCode
			}
			tracing.EndSpan(ctx, sc, err)
		}()
	}
	req, err := client.CreateOrUpdatePreparer(ctx, resourceGroupName, accountName, assetName, parameters)
	if err != nil {
		err = autorest.NewErrorWithError(err, "media.AssetsClient", "CreateOrUpdate", nil, "Failure preparing request")
		return
	}

	resp, err := client.CreateOrUpdateSender(req)
	if err != nil {
		result.Response = autorest.Response{Response: resp}
		err = autorest.NewErrorWithError(err, "media.AssetsClient", "CreateOrUpdate", resp, "Failure sending request")
		return
	}

	result, err = client.CreateOrUpdateResponder(resp)
	if err != nil {
		err = autorest.NewErrorWithError(err, "media.AssetsClient", "CreateOrUpdate", resp, "Failure responding to request")
	}

	return
}

// CreateOrUpdatePreparer prepares the CreateOrUpdate request.
func (client AssetsClient) CreateOrUpdatePreparer(ctx context.Context, resourceGroupName string, accountName string, assetName string, parameters Asset) (*http.Request, error) {
	pathParameters := map[string]interface{}{
		"accountName":       autorest.Encode("path", accountName),
		"assetName":         autorest.Encode("path", assetName),
		"resourceGroupName": autorest.Encode("path", resourceGroupName),
		"subscriptionId":    autorest.Encode("path", client.SubscriptionID),
	}

	const APIVersion = "2018-03-30-preview"
	queryParameters := map[string]interface{}{
		"api-version": APIVersion,
	}

	preparer := autorest.CreatePreparer(
		autorest.AsContentType("application/json; charset=utf-8"),
		autorest.AsPut(),
		autorest.WithBaseURL(client.BaseURI),
		autorest.WithPathParameters("/subscriptions/{subscriptionId}/resourceGroups/{resourceGroupName}/providers/Microsoft.Media/mediaServices/{accountName}/assets/{assetName}", pathParameters),
		autorest.WithJSON(parameters),
		autorest.WithQueryParameters(queryParameters))
	return preparer.Prepare((&http.Request{}).WithContext(ctx))
}

// CreateOrUpdateSender sends the CreateOrUpdate request. The method will close the
// http.Response Body if it receives an error.
func (client AssetsClient) CreateOrUpdateSender(req *http.Request) (*http.Response, error) {
<<<<<<< HEAD
	sd := autorest.GetSendDecorators(req.Context(), azure.DoRetryWithRegistration(client.Client))
	return autorest.SendWithSender(client, req, sd...)
=======
	return client.Send(req, azure.DoRetryWithRegistration(client.Client))
>>>>>>> 090dc0ee
}

// CreateOrUpdateResponder handles the response to the CreateOrUpdate request. The method always
// closes the http.Response Body.
func (client AssetsClient) CreateOrUpdateResponder(resp *http.Response) (result Asset, err error) {
	err = autorest.Respond(
		resp,
		client.ByInspecting(),
		azure.WithErrorUnlessStatusCode(http.StatusOK, http.StatusCreated),
		autorest.ByUnmarshallingJSON(&result),
		autorest.ByClosing())
	result.Response = autorest.Response{Response: resp}
	return
}

// Delete deletes an Asset in the Media Services account
// Parameters:
// resourceGroupName - the name of the resource group within the Azure subscription.
// accountName - the Media Services account name.
// assetName - the Asset name.
func (client AssetsClient) Delete(ctx context.Context, resourceGroupName string, accountName string, assetName string) (result autorest.Response, err error) {
	if tracing.IsEnabled() {
		ctx = tracing.StartSpan(ctx, fqdn+"/AssetsClient.Delete")
		defer func() {
			sc := -1
			if result.Response != nil {
				sc = result.Response.StatusCode
			}
			tracing.EndSpan(ctx, sc, err)
		}()
	}
	req, err := client.DeletePreparer(ctx, resourceGroupName, accountName, assetName)
	if err != nil {
		err = autorest.NewErrorWithError(err, "media.AssetsClient", "Delete", nil, "Failure preparing request")
		return
	}

	resp, err := client.DeleteSender(req)
	if err != nil {
		result.Response = resp
		err = autorest.NewErrorWithError(err, "media.AssetsClient", "Delete", resp, "Failure sending request")
		return
	}

	result, err = client.DeleteResponder(resp)
	if err != nil {
		err = autorest.NewErrorWithError(err, "media.AssetsClient", "Delete", resp, "Failure responding to request")
	}

	return
}

// DeletePreparer prepares the Delete request.
func (client AssetsClient) DeletePreparer(ctx context.Context, resourceGroupName string, accountName string, assetName string) (*http.Request, error) {
	pathParameters := map[string]interface{}{
		"accountName":       autorest.Encode("path", accountName),
		"assetName":         autorest.Encode("path", assetName),
		"resourceGroupName": autorest.Encode("path", resourceGroupName),
		"subscriptionId":    autorest.Encode("path", client.SubscriptionID),
	}

	const APIVersion = "2018-03-30-preview"
	queryParameters := map[string]interface{}{
		"api-version": APIVersion,
	}

	preparer := autorest.CreatePreparer(
		autorest.AsDelete(),
		autorest.WithBaseURL(client.BaseURI),
		autorest.WithPathParameters("/subscriptions/{subscriptionId}/resourceGroups/{resourceGroupName}/providers/Microsoft.Media/mediaServices/{accountName}/assets/{assetName}", pathParameters),
		autorest.WithQueryParameters(queryParameters))
	return preparer.Prepare((&http.Request{}).WithContext(ctx))
}

// DeleteSender sends the Delete request. The method will close the
// http.Response Body if it receives an error.
func (client AssetsClient) DeleteSender(req *http.Request) (*http.Response, error) {
<<<<<<< HEAD
	sd := autorest.GetSendDecorators(req.Context(), azure.DoRetryWithRegistration(client.Client))
	return autorest.SendWithSender(client, req, sd...)
=======
	return client.Send(req, azure.DoRetryWithRegistration(client.Client))
>>>>>>> 090dc0ee
}

// DeleteResponder handles the response to the Delete request. The method always
// closes the http.Response Body.
func (client AssetsClient) DeleteResponder(resp *http.Response) (result autorest.Response, err error) {
	err = autorest.Respond(
		resp,
		client.ByInspecting(),
		azure.WithErrorUnlessStatusCode(http.StatusOK, http.StatusNoContent),
		autorest.ByClosing())
	result.Response = resp
	return
}

// Get get the details of an Asset in the Media Services account
// Parameters:
// resourceGroupName - the name of the resource group within the Azure subscription.
// accountName - the Media Services account name.
// assetName - the Asset name.
func (client AssetsClient) Get(ctx context.Context, resourceGroupName string, accountName string, assetName string) (result Asset, err error) {
	if tracing.IsEnabled() {
		ctx = tracing.StartSpan(ctx, fqdn+"/AssetsClient.Get")
		defer func() {
			sc := -1
			if result.Response.Response != nil {
				sc = result.Response.Response.StatusCode
			}
			tracing.EndSpan(ctx, sc, err)
		}()
	}
	req, err := client.GetPreparer(ctx, resourceGroupName, accountName, assetName)
	if err != nil {
		err = autorest.NewErrorWithError(err, "media.AssetsClient", "Get", nil, "Failure preparing request")
		return
	}

	resp, err := client.GetSender(req)
	if err != nil {
		result.Response = autorest.Response{Response: resp}
		err = autorest.NewErrorWithError(err, "media.AssetsClient", "Get", resp, "Failure sending request")
		return
	}

	result, err = client.GetResponder(resp)
	if err != nil {
		err = autorest.NewErrorWithError(err, "media.AssetsClient", "Get", resp, "Failure responding to request")
	}

	return
}

// GetPreparer prepares the Get request.
func (client AssetsClient) GetPreparer(ctx context.Context, resourceGroupName string, accountName string, assetName string) (*http.Request, error) {
	pathParameters := map[string]interface{}{
		"accountName":       autorest.Encode("path", accountName),
		"assetName":         autorest.Encode("path", assetName),
		"resourceGroupName": autorest.Encode("path", resourceGroupName),
		"subscriptionId":    autorest.Encode("path", client.SubscriptionID),
	}

	const APIVersion = "2018-03-30-preview"
	queryParameters := map[string]interface{}{
		"api-version": APIVersion,
	}

	preparer := autorest.CreatePreparer(
		autorest.AsGet(),
		autorest.WithBaseURL(client.BaseURI),
		autorest.WithPathParameters("/subscriptions/{subscriptionId}/resourceGroups/{resourceGroupName}/providers/Microsoft.Media/mediaServices/{accountName}/assets/{assetName}", pathParameters),
		autorest.WithQueryParameters(queryParameters))
	return preparer.Prepare((&http.Request{}).WithContext(ctx))
}

// GetSender sends the Get request. The method will close the
// http.Response Body if it receives an error.
func (client AssetsClient) GetSender(req *http.Request) (*http.Response, error) {
<<<<<<< HEAD
	sd := autorest.GetSendDecorators(req.Context(), azure.DoRetryWithRegistration(client.Client))
	return autorest.SendWithSender(client, req, sd...)
=======
	return client.Send(req, azure.DoRetryWithRegistration(client.Client))
>>>>>>> 090dc0ee
}

// GetResponder handles the response to the Get request. The method always
// closes the http.Response Body.
func (client AssetsClient) GetResponder(resp *http.Response) (result Asset, err error) {
	err = autorest.Respond(
		resp,
		client.ByInspecting(),
		azure.WithErrorUnlessStatusCode(http.StatusOK, http.StatusNotFound),
		autorest.ByUnmarshallingJSON(&result),
		autorest.ByClosing())
	result.Response = autorest.Response{Response: resp}
	return
}

// GetEncryptionKey gets the Asset storage encryption keys used to decrypt content created by version 2 of the Media
// Services API
// Parameters:
// resourceGroupName - the name of the resource group within the Azure subscription.
// accountName - the Media Services account name.
// assetName - the Asset name.
func (client AssetsClient) GetEncryptionKey(ctx context.Context, resourceGroupName string, accountName string, assetName string) (result AssetStorageEncryptionKey, err error) {
	if tracing.IsEnabled() {
		ctx = tracing.StartSpan(ctx, fqdn+"/AssetsClient.GetEncryptionKey")
		defer func() {
			sc := -1
			if result.Response.Response != nil {
				sc = result.Response.Response.StatusCode
			}
			tracing.EndSpan(ctx, sc, err)
		}()
	}
	req, err := client.GetEncryptionKeyPreparer(ctx, resourceGroupName, accountName, assetName)
	if err != nil {
		err = autorest.NewErrorWithError(err, "media.AssetsClient", "GetEncryptionKey", nil, "Failure preparing request")
		return
	}

	resp, err := client.GetEncryptionKeySender(req)
	if err != nil {
		result.Response = autorest.Response{Response: resp}
		err = autorest.NewErrorWithError(err, "media.AssetsClient", "GetEncryptionKey", resp, "Failure sending request")
		return
	}

	result, err = client.GetEncryptionKeyResponder(resp)
	if err != nil {
		err = autorest.NewErrorWithError(err, "media.AssetsClient", "GetEncryptionKey", resp, "Failure responding to request")
	}

	return
}

// GetEncryptionKeyPreparer prepares the GetEncryptionKey request.
func (client AssetsClient) GetEncryptionKeyPreparer(ctx context.Context, resourceGroupName string, accountName string, assetName string) (*http.Request, error) {
	pathParameters := map[string]interface{}{
		"accountName":       autorest.Encode("path", accountName),
		"assetName":         autorest.Encode("path", assetName),
		"resourceGroupName": autorest.Encode("path", resourceGroupName),
		"subscriptionId":    autorest.Encode("path", client.SubscriptionID),
	}

	const APIVersion = "2018-03-30-preview"
	queryParameters := map[string]interface{}{
		"api-version": APIVersion,
	}

	preparer := autorest.CreatePreparer(
		autorest.AsPost(),
		autorest.WithBaseURL(client.BaseURI),
		autorest.WithPathParameters("/subscriptions/{subscriptionId}/resourceGroups/{resourceGroupName}/providers/Microsoft.Media/mediaServices/{accountName}/assets/{assetName}/getEncryptionKey", pathParameters),
		autorest.WithQueryParameters(queryParameters))
	return preparer.Prepare((&http.Request{}).WithContext(ctx))
}

// GetEncryptionKeySender sends the GetEncryptionKey request. The method will close the
// http.Response Body if it receives an error.
func (client AssetsClient) GetEncryptionKeySender(req *http.Request) (*http.Response, error) {
<<<<<<< HEAD
	sd := autorest.GetSendDecorators(req.Context(), azure.DoRetryWithRegistration(client.Client))
	return autorest.SendWithSender(client, req, sd...)
=======
	return client.Send(req, azure.DoRetryWithRegistration(client.Client))
>>>>>>> 090dc0ee
}

// GetEncryptionKeyResponder handles the response to the GetEncryptionKey request. The method always
// closes the http.Response Body.
func (client AssetsClient) GetEncryptionKeyResponder(resp *http.Response) (result AssetStorageEncryptionKey, err error) {
	err = autorest.Respond(
		resp,
		client.ByInspecting(),
		azure.WithErrorUnlessStatusCode(http.StatusOK),
		autorest.ByUnmarshallingJSON(&result),
		autorest.ByClosing())
	result.Response = autorest.Response{Response: resp}
	return
}

// List list Assets in the Media Services account with optional filtering and ordering
// Parameters:
// resourceGroupName - the name of the resource group within the Azure subscription.
// accountName - the Media Services account name.
// filter - restricts the set of items returned.
// top - specifies a non-negative integer n that limits the number of items returned from a collection. The
// service returns the number of available items up to but not greater than the specified value n.
// orderby - specifies the key by which the result collection should be ordered.
func (client AssetsClient) List(ctx context.Context, resourceGroupName string, accountName string, filter string, top *int32, orderby string) (result AssetCollectionPage, err error) {
	if tracing.IsEnabled() {
		ctx = tracing.StartSpan(ctx, fqdn+"/AssetsClient.List")
		defer func() {
			sc := -1
			if result.ac.Response.Response != nil {
				sc = result.ac.Response.Response.StatusCode
			}
			tracing.EndSpan(ctx, sc, err)
		}()
	}
	result.fn = client.listNextResults
	req, err := client.ListPreparer(ctx, resourceGroupName, accountName, filter, top, orderby)
	if err != nil {
		err = autorest.NewErrorWithError(err, "media.AssetsClient", "List", nil, "Failure preparing request")
		return
	}

	resp, err := client.ListSender(req)
	if err != nil {
		result.ac.Response = autorest.Response{Response: resp}
		err = autorest.NewErrorWithError(err, "media.AssetsClient", "List", resp, "Failure sending request")
		return
	}

	result.ac, err = client.ListResponder(resp)
	if err != nil {
		err = autorest.NewErrorWithError(err, "media.AssetsClient", "List", resp, "Failure responding to request")
	}

	return
}

// ListPreparer prepares the List request.
func (client AssetsClient) ListPreparer(ctx context.Context, resourceGroupName string, accountName string, filter string, top *int32, orderby string) (*http.Request, error) {
	pathParameters := map[string]interface{}{
		"accountName":       autorest.Encode("path", accountName),
		"resourceGroupName": autorest.Encode("path", resourceGroupName),
		"subscriptionId":    autorest.Encode("path", client.SubscriptionID),
	}

	const APIVersion = "2018-03-30-preview"
	queryParameters := map[string]interface{}{
		"api-version": APIVersion,
	}
	if len(filter) > 0 {
		queryParameters["$filter"] = autorest.Encode("query", filter)
	}
	if top != nil {
		queryParameters["$top"] = autorest.Encode("query", *top)
	}
	if len(orderby) > 0 {
		queryParameters["$orderby"] = autorest.Encode("query", orderby)
	}

	preparer := autorest.CreatePreparer(
		autorest.AsGet(),
		autorest.WithBaseURL(client.BaseURI),
		autorest.WithPathParameters("/subscriptions/{subscriptionId}/resourceGroups/{resourceGroupName}/providers/Microsoft.Media/mediaServices/{accountName}/assets", pathParameters),
		autorest.WithQueryParameters(queryParameters))
	return preparer.Prepare((&http.Request{}).WithContext(ctx))
}

// ListSender sends the List request. The method will close the
// http.Response Body if it receives an error.
func (client AssetsClient) ListSender(req *http.Request) (*http.Response, error) {
<<<<<<< HEAD
	sd := autorest.GetSendDecorators(req.Context(), azure.DoRetryWithRegistration(client.Client))
	return autorest.SendWithSender(client, req, sd...)
=======
	return client.Send(req, azure.DoRetryWithRegistration(client.Client))
>>>>>>> 090dc0ee
}

// ListResponder handles the response to the List request. The method always
// closes the http.Response Body.
func (client AssetsClient) ListResponder(resp *http.Response) (result AssetCollection, err error) {
	err = autorest.Respond(
		resp,
		client.ByInspecting(),
		azure.WithErrorUnlessStatusCode(http.StatusOK),
		autorest.ByUnmarshallingJSON(&result),
		autorest.ByClosing())
	result.Response = autorest.Response{Response: resp}
	return
}

// listNextResults retrieves the next set of results, if any.
func (client AssetsClient) listNextResults(ctx context.Context, lastResults AssetCollection) (result AssetCollection, err error) {
	req, err := lastResults.assetCollectionPreparer(ctx)
	if err != nil {
		return result, autorest.NewErrorWithError(err, "media.AssetsClient", "listNextResults", nil, "Failure preparing next results request")
	}
	if req == nil {
		return
	}
	resp, err := client.ListSender(req)
	if err != nil {
		result.Response = autorest.Response{Response: resp}
		return result, autorest.NewErrorWithError(err, "media.AssetsClient", "listNextResults", resp, "Failure sending next results request")
	}
	result, err = client.ListResponder(resp)
	if err != nil {
		err = autorest.NewErrorWithError(err, "media.AssetsClient", "listNextResults", resp, "Failure responding to next results request")
	}
	return
}

// ListComplete enumerates all values, automatically crossing page boundaries as required.
func (client AssetsClient) ListComplete(ctx context.Context, resourceGroupName string, accountName string, filter string, top *int32, orderby string) (result AssetCollectionIterator, err error) {
	if tracing.IsEnabled() {
		ctx = tracing.StartSpan(ctx, fqdn+"/AssetsClient.List")
		defer func() {
			sc := -1
			if result.Response().Response.Response != nil {
				sc = result.page.Response().Response.Response.StatusCode
			}
			tracing.EndSpan(ctx, sc, err)
		}()
	}
	result.page, err = client.List(ctx, resourceGroupName, accountName, filter, top, orderby)
	return
}

// ListContainerSas lists storage container URLs with shared access signatures (SAS) for uploading and downloading
// Asset content. The signatures are derived from the storage account keys.
// Parameters:
// resourceGroupName - the name of the resource group within the Azure subscription.
// accountName - the Media Services account name.
// assetName - the Asset name.
// parameters - the request parameters
func (client AssetsClient) ListContainerSas(ctx context.Context, resourceGroupName string, accountName string, assetName string, parameters ListContainerSasInput) (result AssetContainerSas, err error) {
	if tracing.IsEnabled() {
		ctx = tracing.StartSpan(ctx, fqdn+"/AssetsClient.ListContainerSas")
		defer func() {
			sc := -1
			if result.Response.Response != nil {
				sc = result.Response.Response.StatusCode
			}
			tracing.EndSpan(ctx, sc, err)
		}()
	}
	req, err := client.ListContainerSasPreparer(ctx, resourceGroupName, accountName, assetName, parameters)
	if err != nil {
		err = autorest.NewErrorWithError(err, "media.AssetsClient", "ListContainerSas", nil, "Failure preparing request")
		return
	}

	resp, err := client.ListContainerSasSender(req)
	if err != nil {
		result.Response = autorest.Response{Response: resp}
		err = autorest.NewErrorWithError(err, "media.AssetsClient", "ListContainerSas", resp, "Failure sending request")
		return
	}

	result, err = client.ListContainerSasResponder(resp)
	if err != nil {
		err = autorest.NewErrorWithError(err, "media.AssetsClient", "ListContainerSas", resp, "Failure responding to request")
	}

	return
}

// ListContainerSasPreparer prepares the ListContainerSas request.
func (client AssetsClient) ListContainerSasPreparer(ctx context.Context, resourceGroupName string, accountName string, assetName string, parameters ListContainerSasInput) (*http.Request, error) {
	pathParameters := map[string]interface{}{
		"accountName":       autorest.Encode("path", accountName),
		"assetName":         autorest.Encode("path", assetName),
		"resourceGroupName": autorest.Encode("path", resourceGroupName),
		"subscriptionId":    autorest.Encode("path", client.SubscriptionID),
	}

	const APIVersion = "2018-03-30-preview"
	queryParameters := map[string]interface{}{
		"api-version": APIVersion,
	}

	preparer := autorest.CreatePreparer(
		autorest.AsContentType("application/json; charset=utf-8"),
		autorest.AsPost(),
		autorest.WithBaseURL(client.BaseURI),
		autorest.WithPathParameters("/subscriptions/{subscriptionId}/resourceGroups/{resourceGroupName}/providers/Microsoft.Media/mediaServices/{accountName}/assets/{assetName}/listContainerSas", pathParameters),
		autorest.WithJSON(parameters),
		autorest.WithQueryParameters(queryParameters))
	return preparer.Prepare((&http.Request{}).WithContext(ctx))
}

// ListContainerSasSender sends the ListContainerSas request. The method will close the
// http.Response Body if it receives an error.
func (client AssetsClient) ListContainerSasSender(req *http.Request) (*http.Response, error) {
<<<<<<< HEAD
	sd := autorest.GetSendDecorators(req.Context(), azure.DoRetryWithRegistration(client.Client))
	return autorest.SendWithSender(client, req, sd...)
=======
	return client.Send(req, azure.DoRetryWithRegistration(client.Client))
>>>>>>> 090dc0ee
}

// ListContainerSasResponder handles the response to the ListContainerSas request. The method always
// closes the http.Response Body.
func (client AssetsClient) ListContainerSasResponder(resp *http.Response) (result AssetContainerSas, err error) {
	err = autorest.Respond(
		resp,
		client.ByInspecting(),
		azure.WithErrorUnlessStatusCode(http.StatusOK),
		autorest.ByUnmarshallingJSON(&result),
		autorest.ByClosing())
	result.Response = autorest.Response{Response: resp}
	return
}

// Update updates an existing Asset in the Media Services account
// Parameters:
// resourceGroupName - the name of the resource group within the Azure subscription.
// accountName - the Media Services account name.
// assetName - the Asset name.
// parameters - the request parameters
func (client AssetsClient) Update(ctx context.Context, resourceGroupName string, accountName string, assetName string, parameters Asset) (result Asset, err error) {
	if tracing.IsEnabled() {
		ctx = tracing.StartSpan(ctx, fqdn+"/AssetsClient.Update")
		defer func() {
			sc := -1
			if result.Response.Response != nil {
				sc = result.Response.Response.StatusCode
			}
			tracing.EndSpan(ctx, sc, err)
		}()
	}
	req, err := client.UpdatePreparer(ctx, resourceGroupName, accountName, assetName, parameters)
	if err != nil {
		err = autorest.NewErrorWithError(err, "media.AssetsClient", "Update", nil, "Failure preparing request")
		return
	}

	resp, err := client.UpdateSender(req)
	if err != nil {
		result.Response = autorest.Response{Response: resp}
		err = autorest.NewErrorWithError(err, "media.AssetsClient", "Update", resp, "Failure sending request")
		return
	}

	result, err = client.UpdateResponder(resp)
	if err != nil {
		err = autorest.NewErrorWithError(err, "media.AssetsClient", "Update", resp, "Failure responding to request")
	}

	return
}

// UpdatePreparer prepares the Update request.
func (client AssetsClient) UpdatePreparer(ctx context.Context, resourceGroupName string, accountName string, assetName string, parameters Asset) (*http.Request, error) {
	pathParameters := map[string]interface{}{
		"accountName":       autorest.Encode("path", accountName),
		"assetName":         autorest.Encode("path", assetName),
		"resourceGroupName": autorest.Encode("path", resourceGroupName),
		"subscriptionId":    autorest.Encode("path", client.SubscriptionID),
	}

	const APIVersion = "2018-03-30-preview"
	queryParameters := map[string]interface{}{
		"api-version": APIVersion,
	}

	preparer := autorest.CreatePreparer(
		autorest.AsContentType("application/json; charset=utf-8"),
		autorest.AsPatch(),
		autorest.WithBaseURL(client.BaseURI),
		autorest.WithPathParameters("/subscriptions/{subscriptionId}/resourceGroups/{resourceGroupName}/providers/Microsoft.Media/mediaServices/{accountName}/assets/{assetName}", pathParameters),
		autorest.WithJSON(parameters),
		autorest.WithQueryParameters(queryParameters))
	return preparer.Prepare((&http.Request{}).WithContext(ctx))
}

// UpdateSender sends the Update request. The method will close the
// http.Response Body if it receives an error.
func (client AssetsClient) UpdateSender(req *http.Request) (*http.Response, error) {
<<<<<<< HEAD
	sd := autorest.GetSendDecorators(req.Context(), azure.DoRetryWithRegistration(client.Client))
	return autorest.SendWithSender(client, req, sd...)
=======
	return client.Send(req, azure.DoRetryWithRegistration(client.Client))
>>>>>>> 090dc0ee
}

// UpdateResponder handles the response to the Update request. The method always
// closes the http.Response Body.
func (client AssetsClient) UpdateResponder(resp *http.Response) (result Asset, err error) {
	err = autorest.Respond(
		resp,
		client.ByInspecting(),
		azure.WithErrorUnlessStatusCode(http.StatusOK),
		autorest.ByUnmarshallingJSON(&result),
		autorest.ByClosing())
	result.Response = autorest.Response{Response: resp}
	return
}<|MERGE_RESOLUTION|>--- conflicted
+++ resolved
@@ -106,12 +106,7 @@
 // CreateOrUpdateSender sends the CreateOrUpdate request. The method will close the
 // http.Response Body if it receives an error.
 func (client AssetsClient) CreateOrUpdateSender(req *http.Request) (*http.Response, error) {
-<<<<<<< HEAD
-	sd := autorest.GetSendDecorators(req.Context(), azure.DoRetryWithRegistration(client.Client))
-	return autorest.SendWithSender(client, req, sd...)
-=======
 	return client.Send(req, azure.DoRetryWithRegistration(client.Client))
->>>>>>> 090dc0ee
 }
 
 // CreateOrUpdateResponder handles the response to the CreateOrUpdate request. The method always
@@ -189,12 +184,7 @@
 // DeleteSender sends the Delete request. The method will close the
 // http.Response Body if it receives an error.
 func (client AssetsClient) DeleteSender(req *http.Request) (*http.Response, error) {
-<<<<<<< HEAD
-	sd := autorest.GetSendDecorators(req.Context(), azure.DoRetryWithRegistration(client.Client))
-	return autorest.SendWithSender(client, req, sd...)
-=======
 	return client.Send(req, azure.DoRetryWithRegistration(client.Client))
->>>>>>> 090dc0ee
 }
 
 // DeleteResponder handles the response to the Delete request. The method always
@@ -271,12 +261,7 @@
 // GetSender sends the Get request. The method will close the
 // http.Response Body if it receives an error.
 func (client AssetsClient) GetSender(req *http.Request) (*http.Response, error) {
-<<<<<<< HEAD
-	sd := autorest.GetSendDecorators(req.Context(), azure.DoRetryWithRegistration(client.Client))
-	return autorest.SendWithSender(client, req, sd...)
-=======
 	return client.Send(req, azure.DoRetryWithRegistration(client.Client))
->>>>>>> 090dc0ee
 }
 
 // GetResponder handles the response to the Get request. The method always
@@ -355,12 +340,7 @@
 // GetEncryptionKeySender sends the GetEncryptionKey request. The method will close the
 // http.Response Body if it receives an error.
 func (client AssetsClient) GetEncryptionKeySender(req *http.Request) (*http.Response, error) {
-<<<<<<< HEAD
-	sd := autorest.GetSendDecorators(req.Context(), azure.DoRetryWithRegistration(client.Client))
-	return autorest.SendWithSender(client, req, sd...)
-=======
 	return client.Send(req, azure.DoRetryWithRegistration(client.Client))
->>>>>>> 090dc0ee
 }
 
 // GetEncryptionKeyResponder handles the response to the GetEncryptionKey request. The method always
@@ -450,12 +430,7 @@
 // ListSender sends the List request. The method will close the
 // http.Response Body if it receives an error.
 func (client AssetsClient) ListSender(req *http.Request) (*http.Response, error) {
-<<<<<<< HEAD
-	sd := autorest.GetSendDecorators(req.Context(), azure.DoRetryWithRegistration(client.Client))
-	return autorest.SendWithSender(client, req, sd...)
-=======
 	return client.Send(req, azure.DoRetryWithRegistration(client.Client))
->>>>>>> 090dc0ee
 }
 
 // ListResponder handles the response to the List request. The method always
@@ -574,12 +549,7 @@
 // ListContainerSasSender sends the ListContainerSas request. The method will close the
 // http.Response Body if it receives an error.
 func (client AssetsClient) ListContainerSasSender(req *http.Request) (*http.Response, error) {
-<<<<<<< HEAD
-	sd := autorest.GetSendDecorators(req.Context(), azure.DoRetryWithRegistration(client.Client))
-	return autorest.SendWithSender(client, req, sd...)
-=======
 	return client.Send(req, azure.DoRetryWithRegistration(client.Client))
->>>>>>> 090dc0ee
 }
 
 // ListContainerSasResponder handles the response to the ListContainerSas request. The method always
@@ -660,12 +630,7 @@
 // UpdateSender sends the Update request. The method will close the
 // http.Response Body if it receives an error.
 func (client AssetsClient) UpdateSender(req *http.Request) (*http.Response, error) {
-<<<<<<< HEAD
-	sd := autorest.GetSendDecorators(req.Context(), azure.DoRetryWithRegistration(client.Client))
-	return autorest.SendWithSender(client, req, sd...)
-=======
 	return client.Send(req, azure.DoRetryWithRegistration(client.Client))
->>>>>>> 090dc0ee
 }
 
 // UpdateResponder handles the response to the Update request. The method always
