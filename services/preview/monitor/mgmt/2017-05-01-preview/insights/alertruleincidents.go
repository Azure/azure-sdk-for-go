--- conflicted
+++ resolved
@@ -104,12 +104,7 @@
 // GetSender sends the Get request. The method will close the
 // http.Response Body if it receives an error.
 func (client AlertRuleIncidentsClient) GetSender(req *http.Request) (*http.Response, error) {
-<<<<<<< HEAD
-	sd := autorest.GetSendDecorators(req.Context(), azure.DoRetryWithRegistration(client.Client))
-	return autorest.SendWithSender(client, req, sd...)
-=======
 	return client.Send(req, azure.DoRetryWithRegistration(client.Client))
->>>>>>> 090dc0ee
 }
 
 // GetResponder handles the response to the Get request. The method always
@@ -185,12 +180,7 @@
 // ListByAlertRuleSender sends the ListByAlertRule request. The method will close the
 // http.Response Body if it receives an error.
 func (client AlertRuleIncidentsClient) ListByAlertRuleSender(req *http.Request) (*http.Response, error) {
-<<<<<<< HEAD
-	sd := autorest.GetSendDecorators(req.Context(), azure.DoRetryWithRegistration(client.Client))
-	return autorest.SendWithSender(client, req, sd...)
-=======
 	return client.Send(req, azure.DoRetryWithRegistration(client.Client))
->>>>>>> 090dc0ee
 }
 
 // ListByAlertRuleResponder handles the response to the ListByAlertRule request. The method always
