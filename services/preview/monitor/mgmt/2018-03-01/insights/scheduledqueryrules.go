--- conflicted
+++ resolved
@@ -120,12 +120,7 @@
 // CreateOrUpdateSender sends the CreateOrUpdate request. The method will close the
 // http.Response Body if it receives an error.
 func (client ScheduledQueryRulesClient) CreateOrUpdateSender(req *http.Request) (*http.Response, error) {
-<<<<<<< HEAD
-	sd := autorest.GetSendDecorators(req.Context(), azure.DoRetryWithRegistration(client.Client))
-	return autorest.SendWithSender(client, req, sd...)
-=======
 	return client.Send(req, azure.DoRetryWithRegistration(client.Client))
->>>>>>> 090dc0ee
 }
 
 // CreateOrUpdateResponder handles the response to the CreateOrUpdate request. The method always
@@ -201,12 +196,7 @@
 // DeleteSender sends the Delete request. The method will close the
 // http.Response Body if it receives an error.
 func (client ScheduledQueryRulesClient) DeleteSender(req *http.Request) (*http.Response, error) {
-<<<<<<< HEAD
-	sd := autorest.GetSendDecorators(req.Context(), azure.DoRetryWithRegistration(client.Client))
-	return autorest.SendWithSender(client, req, sd...)
-=======
 	return client.Send(req, azure.DoRetryWithRegistration(client.Client))
->>>>>>> 090dc0ee
 }
 
 // DeleteResponder handles the response to the Delete request. The method always
@@ -281,12 +271,7 @@
 // GetSender sends the Get request. The method will close the
 // http.Response Body if it receives an error.
 func (client ScheduledQueryRulesClient) GetSender(req *http.Request) (*http.Response, error) {
-<<<<<<< HEAD
-	sd := autorest.GetSendDecorators(req.Context(), azure.DoRetryWithRegistration(client.Client))
-	return autorest.SendWithSender(client, req, sd...)
-=======
 	return client.Send(req, azure.DoRetryWithRegistration(client.Client))
->>>>>>> 090dc0ee
 }
 
 // GetResponder handles the response to the Get request. The method always
@@ -365,12 +350,7 @@
 // ListByResourceGroupSender sends the ListByResourceGroup request. The method will close the
 // http.Response Body if it receives an error.
 func (client ScheduledQueryRulesClient) ListByResourceGroupSender(req *http.Request) (*http.Response, error) {
-<<<<<<< HEAD
-	sd := autorest.GetSendDecorators(req.Context(), azure.DoRetryWithRegistration(client.Client))
-	return autorest.SendWithSender(client, req, sd...)
-=======
 	return client.Send(req, azure.DoRetryWithRegistration(client.Client))
->>>>>>> 090dc0ee
 }
 
 // ListByResourceGroupResponder handles the response to the ListByResourceGroup request. The method always
@@ -447,12 +427,7 @@
 // ListBySubscriptionSender sends the ListBySubscription request. The method will close the
 // http.Response Body if it receives an error.
 func (client ScheduledQueryRulesClient) ListBySubscriptionSender(req *http.Request) (*http.Response, error) {
-<<<<<<< HEAD
-	sd := autorest.GetSendDecorators(req.Context(), azure.DoRetryWithRegistration(client.Client))
-	return autorest.SendWithSender(client, req, sd...)
-=======
 	return client.Send(req, azure.DoRetryWithRegistration(client.Client))
->>>>>>> 090dc0ee
 }
 
 // ListBySubscriptionResponder handles the response to the ListBySubscription request. The method always
@@ -531,12 +506,7 @@
 // UpdateSender sends the Update request. The method will close the
 // http.Response Body if it receives an error.
 func (client ScheduledQueryRulesClient) UpdateSender(req *http.Request) (*http.Response, error) {
-<<<<<<< HEAD
-	sd := autorest.GetSendDecorators(req.Context(), azure.DoRetryWithRegistration(client.Client))
-	return autorest.SendWithSender(client, req, sd...)
-=======
 	return client.Send(req, azure.DoRetryWithRegistration(client.Client))
->>>>>>> 090dc0ee
 }
 
 // UpdateResponder handles the response to the Update request. The method always
