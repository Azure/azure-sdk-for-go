package insights

// Copyright (c) Microsoft and contributors.  All rights reserved.
//
// Licensed under the Apache License, Version 2.0 (the "License");
// you may not use this file except in compliance with the License.
// You may obtain a copy of the License at
// http://www.apache.org/licenses/LICENSE-2.0
//
// Unless required by applicable law or agreed to in writing, software
// distributed under the License is distributed on an "AS IS" BASIS,
// WITHOUT WARRANTIES OR CONDITIONS OF ANY KIND, either express or implied.
//
// See the License for the specific language governing permissions and
// limitations under the License.
//
// Code generated by Microsoft (R) AutoRest Code Generator.
// Changes may cause incorrect behavior and will be lost if the code is regenerated.

import (
	"context"
	"github.com/Azure/go-autorest/autorest"
	"github.com/Azure/go-autorest/autorest/azure"
	"github.com/Azure/go-autorest/autorest/validation"
	"github.com/Azure/go-autorest/tracing"
	"net/http"
)

// AutoscaleSettingsClient is the monitor Management Client
type AutoscaleSettingsClient struct {
	BaseClient
}

// NewAutoscaleSettingsClient creates an instance of the AutoscaleSettingsClient client.
func NewAutoscaleSettingsClient(subscriptionID string) AutoscaleSettingsClient {
	return NewAutoscaleSettingsClientWithBaseURI(DefaultBaseURI, subscriptionID)
}

// NewAutoscaleSettingsClientWithBaseURI creates an instance of the AutoscaleSettingsClient client using a custom
// endpoint.  Use this when interacting with an Azure cloud that uses a non-standard base URI (sovereign clouds, Azure
// stack).
func NewAutoscaleSettingsClientWithBaseURI(baseURI string, subscriptionID string) AutoscaleSettingsClient {
	return AutoscaleSettingsClient{NewWithBaseURI(baseURI, subscriptionID)}
}

// CreateOrUpdate creates or updates an autoscale setting.
// Parameters:
// resourceGroupName - the name of the resource group.
// autoscaleSettingName - the autoscale setting name.
// parameters - parameters supplied to the operation.
func (client AutoscaleSettingsClient) CreateOrUpdate(ctx context.Context, resourceGroupName string, autoscaleSettingName string, parameters AutoscaleSettingResource) (result AutoscaleSettingResource, err error) {
	if tracing.IsEnabled() {
		ctx = tracing.StartSpan(ctx, fqdn+"/AutoscaleSettingsClient.CreateOrUpdate")
		defer func() {
			sc := -1
			if result.Response.Response != nil {
				sc = result.Response.Response.StatusCode
			}
			tracing.EndSpan(ctx, sc, err)
		}()
	}
	if err := validation.Validate([]validation.Validation{
		{TargetValue: parameters,
			Constraints: []validation.Constraint{{Target: "parameters.AutoscaleSetting", Name: validation.Null, Rule: true,
				Chain: []validation.Constraint{{Target: "parameters.AutoscaleSetting.Profiles", Name: validation.Null, Rule: true,
					Chain: []validation.Constraint{{Target: "parameters.AutoscaleSetting.Profiles", Name: validation.MaxItems, Rule: 20, Chain: nil}}},
				}}}}}); err != nil {
		return result, validation.NewError("insights.AutoscaleSettingsClient", "CreateOrUpdate", err.Error())
	}

	req, err := client.CreateOrUpdatePreparer(ctx, resourceGroupName, autoscaleSettingName, parameters)
	if err != nil {
		err = autorest.NewErrorWithError(err, "insights.AutoscaleSettingsClient", "CreateOrUpdate", nil, "Failure preparing request")
		return
	}

	resp, err := client.CreateOrUpdateSender(req)
	if err != nil {
		result.Response = autorest.Response{Response: resp}
		err = autorest.NewErrorWithError(err, "insights.AutoscaleSettingsClient", "CreateOrUpdate", resp, "Failure sending request")
		return
	}

	result, err = client.CreateOrUpdateResponder(resp)
	if err != nil {
		err = autorest.NewErrorWithError(err, "insights.AutoscaleSettingsClient", "CreateOrUpdate", resp, "Failure responding to request")
	}

	return
}

// CreateOrUpdatePreparer prepares the CreateOrUpdate request.
func (client AutoscaleSettingsClient) CreateOrUpdatePreparer(ctx context.Context, resourceGroupName string, autoscaleSettingName string, parameters AutoscaleSettingResource) (*http.Request, error) {
	pathParameters := map[string]interface{}{
		"autoscaleSettingName": autorest.Encode("path", autoscaleSettingName),
		"resourceGroupName":    autorest.Encode("path", resourceGroupName),
		"subscriptionId":       autorest.Encode("path", client.SubscriptionID),
	}

	const APIVersion = "2015-04-01"
	queryParameters := map[string]interface{}{
		"api-version": APIVersion,
	}

	preparer := autorest.CreatePreparer(
		autorest.AsContentType("application/json; charset=utf-8"),
		autorest.AsPut(),
		autorest.WithBaseURL(client.BaseURI),
		autorest.WithPathParameters("/subscriptions/{subscriptionId}/resourcegroups/{resourceGroupName}/providers/microsoft.insights/autoscalesettings/{autoscaleSettingName}", pathParameters),
		autorest.WithJSON(parameters),
		autorest.WithQueryParameters(queryParameters))
	return preparer.Prepare((&http.Request{}).WithContext(ctx))
}

// CreateOrUpdateSender sends the CreateOrUpdate request. The method will close the
// http.Response Body if it receives an error.
func (client AutoscaleSettingsClient) CreateOrUpdateSender(req *http.Request) (*http.Response, error) {
<<<<<<< HEAD
	sd := autorest.GetSendDecorators(req.Context(), azure.DoRetryWithRegistration(client.Client))
	return autorest.SendWithSender(client, req, sd...)
=======
	return client.Send(req, azure.DoRetryWithRegistration(client.Client))
>>>>>>> 090dc0ee
}

// CreateOrUpdateResponder handles the response to the CreateOrUpdate request. The method always
// closes the http.Response Body.
func (client AutoscaleSettingsClient) CreateOrUpdateResponder(resp *http.Response) (result AutoscaleSettingResource, err error) {
	err = autorest.Respond(
		resp,
		client.ByInspecting(),
		azure.WithErrorUnlessStatusCode(http.StatusOK, http.StatusCreated),
		autorest.ByUnmarshallingJSON(&result),
		autorest.ByClosing())
	result.Response = autorest.Response{Response: resp}
	return
}

// Delete deletes and autoscale setting
// Parameters:
// resourceGroupName - the name of the resource group.
// autoscaleSettingName - the autoscale setting name.
func (client AutoscaleSettingsClient) Delete(ctx context.Context, resourceGroupName string, autoscaleSettingName string) (result autorest.Response, err error) {
	if tracing.IsEnabled() {
		ctx = tracing.StartSpan(ctx, fqdn+"/AutoscaleSettingsClient.Delete")
		defer func() {
			sc := -1
			if result.Response != nil {
				sc = result.Response.StatusCode
			}
			tracing.EndSpan(ctx, sc, err)
		}()
	}
	req, err := client.DeletePreparer(ctx, resourceGroupName, autoscaleSettingName)
	if err != nil {
		err = autorest.NewErrorWithError(err, "insights.AutoscaleSettingsClient", "Delete", nil, "Failure preparing request")
		return
	}

	resp, err := client.DeleteSender(req)
	if err != nil {
		result.Response = resp
		err = autorest.NewErrorWithError(err, "insights.AutoscaleSettingsClient", "Delete", resp, "Failure sending request")
		return
	}

	result, err = client.DeleteResponder(resp)
	if err != nil {
		err = autorest.NewErrorWithError(err, "insights.AutoscaleSettingsClient", "Delete", resp, "Failure responding to request")
	}

	return
}

// DeletePreparer prepares the Delete request.
func (client AutoscaleSettingsClient) DeletePreparer(ctx context.Context, resourceGroupName string, autoscaleSettingName string) (*http.Request, error) {
	pathParameters := map[string]interface{}{
		"autoscaleSettingName": autorest.Encode("path", autoscaleSettingName),
		"resourceGroupName":    autorest.Encode("path", resourceGroupName),
		"subscriptionId":       autorest.Encode("path", client.SubscriptionID),
	}

	const APIVersion = "2015-04-01"
	queryParameters := map[string]interface{}{
		"api-version": APIVersion,
	}

	preparer := autorest.CreatePreparer(
		autorest.AsDelete(),
		autorest.WithBaseURL(client.BaseURI),
		autorest.WithPathParameters("/subscriptions/{subscriptionId}/resourcegroups/{resourceGroupName}/providers/microsoft.insights/autoscalesettings/{autoscaleSettingName}", pathParameters),
		autorest.WithQueryParameters(queryParameters))
	return preparer.Prepare((&http.Request{}).WithContext(ctx))
}

// DeleteSender sends the Delete request. The method will close the
// http.Response Body if it receives an error.
func (client AutoscaleSettingsClient) DeleteSender(req *http.Request) (*http.Response, error) {
<<<<<<< HEAD
	sd := autorest.GetSendDecorators(req.Context(), azure.DoRetryWithRegistration(client.Client))
	return autorest.SendWithSender(client, req, sd...)
=======
	return client.Send(req, azure.DoRetryWithRegistration(client.Client))
>>>>>>> 090dc0ee
}

// DeleteResponder handles the response to the Delete request. The method always
// closes the http.Response Body.
func (client AutoscaleSettingsClient) DeleteResponder(resp *http.Response) (result autorest.Response, err error) {
	err = autorest.Respond(
		resp,
		client.ByInspecting(),
		azure.WithErrorUnlessStatusCode(http.StatusOK, http.StatusNoContent),
		autorest.ByClosing())
	result.Response = resp
	return
}

// Get gets an autoscale setting
// Parameters:
// resourceGroupName - the name of the resource group.
// autoscaleSettingName - the autoscale setting name.
func (client AutoscaleSettingsClient) Get(ctx context.Context, resourceGroupName string, autoscaleSettingName string) (result AutoscaleSettingResource, err error) {
	if tracing.IsEnabled() {
		ctx = tracing.StartSpan(ctx, fqdn+"/AutoscaleSettingsClient.Get")
		defer func() {
			sc := -1
			if result.Response.Response != nil {
				sc = result.Response.Response.StatusCode
			}
			tracing.EndSpan(ctx, sc, err)
		}()
	}
	req, err := client.GetPreparer(ctx, resourceGroupName, autoscaleSettingName)
	if err != nil {
		err = autorest.NewErrorWithError(err, "insights.AutoscaleSettingsClient", "Get", nil, "Failure preparing request")
		return
	}

	resp, err := client.GetSender(req)
	if err != nil {
		result.Response = autorest.Response{Response: resp}
		err = autorest.NewErrorWithError(err, "insights.AutoscaleSettingsClient", "Get", resp, "Failure sending request")
		return
	}

	result, err = client.GetResponder(resp)
	if err != nil {
		err = autorest.NewErrorWithError(err, "insights.AutoscaleSettingsClient", "Get", resp, "Failure responding to request")
	}

	return
}

// GetPreparer prepares the Get request.
func (client AutoscaleSettingsClient) GetPreparer(ctx context.Context, resourceGroupName string, autoscaleSettingName string) (*http.Request, error) {
	pathParameters := map[string]interface{}{
		"autoscaleSettingName": autorest.Encode("path", autoscaleSettingName),
		"resourceGroupName":    autorest.Encode("path", resourceGroupName),
		"subscriptionId":       autorest.Encode("path", client.SubscriptionID),
	}

	const APIVersion = "2015-04-01"
	queryParameters := map[string]interface{}{
		"api-version": APIVersion,
	}

	preparer := autorest.CreatePreparer(
		autorest.AsGet(),
		autorest.WithBaseURL(client.BaseURI),
		autorest.WithPathParameters("/subscriptions/{subscriptionId}/resourcegroups/{resourceGroupName}/providers/microsoft.insights/autoscalesettings/{autoscaleSettingName}", pathParameters),
		autorest.WithQueryParameters(queryParameters))
	return preparer.Prepare((&http.Request{}).WithContext(ctx))
}

// GetSender sends the Get request. The method will close the
// http.Response Body if it receives an error.
func (client AutoscaleSettingsClient) GetSender(req *http.Request) (*http.Response, error) {
<<<<<<< HEAD
	sd := autorest.GetSendDecorators(req.Context(), azure.DoRetryWithRegistration(client.Client))
	return autorest.SendWithSender(client, req, sd...)
=======
	return client.Send(req, azure.DoRetryWithRegistration(client.Client))
>>>>>>> 090dc0ee
}

// GetResponder handles the response to the Get request. The method always
// closes the http.Response Body.
func (client AutoscaleSettingsClient) GetResponder(resp *http.Response) (result AutoscaleSettingResource, err error) {
	err = autorest.Respond(
		resp,
		client.ByInspecting(),
		azure.WithErrorUnlessStatusCode(http.StatusOK),
		autorest.ByUnmarshallingJSON(&result),
		autorest.ByClosing())
	result.Response = autorest.Response{Response: resp}
	return
}

// ListByResourceGroup lists the autoscale settings for a resource group
// Parameters:
// resourceGroupName - the name of the resource group.
func (client AutoscaleSettingsClient) ListByResourceGroup(ctx context.Context, resourceGroupName string) (result AutoscaleSettingResourceCollectionPage, err error) {
	if tracing.IsEnabled() {
		ctx = tracing.StartSpan(ctx, fqdn+"/AutoscaleSettingsClient.ListByResourceGroup")
		defer func() {
			sc := -1
			if result.asrc.Response.Response != nil {
				sc = result.asrc.Response.Response.StatusCode
			}
			tracing.EndSpan(ctx, sc, err)
		}()
	}
	result.fn = client.listByResourceGroupNextResults
	req, err := client.ListByResourceGroupPreparer(ctx, resourceGroupName)
	if err != nil {
		err = autorest.NewErrorWithError(err, "insights.AutoscaleSettingsClient", "ListByResourceGroup", nil, "Failure preparing request")
		return
	}

	resp, err := client.ListByResourceGroupSender(req)
	if err != nil {
		result.asrc.Response = autorest.Response{Response: resp}
		err = autorest.NewErrorWithError(err, "insights.AutoscaleSettingsClient", "ListByResourceGroup", resp, "Failure sending request")
		return
	}

	result.asrc, err = client.ListByResourceGroupResponder(resp)
	if err != nil {
		err = autorest.NewErrorWithError(err, "insights.AutoscaleSettingsClient", "ListByResourceGroup", resp, "Failure responding to request")
	}

	return
}

// ListByResourceGroupPreparer prepares the ListByResourceGroup request.
func (client AutoscaleSettingsClient) ListByResourceGroupPreparer(ctx context.Context, resourceGroupName string) (*http.Request, error) {
	pathParameters := map[string]interface{}{
		"resourceGroupName": autorest.Encode("path", resourceGroupName),
		"subscriptionId":    autorest.Encode("path", client.SubscriptionID),
	}

	const APIVersion = "2015-04-01"
	queryParameters := map[string]interface{}{
		"api-version": APIVersion,
	}

	preparer := autorest.CreatePreparer(
		autorest.AsGet(),
		autorest.WithBaseURL(client.BaseURI),
		autorest.WithPathParameters("/subscriptions/{subscriptionId}/resourcegroups/{resourceGroupName}/providers/microsoft.insights/autoscalesettings", pathParameters),
		autorest.WithQueryParameters(queryParameters))
	return preparer.Prepare((&http.Request{}).WithContext(ctx))
}

// ListByResourceGroupSender sends the ListByResourceGroup request. The method will close the
// http.Response Body if it receives an error.
func (client AutoscaleSettingsClient) ListByResourceGroupSender(req *http.Request) (*http.Response, error) {
<<<<<<< HEAD
	sd := autorest.GetSendDecorators(req.Context(), azure.DoRetryWithRegistration(client.Client))
	return autorest.SendWithSender(client, req, sd...)
=======
	return client.Send(req, azure.DoRetryWithRegistration(client.Client))
>>>>>>> 090dc0ee
}

// ListByResourceGroupResponder handles the response to the ListByResourceGroup request. The method always
// closes the http.Response Body.
func (client AutoscaleSettingsClient) ListByResourceGroupResponder(resp *http.Response) (result AutoscaleSettingResourceCollection, err error) {
	err = autorest.Respond(
		resp,
		client.ByInspecting(),
		azure.WithErrorUnlessStatusCode(http.StatusOK),
		autorest.ByUnmarshallingJSON(&result),
		autorest.ByClosing())
	result.Response = autorest.Response{Response: resp}
	return
}

// listByResourceGroupNextResults retrieves the next set of results, if any.
func (client AutoscaleSettingsClient) listByResourceGroupNextResults(ctx context.Context, lastResults AutoscaleSettingResourceCollection) (result AutoscaleSettingResourceCollection, err error) {
	req, err := lastResults.autoscaleSettingResourceCollectionPreparer(ctx)
	if err != nil {
		return result, autorest.NewErrorWithError(err, "insights.AutoscaleSettingsClient", "listByResourceGroupNextResults", nil, "Failure preparing next results request")
	}
	if req == nil {
		return
	}
	resp, err := client.ListByResourceGroupSender(req)
	if err != nil {
		result.Response = autorest.Response{Response: resp}
		return result, autorest.NewErrorWithError(err, "insights.AutoscaleSettingsClient", "listByResourceGroupNextResults", resp, "Failure sending next results request")
	}
	result, err = client.ListByResourceGroupResponder(resp)
	if err != nil {
		err = autorest.NewErrorWithError(err, "insights.AutoscaleSettingsClient", "listByResourceGroupNextResults", resp, "Failure responding to next results request")
	}
	return
}

// ListByResourceGroupComplete enumerates all values, automatically crossing page boundaries as required.
func (client AutoscaleSettingsClient) ListByResourceGroupComplete(ctx context.Context, resourceGroupName string) (result AutoscaleSettingResourceCollectionIterator, err error) {
	if tracing.IsEnabled() {
		ctx = tracing.StartSpan(ctx, fqdn+"/AutoscaleSettingsClient.ListByResourceGroup")
		defer func() {
			sc := -1
			if result.Response().Response.Response != nil {
				sc = result.page.Response().Response.Response.StatusCode
			}
			tracing.EndSpan(ctx, sc, err)
		}()
	}
	result.page, err = client.ListByResourceGroup(ctx, resourceGroupName)
	return
}

// ListBySubscription lists the autoscale settings for a subscription
func (client AutoscaleSettingsClient) ListBySubscription(ctx context.Context) (result AutoscaleSettingResourceCollectionPage, err error) {
	if tracing.IsEnabled() {
		ctx = tracing.StartSpan(ctx, fqdn+"/AutoscaleSettingsClient.ListBySubscription")
		defer func() {
			sc := -1
			if result.asrc.Response.Response != nil {
				sc = result.asrc.Response.Response.StatusCode
			}
			tracing.EndSpan(ctx, sc, err)
		}()
	}
	result.fn = client.listBySubscriptionNextResults
	req, err := client.ListBySubscriptionPreparer(ctx)
	if err != nil {
		err = autorest.NewErrorWithError(err, "insights.AutoscaleSettingsClient", "ListBySubscription", nil, "Failure preparing request")
		return
	}

	resp, err := client.ListBySubscriptionSender(req)
	if err != nil {
		result.asrc.Response = autorest.Response{Response: resp}
		err = autorest.NewErrorWithError(err, "insights.AutoscaleSettingsClient", "ListBySubscription", resp, "Failure sending request")
		return
	}

	result.asrc, err = client.ListBySubscriptionResponder(resp)
	if err != nil {
		err = autorest.NewErrorWithError(err, "insights.AutoscaleSettingsClient", "ListBySubscription", resp, "Failure responding to request")
	}

	return
}

// ListBySubscriptionPreparer prepares the ListBySubscription request.
func (client AutoscaleSettingsClient) ListBySubscriptionPreparer(ctx context.Context) (*http.Request, error) {
	pathParameters := map[string]interface{}{
		"subscriptionId": autorest.Encode("path", client.SubscriptionID),
	}

	const APIVersion = "2015-04-01"
	queryParameters := map[string]interface{}{
		"api-version": APIVersion,
	}

	preparer := autorest.CreatePreparer(
		autorest.AsGet(),
		autorest.WithBaseURL(client.BaseURI),
		autorest.WithPathParameters("/subscriptions/{subscriptionId}/providers/microsoft.insights/autoscalesettings", pathParameters),
		autorest.WithQueryParameters(queryParameters))
	return preparer.Prepare((&http.Request{}).WithContext(ctx))
}

// ListBySubscriptionSender sends the ListBySubscription request. The method will close the
// http.Response Body if it receives an error.
func (client AutoscaleSettingsClient) ListBySubscriptionSender(req *http.Request) (*http.Response, error) {
<<<<<<< HEAD
	sd := autorest.GetSendDecorators(req.Context(), azure.DoRetryWithRegistration(client.Client))
	return autorest.SendWithSender(client, req, sd...)
=======
	return client.Send(req, azure.DoRetryWithRegistration(client.Client))
>>>>>>> 090dc0ee
}

// ListBySubscriptionResponder handles the response to the ListBySubscription request. The method always
// closes the http.Response Body.
func (client AutoscaleSettingsClient) ListBySubscriptionResponder(resp *http.Response) (result AutoscaleSettingResourceCollection, err error) {
	err = autorest.Respond(
		resp,
		client.ByInspecting(),
		azure.WithErrorUnlessStatusCode(http.StatusOK),
		autorest.ByUnmarshallingJSON(&result),
		autorest.ByClosing())
	result.Response = autorest.Response{Response: resp}
	return
}

// listBySubscriptionNextResults retrieves the next set of results, if any.
func (client AutoscaleSettingsClient) listBySubscriptionNextResults(ctx context.Context, lastResults AutoscaleSettingResourceCollection) (result AutoscaleSettingResourceCollection, err error) {
	req, err := lastResults.autoscaleSettingResourceCollectionPreparer(ctx)
	if err != nil {
		return result, autorest.NewErrorWithError(err, "insights.AutoscaleSettingsClient", "listBySubscriptionNextResults", nil, "Failure preparing next results request")
	}
	if req == nil {
		return
	}
	resp, err := client.ListBySubscriptionSender(req)
	if err != nil {
		result.Response = autorest.Response{Response: resp}
		return result, autorest.NewErrorWithError(err, "insights.AutoscaleSettingsClient", "listBySubscriptionNextResults", resp, "Failure sending next results request")
	}
	result, err = client.ListBySubscriptionResponder(resp)
	if err != nil {
		err = autorest.NewErrorWithError(err, "insights.AutoscaleSettingsClient", "listBySubscriptionNextResults", resp, "Failure responding to next results request")
	}
	return
}

// ListBySubscriptionComplete enumerates all values, automatically crossing page boundaries as required.
func (client AutoscaleSettingsClient) ListBySubscriptionComplete(ctx context.Context) (result AutoscaleSettingResourceCollectionIterator, err error) {
	if tracing.IsEnabled() {
		ctx = tracing.StartSpan(ctx, fqdn+"/AutoscaleSettingsClient.ListBySubscription")
		defer func() {
			sc := -1
			if result.Response().Response.Response != nil {
				sc = result.page.Response().Response.Response.StatusCode
			}
			tracing.EndSpan(ctx, sc, err)
		}()
	}
	result.page, err = client.ListBySubscription(ctx)
	return
}

// Update updates an existing AutoscaleSettingsResource. To update other fields use the CreateOrUpdate method.
// Parameters:
// resourceGroupName - the name of the resource group.
// autoscaleSettingName - the autoscale setting name.
// autoscaleSettingResource - parameters supplied to the operation.
func (client AutoscaleSettingsClient) Update(ctx context.Context, resourceGroupName string, autoscaleSettingName string, autoscaleSettingResource AutoscaleSettingResourcePatch) (result AutoscaleSettingResource, err error) {
	if tracing.IsEnabled() {
		ctx = tracing.StartSpan(ctx, fqdn+"/AutoscaleSettingsClient.Update")
		defer func() {
			sc := -1
			if result.Response.Response != nil {
				sc = result.Response.Response.StatusCode
			}
			tracing.EndSpan(ctx, sc, err)
		}()
	}
	req, err := client.UpdatePreparer(ctx, resourceGroupName, autoscaleSettingName, autoscaleSettingResource)
	if err != nil {
		err = autorest.NewErrorWithError(err, "insights.AutoscaleSettingsClient", "Update", nil, "Failure preparing request")
		return
	}

	resp, err := client.UpdateSender(req)
	if err != nil {
		result.Response = autorest.Response{Response: resp}
		err = autorest.NewErrorWithError(err, "insights.AutoscaleSettingsClient", "Update", resp, "Failure sending request")
		return
	}

	result, err = client.UpdateResponder(resp)
	if err != nil {
		err = autorest.NewErrorWithError(err, "insights.AutoscaleSettingsClient", "Update", resp, "Failure responding to request")
	}

	return
}

// UpdatePreparer prepares the Update request.
func (client AutoscaleSettingsClient) UpdatePreparer(ctx context.Context, resourceGroupName string, autoscaleSettingName string, autoscaleSettingResource AutoscaleSettingResourcePatch) (*http.Request, error) {
	pathParameters := map[string]interface{}{
		"autoscaleSettingName": autorest.Encode("path", autoscaleSettingName),
		"resourceGroupName":    autorest.Encode("path", resourceGroupName),
		"subscriptionId":       autorest.Encode("path", client.SubscriptionID),
	}

	const APIVersion = "2015-04-01"
	queryParameters := map[string]interface{}{
		"api-version": APIVersion,
	}

	preparer := autorest.CreatePreparer(
		autorest.AsContentType("application/json; charset=utf-8"),
		autorest.AsPatch(),
		autorest.WithBaseURL(client.BaseURI),
		autorest.WithPathParameters("/subscriptions/{subscriptionId}/resourcegroups/{resourceGroupName}/providers/microsoft.insights/autoscalesettings/{autoscaleSettingName}", pathParameters),
		autorest.WithJSON(autoscaleSettingResource),
		autorest.WithQueryParameters(queryParameters))
	return preparer.Prepare((&http.Request{}).WithContext(ctx))
}

// UpdateSender sends the Update request. The method will close the
// http.Response Body if it receives an error.
func (client AutoscaleSettingsClient) UpdateSender(req *http.Request) (*http.Response, error) {
<<<<<<< HEAD
	sd := autorest.GetSendDecorators(req.Context(), azure.DoRetryWithRegistration(client.Client))
	return autorest.SendWithSender(client, req, sd...)
=======
	return client.Send(req, azure.DoRetryWithRegistration(client.Client))
>>>>>>> 090dc0ee
}

// UpdateResponder handles the response to the Update request. The method always
// closes the http.Response Body.
func (client AutoscaleSettingsClient) UpdateResponder(resp *http.Response) (result AutoscaleSettingResource, err error) {
	err = autorest.Respond(
		resp,
		client.ByInspecting(),
		azure.WithErrorUnlessStatusCode(http.StatusOK),
		autorest.ByUnmarshallingJSON(&result),
		autorest.ByClosing())
	result.Response = autorest.Response{Response: resp}
	return
}<|MERGE_RESOLUTION|>--- conflicted
+++ resolved
@@ -115,12 +115,7 @@
 // CreateOrUpdateSender sends the CreateOrUpdate request. The method will close the
 // http.Response Body if it receives an error.
 func (client AutoscaleSettingsClient) CreateOrUpdateSender(req *http.Request) (*http.Response, error) {
-<<<<<<< HEAD
-	sd := autorest.GetSendDecorators(req.Context(), azure.DoRetryWithRegistration(client.Client))
-	return autorest.SendWithSender(client, req, sd...)
-=======
 	return client.Send(req, azure.DoRetryWithRegistration(client.Client))
->>>>>>> 090dc0ee
 }
 
 // CreateOrUpdateResponder handles the response to the CreateOrUpdate request. The method always
@@ -196,12 +191,7 @@
 // DeleteSender sends the Delete request. The method will close the
 // http.Response Body if it receives an error.
 func (client AutoscaleSettingsClient) DeleteSender(req *http.Request) (*http.Response, error) {
-<<<<<<< HEAD
-	sd := autorest.GetSendDecorators(req.Context(), azure.DoRetryWithRegistration(client.Client))
-	return autorest.SendWithSender(client, req, sd...)
-=======
 	return client.Send(req, azure.DoRetryWithRegistration(client.Client))
->>>>>>> 090dc0ee
 }
 
 // DeleteResponder handles the response to the Delete request. The method always
@@ -276,12 +266,7 @@
 // GetSender sends the Get request. The method will close the
 // http.Response Body if it receives an error.
 func (client AutoscaleSettingsClient) GetSender(req *http.Request) (*http.Response, error) {
-<<<<<<< HEAD
-	sd := autorest.GetSendDecorators(req.Context(), azure.DoRetryWithRegistration(client.Client))
-	return autorest.SendWithSender(client, req, sd...)
-=======
 	return client.Send(req, azure.DoRetryWithRegistration(client.Client))
->>>>>>> 090dc0ee
 }
 
 // GetResponder handles the response to the Get request. The method always
@@ -356,12 +341,7 @@
 // ListByResourceGroupSender sends the ListByResourceGroup request. The method will close the
 // http.Response Body if it receives an error.
 func (client AutoscaleSettingsClient) ListByResourceGroupSender(req *http.Request) (*http.Response, error) {
-<<<<<<< HEAD
-	sd := autorest.GetSendDecorators(req.Context(), azure.DoRetryWithRegistration(client.Client))
-	return autorest.SendWithSender(client, req, sd...)
-=======
 	return client.Send(req, azure.DoRetryWithRegistration(client.Client))
->>>>>>> 090dc0ee
 }
 
 // ListByResourceGroupResponder handles the response to the ListByResourceGroup request. The method always
@@ -470,12 +450,7 @@
 // ListBySubscriptionSender sends the ListBySubscription request. The method will close the
 // http.Response Body if it receives an error.
 func (client AutoscaleSettingsClient) ListBySubscriptionSender(req *http.Request) (*http.Response, error) {
-<<<<<<< HEAD
-	sd := autorest.GetSendDecorators(req.Context(), azure.DoRetryWithRegistration(client.Client))
-	return autorest.SendWithSender(client, req, sd...)
-=======
 	return client.Send(req, azure.DoRetryWithRegistration(client.Client))
->>>>>>> 090dc0ee
 }
 
 // ListBySubscriptionResponder handles the response to the ListBySubscription request. The method always
@@ -591,12 +566,7 @@
 // UpdateSender sends the Update request. The method will close the
 // http.Response Body if it receives an error.
 func (client AutoscaleSettingsClient) UpdateSender(req *http.Request) (*http.Response, error) {
-<<<<<<< HEAD
-	sd := autorest.GetSendDecorators(req.Context(), azure.DoRetryWithRegistration(client.Client))
-	return autorest.SendWithSender(client, req, sd...)
-=======
 	return client.Send(req, azure.DoRetryWithRegistration(client.Client))
->>>>>>> 090dc0ee
 }
 
 // UpdateResponder handles the response to the Update request. The method always
