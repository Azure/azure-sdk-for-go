package sql

// Copyright (c) Microsoft and contributors.  All rights reserved.
//
// Licensed under the Apache License, Version 2.0 (the "License");
// you may not use this file except in compliance with the License.
// You may obtain a copy of the License at
// http://www.apache.org/licenses/LICENSE-2.0
//
// Unless required by applicable law or agreed to in writing, software
// distributed under the License is distributed on an "AS IS" BASIS,
// WITHOUT WARRANTIES OR CONDITIONS OF ANY KIND, either express or implied.
//
// See the License for the specific language governing permissions and
// limitations under the License.
//
// Code generated by Microsoft (R) AutoRest Code Generator.
// Changes may cause incorrect behavior and will be lost if the code is regenerated.

import (
	"context"
	"github.com/Azure/go-autorest/autorest"
	"github.com/Azure/go-autorest/autorest/azure"
	"github.com/Azure/go-autorest/tracing"
	"net/http"
)

// ElasticPoolsClient is the the Azure SQL Database management API provides a RESTful set of web services that interact
// with Azure SQL Database services to manage your databases. The API enables you to create, retrieve, update, and
// delete databases.
type ElasticPoolsClient struct {
	BaseClient
}

// NewElasticPoolsClient creates an instance of the ElasticPoolsClient client.
func NewElasticPoolsClient(subscriptionID string) ElasticPoolsClient {
	return NewElasticPoolsClientWithBaseURI(DefaultBaseURI, subscriptionID)
}

// NewElasticPoolsClientWithBaseURI creates an instance of the ElasticPoolsClient client using a custom endpoint.  Use
// this when interacting with an Azure cloud that uses a non-standard base URI (sovereign clouds, Azure stack).
func NewElasticPoolsClientWithBaseURI(baseURI string, subscriptionID string) ElasticPoolsClient {
	return ElasticPoolsClient{NewWithBaseURI(baseURI, subscriptionID)}
}

// CreateOrUpdate creates a new elastic pool or updates an existing elastic pool.
// Parameters:
// resourceGroupName - the name of the resource group that contains the resource. You can obtain this value
// from the Azure Resource Manager API or the portal.
// serverName - the name of the server.
// elasticPoolName - the name of the elastic pool to be operated on (updated or created).
// parameters - the required parameters for creating or updating an elastic pool.
func (client ElasticPoolsClient) CreateOrUpdate(ctx context.Context, resourceGroupName string, serverName string, elasticPoolName string, parameters ElasticPool) (result ElasticPoolsCreateOrUpdateFuture, err error) {
	if tracing.IsEnabled() {
		ctx = tracing.StartSpan(ctx, fqdn+"/ElasticPoolsClient.CreateOrUpdate")
		defer func() {
			sc := -1
			if result.Response() != nil {
				sc = result.Response().StatusCode
			}
			tracing.EndSpan(ctx, sc, err)
		}()
	}
	req, err := client.CreateOrUpdatePreparer(ctx, resourceGroupName, serverName, elasticPoolName, parameters)
	if err != nil {
		err = autorest.NewErrorWithError(err, "sql.ElasticPoolsClient", "CreateOrUpdate", nil, "Failure preparing request")
		return
	}

	result, err = client.CreateOrUpdateSender(req)
	if err != nil {
		err = autorest.NewErrorWithError(err, "sql.ElasticPoolsClient", "CreateOrUpdate", result.Response(), "Failure sending request")
		return
	}

	return
}

// CreateOrUpdatePreparer prepares the CreateOrUpdate request.
func (client ElasticPoolsClient) CreateOrUpdatePreparer(ctx context.Context, resourceGroupName string, serverName string, elasticPoolName string, parameters ElasticPool) (*http.Request, error) {
	pathParameters := map[string]interface{}{
		"elasticPoolName":   autorest.Encode("path", elasticPoolName),
		"resourceGroupName": autorest.Encode("path", resourceGroupName),
		"serverName":        autorest.Encode("path", serverName),
		"subscriptionId":    autorest.Encode("path", client.SubscriptionID),
	}

	const APIVersion = "2014-04-01"
	queryParameters := map[string]interface{}{
		"api-version": APIVersion,
	}

	parameters.Kind = nil
	preparer := autorest.CreatePreparer(
		autorest.AsContentType("application/json; charset=utf-8"),
		autorest.AsPut(),
		autorest.WithBaseURL(client.BaseURI),
		autorest.WithPathParameters("/subscriptions/{subscriptionId}/resourceGroups/{resourceGroupName}/providers/Microsoft.Sql/servers/{serverName}/elasticPools/{elasticPoolName}", pathParameters),
		autorest.WithJSON(parameters),
		autorest.WithQueryParameters(queryParameters))
	return preparer.Prepare((&http.Request{}).WithContext(ctx))
}

// CreateOrUpdateSender sends the CreateOrUpdate request. The method will close the
// http.Response Body if it receives an error.
func (client ElasticPoolsClient) CreateOrUpdateSender(req *http.Request) (future ElasticPoolsCreateOrUpdateFuture, err error) {
	sd := autorest.GetSendDecorators(req.Context(), azure.DoRetryWithRegistration(client.Client))
	var resp *http.Response
<<<<<<< HEAD
	resp, err = autorest.SendWithSender(client, req, sd...)
=======
	resp, err = client.Send(req, azure.DoRetryWithRegistration(client.Client))
>>>>>>> 090dc0ee
	if err != nil {
		return
	}
	future.Future, err = azure.NewFutureFromResponse(resp)
	return
}

// CreateOrUpdateResponder handles the response to the CreateOrUpdate request. The method always
// closes the http.Response Body.
func (client ElasticPoolsClient) CreateOrUpdateResponder(resp *http.Response) (result ElasticPool, err error) {
	err = autorest.Respond(
		resp,
		client.ByInspecting(),
		azure.WithErrorUnlessStatusCode(http.StatusOK, http.StatusCreated, http.StatusAccepted),
		autorest.ByUnmarshallingJSON(&result),
		autorest.ByClosing())
	result.Response = autorest.Response{Response: resp}
	return
}

// Delete deletes the elastic pool.
// Parameters:
// resourceGroupName - the name of the resource group that contains the resource. You can obtain this value
// from the Azure Resource Manager API or the portal.
// serverName - the name of the server.
// elasticPoolName - the name of the elastic pool to be deleted.
func (client ElasticPoolsClient) Delete(ctx context.Context, resourceGroupName string, serverName string, elasticPoolName string) (result autorest.Response, err error) {
	if tracing.IsEnabled() {
		ctx = tracing.StartSpan(ctx, fqdn+"/ElasticPoolsClient.Delete")
		defer func() {
			sc := -1
			if result.Response != nil {
				sc = result.Response.StatusCode
			}
			tracing.EndSpan(ctx, sc, err)
		}()
	}
	req, err := client.DeletePreparer(ctx, resourceGroupName, serverName, elasticPoolName)
	if err != nil {
		err = autorest.NewErrorWithError(err, "sql.ElasticPoolsClient", "Delete", nil, "Failure preparing request")
		return
	}

	resp, err := client.DeleteSender(req)
	if err != nil {
		result.Response = resp
		err = autorest.NewErrorWithError(err, "sql.ElasticPoolsClient", "Delete", resp, "Failure sending request")
		return
	}

	result, err = client.DeleteResponder(resp)
	if err != nil {
		err = autorest.NewErrorWithError(err, "sql.ElasticPoolsClient", "Delete", resp, "Failure responding to request")
	}

	return
}

// DeletePreparer prepares the Delete request.
func (client ElasticPoolsClient) DeletePreparer(ctx context.Context, resourceGroupName string, serverName string, elasticPoolName string) (*http.Request, error) {
	pathParameters := map[string]interface{}{
		"elasticPoolName":   autorest.Encode("path", elasticPoolName),
		"resourceGroupName": autorest.Encode("path", resourceGroupName),
		"serverName":        autorest.Encode("path", serverName),
		"subscriptionId":    autorest.Encode("path", client.SubscriptionID),
	}

	const APIVersion = "2014-04-01"
	queryParameters := map[string]interface{}{
		"api-version": APIVersion,
	}

	preparer := autorest.CreatePreparer(
		autorest.AsDelete(),
		autorest.WithBaseURL(client.BaseURI),
		autorest.WithPathParameters("/subscriptions/{subscriptionId}/resourceGroups/{resourceGroupName}/providers/Microsoft.Sql/servers/{serverName}/elasticPools/{elasticPoolName}", pathParameters),
		autorest.WithQueryParameters(queryParameters))
	return preparer.Prepare((&http.Request{}).WithContext(ctx))
}

// DeleteSender sends the Delete request. The method will close the
// http.Response Body if it receives an error.
func (client ElasticPoolsClient) DeleteSender(req *http.Request) (*http.Response, error) {
<<<<<<< HEAD
	sd := autorest.GetSendDecorators(req.Context(), azure.DoRetryWithRegistration(client.Client))
	return autorest.SendWithSender(client, req, sd...)
=======
	return client.Send(req, azure.DoRetryWithRegistration(client.Client))
>>>>>>> 090dc0ee
}

// DeleteResponder handles the response to the Delete request. The method always
// closes the http.Response Body.
func (client ElasticPoolsClient) DeleteResponder(resp *http.Response) (result autorest.Response, err error) {
	err = autorest.Respond(
		resp,
		client.ByInspecting(),
		azure.WithErrorUnlessStatusCode(http.StatusOK, http.StatusNoContent),
		autorest.ByClosing())
	result.Response = resp
	return
}

// Get gets an elastic pool.
// Parameters:
// resourceGroupName - the name of the resource group that contains the resource. You can obtain this value
// from the Azure Resource Manager API or the portal.
// serverName - the name of the server.
// elasticPoolName - the name of the elastic pool to be retrieved.
func (client ElasticPoolsClient) Get(ctx context.Context, resourceGroupName string, serverName string, elasticPoolName string) (result ElasticPool, err error) {
	if tracing.IsEnabled() {
		ctx = tracing.StartSpan(ctx, fqdn+"/ElasticPoolsClient.Get")
		defer func() {
			sc := -1
			if result.Response.Response != nil {
				sc = result.Response.Response.StatusCode
			}
			tracing.EndSpan(ctx, sc, err)
		}()
	}
	req, err := client.GetPreparer(ctx, resourceGroupName, serverName, elasticPoolName)
	if err != nil {
		err = autorest.NewErrorWithError(err, "sql.ElasticPoolsClient", "Get", nil, "Failure preparing request")
		return
	}

	resp, err := client.GetSender(req)
	if err != nil {
		result.Response = autorest.Response{Response: resp}
		err = autorest.NewErrorWithError(err, "sql.ElasticPoolsClient", "Get", resp, "Failure sending request")
		return
	}

	result, err = client.GetResponder(resp)
	if err != nil {
		err = autorest.NewErrorWithError(err, "sql.ElasticPoolsClient", "Get", resp, "Failure responding to request")
	}

	return
}

// GetPreparer prepares the Get request.
func (client ElasticPoolsClient) GetPreparer(ctx context.Context, resourceGroupName string, serverName string, elasticPoolName string) (*http.Request, error) {
	pathParameters := map[string]interface{}{
		"elasticPoolName":   autorest.Encode("path", elasticPoolName),
		"resourceGroupName": autorest.Encode("path", resourceGroupName),
		"serverName":        autorest.Encode("path", serverName),
		"subscriptionId":    autorest.Encode("path", client.SubscriptionID),
	}

	const APIVersion = "2014-04-01"
	queryParameters := map[string]interface{}{
		"api-version": APIVersion,
	}

	preparer := autorest.CreatePreparer(
		autorest.AsGet(),
		autorest.WithBaseURL(client.BaseURI),
		autorest.WithPathParameters("/subscriptions/{subscriptionId}/resourceGroups/{resourceGroupName}/providers/Microsoft.Sql/servers/{serverName}/elasticPools/{elasticPoolName}", pathParameters),
		autorest.WithQueryParameters(queryParameters))
	return preparer.Prepare((&http.Request{}).WithContext(ctx))
}

// GetSender sends the Get request. The method will close the
// http.Response Body if it receives an error.
func (client ElasticPoolsClient) GetSender(req *http.Request) (*http.Response, error) {
<<<<<<< HEAD
	sd := autorest.GetSendDecorators(req.Context(), azure.DoRetryWithRegistration(client.Client))
	return autorest.SendWithSender(client, req, sd...)
=======
	return client.Send(req, azure.DoRetryWithRegistration(client.Client))
>>>>>>> 090dc0ee
}

// GetResponder handles the response to the Get request. The method always
// closes the http.Response Body.
func (client ElasticPoolsClient) GetResponder(resp *http.Response) (result ElasticPool, err error) {
	err = autorest.Respond(
		resp,
		client.ByInspecting(),
		azure.WithErrorUnlessStatusCode(http.StatusOK),
		autorest.ByUnmarshallingJSON(&result),
		autorest.ByClosing())
	result.Response = autorest.Response{Response: resp}
	return
}

// ListByServer returns a list of elastic pools in a server.
// Parameters:
// resourceGroupName - the name of the resource group that contains the resource. You can obtain this value
// from the Azure Resource Manager API or the portal.
// serverName - the name of the server.
func (client ElasticPoolsClient) ListByServer(ctx context.Context, resourceGroupName string, serverName string) (result ElasticPoolListResult, err error) {
	if tracing.IsEnabled() {
		ctx = tracing.StartSpan(ctx, fqdn+"/ElasticPoolsClient.ListByServer")
		defer func() {
			sc := -1
			if result.Response.Response != nil {
				sc = result.Response.Response.StatusCode
			}
			tracing.EndSpan(ctx, sc, err)
		}()
	}
	req, err := client.ListByServerPreparer(ctx, resourceGroupName, serverName)
	if err != nil {
		err = autorest.NewErrorWithError(err, "sql.ElasticPoolsClient", "ListByServer", nil, "Failure preparing request")
		return
	}

	resp, err := client.ListByServerSender(req)
	if err != nil {
		result.Response = autorest.Response{Response: resp}
		err = autorest.NewErrorWithError(err, "sql.ElasticPoolsClient", "ListByServer", resp, "Failure sending request")
		return
	}

	result, err = client.ListByServerResponder(resp)
	if err != nil {
		err = autorest.NewErrorWithError(err, "sql.ElasticPoolsClient", "ListByServer", resp, "Failure responding to request")
	}

	return
}

// ListByServerPreparer prepares the ListByServer request.
func (client ElasticPoolsClient) ListByServerPreparer(ctx context.Context, resourceGroupName string, serverName string) (*http.Request, error) {
	pathParameters := map[string]interface{}{
		"resourceGroupName": autorest.Encode("path", resourceGroupName),
		"serverName":        autorest.Encode("path", serverName),
		"subscriptionId":    autorest.Encode("path", client.SubscriptionID),
	}

	const APIVersion = "2014-04-01"
	queryParameters := map[string]interface{}{
		"api-version": APIVersion,
	}

	preparer := autorest.CreatePreparer(
		autorest.AsGet(),
		autorest.WithBaseURL(client.BaseURI),
		autorest.WithPathParameters("/subscriptions/{subscriptionId}/resourceGroups/{resourceGroupName}/providers/Microsoft.Sql/servers/{serverName}/elasticPools", pathParameters),
		autorest.WithQueryParameters(queryParameters))
	return preparer.Prepare((&http.Request{}).WithContext(ctx))
}

// ListByServerSender sends the ListByServer request. The method will close the
// http.Response Body if it receives an error.
func (client ElasticPoolsClient) ListByServerSender(req *http.Request) (*http.Response, error) {
<<<<<<< HEAD
	sd := autorest.GetSendDecorators(req.Context(), azure.DoRetryWithRegistration(client.Client))
	return autorest.SendWithSender(client, req, sd...)
=======
	return client.Send(req, azure.DoRetryWithRegistration(client.Client))
>>>>>>> 090dc0ee
}

// ListByServerResponder handles the response to the ListByServer request. The method always
// closes the http.Response Body.
func (client ElasticPoolsClient) ListByServerResponder(resp *http.Response) (result ElasticPoolListResult, err error) {
	err = autorest.Respond(
		resp,
		client.ByInspecting(),
		azure.WithErrorUnlessStatusCode(http.StatusOK),
		autorest.ByUnmarshallingJSON(&result),
		autorest.ByClosing())
	result.Response = autorest.Response{Response: resp}
	return
}

// ListMetricDefinitions returns elastic pool metric definitions.
// Parameters:
// resourceGroupName - the name of the resource group that contains the resource. You can obtain this value
// from the Azure Resource Manager API or the portal.
// serverName - the name of the server.
// elasticPoolName - the name of the elastic pool.
func (client ElasticPoolsClient) ListMetricDefinitions(ctx context.Context, resourceGroupName string, serverName string, elasticPoolName string) (result MetricDefinitionListResult, err error) {
	if tracing.IsEnabled() {
		ctx = tracing.StartSpan(ctx, fqdn+"/ElasticPoolsClient.ListMetricDefinitions")
		defer func() {
			sc := -1
			if result.Response.Response != nil {
				sc = result.Response.Response.StatusCode
			}
			tracing.EndSpan(ctx, sc, err)
		}()
	}
	req, err := client.ListMetricDefinitionsPreparer(ctx, resourceGroupName, serverName, elasticPoolName)
	if err != nil {
		err = autorest.NewErrorWithError(err, "sql.ElasticPoolsClient", "ListMetricDefinitions", nil, "Failure preparing request")
		return
	}

	resp, err := client.ListMetricDefinitionsSender(req)
	if err != nil {
		result.Response = autorest.Response{Response: resp}
		err = autorest.NewErrorWithError(err, "sql.ElasticPoolsClient", "ListMetricDefinitions", resp, "Failure sending request")
		return
	}

	result, err = client.ListMetricDefinitionsResponder(resp)
	if err != nil {
		err = autorest.NewErrorWithError(err, "sql.ElasticPoolsClient", "ListMetricDefinitions", resp, "Failure responding to request")
	}

	return
}

// ListMetricDefinitionsPreparer prepares the ListMetricDefinitions request.
func (client ElasticPoolsClient) ListMetricDefinitionsPreparer(ctx context.Context, resourceGroupName string, serverName string, elasticPoolName string) (*http.Request, error) {
	pathParameters := map[string]interface{}{
		"elasticPoolName":   autorest.Encode("path", elasticPoolName),
		"resourceGroupName": autorest.Encode("path", resourceGroupName),
		"serverName":        autorest.Encode("path", serverName),
		"subscriptionId":    autorest.Encode("path", client.SubscriptionID),
	}

	const APIVersion = "2014-04-01"
	queryParameters := map[string]interface{}{
		"api-version": APIVersion,
	}

	preparer := autorest.CreatePreparer(
		autorest.AsGet(),
		autorest.WithBaseURL(client.BaseURI),
		autorest.WithPathParameters("/subscriptions/{subscriptionId}/resourceGroups/{resourceGroupName}/providers/Microsoft.Sql/servers/{serverName}/elasticPools/{elasticPoolName}/metricDefinitions", pathParameters),
		autorest.WithQueryParameters(queryParameters))
	return preparer.Prepare((&http.Request{}).WithContext(ctx))
}

// ListMetricDefinitionsSender sends the ListMetricDefinitions request. The method will close the
// http.Response Body if it receives an error.
func (client ElasticPoolsClient) ListMetricDefinitionsSender(req *http.Request) (*http.Response, error) {
<<<<<<< HEAD
	sd := autorest.GetSendDecorators(req.Context(), azure.DoRetryWithRegistration(client.Client))
	return autorest.SendWithSender(client, req, sd...)
=======
	return client.Send(req, azure.DoRetryWithRegistration(client.Client))
>>>>>>> 090dc0ee
}

// ListMetricDefinitionsResponder handles the response to the ListMetricDefinitions request. The method always
// closes the http.Response Body.
func (client ElasticPoolsClient) ListMetricDefinitionsResponder(resp *http.Response) (result MetricDefinitionListResult, err error) {
	err = autorest.Respond(
		resp,
		client.ByInspecting(),
		azure.WithErrorUnlessStatusCode(http.StatusOK),
		autorest.ByUnmarshallingJSON(&result),
		autorest.ByClosing())
	result.Response = autorest.Response{Response: resp}
	return
}

// ListMetrics returns elastic pool  metrics.
// Parameters:
// resourceGroupName - the name of the resource group that contains the resource. You can obtain this value
// from the Azure Resource Manager API or the portal.
// serverName - the name of the server.
// elasticPoolName - the name of the elastic pool.
// filter - an OData filter expression that describes a subset of metrics to return.
func (client ElasticPoolsClient) ListMetrics(ctx context.Context, resourceGroupName string, serverName string, elasticPoolName string, filter string) (result MetricListResult, err error) {
	if tracing.IsEnabled() {
		ctx = tracing.StartSpan(ctx, fqdn+"/ElasticPoolsClient.ListMetrics")
		defer func() {
			sc := -1
			if result.Response.Response != nil {
				sc = result.Response.Response.StatusCode
			}
			tracing.EndSpan(ctx, sc, err)
		}()
	}
	req, err := client.ListMetricsPreparer(ctx, resourceGroupName, serverName, elasticPoolName, filter)
	if err != nil {
		err = autorest.NewErrorWithError(err, "sql.ElasticPoolsClient", "ListMetrics", nil, "Failure preparing request")
		return
	}

	resp, err := client.ListMetricsSender(req)
	if err != nil {
		result.Response = autorest.Response{Response: resp}
		err = autorest.NewErrorWithError(err, "sql.ElasticPoolsClient", "ListMetrics", resp, "Failure sending request")
		return
	}

	result, err = client.ListMetricsResponder(resp)
	if err != nil {
		err = autorest.NewErrorWithError(err, "sql.ElasticPoolsClient", "ListMetrics", resp, "Failure responding to request")
	}

	return
}

// ListMetricsPreparer prepares the ListMetrics request.
func (client ElasticPoolsClient) ListMetricsPreparer(ctx context.Context, resourceGroupName string, serverName string, elasticPoolName string, filter string) (*http.Request, error) {
	pathParameters := map[string]interface{}{
		"elasticPoolName":   autorest.Encode("path", elasticPoolName),
		"resourceGroupName": autorest.Encode("path", resourceGroupName),
		"serverName":        autorest.Encode("path", serverName),
		"subscriptionId":    autorest.Encode("path", client.SubscriptionID),
	}

	const APIVersion = "2014-04-01"
	queryParameters := map[string]interface{}{
		"$filter":     autorest.Encode("query", filter),
		"api-version": APIVersion,
	}

	preparer := autorest.CreatePreparer(
		autorest.AsGet(),
		autorest.WithBaseURL(client.BaseURI),
		autorest.WithPathParameters("/subscriptions/{subscriptionId}/resourceGroups/{resourceGroupName}/providers/Microsoft.Sql/servers/{serverName}/elasticPools/{elasticPoolName}/metrics", pathParameters),
		autorest.WithQueryParameters(queryParameters))
	return preparer.Prepare((&http.Request{}).WithContext(ctx))
}

// ListMetricsSender sends the ListMetrics request. The method will close the
// http.Response Body if it receives an error.
func (client ElasticPoolsClient) ListMetricsSender(req *http.Request) (*http.Response, error) {
<<<<<<< HEAD
	sd := autorest.GetSendDecorators(req.Context(), azure.DoRetryWithRegistration(client.Client))
	return autorest.SendWithSender(client, req, sd...)
=======
	return client.Send(req, azure.DoRetryWithRegistration(client.Client))
>>>>>>> 090dc0ee
}

// ListMetricsResponder handles the response to the ListMetrics request. The method always
// closes the http.Response Body.
func (client ElasticPoolsClient) ListMetricsResponder(resp *http.Response) (result MetricListResult, err error) {
	err = autorest.Respond(
		resp,
		client.ByInspecting(),
		azure.WithErrorUnlessStatusCode(http.StatusOK),
		autorest.ByUnmarshallingJSON(&result),
		autorest.ByClosing())
	result.Response = autorest.Response{Response: resp}
	return
}

// Update updates an existing elastic pool.
// Parameters:
// resourceGroupName - the name of the resource group that contains the resource. You can obtain this value
// from the Azure Resource Manager API or the portal.
// serverName - the name of the server.
// elasticPoolName - the name of the elastic pool to be updated.
// parameters - the required parameters for updating an elastic pool.
func (client ElasticPoolsClient) Update(ctx context.Context, resourceGroupName string, serverName string, elasticPoolName string, parameters ElasticPoolUpdate) (result ElasticPoolsUpdateFuture, err error) {
	if tracing.IsEnabled() {
		ctx = tracing.StartSpan(ctx, fqdn+"/ElasticPoolsClient.Update")
		defer func() {
			sc := -1
			if result.Response() != nil {
				sc = result.Response().StatusCode
			}
			tracing.EndSpan(ctx, sc, err)
		}()
	}
	req, err := client.UpdatePreparer(ctx, resourceGroupName, serverName, elasticPoolName, parameters)
	if err != nil {
		err = autorest.NewErrorWithError(err, "sql.ElasticPoolsClient", "Update", nil, "Failure preparing request")
		return
	}

	result, err = client.UpdateSender(req)
	if err != nil {
		err = autorest.NewErrorWithError(err, "sql.ElasticPoolsClient", "Update", result.Response(), "Failure sending request")
		return
	}

	return
}

// UpdatePreparer prepares the Update request.
func (client ElasticPoolsClient) UpdatePreparer(ctx context.Context, resourceGroupName string, serverName string, elasticPoolName string, parameters ElasticPoolUpdate) (*http.Request, error) {
	pathParameters := map[string]interface{}{
		"elasticPoolName":   autorest.Encode("path", elasticPoolName),
		"resourceGroupName": autorest.Encode("path", resourceGroupName),
		"serverName":        autorest.Encode("path", serverName),
		"subscriptionId":    autorest.Encode("path", client.SubscriptionID),
	}

	const APIVersion = "2014-04-01"
	queryParameters := map[string]interface{}{
		"api-version": APIVersion,
	}

	preparer := autorest.CreatePreparer(
		autorest.AsContentType("application/json; charset=utf-8"),
		autorest.AsPatch(),
		autorest.WithBaseURL(client.BaseURI),
		autorest.WithPathParameters("/subscriptions/{subscriptionId}/resourceGroups/{resourceGroupName}/providers/Microsoft.Sql/servers/{serverName}/elasticPools/{elasticPoolName}", pathParameters),
		autorest.WithJSON(parameters),
		autorest.WithQueryParameters(queryParameters))
	return preparer.Prepare((&http.Request{}).WithContext(ctx))
}

// UpdateSender sends the Update request. The method will close the
// http.Response Body if it receives an error.
func (client ElasticPoolsClient) UpdateSender(req *http.Request) (future ElasticPoolsUpdateFuture, err error) {
	sd := autorest.GetSendDecorators(req.Context(), azure.DoRetryWithRegistration(client.Client))
	var resp *http.Response
<<<<<<< HEAD
	resp, err = autorest.SendWithSender(client, req, sd...)
=======
	resp, err = client.Send(req, azure.DoRetryWithRegistration(client.Client))
>>>>>>> 090dc0ee
	if err != nil {
		return
	}
	future.Future, err = azure.NewFutureFromResponse(resp)
	return
}

// UpdateResponder handles the response to the Update request. The method always
// closes the http.Response Body.
func (client ElasticPoolsClient) UpdateResponder(resp *http.Response) (result ElasticPool, err error) {
	err = autorest.Respond(
		resp,
		client.ByInspecting(),
		azure.WithErrorUnlessStatusCode(http.StatusOK, http.StatusAccepted),
		autorest.ByUnmarshallingJSON(&result),
		autorest.ByClosing())
	result.Response = autorest.Response{Response: resp}
	return
}<|MERGE_RESOLUTION|>--- conflicted
+++ resolved
@@ -104,13 +104,8 @@
 // CreateOrUpdateSender sends the CreateOrUpdate request. The method will close the
 // http.Response Body if it receives an error.
 func (client ElasticPoolsClient) CreateOrUpdateSender(req *http.Request) (future ElasticPoolsCreateOrUpdateFuture, err error) {
-	sd := autorest.GetSendDecorators(req.Context(), azure.DoRetryWithRegistration(client.Client))
 	var resp *http.Response
-<<<<<<< HEAD
-	resp, err = autorest.SendWithSender(client, req, sd...)
-=======
 	resp, err = client.Send(req, azure.DoRetryWithRegistration(client.Client))
->>>>>>> 090dc0ee
 	if err != nil {
 		return
 	}
@@ -194,12 +189,7 @@
 // DeleteSender sends the Delete request. The method will close the
 // http.Response Body if it receives an error.
 func (client ElasticPoolsClient) DeleteSender(req *http.Request) (*http.Response, error) {
-<<<<<<< HEAD
-	sd := autorest.GetSendDecorators(req.Context(), azure.DoRetryWithRegistration(client.Client))
-	return autorest.SendWithSender(client, req, sd...)
-=======
 	return client.Send(req, azure.DoRetryWithRegistration(client.Client))
->>>>>>> 090dc0ee
 }
 
 // DeleteResponder handles the response to the Delete request. The method always
@@ -277,12 +267,7 @@
 // GetSender sends the Get request. The method will close the
 // http.Response Body if it receives an error.
 func (client ElasticPoolsClient) GetSender(req *http.Request) (*http.Response, error) {
-<<<<<<< HEAD
-	sd := autorest.GetSendDecorators(req.Context(), azure.DoRetryWithRegistration(client.Client))
-	return autorest.SendWithSender(client, req, sd...)
-=======
 	return client.Send(req, azure.DoRetryWithRegistration(client.Client))
->>>>>>> 090dc0ee
 }
 
 // GetResponder handles the response to the Get request. The method always
@@ -359,12 +344,7 @@
 // ListByServerSender sends the ListByServer request. The method will close the
 // http.Response Body if it receives an error.
 func (client ElasticPoolsClient) ListByServerSender(req *http.Request) (*http.Response, error) {
-<<<<<<< HEAD
-	sd := autorest.GetSendDecorators(req.Context(), azure.DoRetryWithRegistration(client.Client))
-	return autorest.SendWithSender(client, req, sd...)
-=======
 	return client.Send(req, azure.DoRetryWithRegistration(client.Client))
->>>>>>> 090dc0ee
 }
 
 // ListByServerResponder handles the response to the ListByServer request. The method always
@@ -443,12 +423,7 @@
 // ListMetricDefinitionsSender sends the ListMetricDefinitions request. The method will close the
 // http.Response Body if it receives an error.
 func (client ElasticPoolsClient) ListMetricDefinitionsSender(req *http.Request) (*http.Response, error) {
-<<<<<<< HEAD
-	sd := autorest.GetSendDecorators(req.Context(), azure.DoRetryWithRegistration(client.Client))
-	return autorest.SendWithSender(client, req, sd...)
-=======
 	return client.Send(req, azure.DoRetryWithRegistration(client.Client))
->>>>>>> 090dc0ee
 }
 
 // ListMetricDefinitionsResponder handles the response to the ListMetricDefinitions request. The method always
@@ -529,12 +504,7 @@
 // ListMetricsSender sends the ListMetrics request. The method will close the
 // http.Response Body if it receives an error.
 func (client ElasticPoolsClient) ListMetricsSender(req *http.Request) (*http.Response, error) {
-<<<<<<< HEAD
-	sd := autorest.GetSendDecorators(req.Context(), azure.DoRetryWithRegistration(client.Client))
-	return autorest.SendWithSender(client, req, sd...)
-=======
 	return client.Send(req, azure.DoRetryWithRegistration(client.Client))
->>>>>>> 090dc0ee
 }
 
 // ListMetricsResponder handles the response to the ListMetrics request. The method always
@@ -610,13 +580,8 @@
 // UpdateSender sends the Update request. The method will close the
 // http.Response Body if it receives an error.
 func (client ElasticPoolsClient) UpdateSender(req *http.Request) (future ElasticPoolsUpdateFuture, err error) {
-	sd := autorest.GetSendDecorators(req.Context(), azure.DoRetryWithRegistration(client.Client))
 	var resp *http.Response
-<<<<<<< HEAD
-	resp, err = autorest.SendWithSender(client, req, sd...)
-=======
 	resp, err = client.Send(req, azure.DoRetryWithRegistration(client.Client))
->>>>>>> 090dc0ee
 	if err != nil {
 		return
 	}
