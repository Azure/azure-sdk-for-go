package sql

// Copyright (c) Microsoft and contributors.  All rights reserved.
//
// Licensed under the Apache License, Version 2.0 (the "License");
// you may not use this file except in compliance with the License.
// You may obtain a copy of the License at
// http://www.apache.org/licenses/LICENSE-2.0
//
// Unless required by applicable law or agreed to in writing, software
// distributed under the License is distributed on an "AS IS" BASIS,
// WITHOUT WARRANTIES OR CONDITIONS OF ANY KIND, either express or implied.
//
// See the License for the specific language governing permissions and
// limitations under the License.
//
// Code generated by Microsoft (R) AutoRest Code Generator.
// Changes may cause incorrect behavior and will be lost if the code is regenerated.

import (
	"context"
	"github.com/Azure/go-autorest/autorest"
	"github.com/Azure/go-autorest/autorest/azure"
	"github.com/Azure/go-autorest/autorest/date"
	"github.com/Azure/go-autorest/tracing"
	"github.com/satori/go.uuid"
	"net/http"
)

// JobExecutionsClient is the the Azure SQL Database management API provides a RESTful set of web services that
// interact with Azure SQL Database services to manage your databases. The API enables you to create, retrieve, update,
// and delete databases.
type JobExecutionsClient struct {
	BaseClient
}

// NewJobExecutionsClient creates an instance of the JobExecutionsClient client.
func NewJobExecutionsClient(subscriptionID string) JobExecutionsClient {
	return NewJobExecutionsClientWithBaseURI(DefaultBaseURI, subscriptionID)
}

// NewJobExecutionsClientWithBaseURI creates an instance of the JobExecutionsClient client using a custom endpoint.
// Use this when interacting with an Azure cloud that uses a non-standard base URI (sovereign clouds, Azure stack).
func NewJobExecutionsClientWithBaseURI(baseURI string, subscriptionID string) JobExecutionsClient {
	return JobExecutionsClient{NewWithBaseURI(baseURI, subscriptionID)}
}

// Cancel requests cancellation of a job execution.
// Parameters:
// resourceGroupName - the name of the resource group that contains the resource. You can obtain this value
// from the Azure Resource Manager API or the portal.
// serverName - the name of the server.
// jobAgentName - the name of the job agent.
// jobName - the name of the job.
// jobExecutionID - the id of the job execution to cancel.
func (client JobExecutionsClient) Cancel(ctx context.Context, resourceGroupName string, serverName string, jobAgentName string, jobName string, jobExecutionID uuid.UUID) (result autorest.Response, err error) {
	if tracing.IsEnabled() {
		ctx = tracing.StartSpan(ctx, fqdn+"/JobExecutionsClient.Cancel")
		defer func() {
			sc := -1
			if result.Response != nil {
				sc = result.Response.StatusCode
			}
			tracing.EndSpan(ctx, sc, err)
		}()
	}
	req, err := client.CancelPreparer(ctx, resourceGroupName, serverName, jobAgentName, jobName, jobExecutionID)
	if err != nil {
		err = autorest.NewErrorWithError(err, "sql.JobExecutionsClient", "Cancel", nil, "Failure preparing request")
		return
	}

	resp, err := client.CancelSender(req)
	if err != nil {
		result.Response = resp
		err = autorest.NewErrorWithError(err, "sql.JobExecutionsClient", "Cancel", resp, "Failure sending request")
		return
	}

	result, err = client.CancelResponder(resp)
	if err != nil {
		err = autorest.NewErrorWithError(err, "sql.JobExecutionsClient", "Cancel", resp, "Failure responding to request")
	}

	return
}

// CancelPreparer prepares the Cancel request.
func (client JobExecutionsClient) CancelPreparer(ctx context.Context, resourceGroupName string, serverName string, jobAgentName string, jobName string, jobExecutionID uuid.UUID) (*http.Request, error) {
	pathParameters := map[string]interface{}{
		"jobAgentName":      autorest.Encode("path", jobAgentName),
		"jobExecutionId":    autorest.Encode("path", jobExecutionID),
		"jobName":           autorest.Encode("path", jobName),
		"resourceGroupName": autorest.Encode("path", resourceGroupName),
		"serverName":        autorest.Encode("path", serverName),
		"subscriptionId":    autorest.Encode("path", client.SubscriptionID),
	}

	const APIVersion = "2017-03-01-preview"
	queryParameters := map[string]interface{}{
		"api-version": APIVersion,
	}

	preparer := autorest.CreatePreparer(
		autorest.AsPost(),
		autorest.WithBaseURL(client.BaseURI),
		autorest.WithPathParameters("/subscriptions/{subscriptionId}/resourceGroups/{resourceGroupName}/providers/Microsoft.Sql/servers/{serverName}/jobAgents/{jobAgentName}/jobs/{jobName}/executions/{jobExecutionId}/cancel", pathParameters),
		autorest.WithQueryParameters(queryParameters))
	return preparer.Prepare((&http.Request{}).WithContext(ctx))
}

// CancelSender sends the Cancel request. The method will close the
// http.Response Body if it receives an error.
func (client JobExecutionsClient) CancelSender(req *http.Request) (*http.Response, error) {
<<<<<<< HEAD
	sd := autorest.GetSendDecorators(req.Context(), azure.DoRetryWithRegistration(client.Client))
	return autorest.SendWithSender(client, req, sd...)
=======
	return client.Send(req, azure.DoRetryWithRegistration(client.Client))
>>>>>>> 090dc0ee
}

// CancelResponder handles the response to the Cancel request. The method always
// closes the http.Response Body.
func (client JobExecutionsClient) CancelResponder(resp *http.Response) (result autorest.Response, err error) {
	err = autorest.Respond(
		resp,
		client.ByInspecting(),
		azure.WithErrorUnlessStatusCode(http.StatusOK),
		autorest.ByClosing())
	result.Response = resp
	return
}

// Create starts an elastic job execution.
// Parameters:
// resourceGroupName - the name of the resource group that contains the resource. You can obtain this value
// from the Azure Resource Manager API or the portal.
// serverName - the name of the server.
// jobAgentName - the name of the job agent.
// jobName - the name of the job to get.
func (client JobExecutionsClient) Create(ctx context.Context, resourceGroupName string, serverName string, jobAgentName string, jobName string) (result JobExecutionsCreateFuture, err error) {
	if tracing.IsEnabled() {
		ctx = tracing.StartSpan(ctx, fqdn+"/JobExecutionsClient.Create")
		defer func() {
			sc := -1
			if result.Response() != nil {
				sc = result.Response().StatusCode
			}
			tracing.EndSpan(ctx, sc, err)
		}()
	}
	req, err := client.CreatePreparer(ctx, resourceGroupName, serverName, jobAgentName, jobName)
	if err != nil {
		err = autorest.NewErrorWithError(err, "sql.JobExecutionsClient", "Create", nil, "Failure preparing request")
		return
	}

	result, err = client.CreateSender(req)
	if err != nil {
		err = autorest.NewErrorWithError(err, "sql.JobExecutionsClient", "Create", result.Response(), "Failure sending request")
		return
	}

	return
}

// CreatePreparer prepares the Create request.
func (client JobExecutionsClient) CreatePreparer(ctx context.Context, resourceGroupName string, serverName string, jobAgentName string, jobName string) (*http.Request, error) {
	pathParameters := map[string]interface{}{
		"jobAgentName":      autorest.Encode("path", jobAgentName),
		"jobName":           autorest.Encode("path", jobName),
		"resourceGroupName": autorest.Encode("path", resourceGroupName),
		"serverName":        autorest.Encode("path", serverName),
		"subscriptionId":    autorest.Encode("path", client.SubscriptionID),
	}

	const APIVersion = "2017-03-01-preview"
	queryParameters := map[string]interface{}{
		"api-version": APIVersion,
	}

	preparer := autorest.CreatePreparer(
		autorest.AsPost(),
		autorest.WithBaseURL(client.BaseURI),
		autorest.WithPathParameters("/subscriptions/{subscriptionId}/resourceGroups/{resourceGroupName}/providers/Microsoft.Sql/servers/{serverName}/jobAgents/{jobAgentName}/jobs/{jobName}/start", pathParameters),
		autorest.WithQueryParameters(queryParameters))
	return preparer.Prepare((&http.Request{}).WithContext(ctx))
}

// CreateSender sends the Create request. The method will close the
// http.Response Body if it receives an error.
func (client JobExecutionsClient) CreateSender(req *http.Request) (future JobExecutionsCreateFuture, err error) {
	sd := autorest.GetSendDecorators(req.Context(), azure.DoRetryWithRegistration(client.Client))
	var resp *http.Response
<<<<<<< HEAD
	resp, err = autorest.SendWithSender(client, req, sd...)
=======
	resp, err = client.Send(req, azure.DoRetryWithRegistration(client.Client))
>>>>>>> 090dc0ee
	if err != nil {
		return
	}
	future.Future, err = azure.NewFutureFromResponse(resp)
	return
}

// CreateResponder handles the response to the Create request. The method always
// closes the http.Response Body.
func (client JobExecutionsClient) CreateResponder(resp *http.Response) (result JobExecution, err error) {
	err = autorest.Respond(
		resp,
		client.ByInspecting(),
		azure.WithErrorUnlessStatusCode(http.StatusOK, http.StatusAccepted),
		autorest.ByUnmarshallingJSON(&result),
		autorest.ByClosing())
	result.Response = autorest.Response{Response: resp}
	return
}

// CreateOrUpdate creates or updates a job execution.
// Parameters:
// resourceGroupName - the name of the resource group that contains the resource. You can obtain this value
// from the Azure Resource Manager API or the portal.
// serverName - the name of the server.
// jobAgentName - the name of the job agent.
// jobName - the name of the job to get.
// jobExecutionID - the job execution id to create the job execution under.
func (client JobExecutionsClient) CreateOrUpdate(ctx context.Context, resourceGroupName string, serverName string, jobAgentName string, jobName string, jobExecutionID uuid.UUID) (result JobExecutionsCreateOrUpdateFuture, err error) {
	if tracing.IsEnabled() {
		ctx = tracing.StartSpan(ctx, fqdn+"/JobExecutionsClient.CreateOrUpdate")
		defer func() {
			sc := -1
			if result.Response() != nil {
				sc = result.Response().StatusCode
			}
			tracing.EndSpan(ctx, sc, err)
		}()
	}
	req, err := client.CreateOrUpdatePreparer(ctx, resourceGroupName, serverName, jobAgentName, jobName, jobExecutionID)
	if err != nil {
		err = autorest.NewErrorWithError(err, "sql.JobExecutionsClient", "CreateOrUpdate", nil, "Failure preparing request")
		return
	}

	result, err = client.CreateOrUpdateSender(req)
	if err != nil {
		err = autorest.NewErrorWithError(err, "sql.JobExecutionsClient", "CreateOrUpdate", result.Response(), "Failure sending request")
		return
	}

	return
}

// CreateOrUpdatePreparer prepares the CreateOrUpdate request.
func (client JobExecutionsClient) CreateOrUpdatePreparer(ctx context.Context, resourceGroupName string, serverName string, jobAgentName string, jobName string, jobExecutionID uuid.UUID) (*http.Request, error) {
	pathParameters := map[string]interface{}{
		"jobAgentName":      autorest.Encode("path", jobAgentName),
		"jobExecutionId":    autorest.Encode("path", jobExecutionID),
		"jobName":           autorest.Encode("path", jobName),
		"resourceGroupName": autorest.Encode("path", resourceGroupName),
		"serverName":        autorest.Encode("path", serverName),
		"subscriptionId":    autorest.Encode("path", client.SubscriptionID),
	}

	const APIVersion = "2017-03-01-preview"
	queryParameters := map[string]interface{}{
		"api-version": APIVersion,
	}

	preparer := autorest.CreatePreparer(
		autorest.AsPut(),
		autorest.WithBaseURL(client.BaseURI),
		autorest.WithPathParameters("/subscriptions/{subscriptionId}/resourceGroups/{resourceGroupName}/providers/Microsoft.Sql/servers/{serverName}/jobAgents/{jobAgentName}/jobs/{jobName}/executions/{jobExecutionId}", pathParameters),
		autorest.WithQueryParameters(queryParameters))
	return preparer.Prepare((&http.Request{}).WithContext(ctx))
}

// CreateOrUpdateSender sends the CreateOrUpdate request. The method will close the
// http.Response Body if it receives an error.
func (client JobExecutionsClient) CreateOrUpdateSender(req *http.Request) (future JobExecutionsCreateOrUpdateFuture, err error) {
	sd := autorest.GetSendDecorators(req.Context(), azure.DoRetryWithRegistration(client.Client))
	var resp *http.Response
<<<<<<< HEAD
	resp, err = autorest.SendWithSender(client, req, sd...)
=======
	resp, err = client.Send(req, azure.DoRetryWithRegistration(client.Client))
>>>>>>> 090dc0ee
	if err != nil {
		return
	}
	future.Future, err = azure.NewFutureFromResponse(resp)
	return
}

// CreateOrUpdateResponder handles the response to the CreateOrUpdate request. The method always
// closes the http.Response Body.
func (client JobExecutionsClient) CreateOrUpdateResponder(resp *http.Response) (result JobExecution, err error) {
	err = autorest.Respond(
		resp,
		client.ByInspecting(),
		azure.WithErrorUnlessStatusCode(http.StatusOK, http.StatusCreated, http.StatusAccepted),
		autorest.ByUnmarshallingJSON(&result),
		autorest.ByClosing())
	result.Response = autorest.Response{Response: resp}
	return
}

// Get gets a job execution.
// Parameters:
// resourceGroupName - the name of the resource group that contains the resource. You can obtain this value
// from the Azure Resource Manager API or the portal.
// serverName - the name of the server.
// jobAgentName - the name of the job agent.
// jobName - the name of the job.
// jobExecutionID - the id of the job execution
func (client JobExecutionsClient) Get(ctx context.Context, resourceGroupName string, serverName string, jobAgentName string, jobName string, jobExecutionID uuid.UUID) (result JobExecution, err error) {
	if tracing.IsEnabled() {
		ctx = tracing.StartSpan(ctx, fqdn+"/JobExecutionsClient.Get")
		defer func() {
			sc := -1
			if result.Response.Response != nil {
				sc = result.Response.Response.StatusCode
			}
			tracing.EndSpan(ctx, sc, err)
		}()
	}
	req, err := client.GetPreparer(ctx, resourceGroupName, serverName, jobAgentName, jobName, jobExecutionID)
	if err != nil {
		err = autorest.NewErrorWithError(err, "sql.JobExecutionsClient", "Get", nil, "Failure preparing request")
		return
	}

	resp, err := client.GetSender(req)
	if err != nil {
		result.Response = autorest.Response{Response: resp}
		err = autorest.NewErrorWithError(err, "sql.JobExecutionsClient", "Get", resp, "Failure sending request")
		return
	}

	result, err = client.GetResponder(resp)
	if err != nil {
		err = autorest.NewErrorWithError(err, "sql.JobExecutionsClient", "Get", resp, "Failure responding to request")
	}

	return
}

// GetPreparer prepares the Get request.
func (client JobExecutionsClient) GetPreparer(ctx context.Context, resourceGroupName string, serverName string, jobAgentName string, jobName string, jobExecutionID uuid.UUID) (*http.Request, error) {
	pathParameters := map[string]interface{}{
		"jobAgentName":      autorest.Encode("path", jobAgentName),
		"jobExecutionId":    autorest.Encode("path", jobExecutionID),
		"jobName":           autorest.Encode("path", jobName),
		"resourceGroupName": autorest.Encode("path", resourceGroupName),
		"serverName":        autorest.Encode("path", serverName),
		"subscriptionId":    autorest.Encode("path", client.SubscriptionID),
	}

	const APIVersion = "2017-03-01-preview"
	queryParameters := map[string]interface{}{
		"api-version": APIVersion,
	}

	preparer := autorest.CreatePreparer(
		autorest.AsGet(),
		autorest.WithBaseURL(client.BaseURI),
		autorest.WithPathParameters("/subscriptions/{subscriptionId}/resourceGroups/{resourceGroupName}/providers/Microsoft.Sql/servers/{serverName}/jobAgents/{jobAgentName}/jobs/{jobName}/executions/{jobExecutionId}", pathParameters),
		autorest.WithQueryParameters(queryParameters))
	return preparer.Prepare((&http.Request{}).WithContext(ctx))
}

// GetSender sends the Get request. The method will close the
// http.Response Body if it receives an error.
func (client JobExecutionsClient) GetSender(req *http.Request) (*http.Response, error) {
<<<<<<< HEAD
	sd := autorest.GetSendDecorators(req.Context(), azure.DoRetryWithRegistration(client.Client))
	return autorest.SendWithSender(client, req, sd...)
=======
	return client.Send(req, azure.DoRetryWithRegistration(client.Client))
>>>>>>> 090dc0ee
}

// GetResponder handles the response to the Get request. The method always
// closes the http.Response Body.
func (client JobExecutionsClient) GetResponder(resp *http.Response) (result JobExecution, err error) {
	err = autorest.Respond(
		resp,
		client.ByInspecting(),
		azure.WithErrorUnlessStatusCode(http.StatusOK),
		autorest.ByUnmarshallingJSON(&result),
		autorest.ByClosing())
	result.Response = autorest.Response{Response: resp}
	return
}

// ListByAgent lists all executions in a job agent.
// Parameters:
// resourceGroupName - the name of the resource group that contains the resource. You can obtain this value
// from the Azure Resource Manager API or the portal.
// serverName - the name of the server.
// jobAgentName - the name of the job agent.
// createTimeMin - if specified, only job executions created at or after the specified time are included.
// createTimeMax - if specified, only job executions created before the specified time are included.
// endTimeMin - if specified, only job executions completed at or after the specified time are included.
// endTimeMax - if specified, only job executions completed before the specified time are included.
// isActive - if specified, only active or only completed job executions are included.
// skip - the number of elements in the collection to skip.
// top - the number of elements to return from the collection.
func (client JobExecutionsClient) ListByAgent(ctx context.Context, resourceGroupName string, serverName string, jobAgentName string, createTimeMin *date.Time, createTimeMax *date.Time, endTimeMin *date.Time, endTimeMax *date.Time, isActive *bool, skip *int32, top *int32) (result JobExecutionListResultPage, err error) {
	if tracing.IsEnabled() {
		ctx = tracing.StartSpan(ctx, fqdn+"/JobExecutionsClient.ListByAgent")
		defer func() {
			sc := -1
			if result.jelr.Response.Response != nil {
				sc = result.jelr.Response.Response.StatusCode
			}
			tracing.EndSpan(ctx, sc, err)
		}()
	}
	result.fn = client.listByAgentNextResults
	req, err := client.ListByAgentPreparer(ctx, resourceGroupName, serverName, jobAgentName, createTimeMin, createTimeMax, endTimeMin, endTimeMax, isActive, skip, top)
	if err != nil {
		err = autorest.NewErrorWithError(err, "sql.JobExecutionsClient", "ListByAgent", nil, "Failure preparing request")
		return
	}

	resp, err := client.ListByAgentSender(req)
	if err != nil {
		result.jelr.Response = autorest.Response{Response: resp}
		err = autorest.NewErrorWithError(err, "sql.JobExecutionsClient", "ListByAgent", resp, "Failure sending request")
		return
	}

	result.jelr, err = client.ListByAgentResponder(resp)
	if err != nil {
		err = autorest.NewErrorWithError(err, "sql.JobExecutionsClient", "ListByAgent", resp, "Failure responding to request")
	}

	return
}

// ListByAgentPreparer prepares the ListByAgent request.
func (client JobExecutionsClient) ListByAgentPreparer(ctx context.Context, resourceGroupName string, serverName string, jobAgentName string, createTimeMin *date.Time, createTimeMax *date.Time, endTimeMin *date.Time, endTimeMax *date.Time, isActive *bool, skip *int32, top *int32) (*http.Request, error) {
	pathParameters := map[string]interface{}{
		"jobAgentName":      autorest.Encode("path", jobAgentName),
		"resourceGroupName": autorest.Encode("path", resourceGroupName),
		"serverName":        autorest.Encode("path", serverName),
		"subscriptionId":    autorest.Encode("path", client.SubscriptionID),
	}

	const APIVersion = "2017-03-01-preview"
	queryParameters := map[string]interface{}{
		"api-version": APIVersion,
	}
	if createTimeMin != nil {
		queryParameters["createTimeMin"] = autorest.Encode("query", *createTimeMin)
	}
	if createTimeMax != nil {
		queryParameters["createTimeMax"] = autorest.Encode("query", *createTimeMax)
	}
	if endTimeMin != nil {
		queryParameters["endTimeMin"] = autorest.Encode("query", *endTimeMin)
	}
	if endTimeMax != nil {
		queryParameters["endTimeMax"] = autorest.Encode("query", *endTimeMax)
	}
	if isActive != nil {
		queryParameters["isActive"] = autorest.Encode("query", *isActive)
	}
	if skip != nil {
		queryParameters["$skip"] = autorest.Encode("query", *skip)
	}
	if top != nil {
		queryParameters["$top"] = autorest.Encode("query", *top)
	}

	preparer := autorest.CreatePreparer(
		autorest.AsGet(),
		autorest.WithBaseURL(client.BaseURI),
		autorest.WithPathParameters("/subscriptions/{subscriptionId}/resourceGroups/{resourceGroupName}/providers/Microsoft.Sql/servers/{serverName}/jobAgents/{jobAgentName}/executions", pathParameters),
		autorest.WithQueryParameters(queryParameters))
	return preparer.Prepare((&http.Request{}).WithContext(ctx))
}

// ListByAgentSender sends the ListByAgent request. The method will close the
// http.Response Body if it receives an error.
func (client JobExecutionsClient) ListByAgentSender(req *http.Request) (*http.Response, error) {
<<<<<<< HEAD
	sd := autorest.GetSendDecorators(req.Context(), azure.DoRetryWithRegistration(client.Client))
	return autorest.SendWithSender(client, req, sd...)
=======
	return client.Send(req, azure.DoRetryWithRegistration(client.Client))
>>>>>>> 090dc0ee
}

// ListByAgentResponder handles the response to the ListByAgent request. The method always
// closes the http.Response Body.
func (client JobExecutionsClient) ListByAgentResponder(resp *http.Response) (result JobExecutionListResult, err error) {
	err = autorest.Respond(
		resp,
		client.ByInspecting(),
		azure.WithErrorUnlessStatusCode(http.StatusOK),
		autorest.ByUnmarshallingJSON(&result),
		autorest.ByClosing())
	result.Response = autorest.Response{Response: resp}
	return
}

// listByAgentNextResults retrieves the next set of results, if any.
func (client JobExecutionsClient) listByAgentNextResults(ctx context.Context, lastResults JobExecutionListResult) (result JobExecutionListResult, err error) {
	req, err := lastResults.jobExecutionListResultPreparer(ctx)
	if err != nil {
		return result, autorest.NewErrorWithError(err, "sql.JobExecutionsClient", "listByAgentNextResults", nil, "Failure preparing next results request")
	}
	if req == nil {
		return
	}
	resp, err := client.ListByAgentSender(req)
	if err != nil {
		result.Response = autorest.Response{Response: resp}
		return result, autorest.NewErrorWithError(err, "sql.JobExecutionsClient", "listByAgentNextResults", resp, "Failure sending next results request")
	}
	result, err = client.ListByAgentResponder(resp)
	if err != nil {
		err = autorest.NewErrorWithError(err, "sql.JobExecutionsClient", "listByAgentNextResults", resp, "Failure responding to next results request")
	}
	return
}

// ListByAgentComplete enumerates all values, automatically crossing page boundaries as required.
func (client JobExecutionsClient) ListByAgentComplete(ctx context.Context, resourceGroupName string, serverName string, jobAgentName string, createTimeMin *date.Time, createTimeMax *date.Time, endTimeMin *date.Time, endTimeMax *date.Time, isActive *bool, skip *int32, top *int32) (result JobExecutionListResultIterator, err error) {
	if tracing.IsEnabled() {
		ctx = tracing.StartSpan(ctx, fqdn+"/JobExecutionsClient.ListByAgent")
		defer func() {
			sc := -1
			if result.Response().Response.Response != nil {
				sc = result.page.Response().Response.Response.StatusCode
			}
			tracing.EndSpan(ctx, sc, err)
		}()
	}
	result.page, err = client.ListByAgent(ctx, resourceGroupName, serverName, jobAgentName, createTimeMin, createTimeMax, endTimeMin, endTimeMax, isActive, skip, top)
	return
}

// ListByJob lists a job's executions.
// Parameters:
// resourceGroupName - the name of the resource group that contains the resource. You can obtain this value
// from the Azure Resource Manager API or the portal.
// serverName - the name of the server.
// jobAgentName - the name of the job agent.
// jobName - the name of the job to get.
// createTimeMin - if specified, only job executions created at or after the specified time are included.
// createTimeMax - if specified, only job executions created before the specified time are included.
// endTimeMin - if specified, only job executions completed at or after the specified time are included.
// endTimeMax - if specified, only job executions completed before the specified time are included.
// isActive - if specified, only active or only completed job executions are included.
// skip - the number of elements in the collection to skip.
// top - the number of elements to return from the collection.
func (client JobExecutionsClient) ListByJob(ctx context.Context, resourceGroupName string, serverName string, jobAgentName string, jobName string, createTimeMin *date.Time, createTimeMax *date.Time, endTimeMin *date.Time, endTimeMax *date.Time, isActive *bool, skip *int32, top *int32) (result JobExecutionListResultPage, err error) {
	if tracing.IsEnabled() {
		ctx = tracing.StartSpan(ctx, fqdn+"/JobExecutionsClient.ListByJob")
		defer func() {
			sc := -1
			if result.jelr.Response.Response != nil {
				sc = result.jelr.Response.Response.StatusCode
			}
			tracing.EndSpan(ctx, sc, err)
		}()
	}
	result.fn = client.listByJobNextResults
	req, err := client.ListByJobPreparer(ctx, resourceGroupName, serverName, jobAgentName, jobName, createTimeMin, createTimeMax, endTimeMin, endTimeMax, isActive, skip, top)
	if err != nil {
		err = autorest.NewErrorWithError(err, "sql.JobExecutionsClient", "ListByJob", nil, "Failure preparing request")
		return
	}

	resp, err := client.ListByJobSender(req)
	if err != nil {
		result.jelr.Response = autorest.Response{Response: resp}
		err = autorest.NewErrorWithError(err, "sql.JobExecutionsClient", "ListByJob", resp, "Failure sending request")
		return
	}

	result.jelr, err = client.ListByJobResponder(resp)
	if err != nil {
		err = autorest.NewErrorWithError(err, "sql.JobExecutionsClient", "ListByJob", resp, "Failure responding to request")
	}

	return
}

// ListByJobPreparer prepares the ListByJob request.
func (client JobExecutionsClient) ListByJobPreparer(ctx context.Context, resourceGroupName string, serverName string, jobAgentName string, jobName string, createTimeMin *date.Time, createTimeMax *date.Time, endTimeMin *date.Time, endTimeMax *date.Time, isActive *bool, skip *int32, top *int32) (*http.Request, error) {
	pathParameters := map[string]interface{}{
		"jobAgentName":      autorest.Encode("path", jobAgentName),
		"jobName":           autorest.Encode("path", jobName),
		"resourceGroupName": autorest.Encode("path", resourceGroupName),
		"serverName":        autorest.Encode("path", serverName),
		"subscriptionId":    autorest.Encode("path", client.SubscriptionID),
	}

	const APIVersion = "2017-03-01-preview"
	queryParameters := map[string]interface{}{
		"api-version": APIVersion,
	}
	if createTimeMin != nil {
		queryParameters["createTimeMin"] = autorest.Encode("query", *createTimeMin)
	}
	if createTimeMax != nil {
		queryParameters["createTimeMax"] = autorest.Encode("query", *createTimeMax)
	}
	if endTimeMin != nil {
		queryParameters["endTimeMin"] = autorest.Encode("query", *endTimeMin)
	}
	if endTimeMax != nil {
		queryParameters["endTimeMax"] = autorest.Encode("query", *endTimeMax)
	}
	if isActive != nil {
		queryParameters["isActive"] = autorest.Encode("query", *isActive)
	}
	if skip != nil {
		queryParameters["$skip"] = autorest.Encode("query", *skip)
	}
	if top != nil {
		queryParameters["$top"] = autorest.Encode("query", *top)
	}

	preparer := autorest.CreatePreparer(
		autorest.AsGet(),
		autorest.WithBaseURL(client.BaseURI),
		autorest.WithPathParameters("/subscriptions/{subscriptionId}/resourceGroups/{resourceGroupName}/providers/Microsoft.Sql/servers/{serverName}/jobAgents/{jobAgentName}/jobs/{jobName}/executions", pathParameters),
		autorest.WithQueryParameters(queryParameters))
	return preparer.Prepare((&http.Request{}).WithContext(ctx))
}

// ListByJobSender sends the ListByJob request. The method will close the
// http.Response Body if it receives an error.
func (client JobExecutionsClient) ListByJobSender(req *http.Request) (*http.Response, error) {
<<<<<<< HEAD
	sd := autorest.GetSendDecorators(req.Context(), azure.DoRetryWithRegistration(client.Client))
	return autorest.SendWithSender(client, req, sd...)
=======
	return client.Send(req, azure.DoRetryWithRegistration(client.Client))
>>>>>>> 090dc0ee
}

// ListByJobResponder handles the response to the ListByJob request. The method always
// closes the http.Response Body.
func (client JobExecutionsClient) ListByJobResponder(resp *http.Response) (result JobExecutionListResult, err error) {
	err = autorest.Respond(
		resp,
		client.ByInspecting(),
		azure.WithErrorUnlessStatusCode(http.StatusOK),
		autorest.ByUnmarshallingJSON(&result),
		autorest.ByClosing())
	result.Response = autorest.Response{Response: resp}
	return
}

// listByJobNextResults retrieves the next set of results, if any.
func (client JobExecutionsClient) listByJobNextResults(ctx context.Context, lastResults JobExecutionListResult) (result JobExecutionListResult, err error) {
	req, err := lastResults.jobExecutionListResultPreparer(ctx)
	if err != nil {
		return result, autorest.NewErrorWithError(err, "sql.JobExecutionsClient", "listByJobNextResults", nil, "Failure preparing next results request")
	}
	if req == nil {
		return
	}
	resp, err := client.ListByJobSender(req)
	if err != nil {
		result.Response = autorest.Response{Response: resp}
		return result, autorest.NewErrorWithError(err, "sql.JobExecutionsClient", "listByJobNextResults", resp, "Failure sending next results request")
	}
	result, err = client.ListByJobResponder(resp)
	if err != nil {
		err = autorest.NewErrorWithError(err, "sql.JobExecutionsClient", "listByJobNextResults", resp, "Failure responding to next results request")
	}
	return
}

// ListByJobComplete enumerates all values, automatically crossing page boundaries as required.
func (client JobExecutionsClient) ListByJobComplete(ctx context.Context, resourceGroupName string, serverName string, jobAgentName string, jobName string, createTimeMin *date.Time, createTimeMax *date.Time, endTimeMin *date.Time, endTimeMax *date.Time, isActive *bool, skip *int32, top *int32) (result JobExecutionListResultIterator, err error) {
	if tracing.IsEnabled() {
		ctx = tracing.StartSpan(ctx, fqdn+"/JobExecutionsClient.ListByJob")
		defer func() {
			sc := -1
			if result.Response().Response.Response != nil {
				sc = result.page.Response().Response.Response.StatusCode
			}
			tracing.EndSpan(ctx, sc, err)
		}()
	}
	result.page, err = client.ListByJob(ctx, resourceGroupName, serverName, jobAgentName, jobName, createTimeMin, createTimeMax, endTimeMin, endTimeMax, isActive, skip, top)
	return
}<|MERGE_RESOLUTION|>--- conflicted
+++ resolved
@@ -112,12 +112,7 @@
 // CancelSender sends the Cancel request. The method will close the
 // http.Response Body if it receives an error.
 func (client JobExecutionsClient) CancelSender(req *http.Request) (*http.Response, error) {
-<<<<<<< HEAD
-	sd := autorest.GetSendDecorators(req.Context(), azure.DoRetryWithRegistration(client.Client))
-	return autorest.SendWithSender(client, req, sd...)
-=======
 	return client.Send(req, azure.DoRetryWithRegistration(client.Client))
->>>>>>> 090dc0ee
 }
 
 // CancelResponder handles the response to the Cancel request. The method always
@@ -191,13 +186,8 @@
 // CreateSender sends the Create request. The method will close the
 // http.Response Body if it receives an error.
 func (client JobExecutionsClient) CreateSender(req *http.Request) (future JobExecutionsCreateFuture, err error) {
-	sd := autorest.GetSendDecorators(req.Context(), azure.DoRetryWithRegistration(client.Client))
 	var resp *http.Response
-<<<<<<< HEAD
-	resp, err = autorest.SendWithSender(client, req, sd...)
-=======
 	resp, err = client.Send(req, azure.DoRetryWithRegistration(client.Client))
->>>>>>> 090dc0ee
 	if err != nil {
 		return
 	}
@@ -279,13 +269,8 @@
 // CreateOrUpdateSender sends the CreateOrUpdate request. The method will close the
 // http.Response Body if it receives an error.
 func (client JobExecutionsClient) CreateOrUpdateSender(req *http.Request) (future JobExecutionsCreateOrUpdateFuture, err error) {
-	sd := autorest.GetSendDecorators(req.Context(), azure.DoRetryWithRegistration(client.Client))
 	var resp *http.Response
-<<<<<<< HEAD
-	resp, err = autorest.SendWithSender(client, req, sd...)
-=======
 	resp, err = client.Send(req, azure.DoRetryWithRegistration(client.Client))
->>>>>>> 090dc0ee
 	if err != nil {
 		return
 	}
@@ -373,12 +358,7 @@
 // GetSender sends the Get request. The method will close the
 // http.Response Body if it receives an error.
 func (client JobExecutionsClient) GetSender(req *http.Request) (*http.Response, error) {
-<<<<<<< HEAD
-	sd := autorest.GetSendDecorators(req.Context(), azure.DoRetryWithRegistration(client.Client))
-	return autorest.SendWithSender(client, req, sd...)
-=======
 	return client.Send(req, azure.DoRetryWithRegistration(client.Client))
->>>>>>> 090dc0ee
 }
 
 // GetResponder handles the response to the Get request. The method always
@@ -486,12 +466,7 @@
 // ListByAgentSender sends the ListByAgent request. The method will close the
 // http.Response Body if it receives an error.
 func (client JobExecutionsClient) ListByAgentSender(req *http.Request) (*http.Response, error) {
-<<<<<<< HEAD
-	sd := autorest.GetSendDecorators(req.Context(), azure.DoRetryWithRegistration(client.Client))
-	return autorest.SendWithSender(client, req, sd...)
-=======
 	return client.Send(req, azure.DoRetryWithRegistration(client.Client))
->>>>>>> 090dc0ee
 }
 
 // ListByAgentResponder handles the response to the ListByAgent request. The method always
@@ -638,12 +613,7 @@
 // ListByJobSender sends the ListByJob request. The method will close the
 // http.Response Body if it receives an error.
 func (client JobExecutionsClient) ListByJobSender(req *http.Request) (*http.Response, error) {
-<<<<<<< HEAD
-	sd := autorest.GetSendDecorators(req.Context(), azure.DoRetryWithRegistration(client.Client))
-	return autorest.SendWithSender(client, req, sd...)
-=======
 	return client.Send(req, azure.DoRetryWithRegistration(client.Client))
->>>>>>> 090dc0ee
 }
 
 // ListByJobResponder handles the response to the ListByJob request. The method always
