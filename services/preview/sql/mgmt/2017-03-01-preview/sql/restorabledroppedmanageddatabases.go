package sql

// Copyright (c) Microsoft and contributors.  All rights reserved.
//
// Licensed under the Apache License, Version 2.0 (the "License");
// you may not use this file except in compliance with the License.
// You may obtain a copy of the License at
// http://www.apache.org/licenses/LICENSE-2.0
//
// Unless required by applicable law or agreed to in writing, software
// distributed under the License is distributed on an "AS IS" BASIS,
// WITHOUT WARRANTIES OR CONDITIONS OF ANY KIND, either express or implied.
//
// See the License for the specific language governing permissions and
// limitations under the License.
//
// Code generated by Microsoft (R) AutoRest Code Generator.
// Changes may cause incorrect behavior and will be lost if the code is regenerated.

import (
	"context"
	"github.com/Azure/go-autorest/autorest"
	"github.com/Azure/go-autorest/autorest/azure"
	"github.com/Azure/go-autorest/tracing"
	"net/http"
)

// RestorableDroppedManagedDatabasesClient is the the Azure SQL Database management API provides a RESTful set of web
// services that interact with Azure SQL Database services to manage your databases. The API enables you to create,
// retrieve, update, and delete databases.
type RestorableDroppedManagedDatabasesClient struct {
	BaseClient
}

// NewRestorableDroppedManagedDatabasesClient creates an instance of the RestorableDroppedManagedDatabasesClient
// client.
func NewRestorableDroppedManagedDatabasesClient(subscriptionID string) RestorableDroppedManagedDatabasesClient {
	return NewRestorableDroppedManagedDatabasesClientWithBaseURI(DefaultBaseURI, subscriptionID)
}

// NewRestorableDroppedManagedDatabasesClientWithBaseURI creates an instance of the
// RestorableDroppedManagedDatabasesClient client using a custom endpoint.  Use this when interacting with an Azure
// cloud that uses a non-standard base URI (sovereign clouds, Azure stack).
func NewRestorableDroppedManagedDatabasesClientWithBaseURI(baseURI string, subscriptionID string) RestorableDroppedManagedDatabasesClient {
	return RestorableDroppedManagedDatabasesClient{NewWithBaseURI(baseURI, subscriptionID)}
}

// Get gets a restorable dropped managed database.
// Parameters:
// resourceGroupName - the name of the resource group that contains the resource. You can obtain this value
// from the Azure Resource Manager API or the portal.
// managedInstanceName - the name of the managed instance.
func (client RestorableDroppedManagedDatabasesClient) Get(ctx context.Context, resourceGroupName string, managedInstanceName string, restorableDroppedDatabaseID string) (result RestorableDroppedManagedDatabase, err error) {
	if tracing.IsEnabled() {
		ctx = tracing.StartSpan(ctx, fqdn+"/RestorableDroppedManagedDatabasesClient.Get")
		defer func() {
			sc := -1
			if result.Response.Response != nil {
				sc = result.Response.Response.StatusCode
			}
			tracing.EndSpan(ctx, sc, err)
		}()
	}
	req, err := client.GetPreparer(ctx, resourceGroupName, managedInstanceName, restorableDroppedDatabaseID)
	if err != nil {
		err = autorest.NewErrorWithError(err, "sql.RestorableDroppedManagedDatabasesClient", "Get", nil, "Failure preparing request")
		return
	}

	resp, err := client.GetSender(req)
	if err != nil {
		result.Response = autorest.Response{Response: resp}
		err = autorest.NewErrorWithError(err, "sql.RestorableDroppedManagedDatabasesClient", "Get", resp, "Failure sending request")
		return
	}

	result, err = client.GetResponder(resp)
	if err != nil {
		err = autorest.NewErrorWithError(err, "sql.RestorableDroppedManagedDatabasesClient", "Get", resp, "Failure responding to request")
	}

	return
}

// GetPreparer prepares the Get request.
func (client RestorableDroppedManagedDatabasesClient) GetPreparer(ctx context.Context, resourceGroupName string, managedInstanceName string, restorableDroppedDatabaseID string) (*http.Request, error) {
	pathParameters := map[string]interface{}{
		"managedInstanceName":         autorest.Encode("path", managedInstanceName),
		"resourceGroupName":           autorest.Encode("path", resourceGroupName),
		"restorableDroppedDatabaseId": autorest.Encode("path", restorableDroppedDatabaseID),
		"subscriptionId":              autorest.Encode("path", client.SubscriptionID),
	}

	const APIVersion = "2017-03-01-preview"
	queryParameters := map[string]interface{}{
		"api-version": APIVersion,
	}

	preparer := autorest.CreatePreparer(
		autorest.AsGet(),
		autorest.WithBaseURL(client.BaseURI),
		autorest.WithPathParameters("/subscriptions/{subscriptionId}/resourceGroups/{resourceGroupName}/providers/Microsoft.Sql/managedInstances/{managedInstanceName}/restorableDroppedDatabases/{restorableDroppedDatabaseId}", pathParameters),
		autorest.WithQueryParameters(queryParameters))
	return preparer.Prepare((&http.Request{}).WithContext(ctx))
}

// GetSender sends the Get request. The method will close the
// http.Response Body if it receives an error.
func (client RestorableDroppedManagedDatabasesClient) GetSender(req *http.Request) (*http.Response, error) {
<<<<<<< HEAD
	sd := autorest.GetSendDecorators(req.Context(), azure.DoRetryWithRegistration(client.Client))
	return autorest.SendWithSender(client, req, sd...)
=======
	return client.Send(req, azure.DoRetryWithRegistration(client.Client))
>>>>>>> 090dc0ee
}

// GetResponder handles the response to the Get request. The method always
// closes the http.Response Body.
func (client RestorableDroppedManagedDatabasesClient) GetResponder(resp *http.Response) (result RestorableDroppedManagedDatabase, err error) {
	err = autorest.Respond(
		resp,
		client.ByInspecting(),
		azure.WithErrorUnlessStatusCode(http.StatusOK),
		autorest.ByUnmarshallingJSON(&result),
		autorest.ByClosing())
	result.Response = autorest.Response{Response: resp}
	return
}

// ListByInstance gets a list of restorable dropped managed databases.
// Parameters:
// resourceGroupName - the name of the resource group that contains the resource. You can obtain this value
// from the Azure Resource Manager API or the portal.
// managedInstanceName - the name of the managed instance.
func (client RestorableDroppedManagedDatabasesClient) ListByInstance(ctx context.Context, resourceGroupName string, managedInstanceName string) (result RestorableDroppedManagedDatabaseListResultPage, err error) {
	if tracing.IsEnabled() {
		ctx = tracing.StartSpan(ctx, fqdn+"/RestorableDroppedManagedDatabasesClient.ListByInstance")
		defer func() {
			sc := -1
			if result.rdmdlr.Response.Response != nil {
				sc = result.rdmdlr.Response.Response.StatusCode
			}
			tracing.EndSpan(ctx, sc, err)
		}()
	}
	result.fn = client.listByInstanceNextResults
	req, err := client.ListByInstancePreparer(ctx, resourceGroupName, managedInstanceName)
	if err != nil {
		err = autorest.NewErrorWithError(err, "sql.RestorableDroppedManagedDatabasesClient", "ListByInstance", nil, "Failure preparing request")
		return
	}

	resp, err := client.ListByInstanceSender(req)
	if err != nil {
		result.rdmdlr.Response = autorest.Response{Response: resp}
		err = autorest.NewErrorWithError(err, "sql.RestorableDroppedManagedDatabasesClient", "ListByInstance", resp, "Failure sending request")
		return
	}

	result.rdmdlr, err = client.ListByInstanceResponder(resp)
	if err != nil {
		err = autorest.NewErrorWithError(err, "sql.RestorableDroppedManagedDatabasesClient", "ListByInstance", resp, "Failure responding to request")
	}

	return
}

// ListByInstancePreparer prepares the ListByInstance request.
func (client RestorableDroppedManagedDatabasesClient) ListByInstancePreparer(ctx context.Context, resourceGroupName string, managedInstanceName string) (*http.Request, error) {
	pathParameters := map[string]interface{}{
		"managedInstanceName": autorest.Encode("path", managedInstanceName),
		"resourceGroupName":   autorest.Encode("path", resourceGroupName),
		"subscriptionId":      autorest.Encode("path", client.SubscriptionID),
	}

	const APIVersion = "2017-03-01-preview"
	queryParameters := map[string]interface{}{
		"api-version": APIVersion,
	}

	preparer := autorest.CreatePreparer(
		autorest.AsGet(),
		autorest.WithBaseURL(client.BaseURI),
		autorest.WithPathParameters("/subscriptions/{subscriptionId}/resourceGroups/{resourceGroupName}/providers/Microsoft.Sql/managedInstances/{managedInstanceName}/restorableDroppedDatabases", pathParameters),
		autorest.WithQueryParameters(queryParameters))
	return preparer.Prepare((&http.Request{}).WithContext(ctx))
}

// ListByInstanceSender sends the ListByInstance request. The method will close the
// http.Response Body if it receives an error.
func (client RestorableDroppedManagedDatabasesClient) ListByInstanceSender(req *http.Request) (*http.Response, error) {
<<<<<<< HEAD
	sd := autorest.GetSendDecorators(req.Context(), azure.DoRetryWithRegistration(client.Client))
	return autorest.SendWithSender(client, req, sd...)
=======
	return client.Send(req, azure.DoRetryWithRegistration(client.Client))
>>>>>>> 090dc0ee
}

// ListByInstanceResponder handles the response to the ListByInstance request. The method always
// closes the http.Response Body.
func (client RestorableDroppedManagedDatabasesClient) ListByInstanceResponder(resp *http.Response) (result RestorableDroppedManagedDatabaseListResult, err error) {
	err = autorest.Respond(
		resp,
		client.ByInspecting(),
		azure.WithErrorUnlessStatusCode(http.StatusOK),
		autorest.ByUnmarshallingJSON(&result),
		autorest.ByClosing())
	result.Response = autorest.Response{Response: resp}
	return
}

// listByInstanceNextResults retrieves the next set of results, if any.
func (client RestorableDroppedManagedDatabasesClient) listByInstanceNextResults(ctx context.Context, lastResults RestorableDroppedManagedDatabaseListResult) (result RestorableDroppedManagedDatabaseListResult, err error) {
	req, err := lastResults.restorableDroppedManagedDatabaseListResultPreparer(ctx)
	if err != nil {
		return result, autorest.NewErrorWithError(err, "sql.RestorableDroppedManagedDatabasesClient", "listByInstanceNextResults", nil, "Failure preparing next results request")
	}
	if req == nil {
		return
	}
	resp, err := client.ListByInstanceSender(req)
	if err != nil {
		result.Response = autorest.Response{Response: resp}
		return result, autorest.NewErrorWithError(err, "sql.RestorableDroppedManagedDatabasesClient", "listByInstanceNextResults", resp, "Failure sending next results request")
	}
	result, err = client.ListByInstanceResponder(resp)
	if err != nil {
		err = autorest.NewErrorWithError(err, "sql.RestorableDroppedManagedDatabasesClient", "listByInstanceNextResults", resp, "Failure responding to next results request")
	}
	return
}

// ListByInstanceComplete enumerates all values, automatically crossing page boundaries as required.
func (client RestorableDroppedManagedDatabasesClient) ListByInstanceComplete(ctx context.Context, resourceGroupName string, managedInstanceName string) (result RestorableDroppedManagedDatabaseListResultIterator, err error) {
	if tracing.IsEnabled() {
		ctx = tracing.StartSpan(ctx, fqdn+"/RestorableDroppedManagedDatabasesClient.ListByInstance")
		defer func() {
			sc := -1
			if result.Response().Response.Response != nil {
				sc = result.page.Response().Response.Response.StatusCode
			}
			tracing.EndSpan(ctx, sc, err)
		}()
	}
	result.page, err = client.ListByInstance(ctx, resourceGroupName, managedInstanceName)
	return
}<|MERGE_RESOLUTION|>--- conflicted
+++ resolved
@@ -107,12 +107,7 @@
 // GetSender sends the Get request. The method will close the
 // http.Response Body if it receives an error.
 func (client RestorableDroppedManagedDatabasesClient) GetSender(req *http.Request) (*http.Response, error) {
-<<<<<<< HEAD
-	sd := autorest.GetSendDecorators(req.Context(), azure.DoRetryWithRegistration(client.Client))
-	return autorest.SendWithSender(client, req, sd...)
-=======
 	return client.Send(req, azure.DoRetryWithRegistration(client.Client))
->>>>>>> 090dc0ee
 }
 
 // GetResponder handles the response to the Get request. The method always
@@ -190,12 +185,7 @@
 // ListByInstanceSender sends the ListByInstance request. The method will close the
 // http.Response Body if it receives an error.
 func (client RestorableDroppedManagedDatabasesClient) ListByInstanceSender(req *http.Request) (*http.Response, error) {
-<<<<<<< HEAD
-	sd := autorest.GetSendDecorators(req.Context(), azure.DoRetryWithRegistration(client.Client))
-	return autorest.SendWithSender(client, req, sd...)
-=======
 	return client.Send(req, azure.DoRetryWithRegistration(client.Client))
->>>>>>> 090dc0ee
 }
 
 // ListByInstanceResponder handles the response to the ListByInstance request. The method always
