--- conflicted
+++ resolved
@@ -111,13 +111,8 @@
 // CreateOrUpdateSender sends the CreateOrUpdate request. The method will close the
 // http.Response Body if it receives an error.
 func (client VirtualMachineImageTemplateClient) CreateOrUpdateSender(req *http.Request) (future VirtualMachineImageTemplateCreateOrUpdateFuture, err error) {
-	sd := autorest.GetSendDecorators(req.Context(), azure.DoRetryWithRegistration(client.Client))
 	var resp *http.Response
-<<<<<<< HEAD
-	resp, err = autorest.SendWithSender(client, req, sd...)
-=======
 	resp, err = client.Send(req, azure.DoRetryWithRegistration(client.Client))
->>>>>>> 090dc0ee
 	if err != nil {
 		return
 	}
@@ -198,13 +193,8 @@
 // DeleteSender sends the Delete request. The method will close the
 // http.Response Body if it receives an error.
 func (client VirtualMachineImageTemplateClient) DeleteSender(req *http.Request) (future VirtualMachineImageTemplateDeleteFuture, err error) {
-	sd := autorest.GetSendDecorators(req.Context(), azure.DoRetryWithRegistration(client.Client))
 	var resp *http.Response
-<<<<<<< HEAD
-	resp, err = autorest.SendWithSender(client, req, sd...)
-=======
 	resp, err = client.Send(req, azure.DoRetryWithRegistration(client.Client))
->>>>>>> 090dc0ee
 	if err != nil {
 		return
 	}
@@ -290,12 +280,7 @@
 // GetSender sends the Get request. The method will close the
 // http.Response Body if it receives an error.
 func (client VirtualMachineImageTemplateClient) GetSender(req *http.Request) (*http.Response, error) {
-<<<<<<< HEAD
-	sd := autorest.GetSendDecorators(req.Context(), azure.DoRetryWithRegistration(client.Client))
-	return autorest.SendWithSender(client, req, sd...)
-=======
 	return client.Send(req, azure.DoRetryWithRegistration(client.Client))
->>>>>>> 090dc0ee
 }
 
 // GetResponder handles the response to the Get request. The method always
@@ -381,12 +366,7 @@
 // GetRunOutputSender sends the GetRunOutput request. The method will close the
 // http.Response Body if it receives an error.
 func (client VirtualMachineImageTemplateClient) GetRunOutputSender(req *http.Request) (*http.Response, error) {
-<<<<<<< HEAD
-	sd := autorest.GetSendDecorators(req.Context(), azure.DoRetryWithRegistration(client.Client))
-	return autorest.SendWithSender(client, req, sd...)
-=======
 	return client.Send(req, azure.DoRetryWithRegistration(client.Client))
->>>>>>> 090dc0ee
 }
 
 // GetRunOutputResponder handles the response to the GetRunOutput request. The method always
@@ -458,12 +438,7 @@
 // ListSender sends the List request. The method will close the
 // http.Response Body if it receives an error.
 func (client VirtualMachineImageTemplateClient) ListSender(req *http.Request) (*http.Response, error) {
-<<<<<<< HEAD
-	sd := autorest.GetSendDecorators(req.Context(), azure.DoRetryWithRegistration(client.Client))
-	return autorest.SendWithSender(client, req, sd...)
-=======
 	return client.Send(req, azure.DoRetryWithRegistration(client.Client))
->>>>>>> 090dc0ee
 }
 
 // ListResponder handles the response to the List request. The method always
@@ -575,12 +550,7 @@
 // ListByResourceGroupSender sends the ListByResourceGroup request. The method will close the
 // http.Response Body if it receives an error.
 func (client VirtualMachineImageTemplateClient) ListByResourceGroupSender(req *http.Request) (*http.Response, error) {
-<<<<<<< HEAD
-	sd := autorest.GetSendDecorators(req.Context(), azure.DoRetryWithRegistration(client.Client))
-	return autorest.SendWithSender(client, req, sd...)
-=======
 	return client.Send(req, azure.DoRetryWithRegistration(client.Client))
->>>>>>> 090dc0ee
 }
 
 // ListByResourceGroupResponder handles the response to the ListByResourceGroup request. The method always
@@ -700,12 +670,7 @@
 // ListRunOutputsSender sends the ListRunOutputs request. The method will close the
 // http.Response Body if it receives an error.
 func (client VirtualMachineImageTemplateClient) ListRunOutputsSender(req *http.Request) (*http.Response, error) {
-<<<<<<< HEAD
-	sd := autorest.GetSendDecorators(req.Context(), azure.DoRetryWithRegistration(client.Client))
-	return autorest.SendWithSender(client, req, sd...)
-=======
 	return client.Send(req, azure.DoRetryWithRegistration(client.Client))
->>>>>>> 090dc0ee
 }
 
 // ListRunOutputsResponder handles the response to the ListRunOutputs request. The method always
@@ -818,13 +783,8 @@
 // RunSender sends the Run request. The method will close the
 // http.Response Body if it receives an error.
 func (client VirtualMachineImageTemplateClient) RunSender(req *http.Request) (future VirtualMachineImageTemplateRunFuture, err error) {
-	sd := autorest.GetSendDecorators(req.Context(), azure.DoRetryWithRegistration(client.Client))
 	var resp *http.Response
-<<<<<<< HEAD
-	resp, err = autorest.SendWithSender(client, req, sd...)
-=======
 	resp, err = client.Send(req, azure.DoRetryWithRegistration(client.Client))
->>>>>>> 090dc0ee
 	if err != nil {
 		return
 	}
@@ -913,12 +873,7 @@
 // UpdateSender sends the Update request. The method will close the
 // http.Response Body if it receives an error.
 func (client VirtualMachineImageTemplateClient) UpdateSender(req *http.Request) (*http.Response, error) {
-<<<<<<< HEAD
-	sd := autorest.GetSendDecorators(req.Context(), azure.DoRetryWithRegistration(client.Client))
-	return autorest.SendWithSender(client, req, sd...)
-=======
 	return client.Send(req, azure.DoRetryWithRegistration(client.Client))
->>>>>>> 090dc0ee
 }
 
 // UpdateResponder handles the response to the Update request. The method always
