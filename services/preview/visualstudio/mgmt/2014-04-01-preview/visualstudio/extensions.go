package visualstudio

// Copyright (c) Microsoft and contributors.  All rights reserved.
//
// Licensed under the Apache License, Version 2.0 (the "License");
// you may not use this file except in compliance with the License.
// You may obtain a copy of the License at
// http://www.apache.org/licenses/LICENSE-2.0
//
// Unless required by applicable law or agreed to in writing, software
// distributed under the License is distributed on an "AS IS" BASIS,
// WITHOUT WARRANTIES OR CONDITIONS OF ANY KIND, either express or implied.
//
// See the License for the specific language governing permissions and
// limitations under the License.
//
// Code generated by Microsoft (R) AutoRest Code Generator.
// Changes may cause incorrect behavior and will be lost if the code is regenerated.

import (
	"context"
	"github.com/Azure/go-autorest/autorest"
	"github.com/Azure/go-autorest/autorest/azure"
	"github.com/Azure/go-autorest/tracing"
	"net/http"
)

// ExtensionsClient is the use these APIs to manage Visual Studio Team Services resources through the Azure Resource
// Manager. All task operations conform to the HTTP/1.1 protocol specification and each operation returns an
// x-ms-request-id header that can be used to obtain information about the request. You must make sure that requests
// made to these resources are secure. For more information, see https://docs.microsoft.com/en-us/rest/api/index.
type ExtensionsClient struct {
	BaseClient
}

// NewExtensionsClient creates an instance of the ExtensionsClient client.
func NewExtensionsClient(subscriptionID string) ExtensionsClient {
	return NewExtensionsClientWithBaseURI(DefaultBaseURI, subscriptionID)
}

// NewExtensionsClientWithBaseURI creates an instance of the ExtensionsClient client using a custom endpoint.  Use this
// when interacting with an Azure cloud that uses a non-standard base URI (sovereign clouds, Azure stack).
func NewExtensionsClientWithBaseURI(baseURI string, subscriptionID string) ExtensionsClient {
	return ExtensionsClient{NewWithBaseURI(baseURI, subscriptionID)}
}

// Create registers the extension with a Visual Studio Team Services account.
// Parameters:
// resourceGroupName - name of the resource group within the Azure subscription.
// body - an object containing additional information related to the extension request.
// accountResourceName - the name of the Visual Studio Team Services account resource.
// extensionResourceName - the name of the extension.
func (client ExtensionsClient) Create(ctx context.Context, resourceGroupName string, body ExtensionResourceRequest, accountResourceName string, extensionResourceName string) (result ExtensionResource, err error) {
	if tracing.IsEnabled() {
		ctx = tracing.StartSpan(ctx, fqdn+"/ExtensionsClient.Create")
		defer func() {
			sc := -1
			if result.Response.Response != nil {
				sc = result.Response.Response.StatusCode
			}
			tracing.EndSpan(ctx, sc, err)
		}()
	}
	req, err := client.CreatePreparer(ctx, resourceGroupName, body, accountResourceName, extensionResourceName)
	if err != nil {
		err = autorest.NewErrorWithError(err, "visualstudio.ExtensionsClient", "Create", nil, "Failure preparing request")
		return
	}

	resp, err := client.CreateSender(req)
	if err != nil {
		result.Response = autorest.Response{Response: resp}
		err = autorest.NewErrorWithError(err, "visualstudio.ExtensionsClient", "Create", resp, "Failure sending request")
		return
	}

	result, err = client.CreateResponder(resp)
	if err != nil {
		err = autorest.NewErrorWithError(err, "visualstudio.ExtensionsClient", "Create", resp, "Failure responding to request")
	}

	return
}

// CreatePreparer prepares the Create request.
func (client ExtensionsClient) CreatePreparer(ctx context.Context, resourceGroupName string, body ExtensionResourceRequest, accountResourceName string, extensionResourceName string) (*http.Request, error) {
	pathParameters := map[string]interface{}{
		"accountResourceName":   autorest.Encode("path", accountResourceName),
		"extensionResourceName": autorest.Encode("path", extensionResourceName),
		"resourceGroupName":     autorest.Encode("path", resourceGroupName),
		"subscriptionId":        autorest.Encode("path", client.SubscriptionID),
	}

	const APIVersion = "2014-04-01-preview"
	queryParameters := map[string]interface{}{
		"api-version": APIVersion,
	}

	preparer := autorest.CreatePreparer(
		autorest.AsContentType("application/json; charset=utf-8"),
		autorest.AsPut(),
		autorest.WithBaseURL(client.BaseURI),
		autorest.WithPathParameters("/subscriptions/{subscriptionId}/resourcegroups/{resourceGroupName}/providers/microsoft.visualstudio/account/{accountResourceName}/extension/{extensionResourceName}", pathParameters),
		autorest.WithJSON(body),
		autorest.WithQueryParameters(queryParameters))
	return preparer.Prepare((&http.Request{}).WithContext(ctx))
}

// CreateSender sends the Create request. The method will close the
// http.Response Body if it receives an error.
func (client ExtensionsClient) CreateSender(req *http.Request) (*http.Response, error) {
<<<<<<< HEAD
	sd := autorest.GetSendDecorators(req.Context(), azure.DoRetryWithRegistration(client.Client))
	return autorest.SendWithSender(client, req, sd...)
=======
	return client.Send(req, azure.DoRetryWithRegistration(client.Client))
>>>>>>> 090dc0ee
}

// CreateResponder handles the response to the Create request. The method always
// closes the http.Response Body.
func (client ExtensionsClient) CreateResponder(resp *http.Response) (result ExtensionResource, err error) {
	err = autorest.Respond(
		resp,
		client.ByInspecting(),
		azure.WithErrorUnlessStatusCode(http.StatusOK),
		autorest.ByUnmarshallingJSON(&result),
		autorest.ByClosing())
	result.Response = autorest.Response{Response: resp}
	return
}

// Delete removes an extension resource registration for a Visual Studio Team Services account.
// Parameters:
// resourceGroupName - name of the resource group within the Azure subscription.
// accountResourceName - the name of the Visual Studio Team Services account resource.
// extensionResourceName - the name of the extension.
func (client ExtensionsClient) Delete(ctx context.Context, resourceGroupName string, accountResourceName string, extensionResourceName string) (result autorest.Response, err error) {
	if tracing.IsEnabled() {
		ctx = tracing.StartSpan(ctx, fqdn+"/ExtensionsClient.Delete")
		defer func() {
			sc := -1
			if result.Response != nil {
				sc = result.Response.StatusCode
			}
			tracing.EndSpan(ctx, sc, err)
		}()
	}
	req, err := client.DeletePreparer(ctx, resourceGroupName, accountResourceName, extensionResourceName)
	if err != nil {
		err = autorest.NewErrorWithError(err, "visualstudio.ExtensionsClient", "Delete", nil, "Failure preparing request")
		return
	}

	resp, err := client.DeleteSender(req)
	if err != nil {
		result.Response = resp
		err = autorest.NewErrorWithError(err, "visualstudio.ExtensionsClient", "Delete", resp, "Failure sending request")
		return
	}

	result, err = client.DeleteResponder(resp)
	if err != nil {
		err = autorest.NewErrorWithError(err, "visualstudio.ExtensionsClient", "Delete", resp, "Failure responding to request")
	}

	return
}

// DeletePreparer prepares the Delete request.
func (client ExtensionsClient) DeletePreparer(ctx context.Context, resourceGroupName string, accountResourceName string, extensionResourceName string) (*http.Request, error) {
	pathParameters := map[string]interface{}{
		"accountResourceName":   autorest.Encode("path", accountResourceName),
		"extensionResourceName": autorest.Encode("path", extensionResourceName),
		"resourceGroupName":     autorest.Encode("path", resourceGroupName),
		"subscriptionId":        autorest.Encode("path", client.SubscriptionID),
	}

	const APIVersion = "2014-04-01-preview"
	queryParameters := map[string]interface{}{
		"api-version": APIVersion,
	}

	preparer := autorest.CreatePreparer(
		autorest.AsDelete(),
		autorest.WithBaseURL(client.BaseURI),
		autorest.WithPathParameters("/subscriptions/{subscriptionId}/resourcegroups/{resourceGroupName}/providers/microsoft.visualstudio/account/{accountResourceName}/extension/{extensionResourceName}", pathParameters),
		autorest.WithQueryParameters(queryParameters))
	return preparer.Prepare((&http.Request{}).WithContext(ctx))
}

// DeleteSender sends the Delete request. The method will close the
// http.Response Body if it receives an error.
func (client ExtensionsClient) DeleteSender(req *http.Request) (*http.Response, error) {
<<<<<<< HEAD
	sd := autorest.GetSendDecorators(req.Context(), azure.DoRetryWithRegistration(client.Client))
	return autorest.SendWithSender(client, req, sd...)
=======
	return client.Send(req, azure.DoRetryWithRegistration(client.Client))
>>>>>>> 090dc0ee
}

// DeleteResponder handles the response to the Delete request. The method always
// closes the http.Response Body.
func (client ExtensionsClient) DeleteResponder(resp *http.Response) (result autorest.Response, err error) {
	err = autorest.Respond(
		resp,
		client.ByInspecting(),
		azure.WithErrorUnlessStatusCode(http.StatusOK),
		autorest.ByClosing())
	result.Response = resp
	return
}

// Get gets the details of an extension associated with a Visual Studio Team Services account resource.
// Parameters:
// resourceGroupName - name of the resource group within the Azure subscription.
// accountResourceName - the name of the Visual Studio Team Services account resource.
// extensionResourceName - the name of the extension.
func (client ExtensionsClient) Get(ctx context.Context, resourceGroupName string, accountResourceName string, extensionResourceName string) (result ExtensionResource, err error) {
	if tracing.IsEnabled() {
		ctx = tracing.StartSpan(ctx, fqdn+"/ExtensionsClient.Get")
		defer func() {
			sc := -1
			if result.Response.Response != nil {
				sc = result.Response.Response.StatusCode
			}
			tracing.EndSpan(ctx, sc, err)
		}()
	}
	req, err := client.GetPreparer(ctx, resourceGroupName, accountResourceName, extensionResourceName)
	if err != nil {
		err = autorest.NewErrorWithError(err, "visualstudio.ExtensionsClient", "Get", nil, "Failure preparing request")
		return
	}

	resp, err := client.GetSender(req)
	if err != nil {
		result.Response = autorest.Response{Response: resp}
		err = autorest.NewErrorWithError(err, "visualstudio.ExtensionsClient", "Get", resp, "Failure sending request")
		return
	}

	result, err = client.GetResponder(resp)
	if err != nil {
		err = autorest.NewErrorWithError(err, "visualstudio.ExtensionsClient", "Get", resp, "Failure responding to request")
	}

	return
}

// GetPreparer prepares the Get request.
func (client ExtensionsClient) GetPreparer(ctx context.Context, resourceGroupName string, accountResourceName string, extensionResourceName string) (*http.Request, error) {
	pathParameters := map[string]interface{}{
		"accountResourceName":   autorest.Encode("path", accountResourceName),
		"extensionResourceName": autorest.Encode("path", extensionResourceName),
		"resourceGroupName":     autorest.Encode("path", resourceGroupName),
		"subscriptionId":        autorest.Encode("path", client.SubscriptionID),
	}

	const APIVersion = "2014-04-01-preview"
	queryParameters := map[string]interface{}{
		"api-version": APIVersion,
	}

	preparer := autorest.CreatePreparer(
		autorest.AsGet(),
		autorest.WithBaseURL(client.BaseURI),
		autorest.WithPathParameters("/subscriptions/{subscriptionId}/resourcegroups/{resourceGroupName}/providers/microsoft.visualstudio/account/{accountResourceName}/extension/{extensionResourceName}", pathParameters),
		autorest.WithQueryParameters(queryParameters))
	return preparer.Prepare((&http.Request{}).WithContext(ctx))
}

// GetSender sends the Get request. The method will close the
// http.Response Body if it receives an error.
func (client ExtensionsClient) GetSender(req *http.Request) (*http.Response, error) {
<<<<<<< HEAD
	sd := autorest.GetSendDecorators(req.Context(), azure.DoRetryWithRegistration(client.Client))
	return autorest.SendWithSender(client, req, sd...)
=======
	return client.Send(req, azure.DoRetryWithRegistration(client.Client))
>>>>>>> 090dc0ee
}

// GetResponder handles the response to the Get request. The method always
// closes the http.Response Body.
func (client ExtensionsClient) GetResponder(resp *http.Response) (result ExtensionResource, err error) {
	err = autorest.Respond(
		resp,
		client.ByInspecting(),
		azure.WithErrorUnlessStatusCode(http.StatusOK, http.StatusNotFound),
		autorest.ByUnmarshallingJSON(&result),
		autorest.ByClosing())
	result.Response = autorest.Response{Response: resp}
	return
}

// ListByAccount gets the details of the extension resources created within the resource group.
// Parameters:
// resourceGroupName - name of the resource group within the Azure subscription.
// accountResourceName - the name of the Visual Studio Team Services account resource.
func (client ExtensionsClient) ListByAccount(ctx context.Context, resourceGroupName string, accountResourceName string) (result ExtensionResourceListResult, err error) {
	if tracing.IsEnabled() {
		ctx = tracing.StartSpan(ctx, fqdn+"/ExtensionsClient.ListByAccount")
		defer func() {
			sc := -1
			if result.Response.Response != nil {
				sc = result.Response.Response.StatusCode
			}
			tracing.EndSpan(ctx, sc, err)
		}()
	}
	req, err := client.ListByAccountPreparer(ctx, resourceGroupName, accountResourceName)
	if err != nil {
		err = autorest.NewErrorWithError(err, "visualstudio.ExtensionsClient", "ListByAccount", nil, "Failure preparing request")
		return
	}

	resp, err := client.ListByAccountSender(req)
	if err != nil {
		result.Response = autorest.Response{Response: resp}
		err = autorest.NewErrorWithError(err, "visualstudio.ExtensionsClient", "ListByAccount", resp, "Failure sending request")
		return
	}

	result, err = client.ListByAccountResponder(resp)
	if err != nil {
		err = autorest.NewErrorWithError(err, "visualstudio.ExtensionsClient", "ListByAccount", resp, "Failure responding to request")
	}

	return
}

// ListByAccountPreparer prepares the ListByAccount request.
func (client ExtensionsClient) ListByAccountPreparer(ctx context.Context, resourceGroupName string, accountResourceName string) (*http.Request, error) {
	pathParameters := map[string]interface{}{
		"accountResourceName": autorest.Encode("path", accountResourceName),
		"resourceGroupName":   autorest.Encode("path", resourceGroupName),
		"subscriptionId":      autorest.Encode("path", client.SubscriptionID),
	}

	const APIVersion = "2014-04-01-preview"
	queryParameters := map[string]interface{}{
		"api-version": APIVersion,
	}

	preparer := autorest.CreatePreparer(
		autorest.AsGet(),
		autorest.WithBaseURL(client.BaseURI),
		autorest.WithPathParameters("/subscriptions/{subscriptionId}/resourcegroups/{resourceGroupName}/providers/microsoft.visualstudio/account/{accountResourceName}/extension", pathParameters),
		autorest.WithQueryParameters(queryParameters))
	return preparer.Prepare((&http.Request{}).WithContext(ctx))
}

// ListByAccountSender sends the ListByAccount request. The method will close the
// http.Response Body if it receives an error.
func (client ExtensionsClient) ListByAccountSender(req *http.Request) (*http.Response, error) {
<<<<<<< HEAD
	sd := autorest.GetSendDecorators(req.Context(), azure.DoRetryWithRegistration(client.Client))
	return autorest.SendWithSender(client, req, sd...)
=======
	return client.Send(req, azure.DoRetryWithRegistration(client.Client))
>>>>>>> 090dc0ee
}

// ListByAccountResponder handles the response to the ListByAccount request. The method always
// closes the http.Response Body.
func (client ExtensionsClient) ListByAccountResponder(resp *http.Response) (result ExtensionResourceListResult, err error) {
	err = autorest.Respond(
		resp,
		client.ByInspecting(),
		azure.WithErrorUnlessStatusCode(http.StatusOK),
		autorest.ByUnmarshallingJSON(&result),
		autorest.ByClosing())
	result.Response = autorest.Response{Response: resp}
	return
}

// Update updates an existing extension registration for the Visual Studio Team Services account.
// Parameters:
// resourceGroupName - name of the resource group within the Azure subscription.
// body - an object containing additional information related to the extension request.
// accountResourceName - the name of the Visual Studio Team Services account resource.
// extensionResourceName - the name of the extension.
func (client ExtensionsClient) Update(ctx context.Context, resourceGroupName string, body ExtensionResourceRequest, accountResourceName string, extensionResourceName string) (result ExtensionResource, err error) {
	if tracing.IsEnabled() {
		ctx = tracing.StartSpan(ctx, fqdn+"/ExtensionsClient.Update")
		defer func() {
			sc := -1
			if result.Response.Response != nil {
				sc = result.Response.Response.StatusCode
			}
			tracing.EndSpan(ctx, sc, err)
		}()
	}
	req, err := client.UpdatePreparer(ctx, resourceGroupName, body, accountResourceName, extensionResourceName)
	if err != nil {
		err = autorest.NewErrorWithError(err, "visualstudio.ExtensionsClient", "Update", nil, "Failure preparing request")
		return
	}

	resp, err := client.UpdateSender(req)
	if err != nil {
		result.Response = autorest.Response{Response: resp}
		err = autorest.NewErrorWithError(err, "visualstudio.ExtensionsClient", "Update", resp, "Failure sending request")
		return
	}

	result, err = client.UpdateResponder(resp)
	if err != nil {
		err = autorest.NewErrorWithError(err, "visualstudio.ExtensionsClient", "Update", resp, "Failure responding to request")
	}

	return
}

// UpdatePreparer prepares the Update request.
func (client ExtensionsClient) UpdatePreparer(ctx context.Context, resourceGroupName string, body ExtensionResourceRequest, accountResourceName string, extensionResourceName string) (*http.Request, error) {
	pathParameters := map[string]interface{}{
		"accountResourceName":   autorest.Encode("path", accountResourceName),
		"extensionResourceName": autorest.Encode("path", extensionResourceName),
		"resourceGroupName":     autorest.Encode("path", resourceGroupName),
		"subscriptionId":        autorest.Encode("path", client.SubscriptionID),
	}

	const APIVersion = "2014-04-01-preview"
	queryParameters := map[string]interface{}{
		"api-version": APIVersion,
	}

	preparer := autorest.CreatePreparer(
		autorest.AsContentType("application/json; charset=utf-8"),
		autorest.AsPatch(),
		autorest.WithBaseURL(client.BaseURI),
		autorest.WithPathParameters("/subscriptions/{subscriptionId}/resourcegroups/{resourceGroupName}/providers/microsoft.visualstudio/account/{accountResourceName}/extension/{extensionResourceName}", pathParameters),
		autorest.WithJSON(body),
		autorest.WithQueryParameters(queryParameters))
	return preparer.Prepare((&http.Request{}).WithContext(ctx))
}

// UpdateSender sends the Update request. The method will close the
// http.Response Body if it receives an error.
func (client ExtensionsClient) UpdateSender(req *http.Request) (*http.Response, error) {
<<<<<<< HEAD
	sd := autorest.GetSendDecorators(req.Context(), azure.DoRetryWithRegistration(client.Client))
	return autorest.SendWithSender(client, req, sd...)
=======
	return client.Send(req, azure.DoRetryWithRegistration(client.Client))
>>>>>>> 090dc0ee
}

// UpdateResponder handles the response to the Update request. The method always
// closes the http.Response Body.
func (client ExtensionsClient) UpdateResponder(resp *http.Response) (result ExtensionResource, err error) {
	err = autorest.Respond(
		resp,
		client.ByInspecting(),
		azure.WithErrorUnlessStatusCode(http.StatusOK),
		autorest.ByUnmarshallingJSON(&result),
		autorest.ByClosing())
	result.Response = autorest.Response{Response: resp}
	return
}<|MERGE_RESOLUTION|>--- conflicted
+++ resolved
@@ -109,12 +109,7 @@
 // CreateSender sends the Create request. The method will close the
 // http.Response Body if it receives an error.
 func (client ExtensionsClient) CreateSender(req *http.Request) (*http.Response, error) {
-<<<<<<< HEAD
-	sd := autorest.GetSendDecorators(req.Context(), azure.DoRetryWithRegistration(client.Client))
-	return autorest.SendWithSender(client, req, sd...)
-=======
 	return client.Send(req, azure.DoRetryWithRegistration(client.Client))
->>>>>>> 090dc0ee
 }
 
 // CreateResponder handles the response to the Create request. The method always
@@ -192,12 +187,7 @@
 // DeleteSender sends the Delete request. The method will close the
 // http.Response Body if it receives an error.
 func (client ExtensionsClient) DeleteSender(req *http.Request) (*http.Response, error) {
-<<<<<<< HEAD
-	sd := autorest.GetSendDecorators(req.Context(), azure.DoRetryWithRegistration(client.Client))
-	return autorest.SendWithSender(client, req, sd...)
-=======
 	return client.Send(req, azure.DoRetryWithRegistration(client.Client))
->>>>>>> 090dc0ee
 }
 
 // DeleteResponder handles the response to the Delete request. The method always
@@ -274,12 +264,7 @@
 // GetSender sends the Get request. The method will close the
 // http.Response Body if it receives an error.
 func (client ExtensionsClient) GetSender(req *http.Request) (*http.Response, error) {
-<<<<<<< HEAD
-	sd := autorest.GetSendDecorators(req.Context(), azure.DoRetryWithRegistration(client.Client))
-	return autorest.SendWithSender(client, req, sd...)
-=======
 	return client.Send(req, azure.DoRetryWithRegistration(client.Client))
->>>>>>> 090dc0ee
 }
 
 // GetResponder handles the response to the Get request. The method always
@@ -355,12 +340,7 @@
 // ListByAccountSender sends the ListByAccount request. The method will close the
 // http.Response Body if it receives an error.
 func (client ExtensionsClient) ListByAccountSender(req *http.Request) (*http.Response, error) {
-<<<<<<< HEAD
-	sd := autorest.GetSendDecorators(req.Context(), azure.DoRetryWithRegistration(client.Client))
-	return autorest.SendWithSender(client, req, sd...)
-=======
 	return client.Send(req, azure.DoRetryWithRegistration(client.Client))
->>>>>>> 090dc0ee
 }
 
 // ListByAccountResponder handles the response to the ListByAccount request. The method always
@@ -441,12 +421,7 @@
 // UpdateSender sends the Update request. The method will close the
 // http.Response Body if it receives an error.
 func (client ExtensionsClient) UpdateSender(req *http.Request) (*http.Response, error) {
-<<<<<<< HEAD
-	sd := autorest.GetSendDecorators(req.Context(), azure.DoRetryWithRegistration(client.Client))
-	return autorest.SendWithSender(client, req, sd...)
-=======
 	return client.Send(req, azure.DoRetryWithRegistration(client.Client))
->>>>>>> 090dc0ee
 }
 
 // UpdateResponder handles the response to the Update request. The method always
