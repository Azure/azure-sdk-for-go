--- conflicted
+++ resolved
@@ -116,12 +116,7 @@
 // ProvisionSender sends the Provision request. The method will close the
 // http.Response Body if it receives an error.
 func (client ItemLevelRecoveryConnectionsClient) ProvisionSender(req *http.Request) (*http.Response, error) {
-<<<<<<< HEAD
-	sd := autorest.GetSendDecorators(req.Context(), azure.DoRetryWithRegistration(client.Client))
-	return autorest.SendWithSender(client, req, sd...)
-=======
 	return client.Send(req, azure.DoRetryWithRegistration(client.Client))
->>>>>>> 090dc0ee
 }
 
 // ProvisionResponder handles the response to the Provision request. The method always
@@ -206,12 +201,7 @@
 // RevokeSender sends the Revoke request. The method will close the
 // http.Response Body if it receives an error.
 func (client ItemLevelRecoveryConnectionsClient) RevokeSender(req *http.Request) (*http.Response, error) {
-<<<<<<< HEAD
-	sd := autorest.GetSendDecorators(req.Context(), azure.DoRetryWithRegistration(client.Client))
-	return autorest.SendWithSender(client, req, sd...)
-=======
 	return client.Send(req, azure.DoRetryWithRegistration(client.Client))
->>>>>>> 090dc0ee
 }
 
 // RevokeResponder handles the response to the Revoke request. The method always
