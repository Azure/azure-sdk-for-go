--- conflicted
+++ resolved
@@ -106,12 +106,7 @@
 // GetSender sends the Get request. The method will close the
 // http.Response Body if it receives an error.
 func (client ProtectionPolicyOperationResultsClient) GetSender(req *http.Request) (*http.Response, error) {
-<<<<<<< HEAD
-	sd := autorest.GetSendDecorators(req.Context(), azure.DoRetryWithRegistration(client.Client))
-	return autorest.SendWithSender(client, req, sd...)
-=======
 	return client.Send(req, azure.DoRetryWithRegistration(client.Client))
->>>>>>> 090dc0ee
 }
 
 // GetResponder handles the response to the Get request. The method always
