package resources

// Copyright (c) Microsoft and contributors.  All rights reserved.
//
// Licensed under the Apache License, Version 2.0 (the "License");
// you may not use this file except in compliance with the License.
// You may obtain a copy of the License at
// http://www.apache.org/licenses/LICENSE-2.0
//
// Unless required by applicable law or agreed to in writing, software
// distributed under the License is distributed on an "AS IS" BASIS,
// WITHOUT WARRANTIES OR CONDITIONS OF ANY KIND, either express or implied.
//
// See the License for the specific language governing permissions and
// limitations under the License.
//
// Code generated by Microsoft (R) AutoRest Code Generator.
// Changes may cause incorrect behavior and will be lost if the code is regenerated.

import (
	"context"
	"github.com/Azure/go-autorest/autorest"
	"github.com/Azure/go-autorest/autorest/azure"
	"github.com/Azure/go-autorest/tracing"
	"net/http"
)

// TagsClient is the provides operations for working with resources and resource groups.
type TagsClient struct {
	BaseClient
}

// NewTagsClient creates an instance of the TagsClient client.
func NewTagsClient(subscriptionID string) TagsClient {
	return NewTagsClientWithBaseURI(DefaultBaseURI, subscriptionID)
}

// NewTagsClientWithBaseURI creates an instance of the TagsClient client using a custom endpoint.  Use this when
// interacting with an Azure cloud that uses a non-standard base URI (sovereign clouds, Azure stack).
func NewTagsClientWithBaseURI(baseURI string, subscriptionID string) TagsClient {
	return TagsClient{NewWithBaseURI(baseURI, subscriptionID)}
}

// CreateOrUpdate the tag name can have a maximum of 512 characters and is case insensitive. Tag names created by Azure
// have prefixes of microsoft, azure, or windows. You cannot create tags with one of these prefixes.
// Parameters:
// tagName - the name of the tag to create.
func (client TagsClient) CreateOrUpdate(ctx context.Context, tagName string) (result TagDetails, err error) {
	if tracing.IsEnabled() {
		ctx = tracing.StartSpan(ctx, fqdn+"/TagsClient.CreateOrUpdate")
		defer func() {
			sc := -1
			if result.Response.Response != nil {
				sc = result.Response.Response.StatusCode
			}
			tracing.EndSpan(ctx, sc, err)
		}()
	}
	req, err := client.CreateOrUpdatePreparer(ctx, tagName)
	if err != nil {
		err = autorest.NewErrorWithError(err, "resources.TagsClient", "CreateOrUpdate", nil, "Failure preparing request")
		return
	}

	resp, err := client.CreateOrUpdateSender(req)
	if err != nil {
		result.Response = autorest.Response{Response: resp}
		err = autorest.NewErrorWithError(err, "resources.TagsClient", "CreateOrUpdate", resp, "Failure sending request")
		return
	}

	result, err = client.CreateOrUpdateResponder(resp)
	if err != nil {
		err = autorest.NewErrorWithError(err, "resources.TagsClient", "CreateOrUpdate", resp, "Failure responding to request")
	}

	return
}

// CreateOrUpdatePreparer prepares the CreateOrUpdate request.
func (client TagsClient) CreateOrUpdatePreparer(ctx context.Context, tagName string) (*http.Request, error) {
	pathParameters := map[string]interface{}{
		"subscriptionId": autorest.Encode("path", client.SubscriptionID),
		"tagName":        autorest.Encode("path", tagName),
	}

	const APIVersion = "2017-05-10"
	queryParameters := map[string]interface{}{
		"api-version": APIVersion,
	}

	preparer := autorest.CreatePreparer(
		autorest.AsPut(),
		autorest.WithBaseURL(client.BaseURI),
		autorest.WithPathParameters("/subscriptions/{subscriptionId}/tagNames/{tagName}", pathParameters),
		autorest.WithQueryParameters(queryParameters))
	return preparer.Prepare((&http.Request{}).WithContext(ctx))
}

// CreateOrUpdateSender sends the CreateOrUpdate request. The method will close the
// http.Response Body if it receives an error.
func (client TagsClient) CreateOrUpdateSender(req *http.Request) (*http.Response, error) {
<<<<<<< HEAD
	sd := autorest.GetSendDecorators(req.Context(), azure.DoRetryWithRegistration(client.Client))
	return autorest.SendWithSender(client, req, sd...)
=======
	return client.Send(req, azure.DoRetryWithRegistration(client.Client))
>>>>>>> 090dc0ee
}

// CreateOrUpdateResponder handles the response to the CreateOrUpdate request. The method always
// closes the http.Response Body.
func (client TagsClient) CreateOrUpdateResponder(resp *http.Response) (result TagDetails, err error) {
	err = autorest.Respond(
		resp,
		client.ByInspecting(),
		azure.WithErrorUnlessStatusCode(http.StatusOK, http.StatusCreated),
		autorest.ByUnmarshallingJSON(&result),
		autorest.ByClosing())
	result.Response = autorest.Response{Response: resp}
	return
}

// CreateOrUpdateValue creates a tag value. The name of the tag must already exist.
// Parameters:
// tagName - the name of the tag.
// tagValue - the value of the tag to create.
func (client TagsClient) CreateOrUpdateValue(ctx context.Context, tagName string, tagValue string) (result TagValue, err error) {
	if tracing.IsEnabled() {
		ctx = tracing.StartSpan(ctx, fqdn+"/TagsClient.CreateOrUpdateValue")
		defer func() {
			sc := -1
			if result.Response.Response != nil {
				sc = result.Response.Response.StatusCode
			}
			tracing.EndSpan(ctx, sc, err)
		}()
	}
	req, err := client.CreateOrUpdateValuePreparer(ctx, tagName, tagValue)
	if err != nil {
		err = autorest.NewErrorWithError(err, "resources.TagsClient", "CreateOrUpdateValue", nil, "Failure preparing request")
		return
	}

	resp, err := client.CreateOrUpdateValueSender(req)
	if err != nil {
		result.Response = autorest.Response{Response: resp}
		err = autorest.NewErrorWithError(err, "resources.TagsClient", "CreateOrUpdateValue", resp, "Failure sending request")
		return
	}

	result, err = client.CreateOrUpdateValueResponder(resp)
	if err != nil {
		err = autorest.NewErrorWithError(err, "resources.TagsClient", "CreateOrUpdateValue", resp, "Failure responding to request")
	}

	return
}

// CreateOrUpdateValuePreparer prepares the CreateOrUpdateValue request.
func (client TagsClient) CreateOrUpdateValuePreparer(ctx context.Context, tagName string, tagValue string) (*http.Request, error) {
	pathParameters := map[string]interface{}{
		"subscriptionId": autorest.Encode("path", client.SubscriptionID),
		"tagName":        autorest.Encode("path", tagName),
		"tagValue":       autorest.Encode("path", tagValue),
	}

	const APIVersion = "2017-05-10"
	queryParameters := map[string]interface{}{
		"api-version": APIVersion,
	}

	preparer := autorest.CreatePreparer(
		autorest.AsPut(),
		autorest.WithBaseURL(client.BaseURI),
		autorest.WithPathParameters("/subscriptions/{subscriptionId}/tagNames/{tagName}/tagValues/{tagValue}", pathParameters),
		autorest.WithQueryParameters(queryParameters))
	return preparer.Prepare((&http.Request{}).WithContext(ctx))
}

// CreateOrUpdateValueSender sends the CreateOrUpdateValue request. The method will close the
// http.Response Body if it receives an error.
func (client TagsClient) CreateOrUpdateValueSender(req *http.Request) (*http.Response, error) {
<<<<<<< HEAD
	sd := autorest.GetSendDecorators(req.Context(), azure.DoRetryWithRegistration(client.Client))
	return autorest.SendWithSender(client, req, sd...)
=======
	return client.Send(req, azure.DoRetryWithRegistration(client.Client))
>>>>>>> 090dc0ee
}

// CreateOrUpdateValueResponder handles the response to the CreateOrUpdateValue request. The method always
// closes the http.Response Body.
func (client TagsClient) CreateOrUpdateValueResponder(resp *http.Response) (result TagValue, err error) {
	err = autorest.Respond(
		resp,
		client.ByInspecting(),
		azure.WithErrorUnlessStatusCode(http.StatusOK, http.StatusCreated),
		autorest.ByUnmarshallingJSON(&result),
		autorest.ByClosing())
	result.Response = autorest.Response{Response: resp}
	return
}

// Delete you must remove all values from a resource tag before you can delete it.
// Parameters:
// tagName - the name of the tag.
func (client TagsClient) Delete(ctx context.Context, tagName string) (result autorest.Response, err error) {
	if tracing.IsEnabled() {
		ctx = tracing.StartSpan(ctx, fqdn+"/TagsClient.Delete")
		defer func() {
			sc := -1
			if result.Response != nil {
				sc = result.Response.StatusCode
			}
			tracing.EndSpan(ctx, sc, err)
		}()
	}
	req, err := client.DeletePreparer(ctx, tagName)
	if err != nil {
		err = autorest.NewErrorWithError(err, "resources.TagsClient", "Delete", nil, "Failure preparing request")
		return
	}

	resp, err := client.DeleteSender(req)
	if err != nil {
		result.Response = resp
		err = autorest.NewErrorWithError(err, "resources.TagsClient", "Delete", resp, "Failure sending request")
		return
	}

	result, err = client.DeleteResponder(resp)
	if err != nil {
		err = autorest.NewErrorWithError(err, "resources.TagsClient", "Delete", resp, "Failure responding to request")
	}

	return
}

// DeletePreparer prepares the Delete request.
func (client TagsClient) DeletePreparer(ctx context.Context, tagName string) (*http.Request, error) {
	pathParameters := map[string]interface{}{
		"subscriptionId": autorest.Encode("path", client.SubscriptionID),
		"tagName":        autorest.Encode("path", tagName),
	}

	const APIVersion = "2017-05-10"
	queryParameters := map[string]interface{}{
		"api-version": APIVersion,
	}

	preparer := autorest.CreatePreparer(
		autorest.AsDelete(),
		autorest.WithBaseURL(client.BaseURI),
		autorest.WithPathParameters("/subscriptions/{subscriptionId}/tagNames/{tagName}", pathParameters),
		autorest.WithQueryParameters(queryParameters))
	return preparer.Prepare((&http.Request{}).WithContext(ctx))
}

// DeleteSender sends the Delete request. The method will close the
// http.Response Body if it receives an error.
func (client TagsClient) DeleteSender(req *http.Request) (*http.Response, error) {
<<<<<<< HEAD
	sd := autorest.GetSendDecorators(req.Context(), azure.DoRetryWithRegistration(client.Client))
	return autorest.SendWithSender(client, req, sd...)
=======
	return client.Send(req, azure.DoRetryWithRegistration(client.Client))
>>>>>>> 090dc0ee
}

// DeleteResponder handles the response to the Delete request. The method always
// closes the http.Response Body.
func (client TagsClient) DeleteResponder(resp *http.Response) (result autorest.Response, err error) {
	err = autorest.Respond(
		resp,
		client.ByInspecting(),
		azure.WithErrorUnlessStatusCode(http.StatusOK, http.StatusNoContent),
		autorest.ByClosing())
	result.Response = resp
	return
}

// DeleteValue deletes a tag value.
// Parameters:
// tagName - the name of the tag.
// tagValue - the value of the tag to delete.
func (client TagsClient) DeleteValue(ctx context.Context, tagName string, tagValue string) (result autorest.Response, err error) {
	if tracing.IsEnabled() {
		ctx = tracing.StartSpan(ctx, fqdn+"/TagsClient.DeleteValue")
		defer func() {
			sc := -1
			if result.Response != nil {
				sc = result.Response.StatusCode
			}
			tracing.EndSpan(ctx, sc, err)
		}()
	}
	req, err := client.DeleteValuePreparer(ctx, tagName, tagValue)
	if err != nil {
		err = autorest.NewErrorWithError(err, "resources.TagsClient", "DeleteValue", nil, "Failure preparing request")
		return
	}

	resp, err := client.DeleteValueSender(req)
	if err != nil {
		result.Response = resp
		err = autorest.NewErrorWithError(err, "resources.TagsClient", "DeleteValue", resp, "Failure sending request")
		return
	}

	result, err = client.DeleteValueResponder(resp)
	if err != nil {
		err = autorest.NewErrorWithError(err, "resources.TagsClient", "DeleteValue", resp, "Failure responding to request")
	}

	return
}

// DeleteValuePreparer prepares the DeleteValue request.
func (client TagsClient) DeleteValuePreparer(ctx context.Context, tagName string, tagValue string) (*http.Request, error) {
	pathParameters := map[string]interface{}{
		"subscriptionId": autorest.Encode("path", client.SubscriptionID),
		"tagName":        autorest.Encode("path", tagName),
		"tagValue":       autorest.Encode("path", tagValue),
	}

	const APIVersion = "2017-05-10"
	queryParameters := map[string]interface{}{
		"api-version": APIVersion,
	}

	preparer := autorest.CreatePreparer(
		autorest.AsDelete(),
		autorest.WithBaseURL(client.BaseURI),
		autorest.WithPathParameters("/subscriptions/{subscriptionId}/tagNames/{tagName}/tagValues/{tagValue}", pathParameters),
		autorest.WithQueryParameters(queryParameters))
	return preparer.Prepare((&http.Request{}).WithContext(ctx))
}

// DeleteValueSender sends the DeleteValue request. The method will close the
// http.Response Body if it receives an error.
func (client TagsClient) DeleteValueSender(req *http.Request) (*http.Response, error) {
<<<<<<< HEAD
	sd := autorest.GetSendDecorators(req.Context(), azure.DoRetryWithRegistration(client.Client))
	return autorest.SendWithSender(client, req, sd...)
=======
	return client.Send(req, azure.DoRetryWithRegistration(client.Client))
>>>>>>> 090dc0ee
}

// DeleteValueResponder handles the response to the DeleteValue request. The method always
// closes the http.Response Body.
func (client TagsClient) DeleteValueResponder(resp *http.Response) (result autorest.Response, err error) {
	err = autorest.Respond(
		resp,
		client.ByInspecting(),
		azure.WithErrorUnlessStatusCode(http.StatusOK, http.StatusNoContent),
		autorest.ByClosing())
	result.Response = resp
	return
}

// List gets the names and values of all resource tags that are defined in a subscription.
func (client TagsClient) List(ctx context.Context) (result TagsListResultPage, err error) {
	if tracing.IsEnabled() {
		ctx = tracing.StartSpan(ctx, fqdn+"/TagsClient.List")
		defer func() {
			sc := -1
			if result.tlr.Response.Response != nil {
				sc = result.tlr.Response.Response.StatusCode
			}
			tracing.EndSpan(ctx, sc, err)
		}()
	}
	result.fn = client.listNextResults
	req, err := client.ListPreparer(ctx)
	if err != nil {
		err = autorest.NewErrorWithError(err, "resources.TagsClient", "List", nil, "Failure preparing request")
		return
	}

	resp, err := client.ListSender(req)
	if err != nil {
		result.tlr.Response = autorest.Response{Response: resp}
		err = autorest.NewErrorWithError(err, "resources.TagsClient", "List", resp, "Failure sending request")
		return
	}

	result.tlr, err = client.ListResponder(resp)
	if err != nil {
		err = autorest.NewErrorWithError(err, "resources.TagsClient", "List", resp, "Failure responding to request")
	}

	return
}

// ListPreparer prepares the List request.
func (client TagsClient) ListPreparer(ctx context.Context) (*http.Request, error) {
	pathParameters := map[string]interface{}{
		"subscriptionId": autorest.Encode("path", client.SubscriptionID),
	}

	const APIVersion = "2017-05-10"
	queryParameters := map[string]interface{}{
		"api-version": APIVersion,
	}

	preparer := autorest.CreatePreparer(
		autorest.AsGet(),
		autorest.WithBaseURL(client.BaseURI),
		autorest.WithPathParameters("/subscriptions/{subscriptionId}/tagNames", pathParameters),
		autorest.WithQueryParameters(queryParameters))
	return preparer.Prepare((&http.Request{}).WithContext(ctx))
}

// ListSender sends the List request. The method will close the
// http.Response Body if it receives an error.
func (client TagsClient) ListSender(req *http.Request) (*http.Response, error) {
<<<<<<< HEAD
	sd := autorest.GetSendDecorators(req.Context(), azure.DoRetryWithRegistration(client.Client))
	return autorest.SendWithSender(client, req, sd...)
=======
	return client.Send(req, azure.DoRetryWithRegistration(client.Client))
>>>>>>> 090dc0ee
}

// ListResponder handles the response to the List request. The method always
// closes the http.Response Body.
func (client TagsClient) ListResponder(resp *http.Response) (result TagsListResult, err error) {
	err = autorest.Respond(
		resp,
		client.ByInspecting(),
		azure.WithErrorUnlessStatusCode(http.StatusOK),
		autorest.ByUnmarshallingJSON(&result),
		autorest.ByClosing())
	result.Response = autorest.Response{Response: resp}
	return
}

// listNextResults retrieves the next set of results, if any.
func (client TagsClient) listNextResults(ctx context.Context, lastResults TagsListResult) (result TagsListResult, err error) {
	req, err := lastResults.tagsListResultPreparer(ctx)
	if err != nil {
		return result, autorest.NewErrorWithError(err, "resources.TagsClient", "listNextResults", nil, "Failure preparing next results request")
	}
	if req == nil {
		return
	}
	resp, err := client.ListSender(req)
	if err != nil {
		result.Response = autorest.Response{Response: resp}
		return result, autorest.NewErrorWithError(err, "resources.TagsClient", "listNextResults", resp, "Failure sending next results request")
	}
	result, err = client.ListResponder(resp)
	if err != nil {
		err = autorest.NewErrorWithError(err, "resources.TagsClient", "listNextResults", resp, "Failure responding to next results request")
	}
	return
}

// ListComplete enumerates all values, automatically crossing page boundaries as required.
func (client TagsClient) ListComplete(ctx context.Context) (result TagsListResultIterator, err error) {
	if tracing.IsEnabled() {
		ctx = tracing.StartSpan(ctx, fqdn+"/TagsClient.List")
		defer func() {
			sc := -1
			if result.Response().Response.Response != nil {
				sc = result.page.Response().Response.Response.StatusCode
			}
			tracing.EndSpan(ctx, sc, err)
		}()
	}
	result.page, err = client.List(ctx)
	return
}<|MERGE_RESOLUTION|>--- conflicted
+++ resolved
@@ -100,12 +100,7 @@
 // CreateOrUpdateSender sends the CreateOrUpdate request. The method will close the
 // http.Response Body if it receives an error.
 func (client TagsClient) CreateOrUpdateSender(req *http.Request) (*http.Response, error) {
-<<<<<<< HEAD
-	sd := autorest.GetSendDecorators(req.Context(), azure.DoRetryWithRegistration(client.Client))
-	return autorest.SendWithSender(client, req, sd...)
-=======
 	return client.Send(req, azure.DoRetryWithRegistration(client.Client))
->>>>>>> 090dc0ee
 }
 
 // CreateOrUpdateResponder handles the response to the CreateOrUpdate request. The method always
@@ -181,12 +176,7 @@
 // CreateOrUpdateValueSender sends the CreateOrUpdateValue request. The method will close the
 // http.Response Body if it receives an error.
 func (client TagsClient) CreateOrUpdateValueSender(req *http.Request) (*http.Response, error) {
-<<<<<<< HEAD
-	sd := autorest.GetSendDecorators(req.Context(), azure.DoRetryWithRegistration(client.Client))
-	return autorest.SendWithSender(client, req, sd...)
-=======
 	return client.Send(req, azure.DoRetryWithRegistration(client.Client))
->>>>>>> 090dc0ee
 }
 
 // CreateOrUpdateValueResponder handles the response to the CreateOrUpdateValue request. The method always
@@ -260,12 +250,7 @@
 // DeleteSender sends the Delete request. The method will close the
 // http.Response Body if it receives an error.
 func (client TagsClient) DeleteSender(req *http.Request) (*http.Response, error) {
-<<<<<<< HEAD
-	sd := autorest.GetSendDecorators(req.Context(), azure.DoRetryWithRegistration(client.Client))
-	return autorest.SendWithSender(client, req, sd...)
-=======
 	return client.Send(req, azure.DoRetryWithRegistration(client.Client))
->>>>>>> 090dc0ee
 }
 
 // DeleteResponder handles the response to the Delete request. The method always
@@ -340,12 +325,7 @@
 // DeleteValueSender sends the DeleteValue request. The method will close the
 // http.Response Body if it receives an error.
 func (client TagsClient) DeleteValueSender(req *http.Request) (*http.Response, error) {
-<<<<<<< HEAD
-	sd := autorest.GetSendDecorators(req.Context(), azure.DoRetryWithRegistration(client.Client))
-	return autorest.SendWithSender(client, req, sd...)
-=======
 	return client.Send(req, azure.DoRetryWithRegistration(client.Client))
->>>>>>> 090dc0ee
 }
 
 // DeleteValueResponder handles the response to the DeleteValue request. The method always
@@ -416,12 +396,7 @@
 // ListSender sends the List request. The method will close the
 // http.Response Body if it receives an error.
 func (client TagsClient) ListSender(req *http.Request) (*http.Response, error) {
-<<<<<<< HEAD
-	sd := autorest.GetSendDecorators(req.Context(), azure.DoRetryWithRegistration(client.Client))
-	return autorest.SendWithSender(client, req, sd...)
-=======
 	return client.Send(req, azure.DoRetryWithRegistration(client.Client))
->>>>>>> 090dc0ee
 }
 
 // ListResponder handles the response to the List request. The method always
