--- conflicted
+++ resolved
@@ -117,12 +117,7 @@
 // GetSender sends the Get request. The method will close the
 // http.Response Body if it receives an error.
 func (client DeploymentOperationsClient) GetSender(req *http.Request) (*http.Response, error) {
-<<<<<<< HEAD
-	sd := autorest.GetSendDecorators(req.Context(), azure.DoRetryWithRegistration(client.Client))
-	return autorest.SendWithSender(client, req, sd...)
-=======
 	return client.Send(req, azure.DoRetryWithRegistration(client.Client))
->>>>>>> 090dc0ee
 }
 
 // GetResponder handles the response to the Get request. The method always
@@ -206,12 +201,7 @@
 // GetAtSubscriptionScopeSender sends the GetAtSubscriptionScope request. The method will close the
 // http.Response Body if it receives an error.
 func (client DeploymentOperationsClient) GetAtSubscriptionScopeSender(req *http.Request) (*http.Response, error) {
-<<<<<<< HEAD
-	sd := autorest.GetSendDecorators(req.Context(), azure.DoRetryWithRegistration(client.Client))
-	return autorest.SendWithSender(client, req, sd...)
-=======
 	return client.Send(req, azure.DoRetryWithRegistration(client.Client))
->>>>>>> 090dc0ee
 }
 
 // GetAtSubscriptionScopeResponder handles the response to the GetAtSubscriptionScope request. The method always
@@ -304,12 +294,7 @@
 // ListSender sends the List request. The method will close the
 // http.Response Body if it receives an error.
 func (client DeploymentOperationsClient) ListSender(req *http.Request) (*http.Response, error) {
-<<<<<<< HEAD
-	sd := autorest.GetSendDecorators(req.Context(), azure.DoRetryWithRegistration(client.Client))
-	return autorest.SendWithSender(client, req, sd...)
-=======
 	return client.Send(req, azure.DoRetryWithRegistration(client.Client))
->>>>>>> 090dc0ee
 }
 
 // ListResponder handles the response to the List request. The method always
@@ -433,12 +418,7 @@
 // ListAtSubscriptionScopeSender sends the ListAtSubscriptionScope request. The method will close the
 // http.Response Body if it receives an error.
 func (client DeploymentOperationsClient) ListAtSubscriptionScopeSender(req *http.Request) (*http.Response, error) {
-<<<<<<< HEAD
-	sd := autorest.GetSendDecorators(req.Context(), azure.DoRetryWithRegistration(client.Client))
-	return autorest.SendWithSender(client, req, sd...)
-=======
 	return client.Send(req, azure.DoRetryWithRegistration(client.Client))
->>>>>>> 090dc0ee
 }
 
 // ListAtSubscriptionScopeResponder handles the response to the ListAtSubscriptionScope request. The method always
