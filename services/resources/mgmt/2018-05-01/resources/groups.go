--- conflicted
+++ resolved
@@ -108,12 +108,7 @@
 // CheckExistenceSender sends the CheckExistence request. The method will close the
 // http.Response Body if it receives an error.
 func (client GroupsClient) CheckExistenceSender(req *http.Request) (*http.Response, error) {
-<<<<<<< HEAD
-	sd := autorest.GetSendDecorators(req.Context(), azure.DoRetryWithRegistration(client.Client))
-	return autorest.SendWithSender(client, req, sd...)
-=======
 	return client.Send(req, azure.DoRetryWithRegistration(client.Client))
->>>>>>> 090dc0ee
 }
 
 // CheckExistenceResponder handles the response to the CheckExistence request. The method always
@@ -204,12 +199,7 @@
 // CreateOrUpdateSender sends the CreateOrUpdate request. The method will close the
 // http.Response Body if it receives an error.
 func (client GroupsClient) CreateOrUpdateSender(req *http.Request) (*http.Response, error) {
-<<<<<<< HEAD
-	sd := autorest.GetSendDecorators(req.Context(), azure.DoRetryWithRegistration(client.Client))
-	return autorest.SendWithSender(client, req, sd...)
-=======
 	return client.Send(req, azure.DoRetryWithRegistration(client.Client))
->>>>>>> 090dc0ee
 }
 
 // CreateOrUpdateResponder handles the response to the CreateOrUpdate request. The method always
@@ -286,13 +276,8 @@
 // DeleteSender sends the Delete request. The method will close the
 // http.Response Body if it receives an error.
 func (client GroupsClient) DeleteSender(req *http.Request) (future GroupsDeleteFuture, err error) {
-	sd := autorest.GetSendDecorators(req.Context(), azure.DoRetryWithRegistration(client.Client))
 	var resp *http.Response
-<<<<<<< HEAD
-	resp, err = autorest.SendWithSender(client, req, sd...)
-=======
 	resp, err = client.Send(req, azure.DoRetryWithRegistration(client.Client))
->>>>>>> 090dc0ee
 	if err != nil {
 		return
 	}
@@ -381,12 +366,7 @@
 // ExportTemplateSender sends the ExportTemplate request. The method will close the
 // http.Response Body if it receives an error.
 func (client GroupsClient) ExportTemplateSender(req *http.Request) (*http.Response, error) {
-<<<<<<< HEAD
-	sd := autorest.GetSendDecorators(req.Context(), azure.DoRetryWithRegistration(client.Client))
-	return autorest.SendWithSender(client, req, sd...)
-=======
 	return client.Send(req, azure.DoRetryWithRegistration(client.Client))
->>>>>>> 090dc0ee
 }
 
 // ExportTemplateResponder handles the response to the ExportTemplate request. The method always
@@ -468,12 +448,7 @@
 // GetSender sends the Get request. The method will close the
 // http.Response Body if it receives an error.
 func (client GroupsClient) GetSender(req *http.Request) (*http.Response, error) {
-<<<<<<< HEAD
-	sd := autorest.GetSendDecorators(req.Context(), azure.DoRetryWithRegistration(client.Client))
-	return autorest.SendWithSender(client, req, sd...)
-=======
 	return client.Send(req, azure.DoRetryWithRegistration(client.Client))
->>>>>>> 090dc0ee
 }
 
 // GetResponder handles the response to the Get request. The method always
@@ -555,12 +530,7 @@
 // ListSender sends the List request. The method will close the
 // http.Response Body if it receives an error.
 func (client GroupsClient) ListSender(req *http.Request) (*http.Response, error) {
-<<<<<<< HEAD
-	sd := autorest.GetSendDecorators(req.Context(), azure.DoRetryWithRegistration(client.Client))
-	return autorest.SendWithSender(client, req, sd...)
-=======
 	return client.Send(req, azure.DoRetryWithRegistration(client.Client))
->>>>>>> 090dc0ee
 }
 
 // ListResponder handles the response to the List request. The method always
@@ -683,12 +653,7 @@
 // UpdateSender sends the Update request. The method will close the
 // http.Response Body if it receives an error.
 func (client GroupsClient) UpdateSender(req *http.Request) (*http.Response, error) {
-<<<<<<< HEAD
-	sd := autorest.GetSendDecorators(req.Context(), azure.DoRetryWithRegistration(client.Client))
-	return autorest.SendWithSender(client, req, sd...)
-=======
 	return client.Send(req, azure.DoRetryWithRegistration(client.Client))
->>>>>>> 090dc0ee
 }
 
 // UpdateResponder handles the response to the Update request. The method always
