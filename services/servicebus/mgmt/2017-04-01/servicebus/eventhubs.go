package servicebus

// Copyright (c) Microsoft and contributors.  All rights reserved.
//
// Licensed under the Apache License, Version 2.0 (the "License");
// you may not use this file except in compliance with the License.
// You may obtain a copy of the License at
// http://www.apache.org/licenses/LICENSE-2.0
//
// Unless required by applicable law or agreed to in writing, software
// distributed under the License is distributed on an "AS IS" BASIS,
// WITHOUT WARRANTIES OR CONDITIONS OF ANY KIND, either express or implied.
//
// See the License for the specific language governing permissions and
// limitations under the License.
//
// Code generated by Microsoft (R) AutoRest Code Generator.
// Changes may cause incorrect behavior and will be lost if the code is regenerated.

import (
	"context"
	"github.com/Azure/go-autorest/autorest"
	"github.com/Azure/go-autorest/autorest/azure"
	"github.com/Azure/go-autorest/autorest/validation"
	"github.com/Azure/go-autorest/tracing"
	"net/http"
)

// EventHubsClient is the azure Service Bus client
type EventHubsClient struct {
	BaseClient
}

// NewEventHubsClient creates an instance of the EventHubsClient client.
func NewEventHubsClient(subscriptionID string) EventHubsClient {
	return NewEventHubsClientWithBaseURI(DefaultBaseURI, subscriptionID)
}

// NewEventHubsClientWithBaseURI creates an instance of the EventHubsClient client using a custom endpoint.  Use this
// when interacting with an Azure cloud that uses a non-standard base URI (sovereign clouds, Azure stack).
func NewEventHubsClientWithBaseURI(baseURI string, subscriptionID string) EventHubsClient {
	return EventHubsClient{NewWithBaseURI(baseURI, subscriptionID)}
}

// ListByNamespace gets all the Event Hubs in a service bus Namespace.
// Parameters:
// resourceGroupName - name of the Resource group within the Azure subscription.
// namespaceName - the namespace name
func (client EventHubsClient) ListByNamespace(ctx context.Context, resourceGroupName string, namespaceName string) (result EventHubListResultPage, err error) {
	if tracing.IsEnabled() {
		ctx = tracing.StartSpan(ctx, fqdn+"/EventHubsClient.ListByNamespace")
		defer func() {
			sc := -1
			if result.ehlr.Response.Response != nil {
				sc = result.ehlr.Response.Response.StatusCode
			}
			tracing.EndSpan(ctx, sc, err)
		}()
	}
	if err := validation.Validate([]validation.Validation{
		{TargetValue: resourceGroupName,
			Constraints: []validation.Constraint{{Target: "resourceGroupName", Name: validation.MaxLength, Rule: 90, Chain: nil},
				{Target: "resourceGroupName", Name: validation.MinLength, Rule: 1, Chain: nil}}},
		{TargetValue: namespaceName,
			Constraints: []validation.Constraint{{Target: "namespaceName", Name: validation.MaxLength, Rule: 50, Chain: nil},
				{Target: "namespaceName", Name: validation.MinLength, Rule: 6, Chain: nil}}}}); err != nil {
		return result, validation.NewError("servicebus.EventHubsClient", "ListByNamespace", err.Error())
	}

	result.fn = client.listByNamespaceNextResults
	req, err := client.ListByNamespacePreparer(ctx, resourceGroupName, namespaceName)
	if err != nil {
		err = autorest.NewErrorWithError(err, "servicebus.EventHubsClient", "ListByNamespace", nil, "Failure preparing request")
		return
	}

	resp, err := client.ListByNamespaceSender(req)
	if err != nil {
		result.ehlr.Response = autorest.Response{Response: resp}
		err = autorest.NewErrorWithError(err, "servicebus.EventHubsClient", "ListByNamespace", resp, "Failure sending request")
		return
	}

	result.ehlr, err = client.ListByNamespaceResponder(resp)
	if err != nil {
		err = autorest.NewErrorWithError(err, "servicebus.EventHubsClient", "ListByNamespace", resp, "Failure responding to request")
	}

	return
}

// ListByNamespacePreparer prepares the ListByNamespace request.
func (client EventHubsClient) ListByNamespacePreparer(ctx context.Context, resourceGroupName string, namespaceName string) (*http.Request, error) {
	pathParameters := map[string]interface{}{
		"namespaceName":     autorest.Encode("path", namespaceName),
		"resourceGroupName": autorest.Encode("path", resourceGroupName),
		"subscriptionId":    autorest.Encode("path", client.SubscriptionID),
	}

	const APIVersion = "2017-04-01"
	queryParameters := map[string]interface{}{
		"api-version": APIVersion,
	}

	preparer := autorest.CreatePreparer(
		autorest.AsGet(),
		autorest.WithBaseURL(client.BaseURI),
		autorest.WithPathParameters("/subscriptions/{subscriptionId}/resourceGroups/{resourceGroupName}/providers/Microsoft.ServiceBus/namespaces/{namespaceName}/eventhubs", pathParameters),
		autorest.WithQueryParameters(queryParameters))
	return preparer.Prepare((&http.Request{}).WithContext(ctx))
}

// ListByNamespaceSender sends the ListByNamespace request. The method will close the
// http.Response Body if it receives an error.
func (client EventHubsClient) ListByNamespaceSender(req *http.Request) (*http.Response, error) {
<<<<<<< HEAD
	sd := autorest.GetSendDecorators(req.Context(), azure.DoRetryWithRegistration(client.Client))
	return autorest.SendWithSender(client, req, sd...)
=======
	return client.Send(req, azure.DoRetryWithRegistration(client.Client))
>>>>>>> 090dc0ee
}

// ListByNamespaceResponder handles the response to the ListByNamespace request. The method always
// closes the http.Response Body.
func (client EventHubsClient) ListByNamespaceResponder(resp *http.Response) (result EventHubListResult, err error) {
	err = autorest.Respond(
		resp,
		client.ByInspecting(),
		azure.WithErrorUnlessStatusCode(http.StatusOK),
		autorest.ByUnmarshallingJSON(&result),
		autorest.ByClosing())
	result.Response = autorest.Response{Response: resp}
	return
}

// listByNamespaceNextResults retrieves the next set of results, if any.
func (client EventHubsClient) listByNamespaceNextResults(ctx context.Context, lastResults EventHubListResult) (result EventHubListResult, err error) {
	req, err := lastResults.eventHubListResultPreparer(ctx)
	if err != nil {
		return result, autorest.NewErrorWithError(err, "servicebus.EventHubsClient", "listByNamespaceNextResults", nil, "Failure preparing next results request")
	}
	if req == nil {
		return
	}
	resp, err := client.ListByNamespaceSender(req)
	if err != nil {
		result.Response = autorest.Response{Response: resp}
		return result, autorest.NewErrorWithError(err, "servicebus.EventHubsClient", "listByNamespaceNextResults", resp, "Failure sending next results request")
	}
	result, err = client.ListByNamespaceResponder(resp)
	if err != nil {
		err = autorest.NewErrorWithError(err, "servicebus.EventHubsClient", "listByNamespaceNextResults", resp, "Failure responding to next results request")
	}
	return
}

// ListByNamespaceComplete enumerates all values, automatically crossing page boundaries as required.
func (client EventHubsClient) ListByNamespaceComplete(ctx context.Context, resourceGroupName string, namespaceName string) (result EventHubListResultIterator, err error) {
	if tracing.IsEnabled() {
		ctx = tracing.StartSpan(ctx, fqdn+"/EventHubsClient.ListByNamespace")
		defer func() {
			sc := -1
			if result.Response().Response.Response != nil {
				sc = result.page.Response().Response.Response.StatusCode
			}
			tracing.EndSpan(ctx, sc, err)
		}()
	}
	result.page, err = client.ListByNamespace(ctx, resourceGroupName, namespaceName)
	return
}<|MERGE_RESOLUTION|>--- conflicted
+++ resolved
@@ -113,12 +113,7 @@
 // ListByNamespaceSender sends the ListByNamespace request. The method will close the
 // http.Response Body if it receives an error.
 func (client EventHubsClient) ListByNamespaceSender(req *http.Request) (*http.Response, error) {
-<<<<<<< HEAD
-	sd := autorest.GetSendDecorators(req.Context(), azure.DoRetryWithRegistration(client.Client))
-	return autorest.SendWithSender(client, req, sd...)
-=======
 	return client.Send(req, azure.DoRetryWithRegistration(client.Client))
->>>>>>> 090dc0ee
 }
 
 // ListByNamespaceResponder handles the response to the ListByNamespace request. The method always
