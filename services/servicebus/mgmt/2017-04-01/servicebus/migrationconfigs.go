--- conflicted
+++ resolved
@@ -116,12 +116,7 @@
 // CompleteMigrationSender sends the CompleteMigration request. The method will close the
 // http.Response Body if it receives an error.
 func (client MigrationConfigsClient) CompleteMigrationSender(req *http.Request) (*http.Response, error) {
-<<<<<<< HEAD
-	sd := autorest.GetSendDecorators(req.Context(), azure.DoRetryWithRegistration(client.Client))
-	return autorest.SendWithSender(client, req, sd...)
-=======
 	return client.Send(req, azure.DoRetryWithRegistration(client.Client))
->>>>>>> 090dc0ee
 }
 
 // CompleteMigrationResponder handles the response to the CompleteMigration request. The method always
@@ -210,13 +205,8 @@
 // CreateAndStartMigrationSender sends the CreateAndStartMigration request. The method will close the
 // http.Response Body if it receives an error.
 func (client MigrationConfigsClient) CreateAndStartMigrationSender(req *http.Request) (future MigrationConfigsCreateAndStartMigrationFuture, err error) {
-	sd := autorest.GetSendDecorators(req.Context(), azure.DoRetryWithRegistration(client.Client))
 	var resp *http.Response
-<<<<<<< HEAD
-	resp, err = autorest.SendWithSender(client, req, sd...)
-=======
 	resp, err = client.Send(req, azure.DoRetryWithRegistration(client.Client))
->>>>>>> 090dc0ee
 	if err != nil {
 		return
 	}
@@ -308,12 +298,7 @@
 // DeleteSender sends the Delete request. The method will close the
 // http.Response Body if it receives an error.
 func (client MigrationConfigsClient) DeleteSender(req *http.Request) (*http.Response, error) {
-<<<<<<< HEAD
-	sd := autorest.GetSendDecorators(req.Context(), azure.DoRetryWithRegistration(client.Client))
-	return autorest.SendWithSender(client, req, sd...)
-=======
 	return client.Send(req, azure.DoRetryWithRegistration(client.Client))
->>>>>>> 090dc0ee
 }
 
 // DeleteResponder handles the response to the Delete request. The method always
@@ -399,12 +384,7 @@
 // GetSender sends the Get request. The method will close the
 // http.Response Body if it receives an error.
 func (client MigrationConfigsClient) GetSender(req *http.Request) (*http.Response, error) {
-<<<<<<< HEAD
-	sd := autorest.GetSendDecorators(req.Context(), azure.DoRetryWithRegistration(client.Client))
-	return autorest.SendWithSender(client, req, sd...)
-=======
 	return client.Send(req, azure.DoRetryWithRegistration(client.Client))
->>>>>>> 090dc0ee
 }
 
 // GetResponder handles the response to the Get request. The method always
@@ -491,12 +471,7 @@
 // ListSender sends the List request. The method will close the
 // http.Response Body if it receives an error.
 func (client MigrationConfigsClient) ListSender(req *http.Request) (*http.Response, error) {
-<<<<<<< HEAD
-	sd := autorest.GetSendDecorators(req.Context(), azure.DoRetryWithRegistration(client.Client))
-	return autorest.SendWithSender(client, req, sd...)
-=======
 	return client.Send(req, azure.DoRetryWithRegistration(client.Client))
->>>>>>> 090dc0ee
 }
 
 // ListResponder handles the response to the List request. The method always
@@ -620,12 +595,7 @@
 // RevertSender sends the Revert request. The method will close the
 // http.Response Body if it receives an error.
 func (client MigrationConfigsClient) RevertSender(req *http.Request) (*http.Response, error) {
-<<<<<<< HEAD
-	sd := autorest.GetSendDecorators(req.Context(), azure.DoRetryWithRegistration(client.Client))
-	return autorest.SendWithSender(client, req, sd...)
-=======
 	return client.Send(req, azure.DoRetryWithRegistration(client.Client))
->>>>>>> 090dc0ee
 }
 
 // RevertResponder handles the response to the Revert request. The method always
