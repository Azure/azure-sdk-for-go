package servicefabric

// Copyright (c) Microsoft and contributors.  All rights reserved.
//
// Licensed under the Apache License, Version 2.0 (the "License");
// you may not use this file except in compliance with the License.
// You may obtain a copy of the License at
// http://www.apache.org/licenses/LICENSE-2.0
//
// Unless required by applicable law or agreed to in writing, software
// distributed under the License is distributed on an "AS IS" BASIS,
// WITHOUT WARRANTIES OR CONDITIONS OF ANY KIND, either express or implied.
//
// See the License for the specific language governing permissions and
// limitations under the License.
//
// Code generated by Microsoft (R) AutoRest Code Generator.
// Changes may cause incorrect behavior and will be lost if the code is regenerated.

import (
	"context"
	"github.com/Azure/go-autorest/autorest"
	"github.com/Azure/go-autorest/autorest/azure"
	"github.com/Azure/go-autorest/tracing"
	"net/http"
)

// ApplicationsClient is the service Fabric Management Client
type ApplicationsClient struct {
	BaseClient
}

// NewApplicationsClient creates an instance of the ApplicationsClient client.
func NewApplicationsClient(subscriptionID string) ApplicationsClient {
	return NewApplicationsClientWithBaseURI(DefaultBaseURI, subscriptionID)
}

// NewApplicationsClientWithBaseURI creates an instance of the ApplicationsClient client using a custom endpoint.  Use
// this when interacting with an Azure cloud that uses a non-standard base URI (sovereign clouds, Azure stack).
func NewApplicationsClientWithBaseURI(baseURI string, subscriptionID string) ApplicationsClient {
	return ApplicationsClient{NewWithBaseURI(baseURI, subscriptionID)}
}

// Create create or update a Service Fabric application resource with the specified name.
// Parameters:
// resourceGroupName - the name of the resource group.
// clusterName - the name of the cluster resource.
// applicationName - the name of the application resource.
// parameters - the application resource.
func (client ApplicationsClient) Create(ctx context.Context, resourceGroupName string, clusterName string, applicationName string, parameters ApplicationResource) (result ApplicationsCreateFuture, err error) {
	if tracing.IsEnabled() {
		ctx = tracing.StartSpan(ctx, fqdn+"/ApplicationsClient.Create")
		defer func() {
			sc := -1
			if result.Response() != nil {
				sc = result.Response().StatusCode
			}
			tracing.EndSpan(ctx, sc, err)
		}()
	}
	req, err := client.CreatePreparer(ctx, resourceGroupName, clusterName, applicationName, parameters)
	if err != nil {
		err = autorest.NewErrorWithError(err, "servicefabric.ApplicationsClient", "Create", nil, "Failure preparing request")
		return
	}

	result, err = client.CreateSender(req)
	if err != nil {
		err = autorest.NewErrorWithError(err, "servicefabric.ApplicationsClient", "Create", result.Response(), "Failure sending request")
		return
	}

	return
}

// CreatePreparer prepares the Create request.
func (client ApplicationsClient) CreatePreparer(ctx context.Context, resourceGroupName string, clusterName string, applicationName string, parameters ApplicationResource) (*http.Request, error) {
	pathParameters := map[string]interface{}{
		"applicationName":   autorest.Encode("path", applicationName),
		"clusterName":       autorest.Encode("path", clusterName),
		"resourceGroupName": autorest.Encode("path", resourceGroupName),
		"subscriptionId":    autorest.Encode("path", client.SubscriptionID),
	}

	const APIVersion = "2017-07-01-preview"
	queryParameters := map[string]interface{}{
		"api-version": APIVersion,
	}

	preparer := autorest.CreatePreparer(
		autorest.AsContentType("application/json; charset=utf-8"),
		autorest.AsPut(),
		autorest.WithBaseURL(client.BaseURI),
		autorest.WithPathParameters("/subscriptions/{subscriptionId}/resourceGroups/{resourceGroupName}/providers/Microsoft.ServiceFabric/clusters/{clusterName}/applications/{applicationName}", pathParameters),
		autorest.WithJSON(parameters),
		autorest.WithQueryParameters(queryParameters))
	return preparer.Prepare((&http.Request{}).WithContext(ctx))
}

// CreateSender sends the Create request. The method will close the
// http.Response Body if it receives an error.
func (client ApplicationsClient) CreateSender(req *http.Request) (future ApplicationsCreateFuture, err error) {
	sd := autorest.GetSendDecorators(req.Context(), azure.DoRetryWithRegistration(client.Client))
	var resp *http.Response
<<<<<<< HEAD
	resp, err = autorest.SendWithSender(client, req, sd...)
=======
	resp, err = client.Send(req, azure.DoRetryWithRegistration(client.Client))
>>>>>>> 090dc0ee
	if err != nil {
		return
	}
	future.Future, err = azure.NewFutureFromResponse(resp)
	return
}

// CreateResponder handles the response to the Create request. The method always
// closes the http.Response Body.
func (client ApplicationsClient) CreateResponder(resp *http.Response) (result ApplicationResource, err error) {
	err = autorest.Respond(
		resp,
		client.ByInspecting(),
		azure.WithErrorUnlessStatusCode(http.StatusOK, http.StatusAccepted),
		autorest.ByUnmarshallingJSON(&result),
		autorest.ByClosing())
	result.Response = autorest.Response{Response: resp}
	return
}

// Delete delete a Service Fabric application resource with the specified name.
// Parameters:
// resourceGroupName - the name of the resource group.
// clusterName - the name of the cluster resource.
// applicationName - the name of the application resource.
func (client ApplicationsClient) Delete(ctx context.Context, resourceGroupName string, clusterName string, applicationName string) (result ApplicationsDeleteFuture, err error) {
	if tracing.IsEnabled() {
		ctx = tracing.StartSpan(ctx, fqdn+"/ApplicationsClient.Delete")
		defer func() {
			sc := -1
			if result.Response() != nil {
				sc = result.Response().StatusCode
			}
			tracing.EndSpan(ctx, sc, err)
		}()
	}
	req, err := client.DeletePreparer(ctx, resourceGroupName, clusterName, applicationName)
	if err != nil {
		err = autorest.NewErrorWithError(err, "servicefabric.ApplicationsClient", "Delete", nil, "Failure preparing request")
		return
	}

	result, err = client.DeleteSender(req)
	if err != nil {
		err = autorest.NewErrorWithError(err, "servicefabric.ApplicationsClient", "Delete", result.Response(), "Failure sending request")
		return
	}

	return
}

// DeletePreparer prepares the Delete request.
func (client ApplicationsClient) DeletePreparer(ctx context.Context, resourceGroupName string, clusterName string, applicationName string) (*http.Request, error) {
	pathParameters := map[string]interface{}{
		"applicationName":   autorest.Encode("path", applicationName),
		"clusterName":       autorest.Encode("path", clusterName),
		"resourceGroupName": autorest.Encode("path", resourceGroupName),
		"subscriptionId":    autorest.Encode("path", client.SubscriptionID),
	}

	const APIVersion = "2017-07-01-preview"
	queryParameters := map[string]interface{}{
		"api-version": APIVersion,
	}

	preparer := autorest.CreatePreparer(
		autorest.AsDelete(),
		autorest.WithBaseURL(client.BaseURI),
		autorest.WithPathParameters("/subscriptions/{subscriptionId}/resourceGroups/{resourceGroupName}/providers/Microsoft.ServiceFabric/clusters/{clusterName}/applications/{applicationName}", pathParameters),
		autorest.WithQueryParameters(queryParameters))
	return preparer.Prepare((&http.Request{}).WithContext(ctx))
}

// DeleteSender sends the Delete request. The method will close the
// http.Response Body if it receives an error.
func (client ApplicationsClient) DeleteSender(req *http.Request) (future ApplicationsDeleteFuture, err error) {
	sd := autorest.GetSendDecorators(req.Context(), azure.DoRetryWithRegistration(client.Client))
	var resp *http.Response
<<<<<<< HEAD
	resp, err = autorest.SendWithSender(client, req, sd...)
=======
	resp, err = client.Send(req, azure.DoRetryWithRegistration(client.Client))
>>>>>>> 090dc0ee
	if err != nil {
		return
	}
	future.Future, err = azure.NewFutureFromResponse(resp)
	return
}

// DeleteResponder handles the response to the Delete request. The method always
// closes the http.Response Body.
func (client ApplicationsClient) DeleteResponder(resp *http.Response) (result autorest.Response, err error) {
	err = autorest.Respond(
		resp,
		client.ByInspecting(),
		azure.WithErrorUnlessStatusCode(http.StatusOK, http.StatusAccepted, http.StatusNoContent),
		autorest.ByClosing())
	result.Response = resp
	return
}

// Get get a Service Fabric application resource created or in the process of being created in the Service Fabric
// cluster resource.
// Parameters:
// resourceGroupName - the name of the resource group.
// clusterName - the name of the cluster resource.
// applicationName - the name of the application resource.
func (client ApplicationsClient) Get(ctx context.Context, resourceGroupName string, clusterName string, applicationName string) (result ApplicationResource, err error) {
	if tracing.IsEnabled() {
		ctx = tracing.StartSpan(ctx, fqdn+"/ApplicationsClient.Get")
		defer func() {
			sc := -1
			if result.Response.Response != nil {
				sc = result.Response.Response.StatusCode
			}
			tracing.EndSpan(ctx, sc, err)
		}()
	}
	req, err := client.GetPreparer(ctx, resourceGroupName, clusterName, applicationName)
	if err != nil {
		err = autorest.NewErrorWithError(err, "servicefabric.ApplicationsClient", "Get", nil, "Failure preparing request")
		return
	}

	resp, err := client.GetSender(req)
	if err != nil {
		result.Response = autorest.Response{Response: resp}
		err = autorest.NewErrorWithError(err, "servicefabric.ApplicationsClient", "Get", resp, "Failure sending request")
		return
	}

	result, err = client.GetResponder(resp)
	if err != nil {
		err = autorest.NewErrorWithError(err, "servicefabric.ApplicationsClient", "Get", resp, "Failure responding to request")
	}

	return
}

// GetPreparer prepares the Get request.
func (client ApplicationsClient) GetPreparer(ctx context.Context, resourceGroupName string, clusterName string, applicationName string) (*http.Request, error) {
	pathParameters := map[string]interface{}{
		"applicationName":   autorest.Encode("path", applicationName),
		"clusterName":       autorest.Encode("path", clusterName),
		"resourceGroupName": autorest.Encode("path", resourceGroupName),
		"subscriptionId":    autorest.Encode("path", client.SubscriptionID),
	}

	const APIVersion = "2017-07-01-preview"
	queryParameters := map[string]interface{}{
		"api-version": APIVersion,
	}

	preparer := autorest.CreatePreparer(
		autorest.AsGet(),
		autorest.WithBaseURL(client.BaseURI),
		autorest.WithPathParameters("/subscriptions/{subscriptionId}/resourceGroups/{resourceGroupName}/providers/Microsoft.ServiceFabric/clusters/{clusterName}/applications/{applicationName}", pathParameters),
		autorest.WithQueryParameters(queryParameters))
	return preparer.Prepare((&http.Request{}).WithContext(ctx))
}

// GetSender sends the Get request. The method will close the
// http.Response Body if it receives an error.
func (client ApplicationsClient) GetSender(req *http.Request) (*http.Response, error) {
<<<<<<< HEAD
	sd := autorest.GetSendDecorators(req.Context(), azure.DoRetryWithRegistration(client.Client))
	return autorest.SendWithSender(client, req, sd...)
=======
	return client.Send(req, azure.DoRetryWithRegistration(client.Client))
>>>>>>> 090dc0ee
}

// GetResponder handles the response to the Get request. The method always
// closes the http.Response Body.
func (client ApplicationsClient) GetResponder(resp *http.Response) (result ApplicationResource, err error) {
	err = autorest.Respond(
		resp,
		client.ByInspecting(),
		azure.WithErrorUnlessStatusCode(http.StatusOK),
		autorest.ByUnmarshallingJSON(&result),
		autorest.ByClosing())
	result.Response = autorest.Response{Response: resp}
	return
}

// List gets all application resources created or in the process of being created in the Service Fabric cluster
// resource.
// Parameters:
// resourceGroupName - the name of the resource group.
// clusterName - the name of the cluster resource.
func (client ApplicationsClient) List(ctx context.Context, resourceGroupName string, clusterName string) (result ApplicationResourceList, err error) {
	if tracing.IsEnabled() {
		ctx = tracing.StartSpan(ctx, fqdn+"/ApplicationsClient.List")
		defer func() {
			sc := -1
			if result.Response.Response != nil {
				sc = result.Response.Response.StatusCode
			}
			tracing.EndSpan(ctx, sc, err)
		}()
	}
	req, err := client.ListPreparer(ctx, resourceGroupName, clusterName)
	if err != nil {
		err = autorest.NewErrorWithError(err, "servicefabric.ApplicationsClient", "List", nil, "Failure preparing request")
		return
	}

	resp, err := client.ListSender(req)
	if err != nil {
		result.Response = autorest.Response{Response: resp}
		err = autorest.NewErrorWithError(err, "servicefabric.ApplicationsClient", "List", resp, "Failure sending request")
		return
	}

	result, err = client.ListResponder(resp)
	if err != nil {
		err = autorest.NewErrorWithError(err, "servicefabric.ApplicationsClient", "List", resp, "Failure responding to request")
	}

	return
}

// ListPreparer prepares the List request.
func (client ApplicationsClient) ListPreparer(ctx context.Context, resourceGroupName string, clusterName string) (*http.Request, error) {
	pathParameters := map[string]interface{}{
		"clusterName":       autorest.Encode("path", clusterName),
		"resourceGroupName": autorest.Encode("path", resourceGroupName),
		"subscriptionId":    autorest.Encode("path", client.SubscriptionID),
	}

	const APIVersion = "2017-07-01-preview"
	queryParameters := map[string]interface{}{
		"api-version": APIVersion,
	}

	preparer := autorest.CreatePreparer(
		autorest.AsGet(),
		autorest.WithBaseURL(client.BaseURI),
		autorest.WithPathParameters("/subscriptions/{subscriptionId}/resourceGroups/{resourceGroupName}/providers/Microsoft.ServiceFabric/clusters/{clusterName}/applications", pathParameters),
		autorest.WithQueryParameters(queryParameters))
	return preparer.Prepare((&http.Request{}).WithContext(ctx))
}

// ListSender sends the List request. The method will close the
// http.Response Body if it receives an error.
func (client ApplicationsClient) ListSender(req *http.Request) (*http.Response, error) {
<<<<<<< HEAD
	sd := autorest.GetSendDecorators(req.Context(), azure.DoRetryWithRegistration(client.Client))
	return autorest.SendWithSender(client, req, sd...)
=======
	return client.Send(req, azure.DoRetryWithRegistration(client.Client))
>>>>>>> 090dc0ee
}

// ListResponder handles the response to the List request. The method always
// closes the http.Response Body.
func (client ApplicationsClient) ListResponder(resp *http.Response) (result ApplicationResourceList, err error) {
	err = autorest.Respond(
		resp,
		client.ByInspecting(),
		azure.WithErrorUnlessStatusCode(http.StatusOK),
		autorest.ByUnmarshallingJSON(&result),
		autorest.ByClosing())
	result.Response = autorest.Response{Response: resp}
	return
}

// Update update a Service Fabric application resource with the specified name.
// Parameters:
// resourceGroupName - the name of the resource group.
// clusterName - the name of the cluster resource.
// applicationName - the name of the application resource.
// parameters - the application resource for patch operations.
func (client ApplicationsClient) Update(ctx context.Context, resourceGroupName string, clusterName string, applicationName string, parameters ApplicationResourceUpdate) (result ApplicationsUpdateFuture, err error) {
	if tracing.IsEnabled() {
		ctx = tracing.StartSpan(ctx, fqdn+"/ApplicationsClient.Update")
		defer func() {
			sc := -1
			if result.Response() != nil {
				sc = result.Response().StatusCode
			}
			tracing.EndSpan(ctx, sc, err)
		}()
	}
	req, err := client.UpdatePreparer(ctx, resourceGroupName, clusterName, applicationName, parameters)
	if err != nil {
		err = autorest.NewErrorWithError(err, "servicefabric.ApplicationsClient", "Update", nil, "Failure preparing request")
		return
	}

	result, err = client.UpdateSender(req)
	if err != nil {
		err = autorest.NewErrorWithError(err, "servicefabric.ApplicationsClient", "Update", result.Response(), "Failure sending request")
		return
	}

	return
}

// UpdatePreparer prepares the Update request.
func (client ApplicationsClient) UpdatePreparer(ctx context.Context, resourceGroupName string, clusterName string, applicationName string, parameters ApplicationResourceUpdate) (*http.Request, error) {
	pathParameters := map[string]interface{}{
		"applicationName":   autorest.Encode("path", applicationName),
		"clusterName":       autorest.Encode("path", clusterName),
		"resourceGroupName": autorest.Encode("path", resourceGroupName),
		"subscriptionId":    autorest.Encode("path", client.SubscriptionID),
	}

	const APIVersion = "2017-07-01-preview"
	queryParameters := map[string]interface{}{
		"api-version": APIVersion,
	}

	preparer := autorest.CreatePreparer(
		autorest.AsContentType("application/json; charset=utf-8"),
		autorest.AsPatch(),
		autorest.WithBaseURL(client.BaseURI),
		autorest.WithPathParameters("/subscriptions/{subscriptionId}/resourceGroups/{resourceGroupName}/providers/Microsoft.ServiceFabric/clusters/{clusterName}/applications/{applicationName}", pathParameters),
		autorest.WithJSON(parameters),
		autorest.WithQueryParameters(queryParameters))
	return preparer.Prepare((&http.Request{}).WithContext(ctx))
}

// UpdateSender sends the Update request. The method will close the
// http.Response Body if it receives an error.
func (client ApplicationsClient) UpdateSender(req *http.Request) (future ApplicationsUpdateFuture, err error) {
	sd := autorest.GetSendDecorators(req.Context(), azure.DoRetryWithRegistration(client.Client))
	var resp *http.Response
<<<<<<< HEAD
	resp, err = autorest.SendWithSender(client, req, sd...)
=======
	resp, err = client.Send(req, azure.DoRetryWithRegistration(client.Client))
>>>>>>> 090dc0ee
	if err != nil {
		return
	}
	future.Future, err = azure.NewFutureFromResponse(resp)
	return
}

// UpdateResponder handles the response to the Update request. The method always
// closes the http.Response Body.
func (client ApplicationsClient) UpdateResponder(resp *http.Response) (result ApplicationResource, err error) {
	err = autorest.Respond(
		resp,
		client.ByInspecting(),
		azure.WithErrorUnlessStatusCode(http.StatusOK, http.StatusAccepted),
		autorest.ByUnmarshallingJSON(&result),
		autorest.ByClosing())
	result.Response = autorest.Response{Response: resp}
	return
}<|MERGE_RESOLUTION|>--- conflicted
+++ resolved
@@ -100,13 +100,8 @@
 // CreateSender sends the Create request. The method will close the
 // http.Response Body if it receives an error.
 func (client ApplicationsClient) CreateSender(req *http.Request) (future ApplicationsCreateFuture, err error) {
-	sd := autorest.GetSendDecorators(req.Context(), azure.DoRetryWithRegistration(client.Client))
 	var resp *http.Response
-<<<<<<< HEAD
-	resp, err = autorest.SendWithSender(client, req, sd...)
-=======
 	resp, err = client.Send(req, azure.DoRetryWithRegistration(client.Client))
->>>>>>> 090dc0ee
 	if err != nil {
 		return
 	}
@@ -183,13 +178,8 @@
 // DeleteSender sends the Delete request. The method will close the
 // http.Response Body if it receives an error.
 func (client ApplicationsClient) DeleteSender(req *http.Request) (future ApplicationsDeleteFuture, err error) {
-	sd := autorest.GetSendDecorators(req.Context(), azure.DoRetryWithRegistration(client.Client))
 	var resp *http.Response
-<<<<<<< HEAD
-	resp, err = autorest.SendWithSender(client, req, sd...)
-=======
 	resp, err = client.Send(req, azure.DoRetryWithRegistration(client.Client))
->>>>>>> 090dc0ee
 	if err != nil {
 		return
 	}
@@ -272,12 +262,7 @@
 // GetSender sends the Get request. The method will close the
 // http.Response Body if it receives an error.
 func (client ApplicationsClient) GetSender(req *http.Request) (*http.Response, error) {
-<<<<<<< HEAD
-	sd := autorest.GetSendDecorators(req.Context(), azure.DoRetryWithRegistration(client.Client))
-	return autorest.SendWithSender(client, req, sd...)
-=======
 	return client.Send(req, azure.DoRetryWithRegistration(client.Client))
->>>>>>> 090dc0ee
 }
 
 // GetResponder handles the response to the Get request. The method always
@@ -354,12 +339,7 @@
 // ListSender sends the List request. The method will close the
 // http.Response Body if it receives an error.
 func (client ApplicationsClient) ListSender(req *http.Request) (*http.Response, error) {
-<<<<<<< HEAD
-	sd := autorest.GetSendDecorators(req.Context(), azure.DoRetryWithRegistration(client.Client))
-	return autorest.SendWithSender(client, req, sd...)
-=======
 	return client.Send(req, azure.DoRetryWithRegistration(client.Client))
->>>>>>> 090dc0ee
 }
 
 // ListResponder handles the response to the List request. The method always
@@ -434,13 +414,8 @@
 // UpdateSender sends the Update request. The method will close the
 // http.Response Body if it receives an error.
 func (client ApplicationsClient) UpdateSender(req *http.Request) (future ApplicationsUpdateFuture, err error) {
-	sd := autorest.GetSendDecorators(req.Context(), azure.DoRetryWithRegistration(client.Client))
 	var resp *http.Response
-<<<<<<< HEAD
-	resp, err = autorest.SendWithSender(client, req, sd...)
-=======
 	resp, err = client.Send(req, azure.DoRetryWithRegistration(client.Client))
->>>>>>> 090dc0ee
 	if err != nil {
 		return
 	}
