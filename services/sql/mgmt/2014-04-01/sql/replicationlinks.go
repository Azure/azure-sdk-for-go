--- conflicted
+++ resolved
@@ -451,13 +451,8 @@
 		ctx = tracing.StartSpan(ctx, fqdn+"/ReplicationLinksClient.Unlink")
 		defer func() {
 			sc := -1
-<<<<<<< HEAD
-			if result.Response() != nil {
-				sc = result.Response().StatusCode
-=======
 			if result.FutureAPI != nil && result.FutureAPI.Response() != nil {
 				sc = result.FutureAPI.Response().StatusCode
->>>>>>> e6d0d5f5
 			}
 			tracing.EndSpan(ctx, sc, err)
 		}()
@@ -470,11 +465,7 @@
 
 	result, err = client.UnlinkSender(req)
 	if err != nil {
-<<<<<<< HEAD
-		err = autorest.NewErrorWithError(err, "sql.ReplicationLinksClient", "Unlink", result.Response(), "Failure sending request")
-=======
 		err = autorest.NewErrorWithError(err, "sql.ReplicationLinksClient", "Unlink", nil, "Failure sending request")
->>>>>>> e6d0d5f5
 		return
 	}
 
@@ -514,14 +505,10 @@
 	if err != nil {
 		return
 	}
-<<<<<<< HEAD
-	future.Future, err = azure.NewFutureFromResponse(resp)
-=======
 	var azf azure.Future
 	azf, err = azure.NewFutureFromResponse(resp)
 	future.FutureAPI = &azf
 	future.Result = future.result
->>>>>>> e6d0d5f5
 	return
 }
 
@@ -530,10 +517,6 @@
 func (client ReplicationLinksClient) UnlinkResponder(resp *http.Response) (result autorest.Response, err error) {
 	err = autorest.Respond(
 		resp,
-<<<<<<< HEAD
-		client.ByInspecting(),
-=======
->>>>>>> e6d0d5f5
 		azure.WithErrorUnlessStatusCode(http.StatusOK, http.StatusAccepted, http.StatusNoContent),
 		autorest.ByClosing())
 	result.Response = resp
