package storagesync

// Copyright (c) Microsoft and contributors.  All rights reserved.
//
// Licensed under the Apache License, Version 2.0 (the "License");
// you may not use this file except in compliance with the License.
// You may obtain a copy of the License at
// http://www.apache.org/licenses/LICENSE-2.0
//
// Unless required by applicable law or agreed to in writing, software
// distributed under the License is distributed on an "AS IS" BASIS,
// WITHOUT WARRANTIES OR CONDITIONS OF ANY KIND, either express or implied.
//
// See the License for the specific language governing permissions and
// limitations under the License.
//
// Code generated by Microsoft (R) AutoRest Code Generator.
// Changes may cause incorrect behavior and will be lost if the code is regenerated.

import (
	"context"
	"github.com/Azure/go-autorest/autorest"
	"github.com/Azure/go-autorest/autorest/azure"
	"github.com/Azure/go-autorest/autorest/validation"
	"github.com/Azure/go-autorest/tracing"
	"net/http"
)

// RegisteredServersClient is the microsoft Storage Sync Service API
type RegisteredServersClient struct {
	BaseClient
}

// NewRegisteredServersClient creates an instance of the RegisteredServersClient client.
func NewRegisteredServersClient(subscriptionID string) RegisteredServersClient {
	return NewRegisteredServersClientWithBaseURI(DefaultBaseURI, subscriptionID)
}

// NewRegisteredServersClientWithBaseURI creates an instance of the RegisteredServersClient client using a custom
// endpoint.  Use this when interacting with an Azure cloud that uses a non-standard base URI (sovereign clouds, Azure
// stack).
func NewRegisteredServersClientWithBaseURI(baseURI string, subscriptionID string) RegisteredServersClient {
	return RegisteredServersClient{NewWithBaseURI(baseURI, subscriptionID)}
}

// Create add a new registered server.
// Parameters:
// resourceGroupName - the name of the resource group. The name is case insensitive.
// storageSyncServiceName - name of Storage Sync Service resource.
// serverID - GUID identifying the on-premises server.
// parameters - body of Registered Server object.
func (client RegisteredServersClient) Create(ctx context.Context, resourceGroupName string, storageSyncServiceName string, serverID string, parameters RegisteredServerCreateParameters) (result RegisteredServersCreateFuture, err error) {
	if tracing.IsEnabled() {
		ctx = tracing.StartSpan(ctx, fqdn+"/RegisteredServersClient.Create")
		defer func() {
			sc := -1
			if result.Response() != nil {
				sc = result.Response().StatusCode
			}
			tracing.EndSpan(ctx, sc, err)
		}()
	}
	if err := validation.Validate([]validation.Validation{
		{TargetValue: client.SubscriptionID,
			Constraints: []validation.Constraint{{Target: "client.SubscriptionID", Name: validation.MinLength, Rule: 1, Chain: nil}}},
		{TargetValue: resourceGroupName,
			Constraints: []validation.Constraint{{Target: "resourceGroupName", Name: validation.MaxLength, Rule: 90, Chain: nil},
				{Target: "resourceGroupName", Name: validation.MinLength, Rule: 1, Chain: nil},
				{Target: "resourceGroupName", Name: validation.Pattern, Rule: `^[-\w\._\(\)]+$`, Chain: nil}}}}); err != nil {
		return result, validation.NewError("storagesync.RegisteredServersClient", "Create", err.Error())
	}

	req, err := client.CreatePreparer(ctx, resourceGroupName, storageSyncServiceName, serverID, parameters)
	if err != nil {
		err = autorest.NewErrorWithError(err, "storagesync.RegisteredServersClient", "Create", nil, "Failure preparing request")
		return
	}

	result, err = client.CreateSender(req)
	if err != nil {
		err = autorest.NewErrorWithError(err, "storagesync.RegisteredServersClient", "Create", result.Response(), "Failure sending request")
		return
	}

	return
}

// CreatePreparer prepares the Create request.
func (client RegisteredServersClient) CreatePreparer(ctx context.Context, resourceGroupName string, storageSyncServiceName string, serverID string, parameters RegisteredServerCreateParameters) (*http.Request, error) {
	pathParameters := map[string]interface{}{
		"resourceGroupName":      autorest.Encode("path", resourceGroupName),
		"serverId":               autorest.Encode("path", serverID),
		"storageSyncServiceName": autorest.Encode("path", storageSyncServiceName),
		"subscriptionId":         autorest.Encode("path", client.SubscriptionID),
	}

	const APIVersion = "2018-04-02"
	queryParameters := map[string]interface{}{
		"api-version": APIVersion,
	}

	preparer := autorest.CreatePreparer(
		autorest.AsContentType("application/json; charset=utf-8"),
		autorest.AsPut(),
		autorest.WithBaseURL(client.BaseURI),
		autorest.WithPathParameters("/subscriptions/{subscriptionId}/resourceGroups/{resourceGroupName}/providers/Microsoft.StorageSync/storageSyncServices/{storageSyncServiceName}/registeredServers/{serverId}", pathParameters),
		autorest.WithJSON(parameters),
		autorest.WithQueryParameters(queryParameters))
	return preparer.Prepare((&http.Request{}).WithContext(ctx))
}

// CreateSender sends the Create request. The method will close the
// http.Response Body if it receives an error.
func (client RegisteredServersClient) CreateSender(req *http.Request) (future RegisteredServersCreateFuture, err error) {
	sd := autorest.GetSendDecorators(req.Context(), azure.DoRetryWithRegistration(client.Client))
	var resp *http.Response
<<<<<<< HEAD
	resp, err = autorest.SendWithSender(client, req, sd...)
=======
	resp, err = client.Send(req, azure.DoRetryWithRegistration(client.Client))
>>>>>>> 090dc0ee
	if err != nil {
		return
	}
	future.Future, err = azure.NewFutureFromResponse(resp)
	return
}

// CreateResponder handles the response to the Create request. The method always
// closes the http.Response Body.
func (client RegisteredServersClient) CreateResponder(resp *http.Response) (result RegisteredServer, err error) {
	err = autorest.Respond(
		resp,
		client.ByInspecting(),
		azure.WithErrorUnlessStatusCode(http.StatusOK, http.StatusAccepted),
		autorest.ByUnmarshallingJSON(&result),
		autorest.ByClosing())
	result.Response = autorest.Response{Response: resp}
	return
}

// Delete delete the given registered server.
// Parameters:
// resourceGroupName - the name of the resource group. The name is case insensitive.
// storageSyncServiceName - name of Storage Sync Service resource.
// serverID - GUID identifying the on-premises server.
func (client RegisteredServersClient) Delete(ctx context.Context, resourceGroupName string, storageSyncServiceName string, serverID string) (result RegisteredServersDeleteFuture, err error) {
	if tracing.IsEnabled() {
		ctx = tracing.StartSpan(ctx, fqdn+"/RegisteredServersClient.Delete")
		defer func() {
			sc := -1
			if result.Response() != nil {
				sc = result.Response().StatusCode
			}
			tracing.EndSpan(ctx, sc, err)
		}()
	}
	if err := validation.Validate([]validation.Validation{
		{TargetValue: client.SubscriptionID,
			Constraints: []validation.Constraint{{Target: "client.SubscriptionID", Name: validation.MinLength, Rule: 1, Chain: nil}}},
		{TargetValue: resourceGroupName,
			Constraints: []validation.Constraint{{Target: "resourceGroupName", Name: validation.MaxLength, Rule: 90, Chain: nil},
				{Target: "resourceGroupName", Name: validation.MinLength, Rule: 1, Chain: nil},
				{Target: "resourceGroupName", Name: validation.Pattern, Rule: `^[-\w\._\(\)]+$`, Chain: nil}}}}); err != nil {
		return result, validation.NewError("storagesync.RegisteredServersClient", "Delete", err.Error())
	}

	req, err := client.DeletePreparer(ctx, resourceGroupName, storageSyncServiceName, serverID)
	if err != nil {
		err = autorest.NewErrorWithError(err, "storagesync.RegisteredServersClient", "Delete", nil, "Failure preparing request")
		return
	}

	result, err = client.DeleteSender(req)
	if err != nil {
		err = autorest.NewErrorWithError(err, "storagesync.RegisteredServersClient", "Delete", result.Response(), "Failure sending request")
		return
	}

	return
}

// DeletePreparer prepares the Delete request.
func (client RegisteredServersClient) DeletePreparer(ctx context.Context, resourceGroupName string, storageSyncServiceName string, serverID string) (*http.Request, error) {
	pathParameters := map[string]interface{}{
		"resourceGroupName":      autorest.Encode("path", resourceGroupName),
		"serverId":               autorest.Encode("path", serverID),
		"storageSyncServiceName": autorest.Encode("path", storageSyncServiceName),
		"subscriptionId":         autorest.Encode("path", client.SubscriptionID),
	}

	const APIVersion = "2018-04-02"
	queryParameters := map[string]interface{}{
		"api-version": APIVersion,
	}

	preparer := autorest.CreatePreparer(
		autorest.AsDelete(),
		autorest.WithBaseURL(client.BaseURI),
		autorest.WithPathParameters("/subscriptions/{subscriptionId}/resourceGroups/{resourceGroupName}/providers/Microsoft.StorageSync/storageSyncServices/{storageSyncServiceName}/registeredServers/{serverId}", pathParameters),
		autorest.WithQueryParameters(queryParameters))
	return preparer.Prepare((&http.Request{}).WithContext(ctx))
}

// DeleteSender sends the Delete request. The method will close the
// http.Response Body if it receives an error.
func (client RegisteredServersClient) DeleteSender(req *http.Request) (future RegisteredServersDeleteFuture, err error) {
	sd := autorest.GetSendDecorators(req.Context(), azure.DoRetryWithRegistration(client.Client))
	var resp *http.Response
<<<<<<< HEAD
	resp, err = autorest.SendWithSender(client, req, sd...)
=======
	resp, err = client.Send(req, azure.DoRetryWithRegistration(client.Client))
>>>>>>> 090dc0ee
	if err != nil {
		return
	}
	future.Future, err = azure.NewFutureFromResponse(resp)
	return
}

// DeleteResponder handles the response to the Delete request. The method always
// closes the http.Response Body.
func (client RegisteredServersClient) DeleteResponder(resp *http.Response) (result autorest.Response, err error) {
	err = autorest.Respond(
		resp,
		client.ByInspecting(),
		azure.WithErrorUnlessStatusCode(http.StatusOK, http.StatusAccepted, http.StatusNoContent),
		autorest.ByClosing())
	result.Response = resp
	return
}

// Get get a given registered server.
// Parameters:
// resourceGroupName - the name of the resource group. The name is case insensitive.
// storageSyncServiceName - name of Storage Sync Service resource.
// serverID - GUID identifying the on-premises server.
func (client RegisteredServersClient) Get(ctx context.Context, resourceGroupName string, storageSyncServiceName string, serverID string) (result RegisteredServer, err error) {
	if tracing.IsEnabled() {
		ctx = tracing.StartSpan(ctx, fqdn+"/RegisteredServersClient.Get")
		defer func() {
			sc := -1
			if result.Response.Response != nil {
				sc = result.Response.Response.StatusCode
			}
			tracing.EndSpan(ctx, sc, err)
		}()
	}
	if err := validation.Validate([]validation.Validation{
		{TargetValue: client.SubscriptionID,
			Constraints: []validation.Constraint{{Target: "client.SubscriptionID", Name: validation.MinLength, Rule: 1, Chain: nil}}},
		{TargetValue: resourceGroupName,
			Constraints: []validation.Constraint{{Target: "resourceGroupName", Name: validation.MaxLength, Rule: 90, Chain: nil},
				{Target: "resourceGroupName", Name: validation.MinLength, Rule: 1, Chain: nil},
				{Target: "resourceGroupName", Name: validation.Pattern, Rule: `^[-\w\._\(\)]+$`, Chain: nil}}}}); err != nil {
		return result, validation.NewError("storagesync.RegisteredServersClient", "Get", err.Error())
	}

	req, err := client.GetPreparer(ctx, resourceGroupName, storageSyncServiceName, serverID)
	if err != nil {
		err = autorest.NewErrorWithError(err, "storagesync.RegisteredServersClient", "Get", nil, "Failure preparing request")
		return
	}

	resp, err := client.GetSender(req)
	if err != nil {
		result.Response = autorest.Response{Response: resp}
		err = autorest.NewErrorWithError(err, "storagesync.RegisteredServersClient", "Get", resp, "Failure sending request")
		return
	}

	result, err = client.GetResponder(resp)
	if err != nil {
		err = autorest.NewErrorWithError(err, "storagesync.RegisteredServersClient", "Get", resp, "Failure responding to request")
	}

	return
}

// GetPreparer prepares the Get request.
func (client RegisteredServersClient) GetPreparer(ctx context.Context, resourceGroupName string, storageSyncServiceName string, serverID string) (*http.Request, error) {
	pathParameters := map[string]interface{}{
		"resourceGroupName":      autorest.Encode("path", resourceGroupName),
		"serverId":               autorest.Encode("path", serverID),
		"storageSyncServiceName": autorest.Encode("path", storageSyncServiceName),
		"subscriptionId":         autorest.Encode("path", client.SubscriptionID),
	}

	const APIVersion = "2018-04-02"
	queryParameters := map[string]interface{}{
		"api-version": APIVersion,
	}

	preparer := autorest.CreatePreparer(
		autorest.AsGet(),
		autorest.WithBaseURL(client.BaseURI),
		autorest.WithPathParameters("/subscriptions/{subscriptionId}/resourceGroups/{resourceGroupName}/providers/Microsoft.StorageSync/storageSyncServices/{storageSyncServiceName}/registeredServers/{serverId}", pathParameters),
		autorest.WithQueryParameters(queryParameters))
	return preparer.Prepare((&http.Request{}).WithContext(ctx))
}

// GetSender sends the Get request. The method will close the
// http.Response Body if it receives an error.
func (client RegisteredServersClient) GetSender(req *http.Request) (*http.Response, error) {
<<<<<<< HEAD
	sd := autorest.GetSendDecorators(req.Context(), azure.DoRetryWithRegistration(client.Client))
	return autorest.SendWithSender(client, req, sd...)
=======
	return client.Send(req, azure.DoRetryWithRegistration(client.Client))
>>>>>>> 090dc0ee
}

// GetResponder handles the response to the Get request. The method always
// closes the http.Response Body.
func (client RegisteredServersClient) GetResponder(resp *http.Response) (result RegisteredServer, err error) {
	err = autorest.Respond(
		resp,
		client.ByInspecting(),
		azure.WithErrorUnlessStatusCode(http.StatusOK),
		autorest.ByUnmarshallingJSON(&result),
		autorest.ByClosing())
	result.Response = autorest.Response{Response: resp}
	return
}

// ListByStorageSyncService get a given registered server list.
// Parameters:
// resourceGroupName - the name of the resource group. The name is case insensitive.
// storageSyncServiceName - name of Storage Sync Service resource.
func (client RegisteredServersClient) ListByStorageSyncService(ctx context.Context, resourceGroupName string, storageSyncServiceName string) (result RegisteredServerArray, err error) {
	if tracing.IsEnabled() {
		ctx = tracing.StartSpan(ctx, fqdn+"/RegisteredServersClient.ListByStorageSyncService")
		defer func() {
			sc := -1
			if result.Response.Response != nil {
				sc = result.Response.Response.StatusCode
			}
			tracing.EndSpan(ctx, sc, err)
		}()
	}
	if err := validation.Validate([]validation.Validation{
		{TargetValue: client.SubscriptionID,
			Constraints: []validation.Constraint{{Target: "client.SubscriptionID", Name: validation.MinLength, Rule: 1, Chain: nil}}},
		{TargetValue: resourceGroupName,
			Constraints: []validation.Constraint{{Target: "resourceGroupName", Name: validation.MaxLength, Rule: 90, Chain: nil},
				{Target: "resourceGroupName", Name: validation.MinLength, Rule: 1, Chain: nil},
				{Target: "resourceGroupName", Name: validation.Pattern, Rule: `^[-\w\._\(\)]+$`, Chain: nil}}}}); err != nil {
		return result, validation.NewError("storagesync.RegisteredServersClient", "ListByStorageSyncService", err.Error())
	}

	req, err := client.ListByStorageSyncServicePreparer(ctx, resourceGroupName, storageSyncServiceName)
	if err != nil {
		err = autorest.NewErrorWithError(err, "storagesync.RegisteredServersClient", "ListByStorageSyncService", nil, "Failure preparing request")
		return
	}

	resp, err := client.ListByStorageSyncServiceSender(req)
	if err != nil {
		result.Response = autorest.Response{Response: resp}
		err = autorest.NewErrorWithError(err, "storagesync.RegisteredServersClient", "ListByStorageSyncService", resp, "Failure sending request")
		return
	}

	result, err = client.ListByStorageSyncServiceResponder(resp)
	if err != nil {
		err = autorest.NewErrorWithError(err, "storagesync.RegisteredServersClient", "ListByStorageSyncService", resp, "Failure responding to request")
	}

	return
}

// ListByStorageSyncServicePreparer prepares the ListByStorageSyncService request.
func (client RegisteredServersClient) ListByStorageSyncServicePreparer(ctx context.Context, resourceGroupName string, storageSyncServiceName string) (*http.Request, error) {
	pathParameters := map[string]interface{}{
		"resourceGroupName":      autorest.Encode("path", resourceGroupName),
		"storageSyncServiceName": autorest.Encode("path", storageSyncServiceName),
		"subscriptionId":         autorest.Encode("path", client.SubscriptionID),
	}

	const APIVersion = "2018-04-02"
	queryParameters := map[string]interface{}{
		"api-version": APIVersion,
	}

	preparer := autorest.CreatePreparer(
		autorest.AsGet(),
		autorest.WithBaseURL(client.BaseURI),
		autorest.WithPathParameters("/subscriptions/{subscriptionId}/resourceGroups/{resourceGroupName}/providers/Microsoft.StorageSync/storageSyncServices/{storageSyncServiceName}/registeredServers", pathParameters),
		autorest.WithQueryParameters(queryParameters))
	return preparer.Prepare((&http.Request{}).WithContext(ctx))
}

// ListByStorageSyncServiceSender sends the ListByStorageSyncService request. The method will close the
// http.Response Body if it receives an error.
func (client RegisteredServersClient) ListByStorageSyncServiceSender(req *http.Request) (*http.Response, error) {
<<<<<<< HEAD
	sd := autorest.GetSendDecorators(req.Context(), azure.DoRetryWithRegistration(client.Client))
	return autorest.SendWithSender(client, req, sd...)
=======
	return client.Send(req, azure.DoRetryWithRegistration(client.Client))
>>>>>>> 090dc0ee
}

// ListByStorageSyncServiceResponder handles the response to the ListByStorageSyncService request. The method always
// closes the http.Response Body.
func (client RegisteredServersClient) ListByStorageSyncServiceResponder(resp *http.Response) (result RegisteredServerArray, err error) {
	err = autorest.Respond(
		resp,
		client.ByInspecting(),
		azure.WithErrorUnlessStatusCode(http.StatusOK),
		autorest.ByUnmarshallingJSON(&result),
		autorest.ByClosing())
	result.Response = autorest.Response{Response: resp}
	return
}<|MERGE_RESOLUTION|>--- conflicted
+++ resolved
@@ -112,13 +112,8 @@
 // CreateSender sends the Create request. The method will close the
 // http.Response Body if it receives an error.
 func (client RegisteredServersClient) CreateSender(req *http.Request) (future RegisteredServersCreateFuture, err error) {
-	sd := autorest.GetSendDecorators(req.Context(), azure.DoRetryWithRegistration(client.Client))
 	var resp *http.Response
-<<<<<<< HEAD
-	resp, err = autorest.SendWithSender(client, req, sd...)
-=======
 	resp, err = client.Send(req, azure.DoRetryWithRegistration(client.Client))
->>>>>>> 090dc0ee
 	if err != nil {
 		return
 	}
@@ -205,13 +200,8 @@
 // DeleteSender sends the Delete request. The method will close the
 // http.Response Body if it receives an error.
 func (client RegisteredServersClient) DeleteSender(req *http.Request) (future RegisteredServersDeleteFuture, err error) {
-	sd := autorest.GetSendDecorators(req.Context(), azure.DoRetryWithRegistration(client.Client))
 	var resp *http.Response
-<<<<<<< HEAD
-	resp, err = autorest.SendWithSender(client, req, sd...)
-=======
 	resp, err = client.Send(req, azure.DoRetryWithRegistration(client.Client))
->>>>>>> 090dc0ee
 	if err != nil {
 		return
 	}
@@ -303,12 +293,7 @@
 // GetSender sends the Get request. The method will close the
 // http.Response Body if it receives an error.
 func (client RegisteredServersClient) GetSender(req *http.Request) (*http.Response, error) {
-<<<<<<< HEAD
-	sd := autorest.GetSendDecorators(req.Context(), azure.DoRetryWithRegistration(client.Client))
-	return autorest.SendWithSender(client, req, sd...)
-=======
 	return client.Send(req, azure.DoRetryWithRegistration(client.Client))
->>>>>>> 090dc0ee
 }
 
 // GetResponder handles the response to the Get request. The method always
@@ -394,12 +379,7 @@
 // ListByStorageSyncServiceSender sends the ListByStorageSyncService request. The method will close the
 // http.Response Body if it receives an error.
 func (client RegisteredServersClient) ListByStorageSyncServiceSender(req *http.Request) (*http.Response, error) {
-<<<<<<< HEAD
-	sd := autorest.GetSendDecorators(req.Context(), azure.DoRetryWithRegistration(client.Client))
-	return autorest.SendWithSender(client, req, sd...)
-=======
 	return client.Send(req, azure.DoRetryWithRegistration(client.Client))
->>>>>>> 090dc0ee
 }
 
 // ListByStorageSyncServiceResponder handles the response to the ListByStorageSyncService request. The method always
