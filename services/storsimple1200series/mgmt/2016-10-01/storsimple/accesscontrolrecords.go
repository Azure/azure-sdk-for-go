package storsimple

// Copyright (c) Microsoft and contributors.  All rights reserved.
//
// Licensed under the Apache License, Version 2.0 (the "License");
// you may not use this file except in compliance with the License.
// You may obtain a copy of the License at
// http://www.apache.org/licenses/LICENSE-2.0
//
// Unless required by applicable law or agreed to in writing, software
// distributed under the License is distributed on an "AS IS" BASIS,
// WITHOUT WARRANTIES OR CONDITIONS OF ANY KIND, either express or implied.
//
// See the License for the specific language governing permissions and
// limitations under the License.
//
// Code generated by Microsoft (R) AutoRest Code Generator.
// Changes may cause incorrect behavior and will be lost if the code is regenerated.

import (
	"context"
	"github.com/Azure/go-autorest/autorest"
	"github.com/Azure/go-autorest/autorest/azure"
	"github.com/Azure/go-autorest/autorest/validation"
	"github.com/Azure/go-autorest/tracing"
	"net/http"
)

// AccessControlRecordsClient is the client for the AccessControlRecords methods of the Storsimple service.
type AccessControlRecordsClient struct {
	BaseClient
}

// NewAccessControlRecordsClient creates an instance of the AccessControlRecordsClient client.
func NewAccessControlRecordsClient(subscriptionID string) AccessControlRecordsClient {
	return NewAccessControlRecordsClientWithBaseURI(DefaultBaseURI, subscriptionID)
}

// NewAccessControlRecordsClientWithBaseURI creates an instance of the AccessControlRecordsClient client using a custom
// endpoint.  Use this when interacting with an Azure cloud that uses a non-standard base URI (sovereign clouds, Azure
// stack).
func NewAccessControlRecordsClientWithBaseURI(baseURI string, subscriptionID string) AccessControlRecordsClient {
	return AccessControlRecordsClient{NewWithBaseURI(baseURI, subscriptionID)}
}

// CreateOrUpdate creates or Updates an access control record.
// Parameters:
// accessControlRecordName - the name of the access control record.
// accessControlRecord - the access control record to be added or updated.
// resourceGroupName - the resource group name
// managerName - the manager name
func (client AccessControlRecordsClient) CreateOrUpdate(ctx context.Context, accessControlRecordName string, accessControlRecord AccessControlRecord, resourceGroupName string, managerName string) (result AccessControlRecordsCreateOrUpdateFuture, err error) {
	if tracing.IsEnabled() {
		ctx = tracing.StartSpan(ctx, fqdn+"/AccessControlRecordsClient.CreateOrUpdate")
		defer func() {
			sc := -1
			if result.Response() != nil {
				sc = result.Response().StatusCode
			}
			tracing.EndSpan(ctx, sc, err)
		}()
	}
	if err := validation.Validate([]validation.Validation{
		{TargetValue: accessControlRecord,
			Constraints: []validation.Constraint{{Target: "accessControlRecord.AccessControlRecordProperties", Name: validation.Null, Rule: true,
				Chain: []validation.Constraint{{Target: "accessControlRecord.AccessControlRecordProperties.InitiatorName", Name: validation.Null, Rule: true, Chain: nil}}}}},
		{TargetValue: managerName,
			Constraints: []validation.Constraint{{Target: "managerName", Name: validation.MaxLength, Rule: 50, Chain: nil},
				{Target: "managerName", Name: validation.MinLength, Rule: 2, Chain: nil}}}}); err != nil {
		return result, validation.NewError("storsimple.AccessControlRecordsClient", "CreateOrUpdate", err.Error())
	}

	req, err := client.CreateOrUpdatePreparer(ctx, accessControlRecordName, accessControlRecord, resourceGroupName, managerName)
	if err != nil {
		err = autorest.NewErrorWithError(err, "storsimple.AccessControlRecordsClient", "CreateOrUpdate", nil, "Failure preparing request")
		return
	}

	result, err = client.CreateOrUpdateSender(req)
	if err != nil {
		err = autorest.NewErrorWithError(err, "storsimple.AccessControlRecordsClient", "CreateOrUpdate", result.Response(), "Failure sending request")
		return
	}

	return
}

// CreateOrUpdatePreparer prepares the CreateOrUpdate request.
func (client AccessControlRecordsClient) CreateOrUpdatePreparer(ctx context.Context, accessControlRecordName string, accessControlRecord AccessControlRecord, resourceGroupName string, managerName string) (*http.Request, error) {
	pathParameters := map[string]interface{}{
		"accessControlRecordName": autorest.Encode("path", accessControlRecordName),
		"managerName":             autorest.Encode("path", managerName),
		"resourceGroupName":       autorest.Encode("path", resourceGroupName),
		"subscriptionId":          autorest.Encode("path", client.SubscriptionID),
	}

	const APIVersion = "2016-10-01"
	queryParameters := map[string]interface{}{
		"api-version": APIVersion,
	}

	preparer := autorest.CreatePreparer(
		autorest.AsContentType("application/json; charset=utf-8"),
		autorest.AsPut(),
		autorest.WithBaseURL(client.BaseURI),
		autorest.WithPathParameters("/subscriptions/{subscriptionId}/resourceGroups/{resourceGroupName}/providers/Microsoft.StorSimple/managers/{managerName}/accessControlRecords/{accessControlRecordName}", pathParameters),
		autorest.WithJSON(accessControlRecord),
		autorest.WithQueryParameters(queryParameters))
	return preparer.Prepare((&http.Request{}).WithContext(ctx))
}

// CreateOrUpdateSender sends the CreateOrUpdate request. The method will close the
// http.Response Body if it receives an error.
func (client AccessControlRecordsClient) CreateOrUpdateSender(req *http.Request) (future AccessControlRecordsCreateOrUpdateFuture, err error) {
	sd := autorest.GetSendDecorators(req.Context(), azure.DoRetryWithRegistration(client.Client))
	var resp *http.Response
<<<<<<< HEAD
	resp, err = autorest.SendWithSender(client, req, sd...)
=======
	resp, err = client.Send(req, azure.DoRetryWithRegistration(client.Client))
>>>>>>> 090dc0ee
	if err != nil {
		return
	}
	future.Future, err = azure.NewFutureFromResponse(resp)
	return
}

// CreateOrUpdateResponder handles the response to the CreateOrUpdate request. The method always
// closes the http.Response Body.
func (client AccessControlRecordsClient) CreateOrUpdateResponder(resp *http.Response) (result AccessControlRecord, err error) {
	err = autorest.Respond(
		resp,
		client.ByInspecting(),
		azure.WithErrorUnlessStatusCode(http.StatusOK, http.StatusAccepted),
		autorest.ByUnmarshallingJSON(&result),
		autorest.ByClosing())
	result.Response = autorest.Response{Response: resp}
	return
}

// Delete deletes the access control record.
// Parameters:
// accessControlRecordName - the name of the access control record to delete.
// resourceGroupName - the resource group name
// managerName - the manager name
func (client AccessControlRecordsClient) Delete(ctx context.Context, accessControlRecordName string, resourceGroupName string, managerName string) (result AccessControlRecordsDeleteFuture, err error) {
	if tracing.IsEnabled() {
		ctx = tracing.StartSpan(ctx, fqdn+"/AccessControlRecordsClient.Delete")
		defer func() {
			sc := -1
			if result.Response() != nil {
				sc = result.Response().StatusCode
			}
			tracing.EndSpan(ctx, sc, err)
		}()
	}
	if err := validation.Validate([]validation.Validation{
		{TargetValue: managerName,
			Constraints: []validation.Constraint{{Target: "managerName", Name: validation.MaxLength, Rule: 50, Chain: nil},
				{Target: "managerName", Name: validation.MinLength, Rule: 2, Chain: nil}}}}); err != nil {
		return result, validation.NewError("storsimple.AccessControlRecordsClient", "Delete", err.Error())
	}

	req, err := client.DeletePreparer(ctx, accessControlRecordName, resourceGroupName, managerName)
	if err != nil {
		err = autorest.NewErrorWithError(err, "storsimple.AccessControlRecordsClient", "Delete", nil, "Failure preparing request")
		return
	}

	result, err = client.DeleteSender(req)
	if err != nil {
		err = autorest.NewErrorWithError(err, "storsimple.AccessControlRecordsClient", "Delete", result.Response(), "Failure sending request")
		return
	}

	return
}

// DeletePreparer prepares the Delete request.
func (client AccessControlRecordsClient) DeletePreparer(ctx context.Context, accessControlRecordName string, resourceGroupName string, managerName string) (*http.Request, error) {
	pathParameters := map[string]interface{}{
		"accessControlRecordName": autorest.Encode("path", accessControlRecordName),
		"managerName":             autorest.Encode("path", managerName),
		"resourceGroupName":       autorest.Encode("path", resourceGroupName),
		"subscriptionId":          autorest.Encode("path", client.SubscriptionID),
	}

	const APIVersion = "2016-10-01"
	queryParameters := map[string]interface{}{
		"api-version": APIVersion,
	}

	preparer := autorest.CreatePreparer(
		autorest.AsDelete(),
		autorest.WithBaseURL(client.BaseURI),
		autorest.WithPathParameters("/subscriptions/{subscriptionId}/resourceGroups/{resourceGroupName}/providers/Microsoft.StorSimple/managers/{managerName}/accessControlRecords/{accessControlRecordName}", pathParameters),
		autorest.WithQueryParameters(queryParameters))
	return preparer.Prepare((&http.Request{}).WithContext(ctx))
}

// DeleteSender sends the Delete request. The method will close the
// http.Response Body if it receives an error.
func (client AccessControlRecordsClient) DeleteSender(req *http.Request) (future AccessControlRecordsDeleteFuture, err error) {
	sd := autorest.GetSendDecorators(req.Context(), azure.DoRetryWithRegistration(client.Client))
	var resp *http.Response
<<<<<<< HEAD
	resp, err = autorest.SendWithSender(client, req, sd...)
=======
	resp, err = client.Send(req, azure.DoRetryWithRegistration(client.Client))
>>>>>>> 090dc0ee
	if err != nil {
		return
	}
	future.Future, err = azure.NewFutureFromResponse(resp)
	return
}

// DeleteResponder handles the response to the Delete request. The method always
// closes the http.Response Body.
func (client AccessControlRecordsClient) DeleteResponder(resp *http.Response) (result autorest.Response, err error) {
	err = autorest.Respond(
		resp,
		client.ByInspecting(),
		azure.WithErrorUnlessStatusCode(http.StatusOK, http.StatusAccepted, http.StatusNoContent),
		autorest.ByClosing())
	result.Response = resp
	return
}

// Get returns the properties of the specified access control record name.
// Parameters:
// accessControlRecordName - name of access control record to be fetched.
// resourceGroupName - the resource group name
// managerName - the manager name
func (client AccessControlRecordsClient) Get(ctx context.Context, accessControlRecordName string, resourceGroupName string, managerName string) (result AccessControlRecord, err error) {
	if tracing.IsEnabled() {
		ctx = tracing.StartSpan(ctx, fqdn+"/AccessControlRecordsClient.Get")
		defer func() {
			sc := -1
			if result.Response.Response != nil {
				sc = result.Response.Response.StatusCode
			}
			tracing.EndSpan(ctx, sc, err)
		}()
	}
	if err := validation.Validate([]validation.Validation{
		{TargetValue: managerName,
			Constraints: []validation.Constraint{{Target: "managerName", Name: validation.MaxLength, Rule: 50, Chain: nil},
				{Target: "managerName", Name: validation.MinLength, Rule: 2, Chain: nil}}}}); err != nil {
		return result, validation.NewError("storsimple.AccessControlRecordsClient", "Get", err.Error())
	}

	req, err := client.GetPreparer(ctx, accessControlRecordName, resourceGroupName, managerName)
	if err != nil {
		err = autorest.NewErrorWithError(err, "storsimple.AccessControlRecordsClient", "Get", nil, "Failure preparing request")
		return
	}

	resp, err := client.GetSender(req)
	if err != nil {
		result.Response = autorest.Response{Response: resp}
		err = autorest.NewErrorWithError(err, "storsimple.AccessControlRecordsClient", "Get", resp, "Failure sending request")
		return
	}

	result, err = client.GetResponder(resp)
	if err != nil {
		err = autorest.NewErrorWithError(err, "storsimple.AccessControlRecordsClient", "Get", resp, "Failure responding to request")
	}

	return
}

// GetPreparer prepares the Get request.
func (client AccessControlRecordsClient) GetPreparer(ctx context.Context, accessControlRecordName string, resourceGroupName string, managerName string) (*http.Request, error) {
	pathParameters := map[string]interface{}{
		"accessControlRecordName": autorest.Encode("path", accessControlRecordName),
		"managerName":             autorest.Encode("path", managerName),
		"resourceGroupName":       autorest.Encode("path", resourceGroupName),
		"subscriptionId":          autorest.Encode("path", client.SubscriptionID),
	}

	const APIVersion = "2016-10-01"
	queryParameters := map[string]interface{}{
		"api-version": APIVersion,
	}

	preparer := autorest.CreatePreparer(
		autorest.AsGet(),
		autorest.WithBaseURL(client.BaseURI),
		autorest.WithPathParameters("/subscriptions/{subscriptionId}/resourceGroups/{resourceGroupName}/providers/Microsoft.StorSimple/managers/{managerName}/accessControlRecords/{accessControlRecordName}", pathParameters),
		autorest.WithQueryParameters(queryParameters))
	return preparer.Prepare((&http.Request{}).WithContext(ctx))
}

// GetSender sends the Get request. The method will close the
// http.Response Body if it receives an error.
func (client AccessControlRecordsClient) GetSender(req *http.Request) (*http.Response, error) {
<<<<<<< HEAD
	sd := autorest.GetSendDecorators(req.Context(), azure.DoRetryWithRegistration(client.Client))
	return autorest.SendWithSender(client, req, sd...)
=======
	return client.Send(req, azure.DoRetryWithRegistration(client.Client))
>>>>>>> 090dc0ee
}

// GetResponder handles the response to the Get request. The method always
// closes the http.Response Body.
func (client AccessControlRecordsClient) GetResponder(resp *http.Response) (result AccessControlRecord, err error) {
	err = autorest.Respond(
		resp,
		client.ByInspecting(),
		azure.WithErrorUnlessStatusCode(http.StatusOK),
		autorest.ByUnmarshallingJSON(&result),
		autorest.ByClosing())
	result.Response = autorest.Response{Response: resp}
	return
}

// ListByManager retrieves all the access control records in a manager.
// Parameters:
// resourceGroupName - the resource group name
// managerName - the manager name
func (client AccessControlRecordsClient) ListByManager(ctx context.Context, resourceGroupName string, managerName string) (result AccessControlRecordList, err error) {
	if tracing.IsEnabled() {
		ctx = tracing.StartSpan(ctx, fqdn+"/AccessControlRecordsClient.ListByManager")
		defer func() {
			sc := -1
			if result.Response.Response != nil {
				sc = result.Response.Response.StatusCode
			}
			tracing.EndSpan(ctx, sc, err)
		}()
	}
	if err := validation.Validate([]validation.Validation{
		{TargetValue: managerName,
			Constraints: []validation.Constraint{{Target: "managerName", Name: validation.MaxLength, Rule: 50, Chain: nil},
				{Target: "managerName", Name: validation.MinLength, Rule: 2, Chain: nil}}}}); err != nil {
		return result, validation.NewError("storsimple.AccessControlRecordsClient", "ListByManager", err.Error())
	}

	req, err := client.ListByManagerPreparer(ctx, resourceGroupName, managerName)
	if err != nil {
		err = autorest.NewErrorWithError(err, "storsimple.AccessControlRecordsClient", "ListByManager", nil, "Failure preparing request")
		return
	}

	resp, err := client.ListByManagerSender(req)
	if err != nil {
		result.Response = autorest.Response{Response: resp}
		err = autorest.NewErrorWithError(err, "storsimple.AccessControlRecordsClient", "ListByManager", resp, "Failure sending request")
		return
	}

	result, err = client.ListByManagerResponder(resp)
	if err != nil {
		err = autorest.NewErrorWithError(err, "storsimple.AccessControlRecordsClient", "ListByManager", resp, "Failure responding to request")
	}

	return
}

// ListByManagerPreparer prepares the ListByManager request.
func (client AccessControlRecordsClient) ListByManagerPreparer(ctx context.Context, resourceGroupName string, managerName string) (*http.Request, error) {
	pathParameters := map[string]interface{}{
		"managerName":       autorest.Encode("path", managerName),
		"resourceGroupName": autorest.Encode("path", resourceGroupName),
		"subscriptionId":    autorest.Encode("path", client.SubscriptionID),
	}

	const APIVersion = "2016-10-01"
	queryParameters := map[string]interface{}{
		"api-version": APIVersion,
	}

	preparer := autorest.CreatePreparer(
		autorest.AsGet(),
		autorest.WithBaseURL(client.BaseURI),
		autorest.WithPathParameters("/subscriptions/{subscriptionId}/resourceGroups/{resourceGroupName}/providers/Microsoft.StorSimple/managers/{managerName}/accessControlRecords", pathParameters),
		autorest.WithQueryParameters(queryParameters))
	return preparer.Prepare((&http.Request{}).WithContext(ctx))
}

// ListByManagerSender sends the ListByManager request. The method will close the
// http.Response Body if it receives an error.
func (client AccessControlRecordsClient) ListByManagerSender(req *http.Request) (*http.Response, error) {
<<<<<<< HEAD
	sd := autorest.GetSendDecorators(req.Context(), azure.DoRetryWithRegistration(client.Client))
	return autorest.SendWithSender(client, req, sd...)
=======
	return client.Send(req, azure.DoRetryWithRegistration(client.Client))
>>>>>>> 090dc0ee
}

// ListByManagerResponder handles the response to the ListByManager request. The method always
// closes the http.Response Body.
func (client AccessControlRecordsClient) ListByManagerResponder(resp *http.Response) (result AccessControlRecordList, err error) {
	err = autorest.Respond(
		resp,
		client.ByInspecting(),
		azure.WithErrorUnlessStatusCode(http.StatusOK),
		autorest.ByUnmarshallingJSON(&result),
		autorest.ByClosing())
	result.Response = autorest.Response{Response: resp}
	return
}<|MERGE_RESOLUTION|>--- conflicted
+++ resolved
@@ -112,13 +112,8 @@
 // CreateOrUpdateSender sends the CreateOrUpdate request. The method will close the
 // http.Response Body if it receives an error.
 func (client AccessControlRecordsClient) CreateOrUpdateSender(req *http.Request) (future AccessControlRecordsCreateOrUpdateFuture, err error) {
-	sd := autorest.GetSendDecorators(req.Context(), azure.DoRetryWithRegistration(client.Client))
 	var resp *http.Response
-<<<<<<< HEAD
-	resp, err = autorest.SendWithSender(client, req, sd...)
-=======
 	resp, err = client.Send(req, azure.DoRetryWithRegistration(client.Client))
->>>>>>> 090dc0ee
 	if err != nil {
 		return
 	}
@@ -202,13 +197,8 @@
 // DeleteSender sends the Delete request. The method will close the
 // http.Response Body if it receives an error.
 func (client AccessControlRecordsClient) DeleteSender(req *http.Request) (future AccessControlRecordsDeleteFuture, err error) {
-	sd := autorest.GetSendDecorators(req.Context(), azure.DoRetryWithRegistration(client.Client))
 	var resp *http.Response
-<<<<<<< HEAD
-	resp, err = autorest.SendWithSender(client, req, sd...)
-=======
 	resp, err = client.Send(req, azure.DoRetryWithRegistration(client.Client))
->>>>>>> 090dc0ee
 	if err != nil {
 		return
 	}
@@ -297,12 +287,7 @@
 // GetSender sends the Get request. The method will close the
 // http.Response Body if it receives an error.
 func (client AccessControlRecordsClient) GetSender(req *http.Request) (*http.Response, error) {
-<<<<<<< HEAD
-	sd := autorest.GetSendDecorators(req.Context(), azure.DoRetryWithRegistration(client.Client))
-	return autorest.SendWithSender(client, req, sd...)
-=======
 	return client.Send(req, azure.DoRetryWithRegistration(client.Client))
->>>>>>> 090dc0ee
 }
 
 // GetResponder handles the response to the Get request. The method always
@@ -385,12 +370,7 @@
 // ListByManagerSender sends the ListByManager request. The method will close the
 // http.Response Body if it receives an error.
 func (client AccessControlRecordsClient) ListByManagerSender(req *http.Request) (*http.Response, error) {
-<<<<<<< HEAD
-	sd := autorest.GetSendDecorators(req.Context(), azure.DoRetryWithRegistration(client.Client))
-	return autorest.SendWithSender(client, req, sd...)
-=======
 	return client.Send(req, azure.DoRetryWithRegistration(client.Client))
->>>>>>> 090dc0ee
 }
 
 // ListByManagerResponder handles the response to the ListByManager request. The method always
