package storage

import (
	"bytes"
	"encoding/xml"
	"errors"
	"fmt"
	"io"
	"io/ioutil"
	"net/http"
	"net/url"
	"strconv"
	"strings"
	"time"
)

// BlobStorageClient contains operations for Microsoft Azure Blob Storage
// Service.
type BlobStorageClient struct {
	client Client
}

// A Container is an entry in ContainerListResponse.
type Container struct {
	Name       string              `xml:"Name"`
	Properties ContainerProperties `xml:"Properties"`
	// TODO (ahmetalpbalkan) Metadata
}

// ContainerProperties contains various properties of a container returned from
// various endpoints like ListContainers.
type ContainerProperties struct {
	LastModified  string `xml:"Last-Modified"`
	Etag          string `xml:"Etag"`
	LeaseStatus   string `xml:"LeaseStatus"`
	LeaseState    string `xml:"LeaseState"`
	LeaseDuration string `xml:"LeaseDuration"`
	// TODO (ahmetalpbalkan) remaining fields
}

// ContainerListResponse contains the response fields from
// ListContainers call.
//
// See https://msdn.microsoft.com/en-us/library/azure/dd179352.aspx
type ContainerListResponse struct {
	XMLName    xml.Name    `xml:"EnumerationResults"`
	Xmlns      string      `xml:"xmlns,attr"`
	Prefix     string      `xml:"Prefix"`
	Marker     string      `xml:"Marker"`
	NextMarker string      `xml:"NextMarker"`
	MaxResults int64       `xml:"MaxResults"`
	Containers []Container `xml:"Containers>Container"`
}

// A Blob is an entry in BlobListResponse.
type Blob struct {
	Name       string         `xml:"Name"`
	Properties BlobProperties `xml:"Properties"`
	Metadata   BlobMetadata   `xml:"Metadata"`
}

// BlobMetadata is a set of custom name/value pairs.
//
// See https://msdn.microsoft.com/en-us/library/azure/dd179404.aspx
type BlobMetadata map[string]string

type blobMetadataEntries struct {
	Entries []blobMetadataEntry `xml:",any"`
}
type blobMetadataEntry struct {
	XMLName xml.Name
	Value   string `xml:",chardata"`
}

// UnmarshalXML converts the xml:Metadata into Metadata map
func (bm *BlobMetadata) UnmarshalXML(d *xml.Decoder, start xml.StartElement) error {
	var entries blobMetadataEntries
	if err := d.DecodeElement(&entries, &start); err != nil {
		return err
	}
	for _, entry := range entries.Entries {
		if *bm == nil {
			*bm = make(BlobMetadata)
		}
		(*bm)[strings.ToLower(entry.XMLName.Local)] = entry.Value
	}
	return nil
}

// MarshalXML implements the xml.Marshaler interface. It encodes
// metadata name/value pairs as they would appear in an Azure
// ListBlobs response.
func (bm BlobMetadata) MarshalXML(enc *xml.Encoder, start xml.StartElement) error {
	entries := make([]blobMetadataEntry, 0, len(bm))
	for k, v := range bm {
		entries = append(entries, blobMetadataEntry{
			XMLName: xml.Name{Local: http.CanonicalHeaderKey(k)},
			Value:   v,
		})
	}
	return enc.EncodeElement(blobMetadataEntries{
		Entries: entries,
	}, start)
}

// BlobProperties contains various properties of a blob
// returned in various endpoints like ListBlobs or GetBlobProperties.
type BlobProperties struct {
	LastModified          string   `xml:"Last-Modified"`
	Etag                  string   `xml:"Etag"`
	ContentMD5            string   `xml:"Content-MD5"`
	ContentLength         int64    `xml:"Content-Length"`
	ContentType           string   `xml:"Content-Type"`
	ContentEncoding       string   `xml:"Content-Encoding"`
	CacheControl          string   `xml:"Cache-Control"`
	ContentLanguage       string   `xml:"Cache-Language"`
	BlobType              BlobType `xml:"x-ms-blob-blob-type"`
	SequenceNumber        int64    `xml:"x-ms-blob-sequence-number"`
	CopyID                string   `xml:"CopyId"`
	CopyStatus            string   `xml:"CopyStatus"`
	CopySource            string   `xml:"CopySource"`
	CopyProgress          string   `xml:"CopyProgress"`
	CopyCompletionTime    string   `xml:"CopyCompletionTime"`
	CopyStatusDescription string   `xml:"CopyStatusDescription"`
	LeaseStatus           string   `xml:"LeaseStatus"`
	LeaseState            string   `xml:"LeaseState"`
}

// BlobHeaders contains various properties of a blob and is an entry
// in SetBlobProperties
type BlobHeaders struct {
	ContentMD5      string `header:"x-ms-blob-content-md5"`
	ContentLanguage string `header:"x-ms-blob-content-language"`
	ContentEncoding string `header:"x-ms-blob-content-encoding"`
	ContentType     string `header:"x-ms-blob-content-type"`
	CacheControl    string `header:"x-ms-blob-cache-control"`
}

// BlobListResponse contains the response fields from ListBlobs call.
//
// See https://msdn.microsoft.com/en-us/library/azure/dd135734.aspx
type BlobListResponse struct {
	XMLName    xml.Name `xml:"EnumerationResults"`
	Xmlns      string   `xml:"xmlns,attr"`
	Prefix     string   `xml:"Prefix"`
	Marker     string   `xml:"Marker"`
	NextMarker string   `xml:"NextMarker"`
	MaxResults int64    `xml:"MaxResults"`
	Blobs      []Blob   `xml:"Blobs>Blob"`

	// BlobPrefix is used to traverse blobs as if it were a file system.
	// It is returned if ListBlobsParameters.Delimiter is specified.
	// The list here can be thought of as "folders" that may contain
	// other folders or blobs.
	BlobPrefixes []string `xml:"Blobs>BlobPrefix>Name"`

	// Delimiter is used to traverse blobs as if it were a file system.
	// It is returned if ListBlobsParameters.Delimiter is specified.
	Delimiter string `xml:"Delimiter"`
}

// ListContainersParameters defines the set of customizable parameters to make a
// List Containers call.
//
// See https://msdn.microsoft.com/en-us/library/azure/dd179352.aspx
type ListContainersParameters struct {
	Prefix     string
	Marker     string
	Include    string
	MaxResults uint
	Timeout    uint
}

func (p ListContainersParameters) getParameters() url.Values {
	out := url.Values{}

	if p.Prefix != "" {
		out.Set("prefix", p.Prefix)
	}
	if p.Marker != "" {
		out.Set("marker", p.Marker)
	}
	if p.Include != "" {
		out.Set("include", p.Include)
	}
	if p.MaxResults != 0 {
		out.Set("maxresults", fmt.Sprintf("%v", p.MaxResults))
	}
	if p.Timeout != 0 {
		out.Set("timeout", fmt.Sprintf("%v", p.Timeout))
	}

	return out
}

// ListBlobsParameters defines the set of customizable
// parameters to make a List Blobs call.
//
// See https://msdn.microsoft.com/en-us/library/azure/dd135734.aspx
type ListBlobsParameters struct {
	Prefix     string
	Delimiter  string
	Marker     string
	Include    string
	MaxResults uint
	Timeout    uint
}

func (p ListBlobsParameters) getParameters() url.Values {
	out := url.Values{}

	if p.Prefix != "" {
		out.Set("prefix", p.Prefix)
	}
	if p.Delimiter != "" {
		out.Set("delimiter", p.Delimiter)
	}
	if p.Marker != "" {
		out.Set("marker", p.Marker)
	}
	if p.Include != "" {
		out.Set("include", p.Include)
	}
	if p.MaxResults != 0 {
		out.Set("maxresults", fmt.Sprintf("%v", p.MaxResults))
	}
	if p.Timeout != 0 {
		out.Set("timeout", fmt.Sprintf("%v", p.Timeout))
	}

	return out
}

// BlobType defines the type of the Azure Blob.
type BlobType string

// Types of page blobs
const (
	BlobTypeBlock  BlobType = "BlockBlob"
	BlobTypePage   BlobType = "PageBlob"
	BlobTypeAppend BlobType = "AppendBlob"
)

// PageWriteType defines the type updates that are going to be
// done on the page blob.
type PageWriteType string

// Types of operations on page blobs
const (
	PageWriteTypeUpdate PageWriteType = "update"
	PageWriteTypeClear  PageWriteType = "clear"
)

const (
	blobCopyStatusPending = "pending"
	blobCopyStatusSuccess = "success"
	blobCopyStatusAborted = "aborted"
	blobCopyStatusFailed  = "failed"
)

// lease constants.
const (
	leaseHeaderPrefix = "x-ms-lease-"
	leaseID           = "x-ms-lease-id"
	leaseAction       = "x-ms-lease-action"
	leaseBreakPeriod  = "x-ms-lease-break-period"
	leaseDuration     = "x-ms-lease-duration"
	leaseProposedID   = "x-ms-proposed-lease-id"
	leaseTime         = "x-ms-lease-time"

	acquireLease = "acquire"
	renewLease   = "renew"
	changeLease  = "change"
	releaseLease = "release"
	breakLease   = "break"
)

// BlockListType is used to filter out types of blocks in a Get Blocks List call
// for a block blob.
//
// See https://msdn.microsoft.com/en-us/library/azure/dd179400.aspx for all
// block types.
type BlockListType string

// Filters for listing blocks in block blobs
const (
	BlockListTypeAll         BlockListType = "all"
	BlockListTypeCommitted   BlockListType = "committed"
	BlockListTypeUncommitted BlockListType = "uncommitted"
)

// ContainerAccessType defines the access level to the container from a public
// request.
//
// See https://msdn.microsoft.com/en-us/library/azure/dd179468.aspx and "x-ms-
// blob-public-access" header.
type ContainerAccessType string

// Access options for containers
const (
	ContainerAccessTypePrivate   ContainerAccessType = ""
	ContainerAccessTypeBlob      ContainerAccessType = "blob"
	ContainerAccessTypeContainer ContainerAccessType = "container"
)

// ContainerAccessOptions are used when setting ACLs of containers (after creation)
type ContainerAccessOptions struct {
	ContainerAccess ContainerAccessType
	Timeout         int
	LeaseID         string
}

// AccessPolicyDetails are used for SETTING policies
type AccessPolicyDetails struct {
	ID         string
	StartTime  time.Time
	ExpiryTime time.Time
	CanRead    bool
	CanWrite   bool
	CanDelete  bool
}

// ContainerPermissions is used when setting permissions and Access Policies for containers.
type ContainerPermissions struct {
	AccessOptions ContainerAccessOptions
	AccessPolicy  AccessPolicyDetails
}

// AccessPolicyDetailsXML has specifics about an access policy
// annotated with XML details.
type AccessPolicyDetailsXML struct {
	StartTime  time.Time `xml:"Start"`
	ExpiryTime time.Time `xml:"Expiry"`
	Permission string    `xml:"Permission"`
}

// SignedIdentifier is a wrapper for a specific policy
type SignedIdentifier struct {
	ID           string                 `xml:"Id"`
	AccessPolicy AccessPolicyDetailsXML `xml:"AccessPolicy"`
}

// SignedIdentifiers part of the response from GetPermissions call.
type SignedIdentifiers struct {
	SignedIdentifiers []SignedIdentifier `xml:"SignedIdentifier"`
}

// AccessPolicy is the response type from the GetPermissions call.
type AccessPolicy struct {
	SignedIdentifiersList SignedIdentifiers `xml:"SignedIdentifiers"`
}

// ContainerAccessResponse is returned for the GetContainerPermissions function.
// This contains both the permission and access policy for the container.
type ContainerAccessResponse struct {
	ContainerAccess ContainerAccessType
	AccessPolicy    SignedIdentifiers
}

// ContainerAccessHeader references header used when setting/getting container ACL
const (
	ContainerAccessHeader string = "x-ms-blob-public-access"
)

// Maximum sizes (per REST API) for various concepts
const (
	MaxBlobBlockSize = 4 * 1024 * 1024
	MaxBlobPageSize  = 4 * 1024 * 1024
)

// BlockStatus defines states a block for a block blob can
// be in.
type BlockStatus string

// List of statuses that can be used to refer to a block in a block list
const (
	BlockStatusUncommitted BlockStatus = "Uncommitted"
	BlockStatusCommitted   BlockStatus = "Committed"
	BlockStatusLatest      BlockStatus = "Latest"
)

// Block is used to create Block entities for Put Block List
// call.
type Block struct {
	ID     string
	Status BlockStatus
}

// BlockListResponse contains the response fields from Get Block List call.
//
// See https://msdn.microsoft.com/en-us/library/azure/dd179400.aspx
type BlockListResponse struct {
	XMLName           xml.Name        `xml:"BlockList"`
	CommittedBlocks   []BlockResponse `xml:"CommittedBlocks>Block"`
	UncommittedBlocks []BlockResponse `xml:"UncommittedBlocks>Block"`
}

// BlockResponse contains the block information returned
// in the GetBlockListCall.
type BlockResponse struct {
	Name string `xml:"Name"`
	Size int64  `xml:"Size"`
}

// GetPageRangesResponse contains the reponse fields from
// Get Page Ranges call.
//
// See https://msdn.microsoft.com/en-us/library/azure/ee691973.aspx
type GetPageRangesResponse struct {
	XMLName  xml.Name    `xml:"PageList"`
	PageList []PageRange `xml:"PageRange"`
}

// PageRange contains information about a page of a page blob from
// Get Pages Range call.
//
// See https://msdn.microsoft.com/en-us/library/azure/ee691973.aspx
type PageRange struct {
	Start int64 `xml:"Start"`
	End   int64 `xml:"End"`
}

var (
	errBlobCopyAborted    = errors.New("storage: blob copy is aborted")
	errBlobCopyIDMismatch = errors.New("storage: blob copy id is a mismatch")
)

// ListContainers returns the list of containers in a storage account along with
// pagination token and other response details.
//
// See https://msdn.microsoft.com/en-us/library/azure/dd179352.aspx
func (b BlobStorageClient) ListContainers(params ListContainersParameters) (ContainerListResponse, error) {
	q := mergeParams(params.getParameters(), url.Values{"comp": {"list"}})
	uri := b.client.getEndpoint(blobServiceName, "", q)
	headers := b.client.getStandardHeaders()

	var out ContainerListResponse
	resp, err := b.client.exec(http.MethodGet, uri, headers, nil)
	if err != nil {
		return out, err
	}
	defer func() {
		_ = resp.body.Close()
	}()

	err = xmlUnmarshal(resp.body, &out)
	return out, err
}

// CreateContainer creates a blob container within the storage account
// with given name and access level. Returns error if container already exists.
//
// See https://msdn.microsoft.com/en-us/library/azure/dd179468.aspx
func (b BlobStorageClient) CreateContainer(name string, access ContainerAccessType) error {
	resp, err := b.createContainer(name, access)
	if err != nil {
		return err
	}
	defer func() {
		_ = resp.body.Close()
	}()
	return checkRespCode(resp.statusCode, []int{http.StatusCreated})
}

// CreateContainerIfNotExists creates a blob container if it does not exist. Returns
// true if container is newly created or false if container already exists.
func (b BlobStorageClient) CreateContainerIfNotExists(name string, access ContainerAccessType) (bool, error) {
	resp, err := b.createContainer(name, access)
	if resp != nil {
		defer func() {
			_ = resp.body.Close()
		}()
		if resp.statusCode == http.StatusCreated || resp.statusCode == http.StatusConflict {
			return resp.statusCode == http.StatusCreated, nil
		}
	}
	return false, err
}

func (b BlobStorageClient) createContainer(name string, access ContainerAccessType) (*storageResponse, error) {
	uri := b.client.getEndpoint(blobServiceName, pathForContainer(name), url.Values{"restype": {"container"}})

	headers := b.client.getStandardHeaders()
	if access != "" {
		headers[ContainerAccessHeader] = string(access)
	}
	return b.client.exec(http.MethodPut, uri, headers, nil)
}

// ContainerExists returns true if a container with given name exists
// on the storage account, otherwise returns false.
func (b BlobStorageClient) ContainerExists(name string) (bool, error) {
	uri := b.client.getEndpoint(blobServiceName, pathForContainer(name), url.Values{"restype": {"container"}})
	headers := b.client.getStandardHeaders()

	resp, err := b.client.exec(http.MethodHead, uri, headers, nil)
	if resp != nil {
		defer func() {
			_ = resp.body.Close()
		}()
		if resp.statusCode == http.StatusOK || resp.statusCode == http.StatusNotFound {
			return resp.statusCode == http.StatusOK, nil
		}
	}
	return false, err
}

// SetContainerPermissions sets up container permissions as per https://msdn.microsoft.com/en-us/library/azure/dd179391.aspx
func (b BlobStorageClient) SetContainerPermissions(container string, containerPermissions ContainerPermissions) (err error) {
	params := url.Values{
		"restype": {"container"},
		"comp":    {"acl"},
	}

	if containerPermissions.AccessOptions.Timeout > 0 {
		params.Add("timeout", strconv.Itoa(containerPermissions.AccessOptions.Timeout))
	}

	uri := b.client.getEndpoint(blobServiceName, pathForContainer(container), params)
	headers := b.client.getStandardHeaders()
	if containerPermissions.AccessOptions.ContainerAccess != "" {
		headers[ContainerAccessHeader] = string(containerPermissions.AccessOptions.ContainerAccess)
	}

	if containerPermissions.AccessOptions.LeaseID != "" {
		headers[leaseID] = containerPermissions.AccessOptions.LeaseID
	}

	// generate the XML for the SharedAccessSignature if required.
	accessPolicyXML, err := generateAccessPolicy(containerPermissions.AccessPolicy)
	if err != nil {
		return err
	}

	var resp *storageResponse
	if accessPolicyXML != "" {
		headers["Content-Length"] = strconv.Itoa(len(accessPolicyXML))
		resp, err = b.client.exec(http.MethodPut, uri, headers, strings.NewReader(accessPolicyXML))
	} else {
		resp, err = b.client.exec(http.MethodPut, uri, headers, nil)
	}

	if err != nil {
		return err
	}

	if resp != nil {
		defer func() {
			err = resp.body.Close()
		}()

		if resp.statusCode != http.StatusOK {
			return errors.New("Unable to set permissions")
		}
	}
	return nil
}

// GetContainerPermissions gets the container permissions as per https://msdn.microsoft.com/en-us/library/azure/dd179469.aspx
// If timeout is 0 then it will not be passed to Azure
// leaseID will only be passed to Azure if populated
// Returns permissionResponse which is combined permissions and AccessPolicy
func (b BlobStorageClient) GetContainerPermissions(container string, timeout int, leaseID string) (permissionResponse *ContainerAccessResponse, err error) {
	params := url.Values{"restype": {"container"},
		"comp": {"acl"}}

	if timeout > 0 {
		params.Add("timeout", strconv.Itoa(timeout))
	}

	uri := b.client.getEndpoint(blobServiceName, pathForContainer(container), params)
	headers := b.client.getStandardHeaders()

	if leaseID != "" {
		headers[leaseID] = leaseID
	}

	resp, err := b.client.exec(http.MethodGet, uri, headers, nil)
	if err != nil {
		return nil, err
	}

	// containerAccess. Blob, Container, empty
	containerAccess := resp.headers.Get(http.CanonicalHeaderKey(ContainerAccessHeader))

	defer func() {
		err = resp.body.Close()
	}()

	var out AccessPolicy
	err = xmlUnmarshal(resp.body, &out.SignedIdentifiersList)
	if err != nil {
		return nil, err
	}

	permissionResponse = &ContainerAccessResponse{}
	permissionResponse.AccessPolicy = out.SignedIdentifiersList
	permissionResponse.ContainerAccess = ContainerAccessType(containerAccess)

	return permissionResponse, nil
}

// DeleteContainer deletes the container with given name on the storage
// account. If the container does not exist returns error.
//
// See https://msdn.microsoft.com/en-us/library/azure/dd179408.aspx
func (b BlobStorageClient) DeleteContainer(name string) error {
	resp, err := b.deleteContainer(name)
	if err != nil {
		return err
	}
	defer func() {
		_ = resp.body.Close()
	}()
	return checkRespCode(resp.statusCode, []int{http.StatusAccepted})
}

// DeleteContainerIfExists deletes the container with given name on the storage
// account if it exists. Returns true if container is deleted with this call, or
// false if the container did not exist at the time of the Delete Container
// operation.
//
// See https://msdn.microsoft.com/en-us/library/azure/dd179408.aspx
func (b BlobStorageClient) DeleteContainerIfExists(name string) (bool, error) {
	resp, err := b.deleteContainer(name)
	if resp != nil {
		defer func() {
			_ = resp.body.Close()
		}()
		if resp.statusCode == http.StatusAccepted || resp.statusCode == http.StatusNotFound {
			return resp.statusCode == http.StatusAccepted, nil
		}
	}
	return false, err
}

func (b BlobStorageClient) deleteContainer(name string) (*storageResponse, error) {
	uri := b.client.getEndpoint(blobServiceName, pathForContainer(name), url.Values{"restype": {"container"}})

	headers := b.client.getStandardHeaders()
	return b.client.exec(http.MethodDelete, uri, headers, nil)
}

// ListBlobs returns an object that contains list of blobs in the container,
// pagination token and other information in the response of List Blobs call.
//
// See https://msdn.microsoft.com/en-us/library/azure/dd135734.aspx
func (b BlobStorageClient) ListBlobs(container string, params ListBlobsParameters) (BlobListResponse, error) {
	q := mergeParams(params.getParameters(), url.Values{
		"restype": {"container"},
		"comp":    {"list"}})
	uri := b.client.getEndpoint(blobServiceName, pathForContainer(container), q)
	headers := b.client.getStandardHeaders()

	var out BlobListResponse
	resp, err := b.client.exec(http.MethodGet, uri, headers, nil)
	if err != nil {
		return out, err
	}
	defer func() {
		_ = resp.body.Close()
	}()

	err = xmlUnmarshal(resp.body, &out)
	return out, err
}

// BlobExists returns true if a blob with given name exists on the specified
// container of the storage account.
func (b BlobStorageClient) BlobExists(container, name string) (bool, error) {
	uri := b.client.getEndpoint(blobServiceName, pathForBlob(container, name), url.Values{})
	headers := b.client.getStandardHeaders()
	resp, err := b.client.exec(http.MethodHead, uri, headers, nil)
	if resp != nil {
		defer func() {
			_ = resp.body.Close()
		}()
		if resp.statusCode == http.StatusOK || resp.statusCode == http.StatusNotFound {
			return resp.statusCode == http.StatusOK, nil
		}
	}
	return false, err
}

// GetBlobURL gets the canonical URL to the blob with the specified name in the
// specified container. This method does not create a publicly accessible URL if
// the blob or container is private and this method does not check if the blob
// exists.
func (b BlobStorageClient) GetBlobURL(container, name string) string {
	if container == "" {
		container = "$root"
	}
	return b.client.getEndpoint(blobServiceName, pathForBlob(container, name), url.Values{})
}

// GetBlob returns a stream to read the blob. Caller must call Close() the
// reader to close on the underlying connection.
//
// See https://msdn.microsoft.com/en-us/library/azure/dd179440.aspx
func (b BlobStorageClient) GetBlob(container, name string) (io.ReadCloser, error) {
	resp, err := b.getBlobRange(container, name, "", nil)
	if err != nil {
		return nil, err
	}

	if err := checkRespCode(resp.statusCode, []int{http.StatusOK}); err != nil {
		return nil, err
	}
	return resp.body, nil
}

// GetBlobRange reads the specified range of a blob to a stream. The bytesRange
// string must be in a format like "0-", "10-100" as defined in HTTP 1.1 spec.
//
// See https://msdn.microsoft.com/en-us/library/azure/dd179440.aspx
func (b BlobStorageClient) GetBlobRange(container, name, bytesRange string, extraHeaders map[string]string) (io.ReadCloser, error) {
	resp, err := b.getBlobRange(container, name, bytesRange, extraHeaders)
	if err != nil {
		return nil, err
	}

	if err := checkRespCode(resp.statusCode, []int{http.StatusPartialContent}); err != nil {
		return nil, err
	}
	return resp.body, nil
}

func (b BlobStorageClient) getBlobRange(container, name, bytesRange string, extraHeaders map[string]string) (*storageResponse, error) {
	uri := b.client.getEndpoint(blobServiceName, pathForBlob(container, name), url.Values{})

	headers := b.client.getStandardHeaders()
	if bytesRange != "" {
		headers["Range"] = fmt.Sprintf("bytes=%s", bytesRange)
	}

	for k, v := range extraHeaders {
		headers[k] = v
	}

	resp, err := b.client.exec(http.MethodGet, uri, headers, nil)
	if err != nil {
		return nil, err
	}
	return resp, err
}

// leasePut is common PUT code for the various aquire/release/break etc functions.
func (b BlobStorageClient) leaseCommonPut(container string, name string, headers map[string]string, expectedStatus int) (http.Header, error) {
	params := url.Values{"comp": {"lease"}}
	uri := b.client.getEndpoint(blobServiceName, pathForBlob(container, name), params)

	resp, err := b.client.exec(http.MethodPut, uri, headers, nil)
	if err != nil {
		return nil, err
	}
	defer func() {
		_ = resp.body.Close()
	}()

	if err := checkRespCode(resp.statusCode, []int{expectedStatus}); err != nil {
		return nil, err
	}

	return resp.headers, nil
}

// SnapshotBlob creates a snapshot for a blob as per https://msdn.microsoft.com/en-us/library/azure/ee691971.aspx
func (b BlobStorageClient) SnapshotBlob(container string, name string, timeout int, extraHeaders map[string]string) (snapshotTimestamp *time.Time, err error) {
	headers := b.client.getStandardHeaders()
	params := url.Values{"comp": {"snapshot"}}

	if timeout > 0 {
		params.Add("timeout", strconv.Itoa(timeout))
	}

	for k, v := range extraHeaders {
		headers[k] = v
	}

	uri := b.client.getEndpoint(blobServiceName, pathForBlob(container, name), params)
	resp, err := b.client.exec(http.MethodPut, uri, headers, nil)
	if err != nil {
		return nil, err
	}

	if err := checkRespCode(resp.statusCode, []int{http.StatusCreated}); err != nil {
		return nil, err
	}

	snapshotResponse := resp.headers.Get(http.CanonicalHeaderKey("x-ms-snapshot"))
	if snapshotResponse != "" {
		snapshotTimestamp, err := time.Parse(time.RFC3339, snapshotResponse)
		if err != nil {
			return nil, err
		}

		return &snapshotTimestamp, nil
	}

	return nil, errors.New("Snapshot not created")
}

// AcquireLease creates a lease for a blob as per https://msdn.microsoft.com/en-us/library/azure/ee691972.aspx
// returns leaseID acquired
func (b BlobStorageClient) AcquireLease(container string, name string, leaseTimeInSeconds int, proposedLeaseID string) (returnedLeaseID string, err error) {
	headers := b.client.getStandardHeaders()
	headers[leaseAction] = acquireLease

	if leaseTimeInSeconds > 0 {
		headers[leaseDuration] = strconv.Itoa(leaseTimeInSeconds)
	}

	if proposedLeaseID != "" {
		headers[leaseProposedID] = proposedLeaseID
	}

	respHeaders, err := b.leaseCommonPut(container, name, headers, http.StatusCreated)
	if err != nil {
		return "", err
	}

	returnedLeaseID = respHeaders.Get(http.CanonicalHeaderKey(leaseID))

	if returnedLeaseID != "" {
		return returnedLeaseID, nil
	}

	return "", errors.New("LeaseID not returned")
}

// BreakLease breaks the lease for a blob as per https://msdn.microsoft.com/en-us/library/azure/ee691972.aspx
// Returns the timeout remaining in the lease in seconds
func (b BlobStorageClient) BreakLease(container string, name string) (breakTimeout int, err error) {
	headers := b.client.getStandardHeaders()
	headers[leaseAction] = breakLease
	return b.breakLeaseCommon(container, name, headers)
}

// BreakLeaseWithBreakPeriod breaks the lease for a blob as per https://msdn.microsoft.com/en-us/library/azure/ee691972.aspx
// breakPeriodInSeconds is used to determine how long until new lease can be created.
// Returns the timeout remaining in the lease in seconds
func (b BlobStorageClient) BreakLeaseWithBreakPeriod(container string, name string, breakPeriodInSeconds int) (breakTimeout int, err error) {
	headers := b.client.getStandardHeaders()
	headers[leaseAction] = breakLease
	headers[leaseBreakPeriod] = strconv.Itoa(breakPeriodInSeconds)
	return b.breakLeaseCommon(container, name, headers)
}

// breakLeaseCommon is common code for both version of BreakLease (with and without break period)
func (b BlobStorageClient) breakLeaseCommon(container string, name string, headers map[string]string) (breakTimeout int, err error) {

	respHeaders, err := b.leaseCommonPut(container, name, headers, http.StatusAccepted)
	if err != nil {
		return 0, err
	}

	breakTimeoutStr := respHeaders.Get(http.CanonicalHeaderKey(leaseTime))
	if breakTimeoutStr != "" {
		breakTimeout, err = strconv.Atoi(breakTimeoutStr)
		if err != nil {
			return 0, err
		}
	}

	return breakTimeout, nil
}

// ChangeLease changes a lease ID for a blob as per https://msdn.microsoft.com/en-us/library/azure/ee691972.aspx
// Returns the new LeaseID acquired
func (b BlobStorageClient) ChangeLease(container string, name string, currentLeaseID string, proposedLeaseID string) (newLeaseID string, err error) {
	headers := b.client.getStandardHeaders()
	headers[leaseAction] = changeLease
	headers[leaseID] = currentLeaseID
	headers[leaseProposedID] = proposedLeaseID

	respHeaders, err := b.leaseCommonPut(container, name, headers, http.StatusOK)
	if err != nil {
		return "", err
	}

	newLeaseID = respHeaders.Get(http.CanonicalHeaderKey(leaseID))
	if newLeaseID != "" {
		return newLeaseID, nil
	}

	return "", errors.New("LeaseID not returned")
}

// ReleaseLease releases the lease for a blob as per https://msdn.microsoft.com/en-us/library/azure/ee691972.aspx
func (b BlobStorageClient) ReleaseLease(container string, name string, currentLeaseID string) error {
	headers := b.client.getStandardHeaders()
	headers[leaseAction] = releaseLease
	headers[leaseID] = currentLeaseID

	_, err := b.leaseCommonPut(container, name, headers, http.StatusOK)
	if err != nil {
		return err
	}

	return nil
}

// RenewLease renews the lease for a blob as per https://msdn.microsoft.com/en-us/library/azure/ee691972.aspx
func (b BlobStorageClient) RenewLease(container string, name string, currentLeaseID string) error {
	headers := b.client.getStandardHeaders()
	headers[leaseAction] = renewLease
	headers[leaseID] = currentLeaseID

	_, err := b.leaseCommonPut(container, name, headers, http.StatusOK)
	if err != nil {
		return err
	}

	return nil
}

// GetBlobProperties provides various information about the specified
// blob. See https://msdn.microsoft.com/en-us/library/azure/dd179394.aspx
func (b BlobStorageClient) GetBlobProperties(container, name string) (*BlobProperties, error) {
	uri := b.client.getEndpoint(blobServiceName, pathForBlob(container, name), url.Values{})

	headers := b.client.getStandardHeaders()
	resp, err := b.client.exec(http.MethodHead, uri, headers, nil)
	if err != nil {
		return nil, err
	}
	defer func() {
		_ = resp.body.Close()
	}()

	if err = checkRespCode(resp.statusCode, []int{http.StatusOK}); err != nil {
		return nil, err
	}

	var contentLength int64
	contentLengthStr := resp.headers.Get("Content-Length")
	if contentLengthStr != "" {
		contentLength, err = strconv.ParseInt(contentLengthStr, 0, 64)
		if err != nil {
			return nil, err
		}
	}

	var sequenceNum int64
	sequenceNumStr := resp.headers.Get("x-ms-blob-sequence-number")
	if sequenceNumStr != "" {
		sequenceNum, err = strconv.ParseInt(sequenceNumStr, 0, 64)
		if err != nil {
			return nil, err
		}
	}

	return &BlobProperties{
		LastModified:          resp.headers.Get("Last-Modified"),
		Etag:                  resp.headers.Get("Etag"),
		ContentMD5:            resp.headers.Get("Content-MD5"),
		ContentLength:         contentLength,
		ContentEncoding:       resp.headers.Get("Content-Encoding"),
		ContentType:           resp.headers.Get("Content-Type"),
		CacheControl:          resp.headers.Get("Cache-Control"),
		ContentLanguage:       resp.headers.Get("Content-Language"),
		SequenceNumber:        sequenceNum,
		CopyCompletionTime:    resp.headers.Get("x-ms-copy-completion-time"),
		CopyStatusDescription: resp.headers.Get("x-ms-copy-status-description"),
		CopyID:                resp.headers.Get("x-ms-copy-id"),
		CopyProgress:          resp.headers.Get("x-ms-copy-progress"),
		CopySource:            resp.headers.Get("x-ms-copy-source"),
		CopyStatus:            resp.headers.Get("x-ms-copy-status"),
		BlobType:              BlobType(resp.headers.Get("x-ms-blob-type")),
		LeaseStatus:           resp.headers.Get("x-ms-lease-status"),
		LeaseState:            resp.headers.Get("x-ms-lease-state"),
	}, nil
}

// SetBlobProperties replaces the BlobHeaders for the specified blob.
//
// Some keys may be converted to Camel-Case before sending. All keys
// are returned in lower case by GetBlobProperties. HTTP header names
// are case-insensitive so case munging should not matter to other
// applications either.
//
// See https://msdn.microsoft.com/en-us/library/azure/ee691966.aspx
func (b BlobStorageClient) SetBlobProperties(container, name string, blobHeaders BlobHeaders) error {
	params := url.Values{"comp": {"properties"}}
	uri := b.client.getEndpoint(blobServiceName, pathForBlob(container, name), params)
	headers := b.client.getStandardHeaders()

	extraHeaders := headersFromStruct(blobHeaders)

	for k, v := range extraHeaders {
		headers[k] = v
	}

	resp, err := b.client.exec(http.MethodPut, uri, headers, nil)
	if err != nil {
		return err
	}
	defer func() {
		_ = resp.body.Close()
	}()

	return checkRespCode(resp.statusCode, []int{http.StatusOK})
}

// SetBlobMetadata replaces the metadata for the specified blob.
//
// Some keys may be converted to Camel-Case before sending. All keys
// are returned in lower case by GetBlobMetadata. HTTP header names
// are case-insensitive so case munging should not matter to other
// applications either.
//
// See https://msdn.microsoft.com/en-us/library/azure/dd179414.aspx
func (b BlobStorageClient) SetBlobMetadata(container, name string, metadata map[string]string, extraHeaders map[string]string) error {
	params := url.Values{"comp": {"metadata"}}
	uri := b.client.getEndpoint(blobServiceName, pathForBlob(container, name), params)
	headers := b.client.getStandardHeaders()
	for k, v := range metadata {
		headers[userDefinedMetadataHeaderPrefix+k] = v
	}

	for k, v := range extraHeaders {
		headers[k] = v
	}

	resp, err := b.client.exec(http.MethodPut, uri, headers, nil)
	if err != nil {
		return err
	}
	defer func() {
		_ = resp.body.Close()
	}()

	return checkRespCode(resp.statusCode, []int{http.StatusOK})
}

// GetBlobMetadata returns all user-defined metadata for the specified blob.
//
// All metadata keys will be returned in lower case. (HTTP header
// names are case-insensitive.)
//
// See https://msdn.microsoft.com/en-us/library/azure/dd179414.aspx
func (b BlobStorageClient) GetBlobMetadata(container, name string) (map[string]string, error) {
	params := url.Values{"comp": {"metadata"}}
	uri := b.client.getEndpoint(blobServiceName, pathForBlob(container, name), params)
	headers := b.client.getStandardHeaders()

	resp, err := b.client.exec(http.MethodGet, uri, headers, nil)
	if err != nil {
		return nil, err
	}
	defer func() {
		_ = resp.body.Close()
	}()

	if err := checkRespCode(resp.statusCode, []int{http.StatusOK}); err != nil {
		return nil, err
	}

	metadata := make(map[string]string)
	for k, v := range resp.headers {
		// Can't trust CanonicalHeaderKey() to munge case
		// reliably. "_" is allowed in identifiers:
		// https://msdn.microsoft.com/en-us/library/azure/dd179414.aspx
		// https://msdn.microsoft.com/library/aa664670(VS.71).aspx
		// http://tools.ietf.org/html/rfc7230#section-3.2
		// ...but "_" is considered invalid by
		// CanonicalMIMEHeaderKey in
		// https://golang.org/src/net/textproto/reader.go?s=14615:14659#L542
		// so k can be "X-Ms-Meta-Foo" or "x-ms-meta-foo_bar".
		k = strings.ToLower(k)
		if len(v) == 0 || !strings.HasPrefix(k, strings.ToLower(userDefinedMetadataHeaderPrefix)) {
			continue
		}
		// metadata["foo"] = content of the last X-Ms-Meta-Foo header
		k = k[len(userDefinedMetadataHeaderPrefix):]
		metadata[k] = v[len(v)-1]
	}
	return metadata, nil
}

// CreateBlockBlob initializes an empty block blob with no blocks.
//
// See https://msdn.microsoft.com/en-us/library/azure/dd179451.aspx
func (b BlobStorageClient) CreateBlockBlob(container, name string) error {
	return b.CreateBlockBlobFromReader(container, name, 0, nil, nil)
}

// CreateBlockBlobFromReader initializes a block blob using data from
// reader. Size must be the number of bytes read from reader. To
// create an empty blob, use size==0 and reader==nil.
//
// The API rejects requests with size > 64 MiB (but this limit is not
// checked by the SDK). To write a larger blob, use CreateBlockBlob,
// PutBlock, and PutBlockList.
//
// See https://msdn.microsoft.com/en-us/library/azure/dd179451.aspx
func (b BlobStorageClient) CreateBlockBlobFromReader(container, name string, size uint64, blob io.Reader, extraHeaders map[string]string) error {
	path := fmt.Sprintf("%s/%s", container, name)
	uri := b.client.getEndpoint(blobServiceName, path, url.Values{})
	headers := b.client.getStandardHeaders()
	headers["x-ms-blob-type"] = string(BlobTypeBlock)
	headers["Content-Length"] = fmt.Sprintf("%d", size)

	for k, v := range extraHeaders {
		headers[k] = v
	}

	resp, err := b.client.exec(http.MethodPut, uri, headers, blob)
	if err != nil {
		return err
	}
	defer func() {
		_ = resp.body.Close()
	}()
	return checkRespCode(resp.statusCode, []int{http.StatusCreated})
}

// PutBlock saves the given data chunk to the specified block blob with
// given ID.
//
// The API rejects chunks larger than 4 MiB (but this limit is not
// checked by the SDK).
//
// See https://msdn.microsoft.com/en-us/library/azure/dd135726.aspx
func (b BlobStorageClient) PutBlock(container, name, blockID string, chunk []byte) error {
	return b.PutBlockWithLength(container, name, blockID, uint64(len(chunk)), bytes.NewReader(chunk), nil)
}

// PutBlockWithLength saves the given data stream of exactly specified size to
// the block blob with given ID. It is an alternative to PutBlocks where data
// comes as stream but the length is known in advance.
//
// The API rejects requests with size > 4 MiB (but this limit is not
// checked by the SDK).
//
// See https://msdn.microsoft.com/en-us/library/azure/dd135726.aspx
func (b BlobStorageClient) PutBlockWithLength(container, name, blockID string, size uint64, blob io.Reader, extraHeaders map[string]string) error {
	uri := b.client.getEndpoint(blobServiceName, pathForBlob(container, name), url.Values{"comp": {"block"}, "blockid": {blockID}})
	headers := b.client.getStandardHeaders()
	headers["x-ms-blob-type"] = string(BlobTypeBlock)
	headers["Content-Length"] = fmt.Sprintf("%v", size)

	for k, v := range extraHeaders {
		headers[k] = v
	}

	resp, err := b.client.exec(http.MethodPut, uri, headers, blob)
	if err != nil {
		return err
	}

	defer func() {
		_ = resp.body.Close()
	}()
	return checkRespCode(resp.statusCode, []int{http.StatusCreated})
}

// PutBlockList saves list of blocks to the specified block blob.
//
// See https://msdn.microsoft.com/en-us/library/azure/dd179467.aspx
func (b BlobStorageClient) PutBlockList(container, name string, blocks []Block) error {
	blockListXML := prepareBlockListRequest(blocks)

	uri := b.client.getEndpoint(blobServiceName, pathForBlob(container, name), url.Values{"comp": {"blocklist"}})
	headers := b.client.getStandardHeaders()
	headers["Content-Length"] = fmt.Sprintf("%v", len(blockListXML))

	resp, err := b.client.exec(http.MethodPut, uri, headers, strings.NewReader(blockListXML))
	if err != nil {
		return err
	}
	defer func() {
		_ = resp.body.Close()
	}()
	return checkRespCode(resp.statusCode, []int{http.StatusCreated})
}

// GetBlockList retrieves list of blocks in the specified block blob.
//
// See https://msdn.microsoft.com/en-us/library/azure/dd179400.aspx
func (b BlobStorageClient) GetBlockList(container, name string, blockType BlockListType) (BlockListResponse, error) {
	params := url.Values{"comp": {"blocklist"}, "blocklisttype": {string(blockType)}}
	uri := b.client.getEndpoint(blobServiceName, pathForBlob(container, name), params)
	headers := b.client.getStandardHeaders()

	var out BlockListResponse
	resp, err := b.client.exec(http.MethodGet, uri, headers, nil)
	if err != nil {
		return out, err
	}
	defer func() {
		_ = resp.body.Close()
	}()

	err = xmlUnmarshal(resp.body, &out)
	return out, err
}

// PutPageBlob initializes an empty page blob with specified name and maximum
// size in bytes (size must be aligned to a 512-byte boundary). A page blob must
// be created using this method before writing pages.
//
// See https://msdn.microsoft.com/en-us/library/azure/dd179451.aspx
func (b BlobStorageClient) PutPageBlob(container, name string, size int64, extraHeaders map[string]string) error {
	path := fmt.Sprintf("%s/%s", container, name)
	uri := b.client.getEndpoint(blobServiceName, path, url.Values{})
	headers := b.client.getStandardHeaders()
	headers["x-ms-blob-type"] = string(BlobTypePage)
	headers["x-ms-blob-content-length"] = fmt.Sprintf("%v", size)

	for k, v := range extraHeaders {
		headers[k] = v
	}

	resp, err := b.client.exec(http.MethodPut, uri, headers, nil)
	if err != nil {
		return err
	}
	defer func() {
		_ = resp.body.Close()
	}()

	return checkRespCode(resp.statusCode, []int{http.StatusCreated})
}

// PutPage writes a range of pages to a page blob or clears the given range.
// In case of 'clear' writes, given chunk is discarded. Ranges must be aligned
// with 512-byte boundaries and chunk must be of size multiplies by 512.
//
// See https://msdn.microsoft.com/en-us/library/ee691975.aspx
func (b BlobStorageClient) PutPage(container, name string, startByte, endByte int64, writeType PageWriteType, chunk []byte, extraHeaders map[string]string) error {
	path := fmt.Sprintf("%s/%s", container, name)
	uri := b.client.getEndpoint(blobServiceName, path, url.Values{"comp": {"page"}})
	headers := b.client.getStandardHeaders()
	headers["x-ms-blob-type"] = string(BlobTypePage)
	headers["x-ms-page-write"] = string(writeType)
	headers["x-ms-range"] = fmt.Sprintf("bytes=%v-%v", startByte, endByte)
	for k, v := range extraHeaders {
		headers[k] = v
	}
	var contentLength int64
	var data io.Reader
	if writeType == PageWriteTypeClear {
		contentLength = 0
		data = bytes.NewReader([]byte{})
	} else {
		contentLength = int64(len(chunk))
		data = bytes.NewReader(chunk)
	}
	headers["Content-Length"] = fmt.Sprintf("%v", contentLength)

	resp, err := b.client.exec(http.MethodPut, uri, headers, data)
	if err != nil {
		return err
	}
	defer func() {
		_ = resp.body.Close()
	}()

	return checkRespCode(resp.statusCode, []int{http.StatusCreated})
}

// GetPageRanges returns the list of valid page ranges for a page blob.
//
// See https://msdn.microsoft.com/en-us/library/azure/ee691973.aspx
func (b BlobStorageClient) GetPageRanges(container, name string) (GetPageRangesResponse, error) {
	path := fmt.Sprintf("%s/%s", container, name)
	uri := b.client.getEndpoint(blobServiceName, path, url.Values{"comp": {"pagelist"}})
	headers := b.client.getStandardHeaders()

	var out GetPageRangesResponse
	resp, err := b.client.exec(http.MethodGet, uri, headers, nil)
	if err != nil {
		return out, err
	}
	defer func() {
		_ = resp.body.Close()
	}()

	if err = checkRespCode(resp.statusCode, []int{http.StatusOK}); err != nil {
		return out, err
	}
	err = xmlUnmarshal(resp.body, &out)
	return out, err
}

// PutAppendBlob initializes an empty append blob with specified name. An
// append blob must be created using this method before appending blocks.
//
// See https://msdn.microsoft.com/en-us/library/azure/dd179451.aspx
func (b BlobStorageClient) PutAppendBlob(container, name string, extraHeaders map[string]string) error {
	path := fmt.Sprintf("%s/%s", container, name)
	uri := b.client.getEndpoint(blobServiceName, path, url.Values{})
	headers := b.client.getStandardHeaders()
	headers["x-ms-blob-type"] = string(BlobTypeAppend)

	for k, v := range extraHeaders {
		headers[k] = v
	}

	resp, err := b.client.exec(http.MethodPut, uri, headers, nil)
	if err != nil {
		return err
	}
	defer func() {
		_ = resp.body.Close()
	}()

	return checkRespCode(resp.statusCode, []int{http.StatusCreated})
}

// AppendBlock appends a block to an append blob.
//
// See https://msdn.microsoft.com/en-us/library/azure/mt427365.aspx
func (b BlobStorageClient) AppendBlock(container, name string, chunk []byte, extraHeaders map[string]string) error {
	path := fmt.Sprintf("%s/%s", container, name)
	uri := b.client.getEndpoint(blobServiceName, path, url.Values{"comp": {"appendblock"}})
	headers := b.client.getStandardHeaders()
	headers["x-ms-blob-type"] = string(BlobTypeAppend)
	headers["Content-Length"] = fmt.Sprintf("%v", len(chunk))

	for k, v := range extraHeaders {
		headers[k] = v
	}

	resp, err := b.client.exec(http.MethodPut, uri, headers, bytes.NewReader(chunk))
	if err != nil {
		return err
	}
	defer func() {
		_ = resp.body.Close()
	}()

	return checkRespCode(resp.statusCode, []int{http.StatusCreated})
}

// CopyBlob starts a blob copy operation and waits for the operation to
// complete. sourceBlob parameter must be a canonical URL to the blob (can be
// obtained using GetBlobURL method.) There is no SLA on blob copy and therefore
// this helper method works faster on smaller files.
//
// See https://msdn.microsoft.com/en-us/library/azure/dd894037.aspx
func (b BlobStorageClient) CopyBlob(container, name, sourceBlob string) error {
	copyID, err := b.StartBlobCopy(container, name, sourceBlob)
	if err != nil {
		return err
	}

	return b.WaitForBlobCopy(container, name, copyID)
}

// StartBlobCopy starts a blob copy operation.
// sourceBlob parameter must be a canonical URL to the blob (can be
// obtained using GetBlobURL method.)
//
// See https://msdn.microsoft.com/en-us/library/azure/dd894037.aspx
func (b BlobStorageClient) StartBlobCopy(container, name, sourceBlob string) (string, error) {
	uri := b.client.getEndpoint(blobServiceName, pathForBlob(container, name), url.Values{})

	headers := b.client.getStandardHeaders()
	headers["x-ms-copy-source"] = sourceBlob

	resp, err := b.client.exec(http.MethodPut, uri, headers, nil)
	if err != nil {
		return "", err
	}
	defer func() {
		_ = resp.body.Close()
	}()

	if err := checkRespCode(resp.statusCode, []int{http.StatusAccepted, http.StatusCreated}); err != nil {
		return "", err
	}

	copyID := resp.headers.Get("x-ms-copy-id")
	if copyID == "" {
		return "", errors.New("Got empty copy id header")
	}
	return copyID, nil
}

// AbortBlobCopy aborts a BlobCopy which has already been triggered by the StartBlobCopy function.
// copyID is generated from StartBlobCopy function.
// currentLeaseID is required IF the destination blob has an active lease on it.
// As defined in https://msdn.microsoft.com/en-us/library/azure/jj159098.aspx
func (b BlobStorageClient) AbortBlobCopy(container, name, copyID, currentLeaseID string, timeout int) error {
	params := url.Values{"comp": {"copy"}, "copyid": {copyID}}
	if timeout > 0 {
		params.Add("timeout", strconv.Itoa(timeout))
	}

	uri := b.client.getEndpoint(blobServiceName, pathForBlob(container, name), params)
	headers := b.client.getStandardHeaders()
	headers["x-ms-copy-action"] = "abort"

	if currentLeaseID != "" {
		headers[leaseID] = currentLeaseID
	}

	resp, err := b.client.exec(http.MethodPut, uri, headers, nil)
	if err != nil {
		return err
	}
	defer resp.body.Close()

	if err := checkRespCode(resp.statusCode, []int{http.StatusNoContent}); err != nil {
		return err
	}

	return nil
}

// WaitForBlobCopy loops until a BlobCopy operation is completed (or fails with error)
func (b BlobStorageClient) WaitForBlobCopy(container, name, copyID string) error {
	for {
		props, err := b.GetBlobProperties(container, name)
		if err != nil {
			return err
		}

		if props.CopyID != copyID {
			return errBlobCopyIDMismatch
		}

		switch props.CopyStatus {
		case blobCopyStatusSuccess:
			return nil
		case blobCopyStatusPending:
			continue
		case blobCopyStatusAborted:
			return errBlobCopyAborted
		case blobCopyStatusFailed:
			return fmt.Errorf("storage: blob copy failed. Id=%s Description=%s", props.CopyID, props.CopyStatusDescription)
		default:
			return fmt.Errorf("storage: unhandled blob copy status: '%s'", props.CopyStatus)
		}
	}
}

// DeleteBlob deletes the given blob from the specified container.
// If the blob does not exists at the time of the Delete Blob operation, it
// returns error. See https://msdn.microsoft.com/en-us/library/azure/dd179413.aspx
func (b BlobStorageClient) DeleteBlob(container, name string, extraHeaders map[string]string) error {
	resp, err := b.deleteBlob(container, name, extraHeaders)
	if err != nil {
		return err
	}
	defer func() {
		_ = resp.body.Close()
	}()
	return checkRespCode(resp.statusCode, []int{http.StatusAccepted})
}

// DeleteBlobIfExists deletes the given blob from the specified container If the
// blob is deleted with this call, returns true. Otherwise returns false.
//
// See https://msdn.microsoft.com/en-us/library/azure/dd179413.aspx
func (b BlobStorageClient) DeleteBlobIfExists(container, name string, extraHeaders map[string]string) (bool, error) {
	resp, err := b.deleteBlob(container, name, extraHeaders)
	if resp != nil {
		defer resp.body.Close()
		if resp.statusCode == http.StatusAccepted || resp.statusCode == http.StatusNotFound {
			return resp.statusCode == http.StatusAccepted, nil
		}
	}
<<<<<<< HEAD
	defer func() {
		_ = resp.body.Close()
	}()
=======
>>>>>>> f844ebed
	return false, err
}

func (b BlobStorageClient) deleteBlob(container, name string, extraHeaders map[string]string) (*storageResponse, error) {
	uri := b.client.getEndpoint(blobServiceName, pathForBlob(container, name), url.Values{})
	headers := b.client.getStandardHeaders()
	for k, v := range extraHeaders {
		headers[k] = v
	}

	return b.client.exec(http.MethodDelete, uri, headers, nil)
}

// helper method to construct the path to a container given its name
func pathForContainer(name string) string {
	return fmt.Sprintf("/%s", name)
}

// helper method to construct the path to a blob given its container and blob
// name
func pathForBlob(container, name string) string {
	return fmt.Sprintf("/%s/%s", container, name)
}

// GetBlobSASURIWithSignedIPAndProtocol creates an URL to the specified blob which contains the Shared
// Access Signature with specified permissions and expiration time. Also includes signedIPRange and allowed procotols.
// If old API version is used but no signedIP is passed (ie empty string) then this should still work.
// We only populate the signedIP when it non-empty.
//
// See https://msdn.microsoft.com/en-us/library/azure/ee395415.aspx
func (b BlobStorageClient) GetBlobSASURIWithSignedIPAndProtocol(container, name string, expiry time.Time, permissions string, signedIPRange string, HTTPSOnly bool) (string, error) {
	var (
		signedPermissions = permissions
		blobURL           = b.GetBlobURL(container, name)
	)
	canonicalizedResource, err := b.client.buildCanonicalizedResource(blobURL)
	if err != nil {
		return "", err
	}

	// "The canonicalizedresouce portion of the string is a canonical path to the signed resource.
	// It must include the service name (blob, table, queue or file) for version 2015-02-21 or
	// later, the storage account name, and the resource name, and must be URL-decoded.
	// -- https://msdn.microsoft.com/en-us/library/azure/dn140255.aspx

	// We need to replace + with %2b first to avoid being treated as a space (which is correct for query strings, but not the path component).
	canonicalizedResource = strings.Replace(canonicalizedResource, "+", "%2b", -1)
	canonicalizedResource, err = url.QueryUnescape(canonicalizedResource)
	if err != nil {
		return "", err
	}

	signedExpiry := expiry.UTC().Format(time.RFC3339)
	signedResource := "b"

	protocols := "https,http"
	if HTTPSOnly {
		protocols = "https"
	}
	stringToSign, err := blobSASStringToSign(b.client.apiVersion, canonicalizedResource, signedExpiry, signedPermissions, signedIPRange, protocols)
	if err != nil {
		return "", err
	}

	sig, err := b.client.computeHmac256(stringToSign)
	if err != nil {
		return "", err
	}
	sasParams := url.Values{
		"sv":  {b.client.apiVersion},
		"se":  {signedExpiry},
		"sr":  {signedResource},
		"sp":  {signedPermissions},
		"sig": {sig},
	}

	if b.client.apiVersion >= "2015-04-05" {
		sasParams.Add("spr", protocols)
		if signedIPRange != "" {
			sasParams.Add("sip", signedIPRange)
		}
	}

	sasURL, err := url.Parse(blobURL)
	if err != nil {
		return "", err
	}
	sasURL.RawQuery = sasParams.Encode()
	return sasURL.String(), nil
}

// GetBlobSASURI creates an URL to the specified blob which contains the Shared
// Access Signature with specified permissions and expiration time.
//
// See https://msdn.microsoft.com/en-us/library/azure/ee395415.aspx
func (b BlobStorageClient) GetBlobSASURI(container, name string, expiry time.Time, permissions string) (string, error) {
	url, err := b.GetBlobSASURIWithSignedIPAndProtocol(container, name, expiry, permissions, "", false)
	return url, err
}

func blobSASStringToSign(signedVersion, canonicalizedResource, signedExpiry, signedPermissions string, signedIP string, protocols string) (string, error) {
	var signedStart, signedIdentifier, rscc, rscd, rsce, rscl, rsct string

	if signedVersion >= "2015-02-21" {
		canonicalizedResource = "/blob" + canonicalizedResource
	}

	// https://msdn.microsoft.com/en-us/library/azure/dn140255.aspx#Anchor_12
	if signedVersion >= "2015-04-05" {
		return fmt.Sprintf("%s\n%s\n%s\n%s\n%s\n%s\n%s\n%s\n%s\n%s\n%s\n%s\n%s", signedPermissions, signedStart, signedExpiry, canonicalizedResource, signedIdentifier, signedIP, protocols, signedVersion, rscc, rscd, rsce, rscl, rsct), nil
	}

	// reference: http://msdn.microsoft.com/en-us/library/azure/dn140255.aspx
	if signedVersion >= "2013-08-15" {
		return fmt.Sprintf("%s\n%s\n%s\n%s\n%s\n%s\n%s\n%s\n%s\n%s\n%s", signedPermissions, signedStart, signedExpiry, canonicalizedResource, signedIdentifier, signedVersion, rscc, rscd, rsce, rscl, rsct), nil
	}

	return "", errors.New("storage: not implemented SAS for versions earlier than 2013-08-15")
}

func generatePermissions(accessPolicy AccessPolicyDetails) (permissions string) {
	// generate the permissions string (rwd).
	// still want the end user API to have bool flags.
	permissions = ""

	if accessPolicy.CanRead {
		permissions += "r"
	}

	if accessPolicy.CanWrite {
		permissions += "w"
	}

	if accessPolicy.CanDelete {
		permissions += "d"
	}

	return permissions
}

// convertAccessPolicyToXMLStructs converts between AccessPolicyDetails which is a struct better for API usage to the
// AccessPolicy struct which will get converted to XML.
func convertAccessPolicyToXMLStructs(accessPolicy AccessPolicyDetails) SignedIdentifiers {
	return SignedIdentifiers{
		SignedIdentifiers: []SignedIdentifier{
			{
				ID: accessPolicy.ID,
				AccessPolicy: AccessPolicyDetailsXML{
					StartTime:  accessPolicy.StartTime.UTC().Round(time.Second),
					ExpiryTime: accessPolicy.ExpiryTime.UTC().Round(time.Second),
					Permission: generatePermissions(accessPolicy),
				},
			},
		},
	}
}

// generateAccessPolicy generates the XML access policy used as the payload for SetContainerPermissions.
func generateAccessPolicy(accessPolicy AccessPolicyDetails) (accessPolicyXML string, err error) {

	if accessPolicy.ID != "" {
		signedIdentifiers := convertAccessPolicyToXMLStructs(accessPolicy)
		body, _, err := xmlMarshal(signedIdentifiers)
		if err != nil {
			return "", err
		}

		xmlByteArray, err := ioutil.ReadAll(body)
		if err != nil {
			return "", err
		}
		accessPolicyXML = string(xmlByteArray)
		return accessPolicyXML, nil
	}

	return "", nil
}<|MERGE_RESOLUTION|>--- conflicted
+++ resolved
@@ -1458,17 +1458,13 @@
 func (b BlobStorageClient) DeleteBlobIfExists(container, name string, extraHeaders map[string]string) (bool, error) {
 	resp, err := b.deleteBlob(container, name, extraHeaders)
 	if resp != nil {
-		defer resp.body.Close()
+		defer func() {
+			_ = resp.body.Close()
+		}()
 		if resp.statusCode == http.StatusAccepted || resp.statusCode == http.StatusNotFound {
 			return resp.statusCode == http.StatusAccepted, nil
 		}
 	}
-<<<<<<< HEAD
-	defer func() {
-		_ = resp.body.Close()
-	}()
-=======
->>>>>>> f844ebed
 	return false, err
 }
 
