--- conflicted
+++ resolved
@@ -13,41 +13,6 @@
 	"time"
 )
 
-<<<<<<< HEAD
-// A Container is an entry in ContainerListResponse.
-type Container struct {
-	Name       string              `xml:"Name"`
-	Properties ContainerProperties `xml:"Properties"`
-	// TODO (ahmetalpbalkan) Metadata
-}
-
-// ContainerProperties contains various properties of a container returned from
-// various endpoints like ListContainers.
-type ContainerProperties struct {
-	LastModified  string `xml:"Last-Modified"`
-	Etag          string `xml:"Etag"`
-	LeaseStatus   string `xml:"LeaseStatus"`
-	LeaseState    string `xml:"LeaseState"`
-	LeaseDuration string `xml:"LeaseDuration"`
-	// TODO (ahmetalpbalkan) remaining fields
-}
-
-// ContainerListResponse contains the response fields from
-// ListContainers call.
-//
-// See https://msdn.microsoft.com/en-us/library/azure/dd179352.aspx
-type ContainerListResponse struct {
-	XMLName    xml.Name    `xml:"EnumerationResults"`
-	Xmlns      string      `xml:"xmlns,attr"`
-	Prefix     string      `xml:"Prefix"`
-	Marker     string      `xml:"Marker"`
-	NextMarker string      `xml:"NextMarker"`
-	MaxResults int64       `xml:"MaxResults"`
-	Containers []Container `xml:"Containers>Container"`
-}
-
-=======
->>>>>>> b38b5e00
 // A Blob is an entry in BlobListResponse.
 type Blob struct {
 	Name       string         `xml:"Name"`
