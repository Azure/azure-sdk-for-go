package storage

import (
	"bytes"
	"encoding/xml"
	"errors"
	"fmt"
	"io"
	"net/http"
	"net/url"
	"strconv"
	"strings"
	"time"
)

// A Blob is an entry in BlobListResponse.
type Blob struct {
	Name       string         `xml:"Name"`
	Properties BlobProperties `xml:"Properties"`
	Metadata   BlobMetadata   `xml:"Metadata"`
}

// BlobMetadata is a set of custom name/value pairs.
//
// See https://msdn.microsoft.com/en-us/library/azure/dd179404.aspx
type BlobMetadata map[string]string

type blobMetadataEntries struct {
	Entries []blobMetadataEntry `xml:",any"`
}
type blobMetadataEntry struct {
	XMLName xml.Name
	Value   string `xml:",chardata"`
}

// UnmarshalXML converts the xml:Metadata into Metadata map
func (bm *BlobMetadata) UnmarshalXML(d *xml.Decoder, start xml.StartElement) error {
	var entries blobMetadataEntries
	if err := d.DecodeElement(&entries, &start); err != nil {
		return err
	}
	for _, entry := range entries.Entries {
		if *bm == nil {
			*bm = make(BlobMetadata)
		}
		(*bm)[strings.ToLower(entry.XMLName.Local)] = entry.Value
	}
	return nil
}

// MarshalXML implements the xml.Marshaler interface. It encodes
// metadata name/value pairs as they would appear in an Azure
// ListBlobs response.
func (bm BlobMetadata) MarshalXML(enc *xml.Encoder, start xml.StartElement) error {
	entries := make([]blobMetadataEntry, 0, len(bm))
	for k, v := range bm {
		entries = append(entries, blobMetadataEntry{
			XMLName: xml.Name{Local: http.CanonicalHeaderKey(k)},
			Value:   v,
		})
	}
	return enc.EncodeElement(blobMetadataEntries{
		Entries: entries,
	}, start)
}

// BlobProperties contains various properties of a blob
// returned in various endpoints like ListBlobs or GetBlobProperties.
type BlobProperties struct {
	LastModified          string   `xml:"Last-Modified"`
	Etag                  string   `xml:"Etag"`
	ContentMD5            string   `xml:"Content-MD5"`
	ContentLength         int64    `xml:"Content-Length"`
	ContentType           string   `xml:"Content-Type"`
	ContentEncoding       string   `xml:"Content-Encoding"`
	CacheControl          string   `xml:"Cache-Control"`
	ContentLanguage       string   `xml:"Cache-Language"`
	BlobType              BlobType `xml:"x-ms-blob-blob-type"`
	SequenceNumber        int64    `xml:"x-ms-blob-sequence-number"`
	CopyID                string   `xml:"CopyId"`
	CopyStatus            string   `xml:"CopyStatus"`
	CopySource            string   `xml:"CopySource"`
	CopyProgress          string   `xml:"CopyProgress"`
	CopyCompletionTime    string   `xml:"CopyCompletionTime"`
	CopyStatusDescription string   `xml:"CopyStatusDescription"`
	LeaseStatus           string   `xml:"LeaseStatus"`
	LeaseState            string   `xml:"LeaseState"`
}

// BlobHeaders contains various properties of a blob and is an entry
// in SetBlobProperties
type BlobHeaders struct {
	ContentMD5      string `header:"x-ms-blob-content-md5"`
	ContentLanguage string `header:"x-ms-blob-content-language"`
	ContentEncoding string `header:"x-ms-blob-content-encoding"`
	ContentType     string `header:"x-ms-blob-content-type"`
	CacheControl    string `header:"x-ms-blob-cache-control"`
}

// BlobType defines the type of the Azure Blob.
type BlobType string

// Types of page blobs
const (
	BlobTypeBlock  BlobType = "BlockBlob"
	BlobTypePage   BlobType = "PageBlob"
	BlobTypeAppend BlobType = "AppendBlob"
)

// PageWriteType defines the type updates that are going to be
// done on the page blob.
type PageWriteType string

// Types of operations on page blobs
const (
	PageWriteTypeUpdate PageWriteType = "update"
	PageWriteTypeClear  PageWriteType = "clear"
)

const (
	blobCopyStatusPending = "pending"
	blobCopyStatusSuccess = "success"
	blobCopyStatusAborted = "aborted"
	blobCopyStatusFailed  = "failed"
)

// lease constants.
const (
	leaseHeaderPrefix = "x-ms-lease-"
	headerLeaseID     = "x-ms-lease-id"
	leaseAction       = "x-ms-lease-action"
	leaseBreakPeriod  = "x-ms-lease-break-period"
	leaseDuration     = "x-ms-lease-duration"
	leaseProposedID   = "x-ms-proposed-lease-id"
	leaseTime         = "x-ms-lease-time"

	acquireLease = "acquire"
	renewLease   = "renew"
	changeLease  = "change"
	releaseLease = "release"
	breakLease   = "break"
)

// BlockListType is used to filter out types of blocks in a Get Blocks List call
// for a block blob.
//
// See https://msdn.microsoft.com/en-us/library/azure/dd179400.aspx for all
// block types.
type BlockListType string

// Filters for listing blocks in block blobs
const (
	BlockListTypeAll         BlockListType = "all"
	BlockListTypeCommitted   BlockListType = "committed"
	BlockListTypeUncommitted BlockListType = "uncommitted"
)

// Maximum sizes (per REST API) for various concepts
const (
	MaxBlobBlockSize = 4 * 1024 * 1024
	MaxBlobPageSize  = 4 * 1024 * 1024
)

// BlockStatus defines states a block for a block blob can
// be in.
type BlockStatus string

// List of statuses that can be used to refer to a block in a block list
const (
	BlockStatusUncommitted BlockStatus = "Uncommitted"
	BlockStatusCommitted   BlockStatus = "Committed"
	BlockStatusLatest      BlockStatus = "Latest"
)

// Block is used to create Block entities for Put Block List
// call.
type Block struct {
	ID     string
	Status BlockStatus
}

// BlockListResponse contains the response fields from Get Block List call.
//
// See https://msdn.microsoft.com/en-us/library/azure/dd179400.aspx
type BlockListResponse struct {
	XMLName           xml.Name        `xml:"BlockList"`
	CommittedBlocks   []BlockResponse `xml:"CommittedBlocks>Block"`
	UncommittedBlocks []BlockResponse `xml:"UncommittedBlocks>Block"`
}

// BlockResponse contains the block information returned
// in the GetBlockListCall.
type BlockResponse struct {
	Name string `xml:"Name"`
	Size int64  `xml:"Size"`
}

// GetPageRangesResponse contains the response fields from
// Get Page Ranges call.
//
// See https://msdn.microsoft.com/en-us/library/azure/ee691973.aspx
type GetPageRangesResponse struct {
	XMLName  xml.Name    `xml:"PageList"`
	PageList []PageRange `xml:"PageRange"`
}

// PageRange contains information about a page of a page blob from
// Get Pages Range call.
//
// See https://msdn.microsoft.com/en-us/library/azure/ee691973.aspx
type PageRange struct {
	Start int64 `xml:"Start"`
	End   int64 `xml:"End"`
}

var (
	errBlobCopyAborted    = errors.New("storage: blob copy is aborted")
	errBlobCopyIDMismatch = errors.New("storage: blob copy id is a mismatch")
)

<<<<<<< HEAD
=======
// ListContainers returns the list of containers in a storage account along with
// pagination token and other response details.
//
// See https://msdn.microsoft.com/en-us/library/azure/dd179352.aspx
func (b BlobStorageClient) ListContainers(params ListContainersParameters) (ContainerListResponse, error) {
	q := mergeParams(params.getParameters(), url.Values{"comp": {"list"}})
	uri := b.client.getEndpoint(blobServiceName, "", q)
	headers := b.client.getStandardHeaders()

	var out ContainerListResponse
	resp, err := b.client.exec(http.MethodGet, uri, headers, nil, b.auth)
	if err != nil {
		return out, err
	}
	defer resp.body.Close()

	err = xmlUnmarshal(resp.body, &out)
	return out, err
}

// CreateContainer creates a blob container within the storage account
// with given name and access level. Returns error if container already exists.
//
// See https://msdn.microsoft.com/en-us/library/azure/dd179468.aspx
func (b BlobStorageClient) CreateContainer(name string, access ContainerAccessType) error {
	resp, err := b.createContainer(name, access)
	if err != nil {
		return err
	}
	defer readAndCloseBody(resp.body)
	return checkRespCode(resp.statusCode, []int{http.StatusCreated})
}

// CreateContainerIfNotExists creates a blob container if it does not exist. Returns
// true if container is newly created or false if container already exists.
func (b BlobStorageClient) CreateContainerIfNotExists(name string, access ContainerAccessType) (bool, error) {
	resp, err := b.createContainer(name, access)
	if resp != nil {
		defer readAndCloseBody(resp.body)
		if resp.statusCode == http.StatusCreated || resp.statusCode == http.StatusConflict {
			return resp.statusCode == http.StatusCreated, nil
		}
	}
	return false, err
}

func (b BlobStorageClient) createContainer(name string, access ContainerAccessType) (*storageResponse, error) {
	uri := b.client.getEndpoint(blobServiceName, pathForContainer(name), url.Values{"restype": {"container"}})

	headers := b.client.getStandardHeaders()
	if access != "" {
		headers[ContainerAccessHeader] = string(access)
	}
	return b.client.exec(http.MethodPut, uri, headers, nil, b.auth)
}

// ContainerExists returns true if a container with given name exists
// on the storage account, otherwise returns false.
func (b BlobStorageClient) ContainerExists(name string) (bool, error) {
	uri := b.client.getEndpoint(blobServiceName, pathForContainer(name), url.Values{"restype": {"container"}})
	headers := b.client.getStandardHeaders()

	resp, err := b.client.exec(http.MethodHead, uri, headers, nil, b.auth)
	if resp != nil {
		defer readAndCloseBody(resp.body)
		if resp.statusCode == http.StatusOK || resp.statusCode == http.StatusNotFound {
			return resp.statusCode == http.StatusOK, nil
		}
	}
	return false, err
}

// SetContainerPermissions sets up container permissions as per https://msdn.microsoft.com/en-us/library/azure/dd179391.aspx
func (b BlobStorageClient) SetContainerPermissions(container string, containerPermissions ContainerPermissions, timeout int, leaseID string) (err error) {
	params := url.Values{
		"restype": {"container"},
		"comp":    {"acl"},
	}

	if timeout > 0 {
		params.Add("timeout", strconv.Itoa(timeout))
	}

	uri := b.client.getEndpoint(blobServiceName, pathForContainer(container), params)
	headers := b.client.getStandardHeaders()
	if containerPermissions.AccessType != "" {
		headers[ContainerAccessHeader] = string(containerPermissions.AccessType)
	}

	if leaseID != "" {
		headers[headerLeaseID] = leaseID
	}

	body, length, err := generateContainerACLpayload(containerPermissions.AccessPolicies)
	headers["Content-Length"] = strconv.Itoa(length)
	resp, err := b.client.exec(http.MethodPut, uri, headers, body, b.auth)

	if err != nil {
		return err
	}

	if resp != nil {
		defer readAndCloseBody(resp.body)

		if resp.statusCode != http.StatusOK {
			return errors.New("Unable to set permissions")
		}
	}
	return nil
}

// GetContainerPermissions gets the container permissions as per https://msdn.microsoft.com/en-us/library/azure/dd179469.aspx
// If timeout is 0 then it will not be passed to Azure
// leaseID will only be passed to Azure if populated
// Returns permissionResponse which is combined permissions and AccessPolicy
func (b BlobStorageClient) GetContainerPermissions(container string, timeout int, leaseID string) (*ContainerPermissions, error) {
	params := url.Values{"restype": {"container"},
		"comp": {"acl"}}

	if timeout > 0 {
		params.Add("timeout", strconv.Itoa(timeout))
	}

	uri := b.client.getEndpoint(blobServiceName, pathForContainer(container), params)
	headers := b.client.getStandardHeaders()

	if leaseID != "" {
		headers[headerLeaseID] = leaseID
	}

	resp, err := b.client.exec(http.MethodGet, uri, headers, nil, b.auth)
	if err != nil {
		return nil, err
	}
	defer resp.body.Close()

	var out AccessPolicy
	err = xmlUnmarshal(resp.body, &out.SignedIdentifiersList)
	if err != nil {
		return nil, err
	}

	permissionResponse := updateContainerAccessPolicy(out, &resp.headers)
	return &permissionResponse, nil
}

func updateContainerAccessPolicy(ap AccessPolicy, headers *http.Header) ContainerPermissions {
	// containerAccess. Blob, Container, empty
	containerAccess := headers.Get(http.CanonicalHeaderKey(ContainerAccessHeader))

	var cp ContainerPermissions
	cp.AccessType = ContainerAccessType(containerAccess)
	for _, policy := range ap.SignedIdentifiersList.SignedIdentifiers {
		capd := ContainerAccessPolicyDetails{
			ID:         policy.ID,
			StartTime:  policy.AccessPolicy.StartTime,
			ExpiryTime: policy.AccessPolicy.ExpiryTime,
		}
		capd.CanRead = updatePermissions(policy.AccessPolicy.Permission, "r")
		capd.CanWrite = updatePermissions(policy.AccessPolicy.Permission, "w")
		capd.CanDelete = updatePermissions(policy.AccessPolicy.Permission, "d")

		cp.AccessPolicies = append(cp.AccessPolicies, capd)
	}

	return cp
}

// DeleteContainer deletes the container with given name on the storage
// account. If the container does not exist returns error.
//
// See https://msdn.microsoft.com/en-us/library/azure/dd179408.aspx
func (b BlobStorageClient) DeleteContainer(name string) error {
	resp, err := b.deleteContainer(name)
	if err != nil {
		return err
	}
	defer readAndCloseBody(resp.body)
	return checkRespCode(resp.statusCode, []int{http.StatusAccepted})
}

// DeleteContainerIfExists deletes the container with given name on the storage
// account if it exists. Returns true if container is deleted with this call, or
// false if the container did not exist at the time of the Delete Container
// operation.
//
// See https://msdn.microsoft.com/en-us/library/azure/dd179408.aspx
func (b BlobStorageClient) DeleteContainerIfExists(name string) (bool, error) {
	resp, err := b.deleteContainer(name)
	if resp != nil {
		defer readAndCloseBody(resp.body)
		if resp.statusCode == http.StatusAccepted || resp.statusCode == http.StatusNotFound {
			return resp.statusCode == http.StatusAccepted, nil
		}
	}
	return false, err
}

func (b BlobStorageClient) deleteContainer(name string) (*storageResponse, error) {
	uri := b.client.getEndpoint(blobServiceName, pathForContainer(name), url.Values{"restype": {"container"}})

	headers := b.client.getStandardHeaders()
	return b.client.exec(http.MethodDelete, uri, headers, nil, b.auth)
}

// ListBlobs returns an object that contains list of blobs in the container,
// pagination token and other information in the response of List Blobs call.
//
// See https://msdn.microsoft.com/en-us/library/azure/dd135734.aspx
func (b BlobStorageClient) ListBlobs(container string, params ListBlobsParameters) (BlobListResponse, error) {
	q := mergeParams(params.getParameters(), url.Values{
		"restype": {"container"},
		"comp":    {"list"}})
	uri := b.client.getEndpoint(blobServiceName, pathForContainer(container), q)
	headers := b.client.getStandardHeaders()

	var out BlobListResponse
	resp, err := b.client.exec(http.MethodGet, uri, headers, nil, b.auth)
	if err != nil {
		return out, err
	}
	defer resp.body.Close()

	err = xmlUnmarshal(resp.body, &out)
	return out, err
}

>>>>>>> 3737bd73
// BlobExists returns true if a blob with given name exists on the specified
// container of the storage account.
func (b BlobStorageClient) BlobExists(container, name string) (bool, error) {
	uri := b.client.getEndpoint(blobServiceName, pathForBlob(container, name), url.Values{})
	headers := b.client.getStandardHeaders()
	resp, err := b.client.exec(http.MethodHead, uri, headers, nil, b.auth)
	if resp != nil {
		defer readAndCloseBody(resp.body)
		if resp.statusCode == http.StatusOK || resp.statusCode == http.StatusNotFound {
			return resp.statusCode == http.StatusOK, nil
		}
	}
	return false, err
}

// GetBlobURL gets the canonical URL to the blob with the specified name in the
// specified container. This method does not create a publicly accessible URL if
// the blob or container is private and this method does not check if the blob
// exists.
func (b BlobStorageClient) GetBlobURL(container, name string) string {
	if container == "" {
		container = "$root"
	}
	return b.client.getEndpoint(blobServiceName, pathForBlob(container, name), url.Values{})
}

// GetBlob returns a stream to read the blob. Caller must call Close() the
// reader to close on the underlying connection.
//
// See https://msdn.microsoft.com/en-us/library/azure/dd179440.aspx
func (b BlobStorageClient) GetBlob(container, name string) (io.ReadCloser, error) {
	resp, err := b.getBlobRange(container, name, "", nil)
	if err != nil {
		return nil, err
	}

	if err := checkRespCode(resp.statusCode, []int{http.StatusOK}); err != nil {
		return nil, err
	}
	return resp.body, nil
}

// GetBlobRange reads the specified range of a blob to a stream. The bytesRange
// string must be in a format like "0-", "10-100" as defined in HTTP 1.1 spec.
//
// See https://msdn.microsoft.com/en-us/library/azure/dd179440.aspx
func (b BlobStorageClient) GetBlobRange(container, name, bytesRange string, extraHeaders map[string]string) (io.ReadCloser, error) {
	resp, err := b.getBlobRange(container, name, bytesRange, extraHeaders)
	if err != nil {
		return nil, err
	}

	if err := checkRespCode(resp.statusCode, []int{http.StatusPartialContent}); err != nil {
		return nil, err
	}
	return resp.body, nil
}

func (b BlobStorageClient) getBlobRange(container, name, bytesRange string, extraHeaders map[string]string) (*storageResponse, error) {
	uri := b.client.getEndpoint(blobServiceName, pathForBlob(container, name), url.Values{})

	extraHeaders = b.client.protectUserAgent(extraHeaders)
	headers := b.client.getStandardHeaders()
	if bytesRange != "" {
		headers["Range"] = fmt.Sprintf("bytes=%s", bytesRange)
	}

	for k, v := range extraHeaders {
		headers[k] = v
	}

	resp, err := b.client.exec(http.MethodGet, uri, headers, nil, b.auth)
	if err != nil {
		return nil, err
	}
	return resp, err
}

// leasePut is common PUT code for the various acquire/release/break etc functions.
func (b BlobStorageClient) leaseCommonPut(container string, name string, headers map[string]string, expectedStatus int) (http.Header, error) {
	params := url.Values{"comp": {"lease"}}
	uri := b.client.getEndpoint(blobServiceName, pathForBlob(container, name), params)

	resp, err := b.client.exec(http.MethodPut, uri, headers, nil, b.auth)
	if err != nil {
		return nil, err
	}
	defer readAndCloseBody(resp.body)

	if err := checkRespCode(resp.statusCode, []int{expectedStatus}); err != nil {
		return nil, err
	}

	return resp.headers, nil
}

// SnapshotBlob creates a snapshot for a blob as per https://msdn.microsoft.com/en-us/library/azure/ee691971.aspx
func (b BlobStorageClient) SnapshotBlob(container string, name string, timeout int, extraHeaders map[string]string) (snapshotTimestamp *time.Time, err error) {
	extraHeaders = b.client.protectUserAgent(extraHeaders)
	headers := b.client.getStandardHeaders()
	params := url.Values{"comp": {"snapshot"}}

	if timeout > 0 {
		params.Add("timeout", strconv.Itoa(timeout))
	}

	for k, v := range extraHeaders {
		headers[k] = v
	}

	uri := b.client.getEndpoint(blobServiceName, pathForBlob(container, name), params)
	resp, err := b.client.exec(http.MethodPut, uri, headers, nil, b.auth)
	if err != nil || resp == nil {
		return nil, err
	}

	defer readAndCloseBody(resp.body)

	if err := checkRespCode(resp.statusCode, []int{http.StatusCreated}); err != nil {
		return nil, err
	}

	snapshotResponse := resp.headers.Get(http.CanonicalHeaderKey("x-ms-snapshot"))
	if snapshotResponse != "" {
		snapshotTimestamp, err := time.Parse(time.RFC3339, snapshotResponse)
		if err != nil {
			return nil, err
		}

		return &snapshotTimestamp, nil
	}

	return nil, errors.New("Snapshot not created")
}

// AcquireLease creates a lease for a blob as per https://msdn.microsoft.com/en-us/library/azure/ee691972.aspx
// returns leaseID acquired
func (b BlobStorageClient) AcquireLease(container string, name string, leaseTimeInSeconds int, proposedLeaseID string) (returnedLeaseID string, err error) {
	headers := b.client.getStandardHeaders()
	headers[leaseAction] = acquireLease

	if leaseTimeInSeconds > 0 {
		headers[leaseDuration] = strconv.Itoa(leaseTimeInSeconds)
	}

	if proposedLeaseID != "" {
		headers[leaseProposedID] = proposedLeaseID
	}

	respHeaders, err := b.leaseCommonPut(container, name, headers, http.StatusCreated)
	if err != nil {
		return "", err
	}

	returnedLeaseID = respHeaders.Get(http.CanonicalHeaderKey(headerLeaseID))

	if returnedLeaseID != "" {
		return returnedLeaseID, nil
	}

	return "", errors.New("LeaseID not returned")
}

// BreakLease breaks the lease for a blob as per https://msdn.microsoft.com/en-us/library/azure/ee691972.aspx
// Returns the timeout remaining in the lease in seconds
func (b BlobStorageClient) BreakLease(container string, name string) (breakTimeout int, err error) {
	headers := b.client.getStandardHeaders()
	headers[leaseAction] = breakLease
	return b.breakLeaseCommon(container, name, headers)
}

// BreakLeaseWithBreakPeriod breaks the lease for a blob as per https://msdn.microsoft.com/en-us/library/azure/ee691972.aspx
// breakPeriodInSeconds is used to determine how long until new lease can be created.
// Returns the timeout remaining in the lease in seconds
func (b BlobStorageClient) BreakLeaseWithBreakPeriod(container string, name string, breakPeriodInSeconds int) (breakTimeout int, err error) {
	headers := b.client.getStandardHeaders()
	headers[leaseAction] = breakLease
	headers[leaseBreakPeriod] = strconv.Itoa(breakPeriodInSeconds)
	return b.breakLeaseCommon(container, name, headers)
}

// breakLeaseCommon is common code for both version of BreakLease (with and without break period)
func (b BlobStorageClient) breakLeaseCommon(container string, name string, headers map[string]string) (breakTimeout int, err error) {

	respHeaders, err := b.leaseCommonPut(container, name, headers, http.StatusAccepted)
	if err != nil {
		return 0, err
	}

	breakTimeoutStr := respHeaders.Get(http.CanonicalHeaderKey(leaseTime))
	if breakTimeoutStr != "" {
		breakTimeout, err = strconv.Atoi(breakTimeoutStr)
		if err != nil {
			return 0, err
		}
	}

	return breakTimeout, nil
}

// ChangeLease changes a lease ID for a blob as per https://msdn.microsoft.com/en-us/library/azure/ee691972.aspx
// Returns the new LeaseID acquired
func (b BlobStorageClient) ChangeLease(container string, name string, currentLeaseID string, proposedLeaseID string) (newLeaseID string, err error) {
	headers := b.client.getStandardHeaders()
	headers[leaseAction] = changeLease
	headers[headerLeaseID] = currentLeaseID
	headers[leaseProposedID] = proposedLeaseID

	respHeaders, err := b.leaseCommonPut(container, name, headers, http.StatusOK)
	if err != nil {
		return "", err
	}

	newLeaseID = respHeaders.Get(http.CanonicalHeaderKey(headerLeaseID))
	if newLeaseID != "" {
		return newLeaseID, nil
	}

	return "", errors.New("LeaseID not returned")
}

// ReleaseLease releases the lease for a blob as per https://msdn.microsoft.com/en-us/library/azure/ee691972.aspx
func (b BlobStorageClient) ReleaseLease(container string, name string, currentLeaseID string) error {
	headers := b.client.getStandardHeaders()
	headers[leaseAction] = releaseLease
	headers[headerLeaseID] = currentLeaseID

	_, err := b.leaseCommonPut(container, name, headers, http.StatusOK)
	if err != nil {
		return err
	}

	return nil
}

// RenewLease renews the lease for a blob as per https://msdn.microsoft.com/en-us/library/azure/ee691972.aspx
func (b BlobStorageClient) RenewLease(container string, name string, currentLeaseID string) error {
	headers := b.client.getStandardHeaders()
	headers[leaseAction] = renewLease
	headers[headerLeaseID] = currentLeaseID

	_, err := b.leaseCommonPut(container, name, headers, http.StatusOK)
	if err != nil {
		return err
	}

	return nil
}

// GetBlobProperties provides various information about the specified
// blob. See https://msdn.microsoft.com/en-us/library/azure/dd179394.aspx
func (b BlobStorageClient) GetBlobProperties(container, name string) (*BlobProperties, error) {
	uri := b.client.getEndpoint(blobServiceName, pathForBlob(container, name), url.Values{})

	headers := b.client.getStandardHeaders()
	resp, err := b.client.exec(http.MethodHead, uri, headers, nil, b.auth)
	if err != nil {
		return nil, err
	}
	defer readAndCloseBody(resp.body)

	if err = checkRespCode(resp.statusCode, []int{http.StatusOK}); err != nil {
		return nil, err
	}

	var contentLength int64
	contentLengthStr := resp.headers.Get("Content-Length")
	if contentLengthStr != "" {
		contentLength, err = strconv.ParseInt(contentLengthStr, 0, 64)
		if err != nil {
			return nil, err
		}
	}

	var sequenceNum int64
	sequenceNumStr := resp.headers.Get("x-ms-blob-sequence-number")
	if sequenceNumStr != "" {
		sequenceNum, err = strconv.ParseInt(sequenceNumStr, 0, 64)
		if err != nil {
			return nil, err
		}
	}

	return &BlobProperties{
		LastModified:          resp.headers.Get("Last-Modified"),
		Etag:                  resp.headers.Get("Etag"),
		ContentMD5:            resp.headers.Get("Content-MD5"),
		ContentLength:         contentLength,
		ContentEncoding:       resp.headers.Get("Content-Encoding"),
		ContentType:           resp.headers.Get("Content-Type"),
		CacheControl:          resp.headers.Get("Cache-Control"),
		ContentLanguage:       resp.headers.Get("Content-Language"),
		SequenceNumber:        sequenceNum,
		CopyCompletionTime:    resp.headers.Get("x-ms-copy-completion-time"),
		CopyStatusDescription: resp.headers.Get("x-ms-copy-status-description"),
		CopyID:                resp.headers.Get("x-ms-copy-id"),
		CopyProgress:          resp.headers.Get("x-ms-copy-progress"),
		CopySource:            resp.headers.Get("x-ms-copy-source"),
		CopyStatus:            resp.headers.Get("x-ms-copy-status"),
		BlobType:              BlobType(resp.headers.Get("x-ms-blob-type")),
		LeaseStatus:           resp.headers.Get("x-ms-lease-status"),
		LeaseState:            resp.headers.Get("x-ms-lease-state"),
	}, nil
}

// SetBlobProperties replaces the BlobHeaders for the specified blob.
//
// Some keys may be converted to Camel-Case before sending. All keys
// are returned in lower case by GetBlobProperties. HTTP header names
// are case-insensitive so case munging should not matter to other
// applications either.
//
// See https://msdn.microsoft.com/en-us/library/azure/ee691966.aspx
func (b BlobStorageClient) SetBlobProperties(container, name string, blobHeaders BlobHeaders) error {
	params := url.Values{"comp": {"properties"}}
	uri := b.client.getEndpoint(blobServiceName, pathForBlob(container, name), params)
	headers := b.client.getStandardHeaders()

	extraHeaders := headersFromStruct(blobHeaders)

	for k, v := range extraHeaders {
		headers[k] = v
	}

	resp, err := b.client.exec(http.MethodPut, uri, headers, nil, b.auth)
	if err != nil {
		return err
	}
	defer readAndCloseBody(resp.body)

	return checkRespCode(resp.statusCode, []int{http.StatusOK})
}

// SetBlobMetadata replaces the metadata for the specified blob.
//
// Some keys may be converted to Camel-Case before sending. All keys
// are returned in lower case by GetBlobMetadata. HTTP header names
// are case-insensitive so case munging should not matter to other
// applications either.
//
// See https://msdn.microsoft.com/en-us/library/azure/dd179414.aspx
func (b BlobStorageClient) SetBlobMetadata(container, name string, metadata map[string]string, extraHeaders map[string]string) error {
	params := url.Values{"comp": {"metadata"}}
	uri := b.client.getEndpoint(blobServiceName, pathForBlob(container, name), params)
	metadata = b.client.protectUserAgent(metadata)
	extraHeaders = b.client.protectUserAgent(extraHeaders)
	headers := b.client.getStandardHeaders()
	for k, v := range metadata {
		headers[userDefinedMetadataHeaderPrefix+k] = v
	}

	for k, v := range extraHeaders {
		headers[k] = v
	}

	resp, err := b.client.exec(http.MethodPut, uri, headers, nil, b.auth)
	if err != nil {
		return err
	}
	defer readAndCloseBody(resp.body)

	return checkRespCode(resp.statusCode, []int{http.StatusOK})
}

// GetBlobMetadata returns all user-defined metadata for the specified blob.
//
// All metadata keys will be returned in lower case. (HTTP header
// names are case-insensitive.)
//
// See https://msdn.microsoft.com/en-us/library/azure/dd179414.aspx
func (b BlobStorageClient) GetBlobMetadata(container, name string) (map[string]string, error) {
	params := url.Values{"comp": {"metadata"}}
	uri := b.client.getEndpoint(blobServiceName, pathForBlob(container, name), params)
	headers := b.client.getStandardHeaders()

	resp, err := b.client.exec(http.MethodGet, uri, headers, nil, b.auth)
	if err != nil {
		return nil, err
	}
	defer readAndCloseBody(resp.body)

	if err := checkRespCode(resp.statusCode, []int{http.StatusOK}); err != nil {
		return nil, err
	}

	metadata := make(map[string]string)
	for k, v := range resp.headers {
		// Can't trust CanonicalHeaderKey() to munge case
		// reliably. "_" is allowed in identifiers:
		// https://msdn.microsoft.com/en-us/library/azure/dd179414.aspx
		// https://msdn.microsoft.com/library/aa664670(VS.71).aspx
		// http://tools.ietf.org/html/rfc7230#section-3.2
		// ...but "_" is considered invalid by
		// CanonicalMIMEHeaderKey in
		// https://golang.org/src/net/textproto/reader.go?s=14615:14659#L542
		// so k can be "X-Ms-Meta-Foo" or "x-ms-meta-foo_bar".
		k = strings.ToLower(k)
		if len(v) == 0 || !strings.HasPrefix(k, strings.ToLower(userDefinedMetadataHeaderPrefix)) {
			continue
		}
		// metadata["foo"] = content of the last X-Ms-Meta-Foo header
		k = k[len(userDefinedMetadataHeaderPrefix):]
		metadata[k] = v[len(v)-1]
	}
	return metadata, nil
}

// CreateBlockBlob initializes an empty block blob with no blocks.
//
// See https://msdn.microsoft.com/en-us/library/azure/dd179451.aspx
func (b BlobStorageClient) CreateBlockBlob(container, name string) error {
	return b.CreateBlockBlobFromReader(container, name, 0, nil, nil)
}

// CreateBlockBlobFromReader initializes a block blob using data from
// reader. Size must be the number of bytes read from reader. To
// create an empty blob, use size==0 and reader==nil.
//
// The API rejects requests with size > 64 MiB (but this limit is not
// checked by the SDK). To write a larger blob, use CreateBlockBlob,
// PutBlock, and PutBlockList.
//
// See https://msdn.microsoft.com/en-us/library/azure/dd179451.aspx
func (b BlobStorageClient) CreateBlockBlobFromReader(container, name string, size uint64, blob io.Reader, extraHeaders map[string]string) error {
	path := fmt.Sprintf("%s/%s", container, name)
	uri := b.client.getEndpoint(blobServiceName, path, url.Values{})
	extraHeaders = b.client.protectUserAgent(extraHeaders)
	headers := b.client.getStandardHeaders()
	headers["x-ms-blob-type"] = string(BlobTypeBlock)
	headers["Content-Length"] = fmt.Sprintf("%d", size)

	for k, v := range extraHeaders {
		headers[k] = v
	}

	resp, err := b.client.exec(http.MethodPut, uri, headers, blob, b.auth)
	if err != nil {
		return err
	}
	defer readAndCloseBody(resp.body)
	return checkRespCode(resp.statusCode, []int{http.StatusCreated})
}

// PutBlock saves the given data chunk to the specified block blob with
// given ID.
//
// The API rejects chunks larger than 4 MiB (but this limit is not
// checked by the SDK).
//
// See https://msdn.microsoft.com/en-us/library/azure/dd135726.aspx
func (b BlobStorageClient) PutBlock(container, name, blockID string, chunk []byte) error {
	return b.PutBlockWithLength(container, name, blockID, uint64(len(chunk)), bytes.NewReader(chunk), nil)
}

// PutBlockWithLength saves the given data stream of exactly specified size to
// the block blob with given ID. It is an alternative to PutBlocks where data
// comes as stream but the length is known in advance.
//
// The API rejects requests with size > 4 MiB (but this limit is not
// checked by the SDK).
//
// See https://msdn.microsoft.com/en-us/library/azure/dd135726.aspx
func (b BlobStorageClient) PutBlockWithLength(container, name, blockID string, size uint64, blob io.Reader, extraHeaders map[string]string) error {
	uri := b.client.getEndpoint(blobServiceName, pathForBlob(container, name), url.Values{"comp": {"block"}, "blockid": {blockID}})
	extraHeaders = b.client.protectUserAgent(extraHeaders)
	headers := b.client.getStandardHeaders()
	headers["x-ms-blob-type"] = string(BlobTypeBlock)
	headers["Content-Length"] = fmt.Sprintf("%v", size)

	for k, v := range extraHeaders {
		headers[k] = v
	}

	resp, err := b.client.exec(http.MethodPut, uri, headers, blob, b.auth)
	if err != nil {
		return err
	}

	defer readAndCloseBody(resp.body)
	return checkRespCode(resp.statusCode, []int{http.StatusCreated})
}

// PutBlockList saves list of blocks to the specified block blob.
//
// See https://msdn.microsoft.com/en-us/library/azure/dd179467.aspx
func (b BlobStorageClient) PutBlockList(container, name string, blocks []Block) error {
	blockListXML := prepareBlockListRequest(blocks)

	uri := b.client.getEndpoint(blobServiceName, pathForBlob(container, name), url.Values{"comp": {"blocklist"}})
	headers := b.client.getStandardHeaders()
	headers["Content-Length"] = fmt.Sprintf("%v", len(blockListXML))

	resp, err := b.client.exec(http.MethodPut, uri, headers, strings.NewReader(blockListXML), b.auth)
	if err != nil {
		return err
	}
	defer readAndCloseBody(resp.body)
	return checkRespCode(resp.statusCode, []int{http.StatusCreated})
}

// GetBlockList retrieves list of blocks in the specified block blob.
//
// See https://msdn.microsoft.com/en-us/library/azure/dd179400.aspx
func (b BlobStorageClient) GetBlockList(container, name string, blockType BlockListType) (BlockListResponse, error) {
	params := url.Values{"comp": {"blocklist"}, "blocklisttype": {string(blockType)}}
	uri := b.client.getEndpoint(blobServiceName, pathForBlob(container, name), params)
	headers := b.client.getStandardHeaders()

	var out BlockListResponse
	resp, err := b.client.exec(http.MethodGet, uri, headers, nil, b.auth)
	if err != nil {
		return out, err
	}
	defer resp.body.Close()

	err = xmlUnmarshal(resp.body, &out)
	return out, err
}

// PutPageBlob initializes an empty page blob with specified name and maximum
// size in bytes (size must be aligned to a 512-byte boundary). A page blob must
// be created using this method before writing pages.
//
// See https://msdn.microsoft.com/en-us/library/azure/dd179451.aspx
func (b BlobStorageClient) PutPageBlob(container, name string, size int64, extraHeaders map[string]string) error {
	path := fmt.Sprintf("%s/%s", container, name)
	uri := b.client.getEndpoint(blobServiceName, path, url.Values{})
	extraHeaders = b.client.protectUserAgent(extraHeaders)
	headers := b.client.getStandardHeaders()
	headers["x-ms-blob-type"] = string(BlobTypePage)
	headers["x-ms-blob-content-length"] = fmt.Sprintf("%v", size)

	for k, v := range extraHeaders {
		headers[k] = v
	}

	resp, err := b.client.exec(http.MethodPut, uri, headers, nil, b.auth)
	if err != nil {
		return err
	}
	defer readAndCloseBody(resp.body)

	return checkRespCode(resp.statusCode, []int{http.StatusCreated})
}

// PutPage writes a range of pages to a page blob or clears the given range.
// In case of 'clear' writes, given chunk is discarded. Ranges must be aligned
// with 512-byte boundaries and chunk must be of size multiplies by 512.
//
// See https://msdn.microsoft.com/en-us/library/ee691975.aspx
func (b BlobStorageClient) PutPage(container, name string, startByte, endByte int64, writeType PageWriteType, chunk []byte, extraHeaders map[string]string) error {
	path := fmt.Sprintf("%s/%s", container, name)
	uri := b.client.getEndpoint(blobServiceName, path, url.Values{"comp": {"page"}})
	extraHeaders = b.client.protectUserAgent(extraHeaders)
	headers := b.client.getStandardHeaders()
	headers["x-ms-blob-type"] = string(BlobTypePage)
	headers["x-ms-page-write"] = string(writeType)
	headers["x-ms-range"] = fmt.Sprintf("bytes=%v-%v", startByte, endByte)
	for k, v := range extraHeaders {
		headers[k] = v
	}
	var contentLength int64
	var data io.Reader
	if writeType == PageWriteTypeClear {
		contentLength = 0
		data = bytes.NewReader([]byte{})
	} else {
		contentLength = int64(len(chunk))
		data = bytes.NewReader(chunk)
	}
	headers["Content-Length"] = fmt.Sprintf("%v", contentLength)

	resp, err := b.client.exec(http.MethodPut, uri, headers, data, b.auth)
	if err != nil {
		return err
	}
	defer readAndCloseBody(resp.body)

	return checkRespCode(resp.statusCode, []int{http.StatusCreated})
}

// GetPageRanges returns the list of valid page ranges for a page blob.
//
// See https://msdn.microsoft.com/en-us/library/azure/ee691973.aspx
func (b BlobStorageClient) GetPageRanges(container, name string) (GetPageRangesResponse, error) {
	path := fmt.Sprintf("%s/%s", container, name)
	uri := b.client.getEndpoint(blobServiceName, path, url.Values{"comp": {"pagelist"}})
	headers := b.client.getStandardHeaders()

	var out GetPageRangesResponse
	resp, err := b.client.exec(http.MethodGet, uri, headers, nil, b.auth)
	if err != nil {
		return out, err
	}
	defer resp.body.Close()

	if err = checkRespCode(resp.statusCode, []int{http.StatusOK}); err != nil {
		return out, err
	}
	err = xmlUnmarshal(resp.body, &out)
	return out, err
}

// PutAppendBlob initializes an empty append blob with specified name. An
// append blob must be created using this method before appending blocks.
//
// See https://msdn.microsoft.com/en-us/library/azure/dd179451.aspx
func (b BlobStorageClient) PutAppendBlob(container, name string, extraHeaders map[string]string) error {
	path := fmt.Sprintf("%s/%s", container, name)
	uri := b.client.getEndpoint(blobServiceName, path, url.Values{})
	extraHeaders = b.client.protectUserAgent(extraHeaders)
	headers := b.client.getStandardHeaders()
	headers["x-ms-blob-type"] = string(BlobTypeAppend)

	for k, v := range extraHeaders {
		headers[k] = v
	}

	resp, err := b.client.exec(http.MethodPut, uri, headers, nil, b.auth)
	if err != nil {
		return err
	}
	defer readAndCloseBody(resp.body)

	return checkRespCode(resp.statusCode, []int{http.StatusCreated})
}

// AppendBlock appends a block to an append blob.
//
// See https://msdn.microsoft.com/en-us/library/azure/mt427365.aspx
func (b BlobStorageClient) AppendBlock(container, name string, chunk []byte, extraHeaders map[string]string) error {
	path := fmt.Sprintf("%s/%s", container, name)
	uri := b.client.getEndpoint(blobServiceName, path, url.Values{"comp": {"appendblock"}})
	extraHeaders = b.client.protectUserAgent(extraHeaders)
	headers := b.client.getStandardHeaders()
	headers["x-ms-blob-type"] = string(BlobTypeAppend)
	headers["Content-Length"] = fmt.Sprintf("%v", len(chunk))

	for k, v := range extraHeaders {
		headers[k] = v
	}

	resp, err := b.client.exec(http.MethodPut, uri, headers, bytes.NewReader(chunk), b.auth)
	if err != nil {
		return err
	}
	defer readAndCloseBody(resp.body)

	return checkRespCode(resp.statusCode, []int{http.StatusCreated})
}

// CopyBlob starts a blob copy operation and waits for the operation to
// complete. sourceBlob parameter must be a canonical URL to the blob (can be
// obtained using GetBlobURL method.) There is no SLA on blob copy and therefore
// this helper method works faster on smaller files.
//
// See https://msdn.microsoft.com/en-us/library/azure/dd894037.aspx
func (b BlobStorageClient) CopyBlob(container, name, sourceBlob string) error {
	copyID, err := b.StartBlobCopy(container, name, sourceBlob)
	if err != nil {
		return err
	}

	return b.WaitForBlobCopy(container, name, copyID)
}

// StartBlobCopy starts a blob copy operation.
// sourceBlob parameter must be a canonical URL to the blob (can be
// obtained using GetBlobURL method.)
//
// See https://msdn.microsoft.com/en-us/library/azure/dd894037.aspx
func (b BlobStorageClient) StartBlobCopy(container, name, sourceBlob string) (string, error) {
	uri := b.client.getEndpoint(blobServiceName, pathForBlob(container, name), url.Values{})

	headers := b.client.getStandardHeaders()
	headers["x-ms-copy-source"] = sourceBlob

	resp, err := b.client.exec(http.MethodPut, uri, headers, nil, b.auth)
	if err != nil {
		return "", err
	}
	defer readAndCloseBody(resp.body)

	if err := checkRespCode(resp.statusCode, []int{http.StatusAccepted, http.StatusCreated}); err != nil {
		return "", err
	}

	copyID := resp.headers.Get("x-ms-copy-id")
	if copyID == "" {
		return "", errors.New("Got empty copy id header")
	}
	return copyID, nil
}

// AbortBlobCopy aborts a BlobCopy which has already been triggered by the StartBlobCopy function.
// copyID is generated from StartBlobCopy function.
// currentLeaseID is required IF the destination blob has an active lease on it.
// As defined in https://msdn.microsoft.com/en-us/library/azure/jj159098.aspx
func (b BlobStorageClient) AbortBlobCopy(container, name, copyID, currentLeaseID string, timeout int) error {
	params := url.Values{"comp": {"copy"}, "copyid": {copyID}}
	if timeout > 0 {
		params.Add("timeout", strconv.Itoa(timeout))
	}

	uri := b.client.getEndpoint(blobServiceName, pathForBlob(container, name), params)
	headers := b.client.getStandardHeaders()
	headers["x-ms-copy-action"] = "abort"

	if currentLeaseID != "" {
		headers[headerLeaseID] = currentLeaseID
	}

	resp, err := b.client.exec(http.MethodPut, uri, headers, nil, b.auth)
	if err != nil {
		return err
	}
	defer readAndCloseBody(resp.body)

	if err := checkRespCode(resp.statusCode, []int{http.StatusNoContent}); err != nil {
		return err
	}

	return nil
}

// WaitForBlobCopy loops until a BlobCopy operation is completed (or fails with error)
func (b BlobStorageClient) WaitForBlobCopy(container, name, copyID string) error {
	for {
		props, err := b.GetBlobProperties(container, name)
		if err != nil {
			return err
		}

		if props.CopyID != copyID {
			return errBlobCopyIDMismatch
		}

		switch props.CopyStatus {
		case blobCopyStatusSuccess:
			return nil
		case blobCopyStatusPending:
			continue
		case blobCopyStatusAborted:
			return errBlobCopyAborted
		case blobCopyStatusFailed:
			return fmt.Errorf("storage: blob copy failed. Id=%s Description=%s", props.CopyID, props.CopyStatusDescription)
		default:
			return fmt.Errorf("storage: unhandled blob copy status: '%s'", props.CopyStatus)
		}
	}
}

// DeleteBlob deletes the given blob from the specified container.
// If the blob does not exists at the time of the Delete Blob operation, it
// returns error. See https://msdn.microsoft.com/en-us/library/azure/dd179413.aspx
func (b BlobStorageClient) DeleteBlob(container, name string, extraHeaders map[string]string) error {
	resp, err := b.deleteBlob(container, name, extraHeaders)
	if err != nil {
		return err
	}
	defer readAndCloseBody(resp.body)
	return checkRespCode(resp.statusCode, []int{http.StatusAccepted})
}

// DeleteBlobIfExists deletes the given blob from the specified container If the
// blob is deleted with this call, returns true. Otherwise returns false.
//
// See https://msdn.microsoft.com/en-us/library/azure/dd179413.aspx
func (b BlobStorageClient) DeleteBlobIfExists(container, name string, extraHeaders map[string]string) (bool, error) {
	resp, err := b.deleteBlob(container, name, extraHeaders)
	if resp != nil {
		defer readAndCloseBody(resp.body)
		if resp.statusCode == http.StatusAccepted || resp.statusCode == http.StatusNotFound {
			return resp.statusCode == http.StatusAccepted, nil
		}
	}
	return false, err
}

func (b BlobStorageClient) deleteBlob(container, name string, extraHeaders map[string]string) (*storageResponse, error) {
	uri := b.client.getEndpoint(blobServiceName, pathForBlob(container, name), url.Values{})
	extraHeaders = b.client.protectUserAgent(extraHeaders)
	headers := b.client.getStandardHeaders()
	for k, v := range extraHeaders {
		headers[k] = v
	}

	return b.client.exec(http.MethodDelete, uri, headers, nil, b.auth)
}

// helper method to construct the path to a blob given its container and blob
// name
func pathForBlob(container, name string) string {
	return fmt.Sprintf("/%s/%s", container, name)
}

// GetBlobSASURIWithSignedIPAndProtocol creates an URL to the specified blob which contains the Shared
// Access Signature with specified permissions and expiration time. Also includes signedIPRange and allowed protocols.
// If old API version is used but no signedIP is passed (ie empty string) then this should still work.
// We only populate the signedIP when it non-empty.
//
// See https://msdn.microsoft.com/en-us/library/azure/ee395415.aspx
func (b BlobStorageClient) GetBlobSASURIWithSignedIPAndProtocol(container, name string, expiry time.Time, permissions string, signedIPRange string, HTTPSOnly bool) (string, error) {
	var (
		signedPermissions = permissions
		blobURL           = b.GetBlobURL(container, name)
	)
	canonicalizedResource, err := b.client.buildCanonicalizedResource(blobURL, b.auth)
	if err != nil {
		return "", err
	}

	// "The canonicalizedresouce portion of the string is a canonical path to the signed resource.
	// It must include the service name (blob, table, queue or file) for version 2015-02-21 or
	// later, the storage account name, and the resource name, and must be URL-decoded.
	// -- https://msdn.microsoft.com/en-us/library/azure/dn140255.aspx

	// We need to replace + with %2b first to avoid being treated as a space (which is correct for query strings, but not the path component).
	canonicalizedResource = strings.Replace(canonicalizedResource, "+", "%2b", -1)
	canonicalizedResource, err = url.QueryUnescape(canonicalizedResource)
	if err != nil {
		return "", err
	}

	signedExpiry := expiry.UTC().Format(time.RFC3339)
	signedResource := "b"

	protocols := "https,http"
	if HTTPSOnly {
		protocols = "https"
	}
	stringToSign, err := blobSASStringToSign(b.client.apiVersion, canonicalizedResource, signedExpiry, signedPermissions, signedIPRange, protocols)
	if err != nil {
		return "", err
	}

	sig := b.client.computeHmac256(stringToSign)
	sasParams := url.Values{
		"sv":  {b.client.apiVersion},
		"se":  {signedExpiry},
		"sr":  {signedResource},
		"sp":  {signedPermissions},
		"sig": {sig},
	}

	if b.client.apiVersion >= "2015-04-05" {
		sasParams.Add("spr", protocols)
		if signedIPRange != "" {
			sasParams.Add("sip", signedIPRange)
		}
	}

	sasURL, err := url.Parse(blobURL)
	if err != nil {
		return "", err
	}
	sasURL.RawQuery = sasParams.Encode()
	return sasURL.String(), nil
}

// GetBlobSASURI creates an URL to the specified blob which contains the Shared
// Access Signature with specified permissions and expiration time.
//
// See https://msdn.microsoft.com/en-us/library/azure/ee395415.aspx
func (b BlobStorageClient) GetBlobSASURI(container, name string, expiry time.Time, permissions string) (string, error) {
	url, err := b.GetBlobSASURIWithSignedIPAndProtocol(container, name, expiry, permissions, "", false)
	return url, err
}

func blobSASStringToSign(signedVersion, canonicalizedResource, signedExpiry, signedPermissions string, signedIP string, protocols string) (string, error) {
	var signedStart, signedIdentifier, rscc, rscd, rsce, rscl, rsct string

	if signedVersion >= "2015-02-21" {
		canonicalizedResource = "/blob" + canonicalizedResource
	}

	// https://msdn.microsoft.com/en-us/library/azure/dn140255.aspx#Anchor_12
	if signedVersion >= "2015-04-05" {
		return fmt.Sprintf("%s\n%s\n%s\n%s\n%s\n%s\n%s\n%s\n%s\n%s\n%s\n%s\n%s", signedPermissions, signedStart, signedExpiry, canonicalizedResource, signedIdentifier, signedIP, protocols, signedVersion, rscc, rscd, rsce, rscl, rsct), nil
	}

	// reference: http://msdn.microsoft.com/en-us/library/azure/dn140255.aspx
	if signedVersion >= "2013-08-15" {
		return fmt.Sprintf("%s\n%s\n%s\n%s\n%s\n%s\n%s\n%s\n%s\n%s\n%s", signedPermissions, signedStart, signedExpiry, canonicalizedResource, signedIdentifier, signedVersion, rscc, rscd, rsce, rscl, rsct), nil
	}

	return "", errors.New("storage: not implemented SAS for versions earlier than 2013-08-15")
}<|MERGE_RESOLUTION|>--- conflicted
+++ resolved
@@ -218,236 +218,6 @@
 	errBlobCopyIDMismatch = errors.New("storage: blob copy id is a mismatch")
 )
 
-<<<<<<< HEAD
-=======
-// ListContainers returns the list of containers in a storage account along with
-// pagination token and other response details.
-//
-// See https://msdn.microsoft.com/en-us/library/azure/dd179352.aspx
-func (b BlobStorageClient) ListContainers(params ListContainersParameters) (ContainerListResponse, error) {
-	q := mergeParams(params.getParameters(), url.Values{"comp": {"list"}})
-	uri := b.client.getEndpoint(blobServiceName, "", q)
-	headers := b.client.getStandardHeaders()
-
-	var out ContainerListResponse
-	resp, err := b.client.exec(http.MethodGet, uri, headers, nil, b.auth)
-	if err != nil {
-		return out, err
-	}
-	defer resp.body.Close()
-
-	err = xmlUnmarshal(resp.body, &out)
-	return out, err
-}
-
-// CreateContainer creates a blob container within the storage account
-// with given name and access level. Returns error if container already exists.
-//
-// See https://msdn.microsoft.com/en-us/library/azure/dd179468.aspx
-func (b BlobStorageClient) CreateContainer(name string, access ContainerAccessType) error {
-	resp, err := b.createContainer(name, access)
-	if err != nil {
-		return err
-	}
-	defer readAndCloseBody(resp.body)
-	return checkRespCode(resp.statusCode, []int{http.StatusCreated})
-}
-
-// CreateContainerIfNotExists creates a blob container if it does not exist. Returns
-// true if container is newly created or false if container already exists.
-func (b BlobStorageClient) CreateContainerIfNotExists(name string, access ContainerAccessType) (bool, error) {
-	resp, err := b.createContainer(name, access)
-	if resp != nil {
-		defer readAndCloseBody(resp.body)
-		if resp.statusCode == http.StatusCreated || resp.statusCode == http.StatusConflict {
-			return resp.statusCode == http.StatusCreated, nil
-		}
-	}
-	return false, err
-}
-
-func (b BlobStorageClient) createContainer(name string, access ContainerAccessType) (*storageResponse, error) {
-	uri := b.client.getEndpoint(blobServiceName, pathForContainer(name), url.Values{"restype": {"container"}})
-
-	headers := b.client.getStandardHeaders()
-	if access != "" {
-		headers[ContainerAccessHeader] = string(access)
-	}
-	return b.client.exec(http.MethodPut, uri, headers, nil, b.auth)
-}
-
-// ContainerExists returns true if a container with given name exists
-// on the storage account, otherwise returns false.
-func (b BlobStorageClient) ContainerExists(name string) (bool, error) {
-	uri := b.client.getEndpoint(blobServiceName, pathForContainer(name), url.Values{"restype": {"container"}})
-	headers := b.client.getStandardHeaders()
-
-	resp, err := b.client.exec(http.MethodHead, uri, headers, nil, b.auth)
-	if resp != nil {
-		defer readAndCloseBody(resp.body)
-		if resp.statusCode == http.StatusOK || resp.statusCode == http.StatusNotFound {
-			return resp.statusCode == http.StatusOK, nil
-		}
-	}
-	return false, err
-}
-
-// SetContainerPermissions sets up container permissions as per https://msdn.microsoft.com/en-us/library/azure/dd179391.aspx
-func (b BlobStorageClient) SetContainerPermissions(container string, containerPermissions ContainerPermissions, timeout int, leaseID string) (err error) {
-	params := url.Values{
-		"restype": {"container"},
-		"comp":    {"acl"},
-	}
-
-	if timeout > 0 {
-		params.Add("timeout", strconv.Itoa(timeout))
-	}
-
-	uri := b.client.getEndpoint(blobServiceName, pathForContainer(container), params)
-	headers := b.client.getStandardHeaders()
-	if containerPermissions.AccessType != "" {
-		headers[ContainerAccessHeader] = string(containerPermissions.AccessType)
-	}
-
-	if leaseID != "" {
-		headers[headerLeaseID] = leaseID
-	}
-
-	body, length, err := generateContainerACLpayload(containerPermissions.AccessPolicies)
-	headers["Content-Length"] = strconv.Itoa(length)
-	resp, err := b.client.exec(http.MethodPut, uri, headers, body, b.auth)
-
-	if err != nil {
-		return err
-	}
-
-	if resp != nil {
-		defer readAndCloseBody(resp.body)
-
-		if resp.statusCode != http.StatusOK {
-			return errors.New("Unable to set permissions")
-		}
-	}
-	return nil
-}
-
-// GetContainerPermissions gets the container permissions as per https://msdn.microsoft.com/en-us/library/azure/dd179469.aspx
-// If timeout is 0 then it will not be passed to Azure
-// leaseID will only be passed to Azure if populated
-// Returns permissionResponse which is combined permissions and AccessPolicy
-func (b BlobStorageClient) GetContainerPermissions(container string, timeout int, leaseID string) (*ContainerPermissions, error) {
-	params := url.Values{"restype": {"container"},
-		"comp": {"acl"}}
-
-	if timeout > 0 {
-		params.Add("timeout", strconv.Itoa(timeout))
-	}
-
-	uri := b.client.getEndpoint(blobServiceName, pathForContainer(container), params)
-	headers := b.client.getStandardHeaders()
-
-	if leaseID != "" {
-		headers[headerLeaseID] = leaseID
-	}
-
-	resp, err := b.client.exec(http.MethodGet, uri, headers, nil, b.auth)
-	if err != nil {
-		return nil, err
-	}
-	defer resp.body.Close()
-
-	var out AccessPolicy
-	err = xmlUnmarshal(resp.body, &out.SignedIdentifiersList)
-	if err != nil {
-		return nil, err
-	}
-
-	permissionResponse := updateContainerAccessPolicy(out, &resp.headers)
-	return &permissionResponse, nil
-}
-
-func updateContainerAccessPolicy(ap AccessPolicy, headers *http.Header) ContainerPermissions {
-	// containerAccess. Blob, Container, empty
-	containerAccess := headers.Get(http.CanonicalHeaderKey(ContainerAccessHeader))
-
-	var cp ContainerPermissions
-	cp.AccessType = ContainerAccessType(containerAccess)
-	for _, policy := range ap.SignedIdentifiersList.SignedIdentifiers {
-		capd := ContainerAccessPolicyDetails{
-			ID:         policy.ID,
-			StartTime:  policy.AccessPolicy.StartTime,
-			ExpiryTime: policy.AccessPolicy.ExpiryTime,
-		}
-		capd.CanRead = updatePermissions(policy.AccessPolicy.Permission, "r")
-		capd.CanWrite = updatePermissions(policy.AccessPolicy.Permission, "w")
-		capd.CanDelete = updatePermissions(policy.AccessPolicy.Permission, "d")
-
-		cp.AccessPolicies = append(cp.AccessPolicies, capd)
-	}
-
-	return cp
-}
-
-// DeleteContainer deletes the container with given name on the storage
-// account. If the container does not exist returns error.
-//
-// See https://msdn.microsoft.com/en-us/library/azure/dd179408.aspx
-func (b BlobStorageClient) DeleteContainer(name string) error {
-	resp, err := b.deleteContainer(name)
-	if err != nil {
-		return err
-	}
-	defer readAndCloseBody(resp.body)
-	return checkRespCode(resp.statusCode, []int{http.StatusAccepted})
-}
-
-// DeleteContainerIfExists deletes the container with given name on the storage
-// account if it exists. Returns true if container is deleted with this call, or
-// false if the container did not exist at the time of the Delete Container
-// operation.
-//
-// See https://msdn.microsoft.com/en-us/library/azure/dd179408.aspx
-func (b BlobStorageClient) DeleteContainerIfExists(name string) (bool, error) {
-	resp, err := b.deleteContainer(name)
-	if resp != nil {
-		defer readAndCloseBody(resp.body)
-		if resp.statusCode == http.StatusAccepted || resp.statusCode == http.StatusNotFound {
-			return resp.statusCode == http.StatusAccepted, nil
-		}
-	}
-	return false, err
-}
-
-func (b BlobStorageClient) deleteContainer(name string) (*storageResponse, error) {
-	uri := b.client.getEndpoint(blobServiceName, pathForContainer(name), url.Values{"restype": {"container"}})
-
-	headers := b.client.getStandardHeaders()
-	return b.client.exec(http.MethodDelete, uri, headers, nil, b.auth)
-}
-
-// ListBlobs returns an object that contains list of blobs in the container,
-// pagination token and other information in the response of List Blobs call.
-//
-// See https://msdn.microsoft.com/en-us/library/azure/dd135734.aspx
-func (b BlobStorageClient) ListBlobs(container string, params ListBlobsParameters) (BlobListResponse, error) {
-	q := mergeParams(params.getParameters(), url.Values{
-		"restype": {"container"},
-		"comp":    {"list"}})
-	uri := b.client.getEndpoint(blobServiceName, pathForContainer(container), q)
-	headers := b.client.getStandardHeaders()
-
-	var out BlobListResponse
-	resp, err := b.client.exec(http.MethodGet, uri, headers, nil, b.auth)
-	if err != nil {
-		return out, err
-	}
-	defer resp.body.Close()
-
-	err = xmlUnmarshal(resp.body, &out)
-	return out, err
-}
-
->>>>>>> 3737bd73
 // BlobExists returns true if a blob with given name exists on the specified
 // container of the storage account.
 func (b BlobStorageClient) BlobExists(container, name string) (bool, error) {
