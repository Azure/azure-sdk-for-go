--- conflicted
+++ resolved
@@ -738,9 +738,6 @@
 	c.Check(mPut.ContentLanguage, chk.Equals, props.ContentLanguage)
 }
 
-<<<<<<< HEAD
-func (s *StorageBlobSuite) TestSnapshotBlob(c *chk.C) {
-=======
 func (s *StorageBlobSuite) createContainerPermissions(accessType ContainerAccessType,
 	timeout int, leaseID string, ID string, canRead bool,
 	canWrite bool, canDelete bool) ContainerPermissions {
@@ -762,24 +759,12 @@
 }
 
 func (s *StorageBlobSuite) TestSetContainerPermissionsWithTimeoutSuccessfully(c *chk.C) {
->>>>>>> d015eea8
-	cli := getBlobClient(c)
-	cnt := randContainer()
-
-	c.Assert(cli.CreateContainer(cnt, ContainerAccessTypePrivate), chk.IsNil)
-	defer cli.deleteContainer(cnt)
-
-<<<<<<< HEAD
-	blob := randName(5)
-	c.Assert(cli.putSingleBlockBlob(cnt, blob, []byte{}), chk.IsNil)
-
-	snapshotTime, err := cli.SnapshotBlob(cnt, blob, 0, nil)
-	c.Assert(err, chk.IsNil)
-	c.Assert(snapshotTime, chk.NotNil)
-}
-
-func (s *StorageBlobSuite) TestSnapshotBlobWithTimeout(c *chk.C) {
-=======
+	cli := getBlobClient(c)
+	cnt := randContainer()
+
+	c.Assert(cli.CreateContainer(cnt, ContainerAccessTypePrivate), chk.IsNil)
+	defer cli.deleteContainer(cnt)
+
 	perms := s.createContainerPermissions(ContainerAccessTypeBlob, 30, "", "MTIzNDU2Nzg5MDEyMzQ1Njc4OTAxMjM0NTY3ODkwMTa=", true, true, true)
 
 	err := cli.SetContainerPermissions(cnt, perms)
@@ -787,24 +772,12 @@
 }
 
 func (s *StorageBlobSuite) TestSetContainerPermissionsSuccessfully(c *chk.C) {
->>>>>>> d015eea8
-	cli := getBlobClient(c)
-	cnt := randContainer()
-
-	c.Assert(cli.CreateContainer(cnt, ContainerAccessTypePrivate), chk.IsNil)
-	defer cli.deleteContainer(cnt)
-
-<<<<<<< HEAD
-	blob := randName(5)
-	c.Assert(cli.putSingleBlockBlob(cnt, blob, []byte{}), chk.IsNil)
-
-	snapshotTime, err := cli.SnapshotBlob(cnt, blob, 30, nil)
-	c.Assert(err, chk.IsNil)
-	c.Assert(snapshotTime, chk.NotNil)
-}
-
-func (s *StorageBlobSuite) TestSnapshotBlobWithValidLease(c *chk.C) {
-=======
+	cli := getBlobClient(c)
+	cnt := randContainer()
+
+	c.Assert(cli.CreateContainer(cnt, ContainerAccessTypePrivate), chk.IsNil)
+	defer cli.deleteContainer(cnt)
+
 	perms := s.createContainerPermissions(ContainerAccessTypeBlob, 0, "", "MTIzNDU2Nzg5MDEyMzQ1Njc4OTAxMjM0NTY3ODkwMTa=", true, true, true)
 
 	err := cli.SetContainerPermissions(cnt, perms)
@@ -812,32 +785,12 @@
 }
 
 func (s *StorageBlobSuite) TestSetThenGetContainerPermissionsSuccessfully(c *chk.C) {
->>>>>>> d015eea8
-	cli := getBlobClient(c)
-	cnt := randContainer()
-
-	c.Assert(cli.CreateContainer(cnt, ContainerAccessTypePrivate), chk.IsNil)
-	defer cli.deleteContainer(cnt)
-
-<<<<<<< HEAD
-	blob := randName(5)
-	c.Assert(cli.putSingleBlockBlob(cnt, blob, []byte{}), chk.IsNil)
-
-	// generate lease.
-	currentLeaseID, err := cli.AcquireLease(cnt, blob, 30, "")
-	c.Assert(err, chk.IsNil)
-
-	extraHeaders := map[string]string{
-		leaseID: currentLeaseID,
-	}
-
-	snapshotTime, err := cli.SnapshotBlob(cnt, blob, 0, extraHeaders)
-	c.Assert(err, chk.IsNil)
-	c.Assert(snapshotTime, chk.NotNil)
-}
-
-func (s *StorageBlobSuite) TestSnapshotBlobWithInvalidLease(c *chk.C) {
-=======
+	cli := getBlobClient(c)
+	cnt := randContainer()
+
+	c.Assert(cli.CreateContainer(cnt, ContainerAccessTypePrivate), chk.IsNil)
+	defer cli.deleteContainer(cnt)
+
 	perms := s.createContainerPermissions(ContainerAccessTypeBlob, 0, "", "MTIzNDU2Nzg5MDEyMzQ1Njc4OTAxMjM0NTY3ODkwMTa=", true, true, true)
 
 	err := cli.SetContainerPermissions(cnt, perms)
@@ -896,8 +849,60 @@
 	c.Assert(returnedPerms.AccessPolicy.SignedIdentifiers, chk.HasLen, 0)
 }
 
-func (s *StorageBlobSuite) TestAcquireLeaseWithNoProposedLeaseID(c *chk.C) {
->>>>>>> d015eea8
+func (s *StorageBlobSuite) TestSnapshotBlob(c *chk.C) {
+	cli := getBlobClient(c)
+	cnt := randContainer()
+
+	c.Assert(cli.CreateContainer(cnt, ContainerAccessTypePrivate), chk.IsNil)
+	defer cli.deleteContainer(cnt)
+
+	blob := randName(5)
+	c.Assert(cli.putSingleBlockBlob(cnt, blob, []byte{}), chk.IsNil)
+
+	snapshotTime, err := cli.SnapshotBlob(cnt, blob, 0, nil)
+	c.Assert(err, chk.IsNil)
+	c.Assert(snapshotTime, chk.NotNil)
+}
+
+func (s *StorageBlobSuite) TestSnapshotBlobWithTimeout(c *chk.C) {
+	cli := getBlobClient(c)
+	cnt := randContainer()
+
+	c.Assert(cli.CreateContainer(cnt, ContainerAccessTypePrivate), chk.IsNil)
+	defer cli.deleteContainer(cnt)
+
+	blob := randName(5)
+	c.Assert(cli.putSingleBlockBlob(cnt, blob, []byte{}), chk.IsNil)
+
+	snapshotTime, err := cli.SnapshotBlob(cnt, blob, 30, nil)
+	c.Assert(err, chk.IsNil)
+	c.Assert(snapshotTime, chk.NotNil)
+}
+
+func (s *StorageBlobSuite) TestSnapshotBlobWithValidLease(c *chk.C) {
+	cli := getBlobClient(c)
+	cnt := randContainer()
+
+	c.Assert(cli.CreateContainer(cnt, ContainerAccessTypePrivate), chk.IsNil)
+	defer cli.deleteContainer(cnt)
+
+	blob := randName(5)
+	c.Assert(cli.putSingleBlockBlob(cnt, blob, []byte{}), chk.IsNil)
+
+	// generate lease.
+	currentLeaseID, err := cli.AcquireLease(cnt, blob, 30, "")
+	c.Assert(err, chk.IsNil)
+
+	extraHeaders := map[string]string{
+		leaseID: currentLeaseID,
+	}
+
+	snapshotTime, err := cli.SnapshotBlob(cnt, blob, 0, extraHeaders)
+	c.Assert(err, chk.IsNil)
+	c.Assert(snapshotTime, chk.NotNil)
+}
+
+func (s *StorageBlobSuite) TestSnapshotBlobWithInvalidLease(c *chk.C) {
 	cli := getBlobClient(c)
 	cnt := randContainer()
 
