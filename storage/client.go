--- conflicted
+++ resolved
@@ -246,17 +246,12 @@
 	return u.String()
 }
 
-// GetBlobService returns a BlobServiceClient which can operate on the blob
+// GetBlobService returns a BlobStorageClient which can operate on the blob
 // service of the storage account.
-<<<<<<< HEAD
-func (c Client) GetBlobService() BlobServiceClient {
-	b := BlobServiceClient{c}
-=======
 func (c Client) GetBlobService() BlobStorageClient {
 	b := BlobStorageClient{
 		client: c,
 	}
->>>>>>> cd98d320
 	b.client.AddToUserAgent(blobServiceName)
 	b.auth = sharedKey
 	if c.UseSharedKeyLite {
