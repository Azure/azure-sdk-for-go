// Package storage provides clients for Microsoft Azure Storage Services.
package storage

import (
	"bytes"
	"encoding/base64"
	"encoding/json"
	"encoding/xml"
	"fmt"
	"io"
	"io/ioutil"
	"net/http"
	"net/url"
	"regexp"
	"sort"
	"strings"
)

const (
	// DefaultBaseURL is the domain name used for storage requests when a
	// default client is created.
	DefaultBaseURL = "core.windows.net"

	// DefaultAPIVersion is the  Azure Storage API version string used when a
	// basic client is created.
	DefaultAPIVersion = "2014-02-14"

	defaultUseHTTPS = true

	blobServiceName  = "blob"
	tableServiceName = "table"
	queueServiceName = "queue"
	fileServiceName  = "file"
)

// Client is the object that needs to be constructed to perform
// operations on the storage account.
type Client struct {
	accountName string
	accountKey  []byte
	useHTTPS    bool
	baseURL     string
	apiVersion  string
}

type storageResponse struct {
	statusCode int
	headers    http.Header
	body       io.ReadCloser
}

type odataResponse struct {
	storageResponse
	odata odataErrorMessage
}

// AzureStorageServiceError contains fields of the error response from
// Azure Storage Service REST API. See https://msdn.microsoft.com/en-us/library/azure/dd179382.aspx
// Some fields might be specific to certain calls.
type AzureStorageServiceError struct {
	Code                      string `xml:"Code"`
	Message                   string `xml:"Message"`
	AuthenticationErrorDetail string `xml:"AuthenticationErrorDetail"`
	QueryParameterName        string `xml:"QueryParameterName"`
	QueryParameterValue       string `xml:"QueryParameterValue"`
	Reason                    string `xml:"Reason"`
	StatusCode                int
	RequestID                 string
}

type odataErrorMessageMessage struct {
	Lang  string `json:"lang"`
	Value string `json:"value"`
}

type odataErrorMessageInternal struct {
	Code    string                   `json:"code"`
	Message odataErrorMessageMessage `json:"message"`
}

type odataErrorMessage struct {
	Err odataErrorMessageInternal `json:"odata.error"`
}

// UnexpectedStatusCodeError is returned when a storage service responds with neither an error
// nor with an HTTP status code indicating success.
type UnexpectedStatusCodeError struct {
	allowed []int
	got     int
}

func (e UnexpectedStatusCodeError) Error() string {
	s := func(i int) string { return fmt.Sprintf("%d %s", i, http.StatusText(i)) }

	got := s(e.got)
	expected := []string{}
	for _, v := range e.allowed {
		expected = append(expected, s(v))
	}
	return fmt.Sprintf("storage: status code from service response is %s; was expecting %s", got, strings.Join(expected, " or "))
}

// Got is the actual status code returned by Azure.
func (e UnexpectedStatusCodeError) Got() int {
	return e.got
}

// NewBasicClient constructs a Client with given storage service name and
// key.
func NewBasicClient(accountName, accountKey string) (Client, error) {
	return NewClient(accountName, accountKey, DefaultBaseURL, DefaultAPIVersion, defaultUseHTTPS)
}

// NewClient constructs a Client. This should be used if the caller wants
// to specify whether to use HTTPS, a specific REST API version or a custom
// storage endpoint than Azure Public Cloud.
func NewClient(accountName, accountKey, blobServiceBaseURL, apiVersion string, useHTTPS bool) (Client, error) {
	var c Client
	if accountName == "" {
		return c, fmt.Errorf("azure: account name required")
	} else if accountKey == "" {
		return c, fmt.Errorf("azure: account key required")
	} else if blobServiceBaseURL == "" {
		return c, fmt.Errorf("azure: base storage service url required")
	}

	key, err := base64.StdEncoding.DecodeString(accountKey)
	if err != nil {
		return c, err
	}

	return Client{
		accountName: accountName,
		accountKey:  key,
		useHTTPS:    useHTTPS,
		baseURL:     blobServiceBaseURL,
		apiVersion:  apiVersion,
	}, nil
}

func (c Client) getBaseURL(service string) string {
	scheme := "http"
	if c.useHTTPS {
		scheme = "https"
	}

	host := fmt.Sprintf("%s.%s.%s", c.accountName, service, c.baseURL)

	u := &url.URL{
		Scheme: scheme,
		Host:   host}
	return u.String()
}

func (c Client) getEndpoint(service, path string, params url.Values) string {
	u, err := url.Parse(c.getBaseURL(service))
	if err != nil {
		// really should not be happening
		panic(err)
	}

	if path == "" {
		path = "/" // API doesn't accept path segments not starting with '/'
	}

	u.Path = path
	u.RawQuery = params.Encode()
	return u.String()
}

// GetBlobService returns a BlobStorageClient which can operate on the blob
// service of the storage account.
func (c Client) GetBlobService() BlobStorageClient {
	return BlobStorageClient{c}
}

// GetQueueService returns a QueueServiceClient which can operate on the queue
// service of the storage account.
func (c Client) GetQueueService() QueueServiceClient {
	return QueueServiceClient{c}
}

<<<<<<< HEAD
func (c Client) GetTableService() TableServiceClient {
	return TableServiceClient{c}
=======
// GetFileService returns a FileServiceClient which can operate on the file
// service of the storage account.
func (c Client) GetFileService() FileServiceClient {
	return FileServiceClient{c}
>>>>>>> 240095c2
}

func (c Client) createAuthorizationHeader(canonicalizedString string) string {
	signature := c.computeHmac256(canonicalizedString)
	return fmt.Sprintf("%s %s:%s", "SharedKey", c.accountName, signature)
}

func (c Client) getAuthorizationHeader(verb, url string, headers map[string]string) (string, error) {
	canonicalizedResource, err := c.buildCanonicalizedResource(url)
	if err != nil {
		return "", err
	}

	canonicalizedString := c.buildCanonicalizedString(verb, headers, canonicalizedResource)
	return c.createAuthorizationHeader(canonicalizedString), nil
}

func (c Client) getStandardHeaders() map[string]string {
	return map[string]string{
		"x-ms-version": c.apiVersion,
		"x-ms-date":    currentTimeRfc1123Formatted(),
	}
}

func (c Client) buildCanonicalizedHeader(headers map[string]string) string {
	cm := make(map[string]string)

	for k, v := range headers {
		headerName := strings.TrimSpace(strings.ToLower(k))
		match, _ := regexp.MatchString("x-ms-", headerName)
		if match {
			cm[headerName] = v
		}
	}

	if len(cm) == 0 {
		return ""
	}

	keys := make([]string, 0, len(cm))
	for key := range cm {
		keys = append(keys, key)
	}

	sort.Strings(keys)

	ch := ""

	for i, key := range keys {
		if i == len(keys)-1 {
			ch += fmt.Sprintf("%s:%s", key, cm[key])
		} else {
			ch += fmt.Sprintf("%s:%s\n", key, cm[key])
		}
	}
	return ch
}

func (c Client) buildCanonicalizedResource(uri string) (string, error) {
	errMsg := "buildCanonicalizedResource error: %s"
	u, err := url.Parse(uri)
	if err != nil {
		return "", fmt.Errorf(errMsg, err.Error())
	}

	cr := "/" + c.accountName
	if len(u.Path) > 0 {
		cr += u.Path
	}

	params, err := url.ParseQuery(u.RawQuery)
	if err != nil {
		return "", fmt.Errorf(errMsg, err.Error())
	}

	if len(params) > 0 {
		cr += "\n"
		keys := make([]string, 0, len(params))
		for key := range params {
			keys = append(keys, key)
		}

		sort.Strings(keys)

		for i, key := range keys {
			if len(params[key]) > 1 {
				sort.Strings(params[key])
			}

			if i == len(keys)-1 {
				cr += fmt.Sprintf("%s:%s", key, strings.Join(params[key], ","))
			} else {
				cr += fmt.Sprintf("%s:%s\n", key, strings.Join(params[key], ","))
			}
		}
	}
	return cr, nil
}

func (c Client) buildCanonicalizedString(verb string, headers map[string]string, canonicalizedResource string) string {
	canonicalizedString := fmt.Sprintf("%s\n%s\n%s\n%s\n%s\n%s\n%s\n%s\n%s\n%s\n%s\n%s\n%s\n%s",
		verb,
		headers["Content-Encoding"],
		headers["Content-Language"],
		headers["Content-Length"],
		headers["Content-MD5"],
		headers["Content-Type"],
		headers["Date"],
		headers["If-Modified-Singe"],
		headers["If-Match"],
		headers["If-None-Match"],
		headers["If-Unmodified-Singe"],
		headers["Range"],
		c.buildCanonicalizedHeader(headers),
		canonicalizedResource)

	return canonicalizedString
}

func (c Client) exec(verb, url string, headers map[string]string, body io.Reader) (*storageResponse, error) {
	authHeader, err := c.getAuthorizationHeader(verb, url, headers)
	if err != nil {
		return nil, err
	}
	headers["Authorization"] = authHeader

	if err != nil {
		return nil, err
	}

	req, err := http.NewRequest(verb, url, body)
	for k, v := range headers {
		req.Header.Add(k, v)
	}
	httpClient := http.Client{}
	resp, err := httpClient.Do(req)
	if err != nil {
		return nil, err
	}

	statusCode := resp.StatusCode
	if statusCode >= 400 && statusCode <= 505 {
		var respBody []byte
		respBody, err = readResponseBody(resp)
		if err != nil {
			return nil, err
		}

		if len(respBody) == 0 {
			// no error in response body
			err = fmt.Errorf("storage: service returned without a response body (%s)", resp.Status)
		} else {
			// response contains storage service error object, unmarshal
			storageErr, errIn := serviceErrFromXML(respBody, resp.StatusCode, resp.Header.Get("x-ms-request-id"))
			if err != nil { // error unmarshaling the error response
				err = errIn
			}
			err = storageErr
		}
		return &storageResponse{
			statusCode: resp.StatusCode,
			headers:    resp.Header,
			body:       ioutil.NopCloser(bytes.NewReader(respBody)), /* restore the body */
		}, err
	}

	return &storageResponse{
		statusCode: resp.StatusCode,
		headers:    resp.Header,
		body:       resp.Body}, nil
}

func (c Client) execInternalJSON(verb, url string, headers map[string]string, body io.Reader) (*odataResponse, error) {
	req, err := http.NewRequest(verb, url, body)
	for k, v := range headers {
		req.Header.Add(k, v)
	}

	httpClient := http.Client{}
	resp, err := httpClient.Do(req)
	if err != nil {
		return nil, err
	}

	//	log.Printf("execInternalJSON.resp.Body == %s", resp.Body)

	//	buf := new(bytes.Buffer)
	//	buf.ReadFrom(resp.Body)
	//	log.Printf("execInternalJSON buf == %s", string(buf.Bytes()))

	respToRet := &odataResponse{}
	respToRet.body = resp.Body
	respToRet.statusCode = resp.StatusCode
	respToRet.headers = resp.Header

	statusCode := resp.StatusCode
	if statusCode >= 400 && statusCode <= 505 {
		var respBody []byte
		respBody, err = readResponseBody(resp)
		if err != nil {
			return nil, err
		}

		if len(respBody) == 0 {
			// no error in response body
			err = fmt.Errorf("storage: service returned without a response body (%s)", resp.StatusCode)
			return respToRet, err
		} else {
			// try unmarshal as odata.error json
			err = json.Unmarshal(respBody, &respToRet.odata)
			return respToRet, err
		}
	}

	return respToRet, nil
}

func (c Client) createSharedKeyLite(url string, headers map[string]string) (string, error) {
	can, err := c.buildCanonicalizedResource(url)

	if err != nil {
		return "", err
	}
	strToSign := headers["x-ms-date"] + "\n" + can

	hmac := c.computeHmac256(strToSign)
	return fmt.Sprintf("SharedKeyLite %s:%s", c.accountName, hmac), nil
}

func (c Client) execLite(verb, url string, headers map[string]string, body io.Reader) (*odataResponse, error) {
	var err error
	headers["Authorization"], err = c.createSharedKeyLite(url, headers)

	if err != nil {
		return nil, err
	}

	return c.execInternalJSON(verb, url, headers, body)
}

func readResponseBody(resp *http.Response) ([]byte, error) {
	defer resp.Body.Close()
	out, err := ioutil.ReadAll(resp.Body)
	if err == io.EOF {
		err = nil
	}
	return out, err
}

func serviceErrFromXML(body []byte, statusCode int, requestID string) (AzureStorageServiceError, error) {
	var storageErr AzureStorageServiceError
	if err := xml.Unmarshal(body, &storageErr); err != nil {
		return storageErr, err
	}
	storageErr.StatusCode = statusCode
	storageErr.RequestID = requestID
	return storageErr, nil
}

func (e AzureStorageServiceError) Error() string {
	return fmt.Sprintf("storage: service returned error: StatusCode=%d, ErrorCode=%s, ErrorMessage=%s, RequestId=%s", e.StatusCode, e.Code, e.Message, e.RequestID)
}

// checkRespCode returns UnexpectedStatusError if the given response code is not
// one of the allowed status codes; otherwise nil.
func checkRespCode(respCode int, allowed []int) error {
	for _, v := range allowed {
		if respCode == v {
			return nil
		}
	}
	return UnexpectedStatusCodeError{allowed, respCode}
}<|MERGE_RESOLUTION|>--- conflicted
+++ resolved
@@ -180,15 +180,11 @@
 	return QueueServiceClient{c}
 }
 
-<<<<<<< HEAD
-func (c Client) GetTableService() TableServiceClient {
-	return TableServiceClient{c}
-=======
+
 // GetFileService returns a FileServiceClient which can operate on the file
 // service of the storage account.
 func (c Client) GetFileService() FileServiceClient {
 	return FileServiceClient{c}
->>>>>>> 240095c2
 }
 
 func (c Client) createAuthorizationHeader(canonicalizedString string) string {
