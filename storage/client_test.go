package storage

import (
	"encoding/base64"
	"net/http"
	"net/url"
	"os"
	"testing"

	chk "gopkg.in/check.v1"
)

// Hook up gocheck to testing
func Test(t *testing.T) { chk.TestingT(t) }

type StorageClientSuite struct{}

var _ = chk.Suite(&StorageClientSuite{})

// getBasicClient returns a test client from storage credentials in the env
func getBasicClient(c *chk.C) Client {
	name := os.Getenv("ACCOUNT_NAME")
	if name == "" {
		c.Fatal("ACCOUNT_NAME not set, need an empty storage account to test")
	}
	key := os.Getenv("ACCOUNT_KEY")
	if key == "" {
		c.Fatal("ACCOUNT_KEY not set")
	}
	cli, err := NewBasicClient(name, key)
	c.Assert(err, chk.IsNil)
	return cli
}

//getEmulatorClient returns a test client for Azure Storeage Emulator
func getEmulatorClient(c *chk.C) Client {
	cli, err := NewBasicClient(StorageEmulatorAccountName, "")
	c.Assert(err, chk.IsNil)
	return cli
}

func (s *StorageClientSuite) TestNewEmulatorClient(c *chk.C) {
	cli, err := NewBasicClient(StorageEmulatorAccountName, "")
	c.Assert(err, chk.IsNil)
	c.Assert(cli.accountName, chk.Equals, StorageEmulatorAccountName)
	expectedKey, err := base64.StdEncoding.DecodeString(StorageEmulatorAccountKey)
	c.Assert(err, chk.IsNil)
	c.Assert(cli.accountKey, chk.DeepEquals, expectedKey)
}

func (s *StorageClientSuite) TestMalformedKeyError(c *chk.C) {
	_, err := NewBasicClient("foo", "malformed")
	c.Assert(err, chk.ErrorMatches, "azure: malformed storage account key: .*")
}

func (s *StorageClientSuite) TestGetBaseURL_Basic_Https(c *chk.C) {
	cli, err := NewBasicClient("foo", "YmFy")
	c.Assert(err, chk.IsNil)
	c.Assert(cli.apiVersion, chk.Equals, DefaultAPIVersion)
	c.Assert(err, chk.IsNil)
	c.Assert(cli.getBaseURL("table"), chk.Equals, "https://foo.table.core.windows.net")
}

func (s *StorageClientSuite) TestGetBaseURL_Custom_NoHttps(c *chk.C) {
	apiVersion := "2015-01-01" // a non existing one
	cli, err := NewClient("foo", "YmFy", "core.chinacloudapi.cn", apiVersion, false)
	c.Assert(err, chk.IsNil)
	c.Assert(cli.apiVersion, chk.Equals, apiVersion)
	c.Assert(cli.getBaseURL("table"), chk.Equals, "http://foo.table.core.chinacloudapi.cn")
}

func (s *StorageClientSuite) TestGetBaseURL_StorageEmulator(c *chk.C) {
	cli, err := NewBasicClient(StorageEmulatorAccountName, StorageEmulatorAccountKey)
	c.Assert(err, chk.IsNil)

	type test struct{ service, expected string }
	tests := []test{
		{blobServiceName, "http://127.0.0.1:10000"},
		{tableServiceName, "http://127.0.0.1:10002"},
		{queueServiceName, "http://127.0.0.1:10001"},
	}
	for _, i := range tests {
		baseURL := cli.getBaseURL(i.service)
		c.Assert(baseURL, chk.Equals, i.expected)
	}
}

func (s *StorageClientSuite) TestGetEndpoint_None(c *chk.C) {
	cli, err := NewBasicClient("foo", "YmFy")
	c.Assert(err, chk.IsNil)
	output := cli.getEndpoint(blobServiceName, "", url.Values{})
	c.Assert(output, chk.Equals, "https://foo.blob.core.windows.net/")
}

func (s *StorageClientSuite) TestGetEndpoint_PathOnly(c *chk.C) {
	cli, err := NewBasicClient("foo", "YmFy")
	c.Assert(err, chk.IsNil)
	output := cli.getEndpoint(blobServiceName, "path", url.Values{})
	c.Assert(output, chk.Equals, "https://foo.blob.core.windows.net/path")
}

func (s *StorageClientSuite) TestGetEndpoint_ParamsOnly(c *chk.C) {
	cli, err := NewBasicClient("foo", "YmFy")
	c.Assert(err, chk.IsNil)
	params := url.Values{}
	params.Set("a", "b")
	params.Set("c", "d")
	output := cli.getEndpoint(blobServiceName, "", params)
	c.Assert(output, chk.Equals, "https://foo.blob.core.windows.net/?a=b&c=d")
}

func (s *StorageClientSuite) TestGetEndpoint_Mixed(c *chk.C) {
	cli, err := NewBasicClient("foo", "YmFy")
	c.Assert(err, chk.IsNil)
	params := url.Values{}
	params.Set("a", "b")
	params.Set("c", "d")
	output := cli.getEndpoint(blobServiceName, "path", params)
	c.Assert(output, chk.Equals, "https://foo.blob.core.windows.net/path?a=b&c=d")
}

func (s *StorageClientSuite) TestGetEndpoint_StorageEmulator(c *chk.C) {
	cli, err := NewBasicClient(StorageEmulatorAccountName, StorageEmulatorAccountKey)
	c.Assert(err, chk.IsNil)

	type test struct{ service, expected string }
	tests := []test{
		{blobServiceName, "http://127.0.0.1:10000/devstoreaccount1/"},
		{tableServiceName, "http://127.0.0.1:10002/devstoreaccount1/"},
		{queueServiceName, "http://127.0.0.1:10001/devstoreaccount1/"},
	}
	for _, i := range tests {
		endpoint := cli.getEndpoint(i.service, "", url.Values{})
		c.Assert(endpoint, chk.Equals, i.expected)
	}
}

func (s *StorageClientSuite) Test_getStandardHeaders(c *chk.C) {
	cli, err := NewBasicClient("foo", "YmFy")
	c.Assert(err, chk.IsNil)

	headers := cli.getStandardHeaders()
	c.Assert(len(headers), chk.Equals, 3)
	c.Assert(headers["x-ms-version"], chk.Equals, cli.apiVersion)
	if _, ok := headers["x-ms-date"]; !ok {
		c.Fatal("Missing date header")
	}
	c.Assert(headers[userAgentHeader], chk.Equals, cli.getDefaultUserAgent())
}

func (s *StorageClientSuite) TestReturnsStorageServiceError(c *chk.C) {
	// attempt to delete a nonexisting container
	_, err := getBlobClient(c).deleteContainer(randContainer())
	c.Assert(err, chk.NotNil)

	v, ok := err.(AzureStorageServiceError)
	c.Check(ok, chk.Equals, true)
	c.Assert(v.StatusCode, chk.Equals, 404)
	c.Assert(v.Code, chk.Equals, "ContainerNotFound")
	c.Assert(v.Code, chk.Not(chk.Equals), "")
	c.Assert(v.RequestID, chk.Not(chk.Equals), "")
}

func (s *StorageClientSuite) TestReturnsStorageServiceError_withoutResponseBody(c *chk.C) {
	// HEAD on non-existing blob
	_, err := getBlobClient(c).GetBlobProperties("non-existing-blob", "non-existing-container")

	c.Assert(err, chk.NotNil)
	c.Assert(err, chk.FitsTypeOf, AzureStorageServiceError{})

	v, ok := err.(AzureStorageServiceError)
	c.Check(ok, chk.Equals, true)
	c.Assert(v.StatusCode, chk.Equals, http.StatusNotFound)
	c.Assert(v.Code, chk.Equals, "404 The specified container does not exist.")
	c.Assert(v.RequestID, chk.Not(chk.Equals), "")
	c.Assert(v.Message, chk.Equals, "no response body was available for error status code")
<<<<<<< HEAD
=======
}

func (s *StorageClientSuite) Test_createAuthorizationHeader(c *chk.C) {
	key := base64.StdEncoding.EncodeToString([]byte("bar"))
	cli, err := NewBasicClient("foo", key)
	c.Assert(err, chk.IsNil)

	canonicalizedString := `foobarzoo`
	expected := `SharedKey foo:h5U0ATVX6SpbFX1H6GNuxIMeXXCILLoIvhflPtuQZ30=`
	c.Assert(cli.createAuthorizationHeader(canonicalizedString), chk.Equals, expected)
}

func (s *StorageClientSuite) Test_createServiceClients(c *chk.C) {
	cli, err := NewBasicClient("foo", "YmFy")
	c.Assert(err, chk.IsNil)

	ua := cli.getDefaultUserAgent()

	headers := cli.getStandardHeaders()
	c.Assert(headers[userAgentHeader], chk.Equals, ua)
	c.Assert(cli.userAgent, chk.Equals, ua)

	b := cli.GetBlobService()
	c.Assert(b.client.userAgent, chk.Equals, ua+" "+blobServiceName)
	c.Assert(cli.userAgent, chk.Equals, ua)

	t := cli.GetTableService()
	c.Assert(t.client.userAgent, chk.Equals, ua+" "+tableServiceName)
	c.Assert(cli.userAgent, chk.Equals, ua)

	q := cli.GetQueueService()
	c.Assert(q.client.userAgent, chk.Equals, ua+" "+queueServiceName)
	c.Assert(cli.userAgent, chk.Equals, ua)

	f := cli.GetFileService()
	c.Assert(f.client.userAgent, chk.Equals, ua+" "+fileServiceName)
	c.Assert(cli.userAgent, chk.Equals, ua)
}

func (s *StorageClientSuite) TestAddToUserAgent(c *chk.C) {
	cli, err := NewBasicClient("foo", "YmFy")
	c.Assert(err, chk.IsNil)

	ua := cli.getDefaultUserAgent()

	err = cli.AddToUserAgent("bar")
	c.Assert(err, chk.IsNil)
	c.Assert(cli.userAgent, chk.Equals, ua+" bar")

	err = cli.AddToUserAgent("")
	c.Assert(err, chk.NotNil)
}

func (s *StorageClientSuite) Test_protectUserAgent(c *chk.C) {
	extraheaders := map[string]string{
		"1":             "one",
		"2":             "two",
		"3":             "three",
		userAgentHeader: "four",
	}

	cli, err := NewBasicClient("foo", "YmFy")
	c.Assert(err, chk.IsNil)

	ua := cli.getDefaultUserAgent()

	got := cli.protectUserAgent(extraheaders)
	c.Assert(cli.userAgent, chk.Equals, ua+" four")
	c.Assert(got, chk.HasLen, 3)
	c.Assert(got, chk.DeepEquals, map[string]string{
		"1": "one",
		"2": "two",
		"3": "three",
	})
>>>>>>> b6f85ac4
}<|MERGE_RESOLUTION|>--- conflicted
+++ resolved
@@ -174,18 +174,6 @@
 	c.Assert(v.Code, chk.Equals, "404 The specified container does not exist.")
 	c.Assert(v.RequestID, chk.Not(chk.Equals), "")
 	c.Assert(v.Message, chk.Equals, "no response body was available for error status code")
-<<<<<<< HEAD
-=======
-}
-
-func (s *StorageClientSuite) Test_createAuthorizationHeader(c *chk.C) {
-	key := base64.StdEncoding.EncodeToString([]byte("bar"))
-	cli, err := NewBasicClient("foo", key)
-	c.Assert(err, chk.IsNil)
-
-	canonicalizedString := `foobarzoo`
-	expected := `SharedKey foo:h5U0ATVX6SpbFX1H6GNuxIMeXXCILLoIvhflPtuQZ30=`
-	c.Assert(cli.createAuthorizationHeader(canonicalizedString), chk.Equals, expected)
 }
 
 func (s *StorageClientSuite) Test_createServiceClients(c *chk.C) {
@@ -250,5 +238,4 @@
 		"2": "two",
 		"3": "three",
 	})
->>>>>>> b6f85ac4
 }