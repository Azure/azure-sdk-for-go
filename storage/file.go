--- conflicted
+++ resolved
@@ -233,46 +233,9 @@
 	return &out, err
 }
 
-<<<<<<< HEAD
-// ListShares returns the list of shares in a storage account along with
-// pagination token and other response details.
-//
-// See https://msdn.microsoft.com/en-us/library/azure/dd179352.aspx
-func (f FileServiceClient) ListShares(params ListSharesParameters) (ShareListResponse, error) {
-	q := mergeParams(params.getParameters(), url.Values{"comp": {"list"}})
-
-	var out ShareListResponse
-	resp, err := f.listContent("", q, nil)
-	if err != nil {
-		return out, err
-	}
-	defer resp.body.Close()
-	err = xmlUnmarshal(resp.body, &out)
-	return out, err
-}
-
-// retrieves directory or share content
-func (f FileServiceClient) listContent(path string, params url.Values, extraHeaders map[string]string) (*storageResponse, error) {
-	if err := f.checkForStorageEmulator(); err != nil {
-		return nil, err
-	}
-
-	uri := f.client.getEndpoint(fileServiceName, path, params)
-	extraHeaders = f.client.protectUserAgent(extraHeaders)
-	headers := mergeHeaders(f.client.getStandardHeaders(), extraHeaders)
-
-	resp, err := f.client.exec(http.MethodGet, uri, headers, nil)
-	if err != nil {
-		return nil, err
-	}
-
-	if err = checkRespCode(resp.statusCode, []int{http.StatusOK}); err != nil {
-		resp.body.Close()
-=======
 // modifies a range of bytes in this file
 func (f *File) modifyRange(bytes io.Reader, fileRange FileRange, contentMD5 *string) (http.Header, error) {
 	if err := f.fsc.checkForStorageEmulator(); err != nil {
->>>>>>> 3e97528b
 		return nil, err
 	}
 	if fileRange.End < fileRange.Start {
@@ -310,25 +273,7 @@
 		return nil, err
 	}
 	defer resp.body.Close()
-<<<<<<< HEAD
-	return checkRespCode(resp.statusCode, []int{http.StatusCreated})
-}
-
-// creates a resource depending on the specified resource type, doesn't close the response body
-func (f FileServiceClient) createResourceNoClose(path string, res resourceType, extraHeaders map[string]string) (*storageResponse, error) {
-	if err := f.checkForStorageEmulator(); err != nil {
-		return nil, err
-	}
-
-	values := getURLInitValues(compNone, res)
-	uri := f.client.getEndpoint(fileServiceName, path, values)
-	extraHeaders = f.client.protectUserAgent(extraHeaders)
-	headers := mergeHeaders(f.client.getStandardHeaders(), extraHeaders)
-
-	return f.client.exec(http.MethodPut, uri, headers, nil)
-=======
 	return resp.headers, checkRespCode(resp.statusCode, []int{http.StatusCreated})
->>>>>>> 3e97528b
 }
 
 // SetMetadata replaces the metadata for this file.
@@ -345,17 +290,8 @@
 		return err
 	}
 
-<<<<<<< HEAD
-	params := getURLInitValues(comp, res)
-	uri := f.client.getEndpoint(fileServiceName, path, params)
-	extraHeaders = f.client.protectUserAgent(extraHeaders)
-	headers := mergeHeaders(f.client.getStandardHeaders(), extraHeaders)
-
-	return f.client.exec(verb, uri, headers, nil)
-=======
-	f.updateEtagAndLastModified(headers)
-	return nil
->>>>>>> 3e97528b
+	f.updateEtagAndLastModified(headers)
+	return nil
 }
 
 // SetProperties sets system properties on this file.
@@ -382,28 +318,11 @@
 	f.Properties.LastModified = headers.Get("Last-Modified")
 }
 
-<<<<<<< HEAD
-// sets extra header data for the specified resource
-func (f FileServiceClient) setResourceHeaders(path string, comp compType, res resourceType, extraHeaders map[string]string) error {
-	if err := f.checkForStorageEmulator(); err != nil {
-		return err
-	}
-
-	params := getURLInitValues(comp, res)
-	uri := f.client.getEndpoint(fileServiceName, path, params)
-	extraHeaders = f.client.protectUserAgent(extraHeaders)
-	headers := mergeHeaders(f.client.getStandardHeaders(), extraHeaders)
-
-	resp, err := f.client.exec(http.MethodPut, uri, headers, nil)
-	if err != nil {
-		return err
-=======
 // updates file properties from the specified HTTP header
 func (f *File) updateProperties(header http.Header) {
 	size, err := strconv.ParseUint(header.Get("Content-Length"), 10, 64)
 	if err == nil {
 		f.Properties.Length = size
->>>>>>> 3e97528b
 	}
 
 	f.updateEtagAndLastModified(header)
