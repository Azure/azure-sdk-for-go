--- conflicted
+++ resolved
@@ -197,13 +197,8 @@
 	if err != nil {
 		return nil, err
 	}
-<<<<<<< HEAD
-	defer resp.body.Close()
+	defer readAndCloseBody(resp.body)
 	return resp.headers, checkRespCode(resp.statusCode, expectedResponseCodes)
-=======
-	defer readAndCloseBody(resp.body)
-	return resp.headers, checkRespCode(resp.statusCode, []int{http.StatusCreated})
->>>>>>> 3737bd73
 }
 
 // creates a resource depending on the specified resource type, doesn't close the response body
