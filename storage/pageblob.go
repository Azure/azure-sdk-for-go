package storage

// Copyright 2017 Microsoft Corporation
//
//  Licensed under the Apache License, Version 2.0 (the "License");
//  you may not use this file except in compliance with the License.
//  You may obtain a copy of the License at
//
//      http://www.apache.org/licenses/LICENSE-2.0
//
//  Unless required by applicable law or agreed to in writing, software
//  distributed under the License is distributed on an "AS IS" BASIS,
//  WITHOUT WARRANTIES OR CONDITIONS OF ANY KIND, either express or implied.
//  See the License for the specific language governing permissions and
//  limitations under the License.

import (
	"encoding/xml"
	"errors"
	"fmt"
	"io"
	"net/http"
	"net/url"
	"time"
)

// GetPageRangesResponse contains the response fields from
// Get Page Ranges call.
//
// See https://msdn.microsoft.com/en-us/library/azure/ee691973.aspx
type GetPageRangesResponse struct {
	XMLName  xml.Name    `xml:"PageList"`
	PageList []PageRange `xml:"PageRange"`
}

// PageRange contains information about a page of a page blob from
// Get Pages Range call.
//
// See https://msdn.microsoft.com/en-us/library/azure/ee691973.aspx
type PageRange struct {
	Start int64 `xml:"Start"`
	End   int64 `xml:"End"`
}

var (
	errBlobCopyAborted    = errors.New("storage: blob copy is aborted")
	errBlobCopyIDMismatch = errors.New("storage: blob copy id is a mismatch")
)

// PutPageOptions includes the options for a put page operation
type PutPageOptions struct {
	Timeout                           uint
	LeaseID                           string     `header:"x-ms-lease-id"`
	IfSequenceNumberLessThanOrEqualTo *int       `header:"x-ms-if-sequence-number-le"`
	IfSequenceNumberLessThan          *int       `header:"x-ms-if-sequence-number-lt"`
	IfSequenceNumberEqualTo           *int       `header:"x-ms-if-sequence-number-eq"`
	IfModifiedSince                   *time.Time `header:"If-Modified-Since"`
	IfUnmodifiedSince                 *time.Time `header:"If-Unmodified-Since"`
	IfMatch                           string     `header:"If-Match"`
	IfNoneMatch                       string     `header:"If-None-Match"`
	RequestID                         string     `header:"x-ms-client-request-id"`
}

// WriteRange writes a range of pages to a page blob.
// Ranges must be aligned with 512-byte boundaries and chunk must be of size
// multiplies by 512.
//
// See https://docs.microsoft.com/en-us/rest/api/storageservices/fileservices/Put-Page
func (b *Blob) WriteRange(blobRange BlobRange, bytes io.Reader, options *PutPageOptions) error {
	if bytes == nil {
		return errors.New("bytes cannot be nil")
	}
	return b.modifyRange(blobRange, bytes, options)
}

// ClearRange clears the given range in a page blob.
// Ranges must be aligned with 512-byte boundaries and chunk must be of size
// multiplies by 512.
//
// See https://docs.microsoft.com/en-us/rest/api/storageservices/fileservices/Put-Page
func (b *Blob) ClearRange(blobRange BlobRange, options *PutPageOptions) error {
	return b.modifyRange(blobRange, nil, options)
}

func (b *Blob) modifyRange(blobRange BlobRange, bytes io.Reader, options *PutPageOptions) error {
	if blobRange.End < blobRange.Start {
		return errors.New("the value for rangeEnd must be greater than or equal to rangeStart")
	}
	if blobRange.Start%512 != 0 {
		return errors.New("the value for rangeStart must be a multiple of 512")
	}
	if blobRange.End%512 != 511 {
		return errors.New("the value for rangeEnd must be a multiple of 512 - 1")
	}

	params := url.Values{"comp": {"page"}}

	// default to clear
	write := "clear"
	var cl uint64

	// if bytes is not nil then this is an update operation
	if bytes != nil {
		write = "update"
		cl = (blobRange.End - blobRange.Start) + 1
	}

	headers := b.Container.bsc.client.getStandardHeaders()
	headers["x-ms-blob-type"] = string(BlobTypePage)
	headers["x-ms-page-write"] = write
	headers["x-ms-range"] = blobRange.String()
	headers["Content-Length"] = fmt.Sprintf("%v", cl)

	if options != nil {
		params = addTimeout(params, options.Timeout)
		headers = mergeHeaders(headers, headersFromStruct(*options))
	}
	uri := b.Container.bsc.client.getEndpoint(blobServiceName, b.buildPath(), params)

	resp, err := b.Container.bsc.client.exec(http.MethodPut, uri, headers, bytes, b.Container.bsc.auth)
	if err != nil {
		return err
	}
	readAndCloseBody(resp.body)

	return checkRespCode(resp.statusCode, []int{http.StatusCreated})
}

// GetPageRangesOptions includes the options for a get page ranges operation
type GetPageRangesOptions struct {
	Timeout          uint
	Snapshot         *time.Time
	PreviousSnapshot *time.Time
	Range            *BlobRange
	LeaseID          string `header:"x-ms-lease-id"`
	RequestID        string `header:"x-ms-client-request-id"`
}

// GetPageRanges returns the list of valid page ranges for a page blob.
//
// See https://docs.microsoft.com/en-us/rest/api/storageservices/fileservices/Get-Page-Ranges
func (b *Blob) GetPageRanges(options *GetPageRangesOptions) (GetPageRangesResponse, error) {
	params := url.Values{"comp": {"pagelist"}}
	headers := b.Container.bsc.client.getStandardHeaders()

	if options != nil {
		params = addTimeout(params, options.Timeout)
		params = addSnapshot(params, options.Snapshot)
		if options.PreviousSnapshot != nil {
			params.Add("prevsnapshot", timeRFC3339Formatted(*options.PreviousSnapshot))
		}
		if options.Range != nil {
			headers["Range"] = options.Range.String()
		}
		headers = mergeHeaders(headers, headersFromStruct(*options))
	}
	uri := b.Container.bsc.client.getEndpoint(blobServiceName, b.buildPath(), params)

	var out GetPageRangesResponse
	resp, err := b.Container.bsc.client.exec(http.MethodGet, uri, headers, nil, b.Container.bsc.auth)
	if err != nil {
		return out, err
	}
	defer resp.body.Close()

	if err = checkRespCode(resp.statusCode, []int{http.StatusOK}); err != nil {
		return out, err
	}
	err = xmlUnmarshal(resp.body, &out)
	return out, err
}

// PutPageBlob initializes an empty page blob with specified name and maximum
// size in bytes (size must be aligned to a 512-byte boundary). A page blob must
// be created using this method before writing pages.
//
// See CreateBlockBlobFromReader for more info on creating blobs.
//
// See https://docs.microsoft.com/en-us/rest/api/storageservices/fileservices/Put-Blob
func (b *Blob) PutPageBlob(options *PutBlobOptions) error {
<<<<<<< HEAD
	fmt.Println("Hello\n")
=======
	fmt.Printf("From PutPageBlob\n")
	
>>>>>>> 31d61e1e
	if b.Properties.ContentLength%512 != 0 {
		return errors.New("Content length must be aligned to a 512-byte boundary")
	}

	params := url.Values{}
	headers := b.Container.bsc.client.getStandardHeaders()
	headers["x-ms-blob-type"] = string(BlobTypePage)
	headers["x-ms-blob-content-length"] = fmt.Sprintf("%v", b.Properties.ContentLength)
	headers["x-ms-blob-sequence-number"] = fmt.Sprintf("%v", b.Properties.SequenceNumber)
	headers = mergeHeaders(headers, headersFromStruct(b.Properties))
	headers = b.Container.bsc.client.addMetadataToHeaders(headers, b.Metadata)

	if options != nil {
		params = addTimeout(params, options.Timeout)
		headers = mergeHeaders(headers, headersFromStruct(*options))
	}
	uri := b.Container.bsc.client.getEndpoint(blobServiceName, b.buildPath(), params)
	fmt.Printf("From blob.go; blob URI is: %s ", uri)
<<<<<<< HEAD

=======
>>>>>>> 31d61e1e
	resp, err := b.Container.bsc.client.exec(http.MethodPut, uri, headers, nil, b.Container.bsc.auth)
	if err != nil {
		return err
	}
	return b.respondCreation(resp, BlobTypePage)
}<|MERGE_RESOLUTION|>--- conflicted
+++ resolved
@@ -178,12 +178,6 @@
 //
 // See https://docs.microsoft.com/en-us/rest/api/storageservices/fileservices/Put-Blob
 func (b *Blob) PutPageBlob(options *PutBlobOptions) error {
-<<<<<<< HEAD
-	fmt.Println("Hello\n")
-=======
-	fmt.Printf("From PutPageBlob\n")
-	
->>>>>>> 31d61e1e
 	if b.Properties.ContentLength%512 != 0 {
 		return errors.New("Content length must be aligned to a 512-byte boundary")
 	}
@@ -201,11 +195,7 @@
 		headers = mergeHeaders(headers, headersFromStruct(*options))
 	}
 	uri := b.Container.bsc.client.getEndpoint(blobServiceName, b.buildPath(), params)
-	fmt.Printf("From blob.go; blob URI is: %s ", uri)
-<<<<<<< HEAD
-
-=======
->>>>>>> 31d61e1e
+	fmt.Printf("Blob URI is: %s ", uri)
 	resp, err := b.Container.bsc.client.exec(http.MethodPut, uri, headers, nil, b.Container.bsc.auth)
 	if err != nil {
 		return err
