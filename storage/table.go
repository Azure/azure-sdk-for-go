package storage

import (
	"bytes"
	"encoding/json"
	"errors"
	"fmt"
	"io"
	"io/ioutil"
	"net/http"
	"net/url"
	"strconv"
	"time"
)

const (
	tablesURIPath                  = "/Tables"
	nextTableQueryParameter        = "NextTableName"
	headerNextPartitionKey         = "x-ms-continuation-NextPartitionKey"
	headerNextRowKey               = "x-ms-continuation-NextRowKey"
	nextPartitionKeyQueryParameter = "NextPartitionKey"
	nextRowKeyQueryParameter       = "NextRowKey"
)

// TableAccessPolicy are used for SETTING table policies
type TableAccessPolicy struct {
	ID         string
	StartTime  time.Time
	ExpiryTime time.Time
	CanRead    bool
	CanAppend  bool
	CanUpdate  bool
	CanDelete  bool
}

// Table represents an Azure table.
type Table struct {
	tsc           *TableServiceClient
	Name          string `json:"TableName"`
	OdataEditLink string `json:"odata.editLink"`
	OdataID       string `json:"odata.id"`
	OdataMetadata string `json:"odata.metadata"`
	OdataType     string `json:"odata.type"`
}

<<<<<<< HEAD
// EntityQueryResult contains the response from
// ExecuteQuery and ExecuteQueryNextResults functions.
type EntityQueryResult struct {
	OdataMetadata string   `json:"odata.metadata"`
	Entities      []Entity `json:"value"`
	NextLink      *string
}
=======
// QueryTables returns the tables created in the
// *TableServiceClient storage account.
func (c *TableServiceClient) QueryTables() ([]AzureTable, error) {
	uri := c.client.getEndpoint(tableServiceName, tablesURIPath, url.Values{})

	headers := c.getStandardHeaders()
	headers["Content-Length"] = "0"

	resp, err := c.client.execInternalJSON(http.MethodGet, uri, headers, nil, c.auth)
	if err != nil {
		return nil, err
	}
	defer resp.body.Close()

	if err := checkRespCode(resp.statusCode, []int{http.StatusOK}); err != nil {
		ioutil.ReadAll(resp.body)
		return nil, err
	}

	buf := new(bytes.Buffer)
	if _, err := buf.ReadFrom(resp.body); err != nil {
		return nil, err
	}

	var respArray queryTablesResponse
	if err := json.Unmarshal(buf.Bytes(), &respArray); err != nil {
		return nil, err
	}
>>>>>>> 3737bd73

type continuationToken struct {
	NextPartitionKey string
	NextRowKey       string
}

func (t *Table) buildPath() string {
	return fmt.Sprintf("/%s", t.Name)
}

// Create creates the referenced table.
// This function fails if the name is not compliant
// with the specification or the tables already exists.
// ml determines the level of detail of metadata in the operation response,
// or no data at all.
// See https://docs.microsoft.com/rest/api/storageservices/fileservices/create-table
func (t *Table) Create(ml MetadataLevel) error {
	uri := t.tsc.client.getEndpoint(tableServiceName, tablesURIPath, nil)

	type createTableRequest struct {
		TableName string `json:"TableName"`
	}
	req := createTableRequest{TableName: t.Name}
	buf := new(bytes.Buffer)
	if err := json.NewEncoder(buf).Encode(req); err != nil {
		return err
	}

	headers := t.tsc.client.getStandardHeaders()
	headers = addReturnContentHeaders(headers, ml)
	headers = addBodyRelatedHeaders(headers, buf.Len())

	resp, err := t.tsc.client.execInternalJSON(http.MethodPost, uri, headers, buf, t.tsc.auth)
	if err != nil {
		return err
	}
	defer readAndCloseBody(resp.body)

	if err := checkRespCode(resp.statusCode, []int{http.StatusCreated, http.StatusNoContent}); err != nil {
		return err
	}

	if ml != EmptyPayload {
		data, err := ioutil.ReadAll(resp.body)
		if err != nil {
			return err
		}
		err = json.Unmarshal(data, t)
		if err != nil {
			return err
		}
	}

	return nil
}

// Delete deletes the referenced table.
// This function fails if the table is not present.
// Be advised: Delete deletes all the entries that may be present.
// See https://docs.microsoft.com/rest/api/storageservices/fileservices/delete-table
func (t *Table) Delete() error {
	uri := t.tsc.client.getEndpoint(tableServiceName, tablesURIPath, url.Values{})
	uri += fmt.Sprintf("('%s')", t.Name)

	headers := t.tsc.client.getStandardHeaders()

	resp, err := t.tsc.client.execInternalJSON(http.MethodDelete, uri, headers, nil, t.tsc.auth)
	if err != nil {
		return err
	}
	defer readAndCloseBody(resp.body)

	if err := checkRespCode(resp.statusCode, []int{http.StatusNoContent}); err != nil {
		return err

	}
	return nil
}

// ExecuteQuery returns the entities in the table.
// You can use query options defined by the OData Protocol specification.
//
// See: https://docs.microsoft.com/en-us/rest/api/storageservices/fileservices/query-entities
func (t *Table) ExecuteQuery(odataQuery url.Values) (*EntityQueryResult, error) {
	uri := t.tsc.client.getEndpoint(tableServiceName, t.buildPath(), fixOdataQuery(odataQuery))
	return t.executeQuery(uri)
}

// ExecuteQueryNextResults returns the next page of results
// from a ExecuteQuery or ExecuteQueryNextResults operation.
//
// See: https://docs.microsoft.com/en-us/rest/api/storageservices/fileservices/query-entities
// See https://docs.microsoft.com/rest/api/storageservices/fileservices/query-timeout-and-pagination
func (t *Table) ExecuteQueryNextResults(results *EntityQueryResult) (*EntityQueryResult, error) {
	if results.NextLink == nil {
		return nil, errors.New("There are no more pages in this query results")
	}
	return t.executeQuery(*results.NextLink)
}

// SetPermissions sets up table ACL permissions
// See https://docs.microsoft.com/rest/api/storageservices/fileservices/Set-Table-ACL
func (t *Table) SetPermissions(tap []TableAccessPolicy, timeout uint) error {
	params := url.Values{"comp": {"acl"}}

	if timeout > 0 {
		params.Add("timeout", fmt.Sprint(timeout))
	}

	uri := t.tsc.client.getEndpoint(tableServiceName, t.Name, params)
	headers := t.tsc.client.getStandardHeaders()

	body, length, err := generateTableACLPayload(tap)
	if err != nil {
		return err
	}
	headers["Content-Length"] = fmt.Sprintf("%v", length)

	resp, err := t.tsc.client.execInternalJSON(http.MethodPut, uri, headers, body, t.tsc.auth)
	if err != nil {
		return err
	}
	defer readAndCloseBody(resp.body)

	if err := checkRespCode(resp.statusCode, []int{http.StatusNoContent}); err != nil {
		return err
	}
	return nil
}

func generateTableACLPayload(policies []TableAccessPolicy) (io.Reader, int, error) {
	sil := SignedIdentifiers{
		SignedIdentifiers: []SignedIdentifier{},
	}
	for _, tap := range policies {
		permission := generateTablePermissions(&tap)
		signedIdentifier := convertAccessPolicyToXMLStructs(tap.ID, tap.StartTime, tap.ExpiryTime, permission)
		sil.SignedIdentifiers = append(sil.SignedIdentifiers, signedIdentifier)
	}
	return xmlMarshal(sil)
}

// GetPermissions gets the table ACL permissions
// See https://docs.microsoft.com/rest/api/storageservices/fileservices/get-table-acl
func (t *Table) GetPermissions(timeout int) ([]TableAccessPolicy, error) {
	params := url.Values{"comp": {"acl"}}

	if timeout > 0 {
		params.Add("timeout", strconv.Itoa(timeout))
	}

	uri := t.tsc.client.getEndpoint(tableServiceName, t.Name, params)
	headers := t.tsc.client.getStandardHeaders()

	resp, err := t.tsc.client.execInternalJSON(http.MethodGet, uri, headers, nil, t.tsc.auth)
	if err != nil {
		return nil, err
	}
	defer resp.body.Close()

	if err = checkRespCode(resp.statusCode, []int{http.StatusOK}); err != nil {
		ioutil.ReadAll(resp.body)
		return nil, err
	}

	var ap AccessPolicy
	err = xmlUnmarshal(resp.body, &ap.SignedIdentifiersList)
	if err != nil {
		return nil, err
	}
	return updateTableAccessPolicy(ap), nil
}

func (t *Table) executeQuery(uri string) (*EntityQueryResult, error) {
	headers := t.tsc.client.getStandardHeaders()
	headers[headerAccept] = "application/json;odata=fullmetadata"

	resp, err := t.tsc.client.execInternalJSON(http.MethodGet, uri, headers, nil, t.tsc.auth)
	if err != nil {
		return nil, err
	}
	defer resp.body.Close()

	if err = checkRespCode(resp.statusCode, []int{http.StatusOK}); err != nil {
		return nil, err
	}

	data, err := ioutil.ReadAll(resp.body)
	if err != nil {
		return nil, err
	}
	var entities EntityQueryResult
	err = json.Unmarshal(data, &entities)
	if err != nil {
		return nil, err
	}

	for i := range entities.Entities {
		entities.Entities[i].Table = t
	}

	contToken := extractContinuationTokenFromHeaders(resp.headers)
	if contToken == nil {
		entities.NextLink = nil
	} else {
		originalURI, err := url.Parse(uri)
		if err != nil {
			return nil, err
		}
		v := originalURI.Query()
		v.Set(nextPartitionKeyQueryParameter, contToken.NextPartitionKey)
		v.Set(nextRowKeyQueryParameter, contToken.NextRowKey)
		newURI := t.tsc.client.getEndpoint(tableServiceName, t.buildPath(), v)
		entities.NextLink = &newURI
	}

	return &entities, nil
}

func extractContinuationTokenFromHeaders(h http.Header) *continuationToken {
	ct := continuationToken{
		NextPartitionKey: h.Get(headerNextPartitionKey),
		NextRowKey:       h.Get(headerNextRowKey),
	}

	if ct.NextPartitionKey != "" && ct.NextRowKey != "" {
		return &ct
	}
	return nil
}

func updateTableAccessPolicy(ap AccessPolicy) []TableAccessPolicy {
	taps := []TableAccessPolicy{}
	for _, policy := range ap.SignedIdentifiersList.SignedIdentifiers {
		tap := TableAccessPolicy{
			ID:         policy.ID,
			StartTime:  policy.AccessPolicy.StartTime,
			ExpiryTime: policy.AccessPolicy.ExpiryTime,
		}
		tap.CanRead = updatePermissions(policy.AccessPolicy.Permission, "r")
		tap.CanAppend = updatePermissions(policy.AccessPolicy.Permission, "a")
		tap.CanUpdate = updatePermissions(policy.AccessPolicy.Permission, "u")
		tap.CanDelete = updatePermissions(policy.AccessPolicy.Permission, "d")

		taps = append(taps, tap)
	}
	return taps
}

func generateTablePermissions(tap *TableAccessPolicy) (permissions string) {
	// generate the permissions string (raud).
	// still want the end user API to have bool flags.
	permissions = ""

	if tap.CanRead {
		permissions += "r"
	}

	if tap.CanAppend {
		permissions += "a"
	}

	if tap.CanUpdate {
		permissions += "u"
	}

	if tap.CanDelete {
		permissions += "d"
	}
	return permissions
}<|MERGE_RESOLUTION|>--- conflicted
+++ resolved
@@ -43,7 +43,6 @@
 	OdataType     string `json:"odata.type"`
 }
 
-<<<<<<< HEAD
 // EntityQueryResult contains the response from
 // ExecuteQuery and ExecuteQueryNextResults functions.
 type EntityQueryResult struct {
@@ -51,36 +50,6 @@
 	Entities      []Entity `json:"value"`
 	NextLink      *string
 }
-=======
-// QueryTables returns the tables created in the
-// *TableServiceClient storage account.
-func (c *TableServiceClient) QueryTables() ([]AzureTable, error) {
-	uri := c.client.getEndpoint(tableServiceName, tablesURIPath, url.Values{})
-
-	headers := c.getStandardHeaders()
-	headers["Content-Length"] = "0"
-
-	resp, err := c.client.execInternalJSON(http.MethodGet, uri, headers, nil, c.auth)
-	if err != nil {
-		return nil, err
-	}
-	defer resp.body.Close()
-
-	if err := checkRespCode(resp.statusCode, []int{http.StatusOK}); err != nil {
-		ioutil.ReadAll(resp.body)
-		return nil, err
-	}
-
-	buf := new(bytes.Buffer)
-	if _, err := buf.ReadFrom(resp.body); err != nil {
-		return nil, err
-	}
-
-	var respArray queryTablesResponse
-	if err := json.Unmarshal(buf.Bytes(), &respArray); err != nil {
-		return nil, err
-	}
->>>>>>> 3737bd73
 
 type continuationToken struct {
 	NextPartitionKey string
