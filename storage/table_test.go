--- conflicted
+++ resolved
@@ -50,51 +50,7 @@
 	return nil
 }
 
-<<<<<<< HEAD
-func (s *StorageTableSuite) Test_SharedKeyLite(c *chk.C) {
-	cli := getTableClient(c)
-
-	// override the accountKey and accountName
-	// but make sure to reset when returning
-	oldAK := cli.client.accountKey
-	oldAN := cli.client.accountName
-
-	defer func() {
-		cli.client.accountKey = oldAK
-		cli.client.accountName = oldAN
-	}()
-
-	// don't worry, I've already changed mine :)
-	key, err := base64.StdEncoding.DecodeString("zHDHGs7C+Di9pZSDMuarxJJz3xRBzAHBYaobxpLEc7kwTptR/hPEa9j93hIfb2Tbe9IA50MViGmjQ6nUF/OVvA==")
-	if err != nil {
-		c.Fail()
-	}
-
-	cli.client.accountKey = key
-	cli.client.accountName = "mindgotest"
-
-	headers := map[string]string{
-		"Accept-Charset": "UTF-8",
-		"Content-Type":   "application/json",
-		"x-ms-date":      "Wed, 23 Sep 2015 16:40:05 GMT",
-		"Content-Length": "0",
-		"x-ms-version":   "2015-02-21",
-		"Accept":         "application/json;odata=nometadata",
-	}
-	url := "https://mindgotest.table.core.windows.net/tquery()"
-
-	ret, err := cli.client.createSharedKeyLite(url, headers)
-	if err != nil {
-		c.Fail()
-	}
-
-	c.Assert(ret, chk.Equals, "SharedKeyLite mindgotest:+32DTgsPUgXPo/O7RYaTs0DllA6FTXMj3uK4Qst8y/E=")
-}
-
 func (s *StorageTableSuite) Test_CreateAndDeleteTable(c *chk.C) {
-=======
-func (s *StorageBlobSuite) Test_CreateAndDeleteTable(c *chk.C) {
->>>>>>> cd98d320
 	cli := getTableClient(c)
 
 	tn := AzureTable(randTable())
@@ -294,14 +250,9 @@
 	return string(bytes)
 }
 
-<<<<<<< HEAD
-func (s *StorageTableSuite) createTablePermissions(ID string, canRead bool, canAppend bool, canUpdate bool,
-	canDelete bool, startTime time.Time, expiryTime time.Time) TableAccessPolicy {
-=======
 func appendTablePermission(policies []TableAccessPolicy, ID string,
 	canRead bool, canAppend bool, canUpdate bool, canDelete bool,
 	startTime time.Time, expiryTime time.Time) []TableAccessPolicy {
->>>>>>> cd98d320
 
 	tap := TableAccessPolicy{
 		ID:         ID,
