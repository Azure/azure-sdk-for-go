{
  "$schema": "https://openapistorageprod.blob.core.windows.net/sdkautomation/prod/schemas/swagger_to_sdk_config.schema.json",
  "meta": {
    "after_scripts": [
      "dep ensure",
      "go generate ./profiles/generate.go",
      "gofmt -w ./profiles/",
      "gofmt -w ./services/"
    ],
    "autorest_options": {
      "use": "@microsoft.azure/autorest.go@~2.1.134",
      "go": "",
      "verbose": "",
      "sdkrel:go-sdk-folder": ".",
      "multiapi": "",
      "use-onever": "",
      "preview-chk": ""
    },
    "repotag": "azure-sdk-for-go",
    "envs": {
      "sdkrel:GOPATH": "../../../.."
    },
    "advanced_options": {
      "clone_dir": "./src/github.com/Azure/azure-sdk-for-go",
      "sdk_generation_pull_request_base": "integration_branch",
<<<<<<< HEAD
      "main_branch": "latest"
=======
      "create_sdk_pull_requests": true
>>>>>>> e7183e54
    },
    "version": "0.2.0"
  }
}<|MERGE_RESOLUTION|>--- conflicted
+++ resolved
@@ -23,11 +23,7 @@
     "advanced_options": {
       "clone_dir": "./src/github.com/Azure/azure-sdk-for-go",
       "sdk_generation_pull_request_base": "integration_branch",
-<<<<<<< HEAD
-      "main_branch": "latest"
-=======
       "create_sdk_pull_requests": true
->>>>>>> e7183e54
     },
     "version": "0.2.0"
   }
