{
  "$schema": "https://openapistorageprod.blob.core.windows.net/sdkautomation/prod/schemas/swagger_to_sdk_config.schema.json",
  "meta": {
    "after_scripts": [
      "dep ensure",
      "go generate ./profiles/generate.go",
      "gofmt -w ./profiles/",
      "gofmt -w ./services/"
    ],
    "autorest_options": {
<<<<<<< HEAD
      "use": "@microsoft.azure/autorest.go@~2.1.136",
=======
      "use": "@microsoft.azure/autorest.go@~2.1.137",
>>>>>>> b1965220
      "go": "",
      "verbose": "",
      "sdkrel:go-sdk-folder": ".",
      "multiapi": "",
      "use-onever": "",
      "preview-chk": ""
    },
    "repotag": "azure-sdk-for-go",
    "envs": {
      "sdkrel:GOPATH": "../../../.."
    },
    "advanced_options": {
      "clone_dir": "./src/github.com/Azure/azure-sdk-for-go",
      "sdk_generation_pull_request_base": "integration_branch",
      "create_sdk_pull_requests": true
    },
    "version": "0.2.0"
  }
}<|MERGE_RESOLUTION|>--- conflicted
+++ resolved
@@ -8,11 +8,7 @@
       "gofmt -w ./services/"
     ],
     "autorest_options": {
-<<<<<<< HEAD
-      "use": "@microsoft.azure/autorest.go@~2.1.136",
-=======
       "use": "@microsoft.azure/autorest.go@~2.1.137",
->>>>>>> b1965220
       "go": "",
       "verbose": "",
       "sdkrel:go-sdk-folder": ".",
