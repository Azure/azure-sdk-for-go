--- conflicted
+++ resolved
@@ -2,7 +2,6 @@
 
 import (
 	"fmt"
-	"github.com/Azure/azure-sdk-for-go/tools/generator/utils"
 	"log"
 	"os"
 	"path/filepath"
@@ -13,6 +12,7 @@
 	"github.com/Azure/azure-sdk-for-go/tools/generator/autorest/model"
 	"github.com/Azure/azure-sdk-for-go/tools/generator/changelog"
 	"github.com/Azure/azure-sdk-for-go/tools/generator/pipeline"
+	"github.com/Azure/azure-sdk-for-go/tools/generator/utils"
 	"github.com/Azure/azure-sdk-for-go/tools/internal/ioext"
 	"github.com/spf13/cobra"
 )
@@ -73,7 +73,7 @@
 	defer eraseBackup(backupRoot)
 	log.Printf("Finished backuping to '%s'", backupRoot)
 	ctx := generateContext{
-		sdkRoot:    normalizePath(cwd),
+		sdkRoot:    utils.NormalizePath(cwd),
 		backupRoot: backupRoot,
 		optionPath: flags.OptionPath,
 	}
@@ -148,36 +148,13 @@
 			return nil, err
 		}
 		m := metadataContext{
-			sdkRoot: ctx.cwd,
+			sdkRoot: ctx.sdkRoot,
 			readme:  readme,
 		}
 		packages, err := m.processMetadata(g.metadataOutput)
 		if err != nil {
 			return nil, err
 		}
-<<<<<<< HEAD
-=======
-		var packages []string
-		for tag, metadata := range metadataMap {
-			// first validate the output folder is valid
-			outputFolder := normalizePath(filepath.Clean(metadata.PackagePath()))
-			if !strings.HasPrefix(outputFolder, ctx.sdkRoot) {
-				// TODO -- we might need to record this result, and throw an error when the script ends, because this usually means the output-folder is not configured correctly
-				log.Printf("[WARNING] Output folder '%s' of tag '%s' is not under root of azure-sdk-for-go, skipping", outputFolder, tag)
-				continue
-			}
-			// first format the package
-			if err := autorest.FormatPackage(outputFolder); err != nil {
-				return nil, err
-			}
-			// get the package path - which is a relative path to the sdk root
-			packagePath, err := filepath.Rel(ctx.sdkRoot, outputFolder)
-			if err != nil {
-				return nil, err
-			}
-			packages = append(packages, packagePath)
-		}
->>>>>>> 06bcba40
 		log.Printf("Packages changed: %+v", packages)
 		// iterate over the changed packages
 		for _, p := range packages {
