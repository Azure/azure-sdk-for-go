// Copyright (c) Microsoft Corporation. All rights reserved.
// Licensed under the MIT License. See License.txt in the project root for license information.

package cmd

import (
	"fmt"
	"log"

	"github.com/Azure/azure-sdk-for-go/tools/generator/cmd/automation"
<<<<<<< HEAD
	"github.com/Azure/azure-sdk-for-go/tools/generator/cmd/issue"
=======
>>>>>>> 789b88a9
	"github.com/spf13/cobra"
)

// Command returns the command for the generator
func Command() *cobra.Command {
	rootCmd := &cobra.Command{
		Use: "generator",
		PersistentPreRunE: func(cmd *cobra.Command, args []string) error {
			log.SetFlags(0) // remove the time stamp prefix
			return nil
		},
		RunE: func(cmd *cobra.Command, args []string) error {
			return fmt.Errorf("please specify a subcommand")
		},
		Hidden: true,
	}

	rootCmd.AddCommand(
		automation.Command(),
<<<<<<< HEAD
		issue.Command(),
=======
>>>>>>> 789b88a9
	)

	return rootCmd
}<|MERGE_RESOLUTION|>--- conflicted
+++ resolved
@@ -8,10 +8,7 @@
 	"log"
 
 	"github.com/Azure/azure-sdk-for-go/tools/generator/cmd/automation"
-<<<<<<< HEAD
 	"github.com/Azure/azure-sdk-for-go/tools/generator/cmd/issue"
-=======
->>>>>>> 789b88a9
 	"github.com/spf13/cobra"
 )
 
@@ -31,10 +28,10 @@
 
 	rootCmd.AddCommand(
 		automation.Command(),
-<<<<<<< HEAD
 		issue.Command(),
-=======
->>>>>>> 789b88a9
+	)
+	rootCmd.AddCommand(
+		automation.Command(),
 	)
 
 	return rootCmd
