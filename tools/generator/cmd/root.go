// Copyright (c) Microsoft Corporation. All rights reserved.
// Licensed under the MIT License. See License.txt in the project root for license information.

package cmd

import (
	"bufio"
	"fmt"
	"log"
	"os"
	"path/filepath"
	"sort"
	"strings"

	"github.com/Azure/azure-sdk-for-go/tools/generator/autorest"
	"github.com/Azure/azure-sdk-for-go/tools/generator/autorest/model"
	"github.com/Azure/azure-sdk-for-go/tools/generator/pipeline"
<<<<<<< HEAD
	"github.com/Azure/azure-sdk-for-go/tools/generator/utils"
	"github.com/Azure/azure-sdk-for-go/tools/pkgchk/track1"
=======
	"github.com/Azure/azure-sdk-for-go/tools/internal/exports"
	"github.com/Azure/azure-sdk-for-go/tools/internal/ioext"
	"github.com/Azure/azure-sdk-for-go/tools/internal/packages/track1"
	"github.com/Azure/azure-sdk-for-go/tools/internal/utils"
>>>>>>> 00e77750
	"github.com/Azure/azure-sdk-for-go/version"
	"github.com/spf13/cobra"
)

const (
	defaultOptionPath = "generate_options.json"
)

// Command returns the command for the generator. Note that this command is designed to run in the root directory of
// azure-sdk-for-go. It does not work if you are running this tool in somewhere else
func Command() *cobra.Command {
	automationCmd := &cobra.Command{
		Use:  "automation <generate input filepath> <generate output filepath>",
		Args: cobra.ExactArgs(2),
		PersistentPreRunE: func(cmd *cobra.Command, args []string) error {
			log.SetFlags(0) // remove the time stamp prefix
			return nil
		},
		RunE: func(cmd *cobra.Command, args []string) error {
			optionPath, err := cmd.Flags().GetString("options")
			if err != nil {
				return err
			}
			return execute(args[0], args[1], Flags{
				OptionPath: optionPath,
			})
		},
		SilenceUsage: true, // this command is used for a pipeline, the usage should never show
	}

	flags := automationCmd.Flags()
	flags.String("options", defaultOptionPath, "Specify a file with the autorest options")

	return automationCmd
}

// Flags ...
type Flags struct {
	OptionPath string
}

func execute(inputPath, outputPath string, flags Flags) error {
	log.Printf("Reading generate input file from '%s'...", inputPath)
	input, err := pipeline.ReadInput(inputPath)
	if err != nil {
		return fmt.Errorf("cannot read generate input: %+v", err)
	}
	log.Printf("Generating using the following GenerateInput...\n%s", input.String())
	cwd, err := os.Getwd()
	if err != nil {
		return err
	}

	ctx := automationContext{
		sdkRoot:    utils.NormalizePath(cwd),
		specRoot:   input.SpecFolder,
		commitHash: input.HeadSha,
		optionPath: flags.OptionPath,
	}
	output, err := ctx.generate(input)
	if err != nil {
		return err
	}
	log.Printf("Output generated: \n%s", output.String())
	log.Printf("Writing output to file '%s'...", outputPath)
	if err := pipeline.WriteOutput(outputPath, output); err != nil {
		return fmt.Errorf("cannot write generate output: %+v", err)
	}
	return nil
}

func tempDir() string {
	if dir := os.Getenv("TMP_DIR"); dir != "" {
		return dir
	}
	return os.TempDir()
}

type automationContext struct {
	sdkRoot    string
	specRoot   string
	commitHash string
	optionPath string

	repoContent map[string]exports.Content

	existingPackages existingPackageMap

	defaultOptions model.Options
}

func (ctx *automationContext) categorizePackages() error {
	ctx.existingPackages = existingPackageMap{}

	serviceRoot := filepath.Join(ctx.sdkRoot, "services")
	m, err := autorest.CollectGenerationMetadata(serviceRoot)
	if err != nil {
		return err
	}

	for path, metadata := range m {
		// the path in the metadata map is the absolute path
		relPath, err := filepath.Rel(ctx.sdkRoot, path)
		if err != nil {
			return err
		}
		ctx.existingPackages.add(utils.NormalizePath(relPath), metadata)
	}

	return nil
}

func (ctx *automationContext) readDefaultOptions() error {
	log.Printf("Reading defaultOptions from file '%s'...", ctx.optionPath)
	optionFile, err := os.Open(ctx.optionPath)
	if err != nil {
		return err
	}

	defaultOptions, err := model.NewOptionsFrom(optionFile)
	if err != nil {
		return err
	}

	// remove the `--multiapi` in default options
	var options []model.Option
	for _, o := range defaultOptions.Arguments() {
		if v, ok := o.(model.FlagOption); ok && v.Flag() == "multiapi" {
			continue
		}
		options = append(options, o)
	}

	ctx.defaultOptions = model.NewOptions(options...)
	log.Printf("Autorest defaultOptions: \n%+v", ctx.defaultOptions.Arguments())

	return nil
}

// TODO -- support dry run
func (ctx *automationContext) generate(input *pipeline.GenerateInput) (*pipeline.GenerateOutput, error) {
	if input.DryRun {
		return nil, fmt.Errorf("dry run not supported yet")
	}

	log.Printf("Reading packages in azure-sdk-for-go...")
	if err := ctx.readRepoContent(); err != nil {
		return nil, err
	}

	log.Printf("Reading metadata information in azure-sdk-for-go...")
	if err := ctx.categorizePackages(); err != nil {
		return nil, err
	}

	log.Printf("Reading default options...")
	if err := ctx.readDefaultOptions(); err != nil {
		return nil, err
	}

	// iterate over all the readme
	results := make([]pipeline.PackageResult, 0)
	errorBuilder := generateErrorBuilder{}
	for _, readme := range input.RelatedReadmeMdFiles {
		generateCtx := generateContext{
			sdkRoot:          ctx.sdkRoot,
			specRoot:         ctx.specRoot,
			commitHash:       ctx.commitHash,
			repoContent:      ctx.repoContent,
			existingPackages: ctx.existingPackages[readme],
			defaultOptions:   ctx.defaultOptions,
		}

		packageResults, errors := generateCtx.generate(readme)
		if len(errors) != 0 {
			errorBuilder.add(errors...)
			continue
		}

		// iterate over the changed packages
		set := packageResultSet{}
		for _, p := range packageResults {
			log.Printf("Getting package result for package '%s'", p.Package.PackageName)
			content := p.Package.Changelog.ToCompactMarkdown()
			breaking := p.Package.Changelog.HasBreakingChanges()
			breakingChangeItems := p.Package.Changelog.GetBreakingChangeItems()
			set.add(pipeline.PackageResult{
				Version:     version.Number, // TODO -- after migrate this to a module, we cannot get the version number in this way anymore
				PackageName: getPackageIdentifier(p.Package.PackageName),
				Path:        []string{p.Package.PackageName},
				ReadmeMd:    []string{readme},
				Changelog: &pipeline.Changelog{
					Content:             &content,
					HasBreakingChange:   &breaking,
					BreakingChangeItems: &breakingChangeItems,
				},
			})
		}
		results = append(results, set.toSlice()...)
	}

	// validate the sdk structure
	log.Printf("Validating services directory structure...")
	exceptions, err := loadExceptions(filepath.Join(ctx.sdkRoot, "tools/pkgchk/exceptions.txt"))
	if err != nil {
		return nil, err
	}
	if err := track1.VerifyWithDefaultVerifiers(filepath.Join(ctx.sdkRoot, "services"), exceptions); err != nil {
		return nil, err
	}

	return &pipeline.GenerateOutput{
		Packages: results,
	}, errorBuilder.build()
}

func (ctx *automationContext) readRepoContent() error {
	ctx.repoContent = make(map[string]exports.Content)
	pkgs, err := track1.List(filepath.Join(ctx.sdkRoot, "services"))
	if err != nil {
		return fmt.Errorf("failed to list track 1 packages: %+v", err)
	}

	for _, pkg := range pkgs {
		relativePath, err := filepath.Rel(ctx.sdkRoot, pkg.FullPath())
		if err != nil {
			return err
		}
		relativePath = utils.NormalizePath(relativePath)
		if _, ok := ctx.repoContent[relativePath]; ok {
			return fmt.Errorf("duplicate package: %s", pkg.Path())
		}
		exp, err := exports.Get(pkg.FullPath())
		if err != nil {
			return err
		}
		ctx.repoContent[relativePath] = exp
	}

	return nil
}

func contains(array []autorest.GenerateResult, item string) bool {
	for _, r := range array {
		if utils.NormalizePath(r.Package.PackageName) == utils.NormalizePath(item) {
			return true
		}
	}
	return false
}

type generateErrorBuilder struct {
	errors []error
}

func (b *generateErrorBuilder) add(err ...error) {
	b.errors = append(b.errors, err...)
}

func (b *generateErrorBuilder) build() error {
	if len(b.errors) == 0 {
		return nil
	}
	var messages []string
	for _, err := range b.errors {
		messages = append(messages, err.Error())
	}
	return fmt.Errorf("total %d error(s): \n%s", len(b.errors), strings.Join(messages, "\n"))
}

type packageResultSet map[string]pipeline.PackageResult

func (s packageResultSet) contains(r pipeline.PackageResult) bool {
	_, ok := s[r.PackageName]
	return ok
}

func (s packageResultSet) add(r pipeline.PackageResult) {
	if s.contains(r) {
		log.Printf("[WARNING] The result set already contains key %s with value %+v, but we are still trying to insert a new value %+v on the same key", r.PackageName, s[r.PackageName], r)
	}
	s[r.PackageName] = r
}

func (s packageResultSet) toSlice() []pipeline.PackageResult {
	results := make([]pipeline.PackageResult, 0)
	for _, r := range s {
		results = append(results, r)
	}
	// sort the results
	sort.SliceStable(results, func(i, j int) bool {
		// we first clip the preview segment and then sort by string literal
		pI := strings.Replace(results[i].PackageName, "preview/", "/", 1)
		pJ := strings.Replace(results[j].PackageName, "preview/", "/", 1)
		return pI > pJ
	})
	return results
}

func getPackageIdentifier(pkg string) string {
	return strings.TrimPrefix(utils.NormalizePath(pkg), "services/")
}

func loadExceptions(exceptFile string) (map[string]bool, error) {
	if exceptFile == "" {
		return nil, nil
	}
	f, err := os.Open(exceptFile)
	if err != nil {
		return nil, err
	}
	defer f.Close()

	exceptions := make(map[string]bool)
	scanner := bufio.NewScanner(f)
	for scanner.Scan() {
		exceptions[scanner.Text()] = true
	}
	if err = scanner.Err(); err != nil {
		return nil, err
	}

	return exceptions, nil
}<|MERGE_RESOLUTION|>--- conflicted
+++ resolved
@@ -15,15 +15,9 @@
 	"github.com/Azure/azure-sdk-for-go/tools/generator/autorest"
 	"github.com/Azure/azure-sdk-for-go/tools/generator/autorest/model"
 	"github.com/Azure/azure-sdk-for-go/tools/generator/pipeline"
-<<<<<<< HEAD
-	"github.com/Azure/azure-sdk-for-go/tools/generator/utils"
-	"github.com/Azure/azure-sdk-for-go/tools/pkgchk/track1"
-=======
 	"github.com/Azure/azure-sdk-for-go/tools/internal/exports"
-	"github.com/Azure/azure-sdk-for-go/tools/internal/ioext"
 	"github.com/Azure/azure-sdk-for-go/tools/internal/packages/track1"
 	"github.com/Azure/azure-sdk-for-go/tools/internal/utils"
->>>>>>> 00e77750
 	"github.com/Azure/azure-sdk-for-go/version"
 	"github.com/spf13/cobra"
 )
@@ -35,8 +29,8 @@
 // Command returns the command for the generator. Note that this command is designed to run in the root directory of
 // azure-sdk-for-go. It does not work if you are running this tool in somewhere else
 func Command() *cobra.Command {
-	automationCmd := &cobra.Command{
-		Use:  "automation <generate input filepath> <generate output filepath>",
+	rootCmd := &cobra.Command{
+		Use:  "generator <generate input filepath> <generate output filepath>",
 		Args: cobra.ExactArgs(2),
 		PersistentPreRunE: func(cmd *cobra.Command, args []string) error {
 			log.SetFlags(0) // remove the time stamp prefix
@@ -54,10 +48,10 @@
 		SilenceUsage: true, // this command is used for a pipeline, the usage should never show
 	}
 
-	flags := automationCmd.Flags()
+	flags := rootCmd.Flags()
 	flags.String("options", defaultOptionPath, "Specify a file with the autorest options")
 
-	return automationCmd
+	return rootCmd
 }
 
 // Flags ...
