--- conflicted
+++ resolved
@@ -9,10 +9,7 @@
 	"io"
 	"io/ioutil"
 	"log"
-<<<<<<< HEAD
-=======
 	"os"
->>>>>>> 9ab24950
 	"path/filepath"
 
 	"github.com/Azure/azure-sdk-for-go/tools/generator/common"
@@ -27,7 +24,6 @@
 	WorkTree
 	CreateReleaseBranch(releaseBranchName string) error
 	AddReleaseCommit(rpName, namespaceName, specHash, version string) error
-	RepositoryWithChangelog
 }
 
 func OpenSDKRepository(path string) (SDKRepository, error) {
