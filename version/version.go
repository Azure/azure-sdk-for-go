package version

// Copyright (c) Microsoft and contributors.  All rights reserved.
//
// Licensed under the Apache License, Version 2.0 (the "License");
// you may not use this file except in compliance with the License.
// You may obtain a copy of the License at
// http://www.apache.org/licenses/LICENSE-2.0
//
// Unless required by applicable law or agreed to in writing, software
// distributed under the License is distributed on an "AS IS" BASIS,
// WITHOUT WARRANTIES OR CONDITIONS OF ANY KIND, either express or implied.
//
// See the License for the specific language governing permissions and
// limitations under the License.
//
// Code generated by Microsoft (R) AutoRest Code Generator.
// Changes may cause incorrect behavior and will be lost if the code is regenerated.

// Number contains the semantic version of this SDK.
<<<<<<< HEAD
const Number = "v43.0.0"
=======
const Number = "v53.3.0"
>>>>>>> e6d0d5f5
<|MERGE_RESOLUTION|>--- conflicted
+++ resolved
@@ -18,8 +18,4 @@
 // Changes may cause incorrect behavior and will be lost if the code is regenerated.
 
 // Number contains the semantic version of this SDK.
-<<<<<<< HEAD
-const Number = "v43.0.0"
-=======
-const Number = "v53.3.0"
->>>>>>> e6d0d5f5
+const Number = "v53.3.0"